name:            Agda
version:         2.6.3
cabal-version:   >= 1.10
build-type:      Custom
license:         OtherLicense
license-file:    LICENSE
copyright:       (c) 2005-2021 The Agda Team.
author:          Ulf Norell and The Agda Team, see https://agda.readthedocs.io/en/latest/team.html
maintainer:      The Agda Team
homepage:        http://wiki.portal.chalmers.se/agda/
bug-reports:     https://github.com/agda/agda/issues
category:        Dependent types
synopsis:        A dependently typed functional programming language and proof assistant
description:
  Agda is a dependently typed functional programming language: It has
  inductive families, which are similar to Haskell's GADTs, but they
  can be indexed by values and not just types. It also has
  parameterised modules, mixfix operators, Unicode characters, and an
  interactive Emacs interface (the type checker can assist in the
  development of your code).
  .
  Agda is also a proof assistant: It is an interactive system for
  writing and checking proofs. Agda is based on intuitionistic type
  theory, a foundational system for constructive mathematics developed
  by the Swedish logician Per Martin-L&#xf6;f. It has many
  similarities with other proof assistants based on dependent types,
  such as Coq, Idris, Lean and NuPRL.
  .
  This package includes both a command-line program (agda) and an
  Emacs mode. If you want to use the Emacs mode you can set it up by
  running @agda-mode setup@ (see the README).
  .
  Note that the Agda package does not follow the package versioning
  policy, because it is not intended to be used by third-party
  packages.

tested-with:        GHC == 8.0.2
                    GHC == 8.2.2
                    GHC == 8.4.4
                    GHC == 8.6.5
                    GHC == 8.8.4
                    GHC == 8.10.7
                    GHC == 9.0.1
                    GHC == 9.0.2
                    GHC == 9.2.1
                    GHC == 9.2.2

extra-source-files: CHANGELOG.md
                    README.md
                    doc/user-manual/agda.svg
                    doc/release-notes/2.6.2.2.md
                    doc/release-notes/2.6.2.1.md
                    doc/release-notes/2.6.2.md
                    doc/release-notes/2.6.1.3.md
                    doc/release-notes/2.6.1.2.md
                    doc/release-notes/2.6.1.1.md
                    doc/release-notes/2.6.1.md
                    doc/release-notes/2.6.0.1.md
                    doc/release-notes/2.6.0.md
                    doc/release-notes/2.5.4.2.md
                    doc/release-notes/2.5.4.1.md
                    doc/release-notes/2.5.4.md
                    doc/release-notes/2.5.3.md
                    doc/release-notes/2.5.2.md
                    doc/release-notes/2.5.1.2.md
                    doc/release-notes/2.5.1.1.md
                    doc/release-notes/2.5.1.md
                    doc/release-notes/2.4.2.5.md
                    doc/release-notes/2.4.2.4.md
                    doc/release-notes/2.4.2.3.md
                    doc/release-notes/2.4.2.2.md
                    doc/release-notes/2.4.2.1.md
                    doc/release-notes/2.4.2.md
                    doc/release-notes/2.4.0.2.md
                    doc/release-notes/2.4.0.1.md
                    doc/release-notes/2.4.0.md
                    doc/release-notes/2.3.2.2.md
                    doc/release-notes/2.3.2.1.md
                    doc/release-notes/2.3.2.md
                    doc/release-notes/2.3.0.md
                    doc/release-notes/2.2.10.md
                    doc/release-notes/2.2.8.md
                    doc/release-notes/2.2.6.md
                    doc/release-notes/2.2.2.md
                    doc/release-notes/2.2.4.md
                    doc/release-notes/2.2.0.md
-- Liang-Ting (2019-11-26): See Issues #4216
--                    doc/user-manual.pdf
                    stack-8.0.2.yaml
                    stack-8.2.2.yaml
                    stack-8.4.4.yaml
                    stack-8.6.5.yaml
                    stack-8.8.4.yaml
                    stack-8.10.7.yaml
                    stack-9.0.1.yaml
                    stack-9.0.2.yaml
                    stack-9.2.1.yaml
                    stack-9.2.2.yaml

data-dir:           src/data
data-files:         emacs-mode/*.el
                    html/Agda.css
                    html/highlight-hover.js
                    JS/agda-rts.js
                    latex/agda.sty
                    latex/postprocess-latex.pl
                    lib/prim/Agda/Builtin/Bool.agda
                    lib/prim/Agda/Builtin/Char.agda
                    lib/prim/Agda/Builtin/Char/Properties.agda
                    lib/prim/Agda/Builtin/Coinduction.agda
                    lib/prim/Agda/Builtin/Cubical/Path.agda
                    lib/prim/Agda/Builtin/Cubical/Id.agda
                    lib/prim/Agda/Builtin/Cubical/Sub.agda
                    lib/prim/Agda/Builtin/Cubical/Glue.agda
                    lib/prim/Agda/Builtin/Cubical/HCompU.agda
                    lib/prim/Agda/Builtin/Equality.agda
                    lib/prim/Agda/Builtin/Equality/Erase.agda
                    lib/prim/Agda/Builtin/Equality/Rewrite.agda
                    lib/prim/Agda/Builtin/Float.agda
                    lib/prim/Agda/Builtin/Float/Properties.agda
                    lib/prim/Agda/Builtin/FromNat.agda
                    lib/prim/Agda/Builtin/FromNeg.agda
                    lib/prim/Agda/Builtin/FromString.agda
                    lib/prim/Agda/Builtin/IO.agda
                    lib/prim/Agda/Builtin/Int.agda
                    lib/prim/Agda/Builtin/List.agda
                    lib/prim/Agda/Builtin/Maybe.agda
                    lib/prim/Agda/Builtin/Nat.agda
                    lib/prim/Agda/Builtin/Reflection.agda
                    lib/prim/Agda/Builtin/Reflection/External.agda
                    lib/prim/Agda/Builtin/Reflection/Properties.agda
                    lib/prim/Agda/Builtin/Sigma.agda
                    lib/prim/Agda/Builtin/Size.agda
                    lib/prim/Agda/Builtin/Strict.agda
                    lib/prim/Agda/Builtin/String.agda
                    lib/prim/Agda/Builtin/String/Properties.agda
                    lib/prim/Agda/Builtin/TrustMe.agda
                    lib/prim/Agda/Builtin/Unit.agda
                    lib/prim/Agda/Builtin/Word.agda
                    lib/prim/Agda/Builtin/Word/Properties.agda
                    lib/prim/Agda/Primitive.agda
                    lib/prim/Agda/Primitive/Cubical.agda
                    MAlonzo/src/MAlonzo/*.hs
                    MAlonzo/src/MAlonzo/RTE/*.hs

source-repository head
  type:     git
  location: https://github.com/agda/agda.git

source-repository this
  type:     git
  location: https://github.com/agda/agda.git
  tag:      v2.6.3

flag cpphs
  default:     False
  manual:      True
  description: Use cpphs instead of cpp.

flag debug
  default: False
  manual: True
  description:
    Enable debugging features that may slow Agda down.

flag enable-cluster-counting
  default: False
  description:
    Enable the --count-clusters flag. (If enable-cluster-counting is
    False, then the --count-clusters flag triggers an error message.)

flag optimise-heavily
  default: False
  description:
    Enable some expensive optimisations when compiling Agda.

custom-setup
  setup-depends:  base >= 4.9.0.0 && < 4.17
                , Cabal >= 1.24.0.0 && < 3.7
                , directory >= 1.2.6.2 && < 1.4
                , filepath >= 1.4.1.0 && < 1.5
                , process >= 1.4.2.0 && < 1.7

library
  hs-source-dirs:   src/full

  if flag(cpphs)
    -- We don't write an upper bound for cpphs because the
    -- `build-tools` field can not be modified in Hackage.

    build-tools: cpphs >= 1.20.9
    ghc-options: -pgmP cpphs -optP --cpp

  if flag(debug)
    cpp-options:    -DDEBUG

  if flag(enable-cluster-counting)
    cpp-options:    -DCOUNT_CLUSTERS
    build-depends:  text-icu >= 0.7.1.0

  if os(windows)
    build-depends:  Win32 >= 2.3.1.1 && < 2.13

  -- Agda cannot be built with GHC 8.6.1 due to a compiler bug, see
  -- Agda Issue #3344.
  if impl(ghc == 8.6.1)
    buildable: False

  -- Agda cannot be built with Windows and GHC 8.6.3 due to a compiler
  -- bug, see Agda Issue #3657.
  if os(windows) && impl(ghc == 8.6.3)
    buildable: False

  build-depends:  aeson >= 1.1.2.0 && < 2.1
                , array >= 0.5.1.1 && < 0.6
                , async >= 2.2 && < 2.3
                , base >= 4.9.0.0 && < 4.17
                , binary >= 0.8.3.0 && < 0.9
                , blaze-html >= 0.8 && < 0.10
                , boxes >= 0.1.3 && < 0.2
                , bytestring >= 0.10.8.1 && < 0.12
                , case-insensitive >= 1.2.0.4 && < 1.3
                -- containers-0.5.11.0 is the first to contain IntSet.intersection
                , containers >= 0.5.11.0 && < 0.7
                , data-hash >= 0.2.0.0 && < 0.3
                , deepseq >= 1.4.2.0 && < 1.5
                , directory >= 1.2.6.2 && < 1.4
                , edit-distance >= 0.2.1.2 && < 0.3
                , equivalence >= 0.3.2 && < 0.5
                -- exceptions-0.8 instead of 0.10 because of stack
                , exceptions >= 0.8 && < 0.11
                , filepath >= 1.4.1.0 && < 1.5
                , gitrev >= 1.3.1 && < 2.0
                -- hashable 1.2.0.10 makes library-test 10x
                -- slower. The issue was fixed in hashable 1.2.1.0.
                -- https://github.com/tibbe/hashable/issues/57.
                , hashable >= 1.2.1.0 && < 1.5
                -- There is a "serious bug"
                -- (https://hackage.haskell.org/package/hashtables-1.2.0.2/changelog)
                -- in hashtables 1.2.0.0/1.2.0.1. This bug seems to
                -- have made Agda much slower (infinitely slower?) in
                -- some cases.
                , hashtables >= 1.2.0.2 && < 1.4
                , haskeline >= 0.7.2.3 && < 0.9
                -- monad-control-1.0.1.0 is the first to contain liftThrough
                , monad-control >= 1.0.1.0 && < 1.1
                -- mtl >= 2.2 && < 2.2.1 doesn't export Control.Monad.Except.
                -- Need mtl 2.2.2  for export of Control.Monad.IdentityT (ghc 8.2.2+)
                , mtl >= 2.2.1 && < 2.4
                , murmur-hash >= 0.1 && < 0.2
                , parallel >= 3.2.2.0 && < 3.3
                , pretty >= 1.1.3.3 && < 1.2
                , process >= 1.4.2.0 && < 1.7
                , regex-tdfa >= 1.3.1.0 && < 1.4
                , split >= 0.2.0.0 && < 0.2.4
                , stm >= 2.4.4 && < 2.6
                , strict >= 0.3.2 && < 0.5
                , template-haskell >= 2.11.0.0 && < 2.19
                , text >= 1.2.3.0 && < 2.1
                , time >= 1.6.0.1 && < 1.13
                , transformers >= 0.5 && < 0.7
                , unordered-containers >= 0.2.5.0 && < 0.3
                , uri-encode >= 1.5.0.4 && < 1.6
                , zlib == 0.6.*

  -- Andreas, 2022-02-02, issue #5659:
  -- Build failure with transformers-0.6.0.{0,1,2} and GHC 8.6.
  -- Transformers-0.6.0.3 might restored GHC 8.6 buildability.
  if impl(ghc == 8.6.*)
    build-depends: transformers < 0.6 || >= 0.6.0.3

  -- Andreas, 2021-03-10:
  -- All packages we depend upon should be mentioned in an unconditional
  -- build-depends field, but additional restrictions on their
  -- version for specific GHCs may be placed in conditionals.
  --
  -- The goal is to be able to make (e.g. when a new GHC comes out)
  -- revisions on hackage, e.g. relaxing upper bounds.  This process
  -- currently does not support revising conditionals.

  -- ASR (2018-10-16).
  -- text-1.2.3.0 required for supporting GHC 8.4.1, 8.4.2 and
  -- 8.4.3. See Issue #3277.
  -- The other GHC versions can be restricted to >= 1.2.3.1.
  if impl(ghc < 8.4.1) || impl(ghc > 8.4.3)
    build-depends: text >= 1.2.3.1

  if impl(ghc >= 8.4)
    build-depends: ghc-compact == 0.1.*

  -- We don't write upper bounds for Alex nor Happy because the
  -- `build-tools` field can not be modified in Hackage. Agda doesn't
  -- build with Alex 3.2.0 and segfaults with 3.2.2.
  build-tools:  alex >= 3.1.0 && < 3.2.0 || == 3.2.1 || >= 3.2.3
              , happy >= 1.19.4

  exposed-modules:  Agda.Auto.Auto
                    Agda.Auto.Options
                    Agda.Auto.CaseSplit
                    Agda.Auto.Convert
                    Agda.Auto.NarrowingSearch
                    Agda.Auto.SearchControl
                    Agda.Auto.Syntax
                    Agda.Auto.Typecheck
                    Agda.Benchmarking
                    Agda.Compiler.Backend
                    Agda.Compiler.Builtin
                    Agda.Compiler.CallCompiler
                    Agda.Compiler.Common
                    Agda.Compiler.JS.Compiler
                    Agda.Compiler.JS.Syntax
                    Agda.Compiler.JS.Substitution
                    Agda.Compiler.JS.Pretty
                    Agda.Compiler.MAlonzo.Coerce
                    Agda.Compiler.MAlonzo.Compiler
                    Agda.Compiler.MAlonzo.Encode
                    Agda.Compiler.MAlonzo.HaskellTypes
                    Agda.Compiler.MAlonzo.Misc
                    Agda.Compiler.MAlonzo.Pragmas
                    Agda.Compiler.MAlonzo.Pretty
                    Agda.Compiler.MAlonzo.Primitives
                    Agda.Compiler.MAlonzo.Strict
                    Agda.Compiler.ToTreeless
                    Agda.Compiler.Treeless.AsPatterns
                    Agda.Compiler.Treeless.Builtin
                    Agda.Compiler.Treeless.Compare
                    Agda.Compiler.Treeless.EliminateDefaults
                    Agda.Compiler.Treeless.EliminateLiteralPatterns
                    Agda.Compiler.Treeless.Erase
                    Agda.Compiler.Treeless.GuardsToPrims
                    Agda.Compiler.Treeless.Identity
                    Agda.Compiler.Treeless.NormalizeNames
                    Agda.Compiler.Treeless.Pretty
                    Agda.Compiler.Treeless.Simplify
                    Agda.Compiler.Treeless.Subst
                    Agda.Compiler.Treeless.Uncase
                    Agda.Compiler.Treeless.Unused
                    Agda.ImpossibleTest
                    Agda.Interaction.AgdaTop
                    Agda.Interaction.Base
                    Agda.Interaction.BasicOps
                    Agda.Interaction.SearchAbout
                    Agda.Interaction.CommandLine
                    Agda.Interaction.EmacsCommand
                    Agda.Interaction.EmacsTop
                    Agda.Interaction.ExitCode
                    Agda.Interaction.JSONTop
                    Agda.Interaction.JSON
                    Agda.Interaction.FindFile
                    Agda.Interaction.Highlighting.Common
                    Agda.Interaction.Highlighting.Dot
                    Agda.Interaction.Highlighting.Emacs
                    Agda.Interaction.Highlighting.FromAbstract
                    Agda.Interaction.Highlighting.Generate
                    Agda.Interaction.Highlighting.HTML
                    Agda.Interaction.Highlighting.JSON
                    Agda.Interaction.Highlighting.Precise
                    Agda.Interaction.Highlighting.Range
                    Agda.Interaction.Highlighting.Vim
                    Agda.Interaction.Highlighting.LaTeX
                    Agda.Interaction.Imports
                    Agda.Interaction.InteractionTop
                    Agda.Interaction.Response
                    Agda.Interaction.MakeCase
                    Agda.Interaction.Monad
                    Agda.Interaction.Library
                    Agda.Interaction.Library.Base
                    Agda.Interaction.Library.Parse
                    Agda.Interaction.Options
                    Agda.Interaction.Options.Help
                    Agda.Interaction.Options.Lenses
                    Agda.Interaction.Options.Warnings
                    Agda.Main
                    Agda.Syntax.Abstract.Name
                    Agda.Syntax.Abstract.Pattern
                    Agda.Syntax.Abstract.PatternSynonyms
                    Agda.Syntax.Abstract.Pretty
                    Agda.Syntax.Abstract.Views
                    Agda.Syntax.Abstract
                    Agda.Syntax.Builtin
                    Agda.Syntax.Common
                    Agda.Syntax.Concrete.Attribute
                    Agda.Syntax.Concrete.Definitions
                    Agda.Syntax.Concrete.Definitions.Errors
                    Agda.Syntax.Concrete.Definitions.Monad
                    Agda.Syntax.Concrete.Definitions.Types
                    Agda.Syntax.Concrete.Fixity
                    Agda.Syntax.Concrete.Generic
                    Agda.Syntax.Concrete.Glyph
                    Agda.Syntax.Concrete.Name
                    Agda.Syntax.Concrete.Operators.Parser
                    Agda.Syntax.Concrete.Operators.Parser.Monad
                    Agda.Syntax.Concrete.Operators
                    Agda.Syntax.Concrete.Pattern
                    Agda.Syntax.Concrete.Pretty
                    Agda.Syntax.Concrete
                    Agda.Syntax.DoNotation
                    Agda.Syntax.Fixity
                    Agda.Syntax.IdiomBrackets
                    Agda.Syntax.Info
                    Agda.Syntax.Internal
                    Agda.Syntax.Internal.Blockers
                    Agda.Syntax.Internal.Defs
                    Agda.Syntax.Internal.Elim
                    Agda.Syntax.Internal.Generic
                    Agda.Syntax.Internal.MetaVars
                    Agda.Syntax.Internal.Names
                    Agda.Syntax.Internal.Pattern
                    Agda.Syntax.Internal.SanityCheck
                    Agda.Syntax.Literal
                    Agda.Syntax.Notation
                    Agda.Syntax.Parser.Alex
                    Agda.Syntax.Parser.Comments
                    Agda.Syntax.Parser.Layout
                    Agda.Syntax.Parser.LexActions
                    Agda.Syntax.Parser.Lexer
                    Agda.Syntax.Parser.Literate
                    Agda.Syntax.Parser.LookAhead
                    Agda.Syntax.Parser.Monad
                    Agda.Syntax.Parser.Parser
                    Agda.Syntax.Parser.StringLiterals
                    Agda.Syntax.Parser.Tokens
                    Agda.Syntax.Parser
                    Agda.Syntax.Position
                    Agda.Syntax.Reflected
                    Agda.Syntax.Scope.Base
                    Agda.Syntax.Scope.Monad
                    Agda.Syntax.Translation.AbstractToConcrete
                    Agda.Syntax.Translation.ConcreteToAbstract
                    Agda.Syntax.Translation.InternalToAbstract
                    Agda.Syntax.Translation.ReflectedToAbstract
                    Agda.Syntax.Treeless
                    Agda.Termination.CallGraph
                    Agda.Termination.CallMatrix
                    Agda.Termination.CutOff
                    Agda.Termination.Monad
                    Agda.Termination.Order
                    Agda.Termination.RecCheck
                    Agda.Termination.SparseMatrix
                    Agda.Termination.Semiring
                    Agda.Termination.TermCheck
                    Agda.Termination.Termination
                    Agda.TheTypeChecker
                    Agda.TypeChecking.Abstract
                    Agda.TypeChecking.CheckInternal
                    Agda.TypeChecking.CompiledClause
                    Agda.TypeChecking.CompiledClause.Compile
                    Agda.TypeChecking.CompiledClause.Match
                    Agda.TypeChecking.Constraints
                    Agda.TypeChecking.Conversion
                    Agda.TypeChecking.Conversion.Pure
                    Agda.TypeChecking.Coverage
                    Agda.TypeChecking.Coverage.Match
                    Agda.TypeChecking.Coverage.SplitTree
                    Agda.TypeChecking.Coverage.SplitClause
                    Agda.TypeChecking.Coverage.Cubical
                    Agda.TypeChecking.Datatypes
                    Agda.TypeChecking.DeadCode
                    Agda.TypeChecking.DisplayForm
                    Agda.TypeChecking.DropArgs
                    Agda.TypeChecking.Empty
                    Agda.TypeChecking.EtaContract
                    Agda.TypeChecking.EtaExpand
                    Agda.TypeChecking.Errors
                    Agda.TypeChecking.Free
                    Agda.TypeChecking.Free.Lazy
                    Agda.TypeChecking.Free.Precompute
                    Agda.TypeChecking.Free.Reduce
                    Agda.TypeChecking.Forcing
                    Agda.TypeChecking.Functions
                    Agda.TypeChecking.Generalize
                    Agda.TypeChecking.Heterogeneous
                    Agda.TypeChecking.IApplyConfluence
                    Agda.TypeChecking.Implicit
                    Agda.TypeChecking.Injectivity
                    Agda.TypeChecking.Inlining
                    Agda.TypeChecking.InstanceArguments
                    Agda.TypeChecking.Irrelevance
                    Agda.TypeChecking.Level
                    Agda.TypeChecking.LevelConstraints
                    Agda.TypeChecking.Lock
                    Agda.TypeChecking.Level.Solve
                    Agda.TypeChecking.MetaVars
                    Agda.TypeChecking.MetaVars.Mention
                    Agda.TypeChecking.MetaVars.Occurs
                    Agda.TypeChecking.MetaVars.VarSetBlocked
                    Agda.TypeChecking.Monad.Base
                    Agda.TypeChecking.Monad.Benchmark
                    Agda.TypeChecking.Monad.Builtin
                    Agda.TypeChecking.Monad.Caching
                    Agda.TypeChecking.Monad.Closure
                    Agda.TypeChecking.Monad.Constraints
                    Agda.TypeChecking.Monad.Context
                    Agda.TypeChecking.Monad.Debug
                    Agda.TypeChecking.Monad.Env
                    Agda.TypeChecking.Monad.Imports
                    Agda.TypeChecking.Monad.MetaVars
                    Agda.TypeChecking.Monad.Mutual
                    Agda.TypeChecking.Monad.Open
                    Agda.TypeChecking.Monad.Options
                    Agda.TypeChecking.Monad.Pure
                    Agda.TypeChecking.Monad.Signature
                    Agda.TypeChecking.Monad.SizedTypes
                    Agda.TypeChecking.Monad.State
                    Agda.TypeChecking.Monad.Statistics
                    Agda.TypeChecking.Monad.Trace
                    Agda.TypeChecking.Monad
                    Agda.TypeChecking.Names
                    Agda.TypeChecking.Patterns.Abstract
                    Agda.TypeChecking.Patterns.Internal
                    Agda.TypeChecking.Patterns.Match
                    Agda.TypeChecking.Polarity
                    Agda.TypeChecking.Positivity
                    Agda.TypeChecking.Positivity.Occurrence
                    Agda.TypeChecking.Pretty
                    Agda.TypeChecking.Pretty.Call
                    Agda.TypeChecking.Pretty.Constraint
                    Agda.TypeChecking.Pretty.Warning
                    Agda.TypeChecking.Primitive
                    Agda.TypeChecking.Primitive.Base
                    Agda.TypeChecking.Primitive.Cubical
                    Agda.TypeChecking.ProjectionLike
                    Agda.TypeChecking.Quote
                    Agda.TypeChecking.ReconstructParameters
                    Agda.TypeChecking.RecordPatterns
                    Agda.TypeChecking.Records
                    Agda.TypeChecking.Reduce
                    Agda.TypeChecking.Reduce.Fast
                    Agda.TypeChecking.Reduce.Monad
                    Agda.TypeChecking.Rewriting
                    Agda.TypeChecking.Rewriting.Clause
                    Agda.TypeChecking.Rewriting.Confluence
                    Agda.TypeChecking.Rewriting.NonLinMatch
                    Agda.TypeChecking.Rewriting.NonLinPattern
                    Agda.TypeChecking.Rules.Application
                    Agda.TypeChecking.Rules.Builtin
                    Agda.TypeChecking.Rules.Builtin.Coinduction
                    Agda.TypeChecking.Rules.Data
                    Agda.TypeChecking.Rules.Decl
                    Agda.TypeChecking.Rules.Def
                    Agda.TypeChecking.Rules.Display
                    Agda.TypeChecking.Rules.LHS
                    Agda.TypeChecking.Rules.LHS.Implicit
                    Agda.TypeChecking.Rules.LHS.Problem
                    Agda.TypeChecking.Rules.LHS.ProblemRest
                    Agda.TypeChecking.Rules.LHS.Unify
                    Agda.TypeChecking.Rules.LHS.Unify.Types
                    Agda.TypeChecking.Rules.LHS.Unify.LeftInverse
                    Agda.TypeChecking.Rules.Record
                    Agda.TypeChecking.Rules.Term
                    Agda.TypeChecking.Serialise
                    Agda.TypeChecking.Serialise.Base
                    Agda.TypeChecking.Serialise.Instances
                    Agda.TypeChecking.Serialise.Instances.Abstract
                    Agda.TypeChecking.Serialise.Instances.Common
                    Agda.TypeChecking.Serialise.Instances.Compilers
                    Agda.TypeChecking.Serialise.Instances.Highlighting
                    Agda.TypeChecking.Serialise.Instances.Internal
                    Agda.TypeChecking.Serialise.Instances.Errors
                    Agda.TypeChecking.SizedTypes
                    Agda.TypeChecking.SizedTypes.Solve
                    Agda.TypeChecking.SizedTypes.Syntax
                    Agda.TypeChecking.SizedTypes.Utils
                    Agda.TypeChecking.SizedTypes.WarshallSolver
                    Agda.TypeChecking.Sort
                    Agda.TypeChecking.Substitute
                    Agda.TypeChecking.Substitute.Class
                    Agda.TypeChecking.Substitute.DeBruijn
                    Agda.TypeChecking.SyntacticEquality
                    Agda.TypeChecking.Telescope
                    Agda.TypeChecking.Telescope.Path
                    Agda.TypeChecking.Unquote
                    Agda.TypeChecking.Warnings
                    Agda.TypeChecking.With
                    Agda.Utils.AffineHole
                    Agda.Utils.Applicative
                    Agda.Utils.AssocList
                    Agda.Utils.Bag
                    Agda.Utils.Benchmark
                    Agda.Utils.BiMap
                    Agda.Utils.BoolSet
                    Agda.Utils.CallStack
                    Agda.Utils.Char
                    Agda.Utils.Cluster
                    Agda.Utils.Dependent
                    Agda.Utils.Empty
                    Agda.Utils.Environment
                    Agda.Utils.Either
                    Agda.Utils.Fail
                    Agda.Utils.Favorites
                    Agda.Utils.FileName
                    Agda.Utils.Float
                    Agda.Utils.Functor
                    Agda.Utils.Function
                    Agda.Utils.Graph.AdjacencyMap.Unidirectional
                    Agda.Utils.Graph.TopSort
                    Agda.Utils.Hash
                    Agda.Utils.Haskell.Syntax
                    Agda.Utils.Impossible
                    Agda.Utils.IndexedList
                    Agda.Utils.IntSet.Infinite
                    Agda.Utils.IntSet.Typed
                    Agda.Utils.IO
                    Agda.Utils.IO.Binary
                    Agda.Utils.IO.Directory
                    Agda.Utils.IO.TempFile
                    Agda.Utils.IO.UTF8
                    Agda.Utils.IORef
                    Agda.Utils.Lens
                    Agda.Utils.Lens.Examples
                    Agda.Utils.List
                    Agda.Utils.List1
                    Agda.Utils.List2
                    Agda.Utils.ListT
                    Agda.Utils.Map
                    Agda.Utils.Maybe
                    Agda.Utils.Maybe.Strict
                    Agda.Utils.Memo
                    Agda.Utils.Monad
                    Agda.Utils.Monoid
                    Agda.Utils.Null
                    Agda.Utils.Parser.MemoisedCPS
                    Agda.Utils.PartialOrd
                    Agda.Utils.Permutation
                    Agda.Utils.Pointer
                    Agda.Utils.POMonoid
                    Agda.Utils.Pretty
                    Agda.Utils.ProfileOptions
                    Agda.Utils.RangeMap
                    Agda.Utils.SemiRing
                    Agda.Utils.Semigroup
                    Agda.Utils.Singleton
                    Agda.Utils.Size
                    Agda.Utils.SmallSet
                    Agda.Utils.String
                    Agda.Utils.Suffix
                    Agda.Utils.Three
                    Agda.Utils.Time
                    Agda.Utils.Trie
                    Agda.Utils.Tuple
                    Agda.Utils.TypeLevel
                    Agda.Utils.TypeLits
                    Agda.Utils.Update
                    Agda.Utils.VarSet
                    Agda.Utils.Warshall
                    Agda.Utils.WithDefault
                    Agda.Utils.Zipper
                    Agda.Version
                    Agda.VersionCommit

  other-modules:    Paths_Agda
                    Agda.Interaction.Highlighting.Dot.Backend
                    Agda.Interaction.Highlighting.Dot.Base
                    Agda.Interaction.Highlighting.HTML.Backend
                    Agda.Interaction.Highlighting.HTML.Base
                    Agda.Interaction.Highlighting.LaTeX.Backend
                    Agda.Interaction.Highlighting.LaTeX.Base
                    Agda.Interaction.Options.Base
                    Agda.Interaction.Options.HasOptions
                    Agda.Utils.CallStack.Base
                    Agda.Utils.CallStack.Pretty

  if flag(optimise-heavily)
    ghc-options: -fexpose-all-unfoldings
                 -fspecialise-aggressively

  -- NOTE: If adding flags, also add to `.ghci-8.0`
  if impl(ghc <= 8.0.2)
    ghc-options: -fprint-potential-instances
                 -- Initially, we disable all the warnings.
                 -w
                 -Werror
                 -- This option must be the first one after disabling the
                 -- warnings. See Issue #2094.
                 -Wunrecognised-warning-flags
                 -Wdeprecated-flags
                 -Wderiving-typeable
                 -Wdodgy-exports
                 -Wdodgy-foreign-imports
                 -Wdodgy-imports
                 -Wduplicate-exports
                 -Wempty-enumerations
                 -Widentities
                 -Winline-rule-shadowing
                 -Wmissing-fields
                 -Wmissing-methods
                 -Wmissing-pattern-synonym-signatures
                 -Wmissing-signatures
                 -Wnoncanonical-monad-instances
                 -Wnoncanonical-monoid-instances
                 -Woverflowed-literals
                 -Woverlapping-patterns
                 -Wsemigroup
                 -Wtabs
                 -Wtyped-holes
                 -Wunrecognised-pragmas
                 -Wunticked-promoted-constructors
                 -Wunused-do-bind
                 -Wunused-foralls
                 -Wwarnings-deprecations
                 -Wwrong-do-bind
  else
    ghc-options: -fprint-potential-instances
                 -Werror=unrecognised-warning-flags
                 -Werror=deprecated-flags
                 -Werror=deriving-typeable
                 -Werror=dodgy-exports
                 -Werror=dodgy-foreign-imports
                 -Werror=dodgy-imports
                 -Werror=duplicate-exports
                 -Werror=empty-enumerations
                 -Werror=identities
                 -Werror=inline-rule-shadowing
                 -Werror=missing-fields
                 -Werror=missing-methods
                 -Werror=missing-pattern-synonym-signatures
                 -Werror=missing-signatures
                 -Werror=noncanonical-monad-instances
                 -Werror=noncanonical-monoid-instances
                 -Werror=overflowed-literals
                 -Werror=overlapping-patterns
                 -Werror=semigroup
                 -Werror=tabs
                 -Werror=typed-holes
                 -Werror=unrecognised-pragmas
                 -Werror=unticked-promoted-constructors
                 -Werror=unused-do-bind
                 -Werror=unused-foralls
                 -Werror=warnings-deprecations
                 -Werror=wrong-do-bind

  -- NOTE: If adding or removing flags, also change `.ghci-8.2`
  if impl(ghc >= 8.2)
    ghc-options: -Wcpp-undef
                 -- ASR TODO (2017-07-23): `make haddock` fails when
                 -- this flag is on.
                 -- -Wmissing-home-modules
                 -Werror=simplifiable-class-constraints
                 -Werror=unbanged-strict-patterns

  -- NOTE: If adding or removing flags, also change `.ghci-8.4`
  if impl(ghc >= 8.4)
    ghc-options: -Wincomplete-patterns

  -- NOTE: If adding or removing flags, also change `.ghci-8.6`
  if impl(ghc >= 8.6)
    ghc-options: -Werror=inaccessible-code
                 -Werror=star-binder
                 -Werror=star-is-type

<<<<<<< HEAD
  if impl(ghc >= 8.10)
    ghc-options: -Werror=incomplete-patterns
=======
  -- The following warning is an error in GHC >= 8.10.
  if impl(ghc >= 8.6) && impl(ghc < 8.10)
    ghc-options: -Werror=implicit-kind-vars

  -- NOTE: If adding or removing flags, also change `.ghci-8.8`
  if impl(ghc >= 8.8)
    ghc-options: -Werror=missed-extra-shared-lib

  -- NOTE: If adding or removing flags, also change `.ghci-8.10`
  if impl(ghc >= 8.10)
    ghc-options: -Werror=deriving-defaults
                 -Werror=redundant-record-wildcards
                 -Werror=unused-packages
                 -Werror=unused-record-wildcards

  -- NOTE: If adding or removing flags, also change `.ghci-9.0`
  if impl(ghc >= 9.0)
    ghc-options: -Werror=invalid-haddock

  -- NOTE: If adding or removing flags, also change `.ghci-9.0.2`
  --
  -- ASR (2022-04-27). This warning was added in GHC 9.0.2, removed
  -- from 9.2.1 and added back in 9.2.2.
  if impl(ghc == 9.0.2)
    ghc-options: -Werror=unicode-bidirectional-format-characters

  -- NOTE: If adding or removing flags, also change `.ghci-9.2.2`
  if impl(ghc >= 9.2.2)
    ghc-options: -Werror=redundant-bang-patterns
                 -Werror=unicode-bidirectional-format-characters
>>>>>>> 3ca4db8d

  ghc-prof-options: -fprof-auto

  default-language: Haskell2010

  -- NOTE: If adding or removing default extensions, also change:
  --         .ghci-8.0
  --         .hlint.yaml
  -- This should also use the same extensions as the `test-suite` target below.
  default-extensions: BangPatterns
                    , ConstraintKinds
                    , DataKinds
                    , DefaultSignatures
                    , DeriveDataTypeable
                    , DeriveFoldable
                    , DeriveFunctor
                    , DeriveGeneric
                    , DeriveTraversable
                    , ExistentialQuantification
                    , FlexibleContexts
                    , FlexibleInstances
                    , FunctionalDependencies
                    , GeneralizedNewtypeDeriving
                    , InstanceSigs
                    , LambdaCase
                    , MultiParamTypeClasses
                    , MultiWayIf
                    , NamedFieldPuns
                    , OverloadedStrings
                    , PatternSynonyms
                    , RankNTypes
                    , RecordWildCards
                    , ScopedTypeVariables
                    , StandaloneDeriving
                    , TupleSections
                    , TypeApplications
                    , TypeFamilies
                    , TypeSynonymInstances

executable agda
  hs-source-dirs: src/main
  main-is:        Main.hs
  build-depends:  Agda
                  -- A version range on Agda generates a warning with
                  -- some versions of Cabal and GHC
                  -- (e.g. cabal-install version 1.24.0.2 compiled
                  -- using version 1.24.2.0 of the Cabal library and
                  -- GHC 8.2.1 RC1).

                  -- Nothing is used from the following package,
                  -- except for the Prelude.
                , base
  default-language: Haskell2010
  -- If someone installs Agda with the setuid bit set, then the
  -- presence of +RTS may be a security problem (see GHC bug #3910).
  -- However, we sometimes recommend people to use +RTS to control
  -- Agda's memory usage, so we want this functionality enabled by
  -- default.

  -- The threaded RTS by default starts a major GC after a program has
  -- been idle for 0.3 s. This feature turned out to be annoying, so
  -- the idle GC is now by default turned off (-I0).
  ghc-options: -threaded -rtsopts
               "-with-rtsopts=-M3.5G -I0"

executable agda-mode
  hs-source-dirs:   src/agda-mode
  main-is:          Main.hs
  other-modules:    Paths_Agda
  build-depends:    base >= 4.9.0.0 && < 4.17
                  , directory >= 1.2.6.2 && < 1.4
                  , filepath >= 1.4.1.0 && < 1.5
                  , process >= 1.4.2.0 && < 1.7
  default-language: Haskell2010

-- Cabal testsuite integration has some serious bugs, but we
-- can still make it work. See also:
-- https://github.com/haskell/cabal/issues/1938
-- https://github.com/haskell/cabal/issues/2214
-- https://github.com/haskell/cabal/issues/1953
--
-- This test suite should only be run using the Makefile.
-- The Makefile sets up the required environment,
-- executing the tests using cabal directly is almost
-- guaranteed to fail. See also Issue 1490.
test-suite agda-tests
  type:             exitcode-stdio-1.0
  hs-source-dirs:   test/
  main-is:          Main.hs
  other-modules:      Bugs.Tests
                    , Compiler.Tests
                    , Fail.Tests
                    , Interactive.Tests
                    , Internal.Compiler.MAlonzo.Encode
                    , Internal.Helpers
                    , Internal.Interaction.Highlighting.Precise
                    , Internal.Interaction.Highlighting.Range
                    , Internal.Interaction.Library
                    , Internal.Interaction.Options
                    , Internal.Syntax.Abstract.Name
                    , Internal.Syntax.Common
                    , Internal.Syntax.Concrete.Name
                    , Internal.Syntax.Internal
                    , Internal.Syntax.Parser.Parser
                    , Internal.Syntax.Position
                    , Internal.Termination.CallGraph
                    , Internal.Termination.CallMatrix
                    , Internal.Termination.Order
                    , Internal.Termination.Semiring
                    , Internal.Termination.SparseMatrix
                    , Internal.Termination.Termination
                    , Internal.Tests
                    , Internal.TypeChecking
                    , Internal.TypeChecking.Free
                    , Internal.TypeChecking.Free.Lazy
                    , Internal.TypeChecking.Generators
                    , Internal.TypeChecking.Irrelevance
                    , Internal.TypeChecking.Monad.Base
                    , Internal.TypeChecking.Positivity
                    , Internal.TypeChecking.Positivity.Occurrence
                    , Internal.TypeChecking.Rules.LHS.Problem
                    , Internal.TypeChecking.SizedTypes
                    , Internal.TypeChecking.SizedTypes.Syntax
                    , Internal.TypeChecking.SizedTypes.WarshallSolver
                    , Internal.TypeChecking.Substitute
                    , Internal.Utils.AssocList
                    , Internal.Utils.Bag
                    , Internal.Utils.BiMap
                    , Internal.Utils.Cluster
                    , Internal.Utils.Either
                    , Internal.Utils.Favorites
                    , Internal.Utils.FileName
                    , Internal.Utils.Graph.AdjacencyMap.Unidirectional
                    , Internal.Utils.IntSet
                    , Internal.Utils.List
                    , Internal.Utils.ListT
                    , Internal.Utils.Maybe.Strict
                    , Internal.Utils.Monoid
                    , Internal.Utils.NonEmptyList
                    , Internal.Utils.PartialOrd
                    , Internal.Utils.Permutation
                    , Internal.Utils.RangeMap
                    , Internal.Utils.SmallSet
                    , Internal.Utils.Three
                    , Internal.Utils.Trie
                    , Internal.Utils.Warshall
                    , LaTeXAndHTML.Tests
                    , LibSucceed.Tests
                    , Succeed.Tests
                    , UserManual.Tests
                    , Utils

  -- Andreas, 2021-08-26, see https://github.com/haskell/cabal/issues/7577
  -- Since 'agda-tests' wants to call 'agda', we have to add it here,
  -- should we want to run 'cabal test'.
  build-tool-depends: Agda:agda

  build-depends:  Agda
                , array
                , base
                , bytestring
                , containers
                , directory
                , filepath
                , filemanip >= 0.3.6.3 && < 0.4
                , mtl
                , process
                , process-extras >= 0.3.0 && < 0.3.4 || >= 0.4.1.3 && < 0.5 || >= 0.7.1 && < 0.8
                , QuickCheck >= 2.14.1 && < 2.15
                , regex-tdfa
                , strict >= 0.3.2 && < 0.5
                , tasty >= 1.1.0.4 && < 1.5
                , tasty-hunit >= 0.9.2 && < 0.11
                , tasty-quickcheck >= 0.9.2 && < 0.11
                -- tasty-silver 3.1.13 has option --ansi-tricks=false
                -- NB: tasty-silver 3.2 requires tasty >= 1.4
                -- tasty-silver < 3.3 does not work interactively under Windows
                , tasty-silver >= 3.1.13 && < 3.4
                , temporary >= 1.2.0.3 && < 1.4
                , text
                , unix-compat >= 0.4.3.1 && < 0.6
                , unordered-containers >= 0.2.5.0 && < 0.3
                , uri-encode

  -- Andreas (2021-10-11): tasty-silver < 3.3 does not work interactively under Windows
  if os(windows)
    build-depends: tasty-silver >= 3.3

  default-language:  Haskell2010

  -- NOTE: If adding or removing default extensions, also change:
  --         .ghci-8.0
  --         .hlint.yaml
  -- This should also use the same extensions as the `library` target above.
  default-extensions:  BangPatterns
                     , ConstraintKinds
                     --L-T Chen (2019-07-15):
                     -- Enabling DataKinds only locally makes the compile time
                     -- slightly shorter, see PR #3920.
                     --, DataKinds
                     , DefaultSignatures
                     , DeriveDataTypeable
                     , DeriveFoldable
                     , DeriveFunctor
                     , DeriveGeneric
                     , DeriveTraversable
                     , ExistentialQuantification
                     , FlexibleContexts
                     , FlexibleInstances
                     , FunctionalDependencies
                     , GeneralizedNewtypeDeriving
                     , InstanceSigs
                     , LambdaCase
                     , MultiParamTypeClasses
                     , MultiWayIf
                     , NamedFieldPuns
                     , OverloadedStrings
                     , PatternSynonyms
                     , RankNTypes
                     , RecordWildCards
                     , ScopedTypeVariables
                     , StandaloneDeriving
                     , TupleSections
                     , TypeFamilies
                     , TypeSynonymInstances

  if flag(optimise-heavily)
    ghc-options: -fexpose-all-unfoldings
                 -fspecialise-aggressively

  -- NOTE: If adding or removing flags, also change `.ghci-8.0`
  if impl(ghc <= 8.0.2)
    ghc-options: -threaded
                 -- Initially, we disable all the warnings.
                 -w
                 -Werror
                 -- This option must be the first one after disabling the
                 -- warnings. See Issue #2094.
                 -Wunrecognised-warning-flags
                 -Wdeprecated-flags
                 -Wderiving-typeable
                 -Wdodgy-exports
                 -Wdodgy-foreign-imports
                 -Wdodgy-imports
                 -Wduplicate-exports
                 -Wempty-enumerations
                 -Widentities
                 -Winline-rule-shadowing
                 -Wmissing-fields
                 -Wmissing-methods
                 -Wmissing-pattern-synonym-signatures
                 -Wmissing-signatures
                 -Wnoncanonical-monad-instances
                 -Wnoncanonical-monoid-instances
                 -Woverflowed-literals
                 -Woverlapping-patterns
                 -Wsemigroup
                 -Wtabs
                 -Wtyped-holes
                 -Wunrecognised-pragmas
                 -Wunticked-promoted-constructors
                 -Wunused-do-bind
                 -Wunused-foralls
                 -Wwarnings-deprecations
                 -Wwrong-do-bind
  else
    ghc-options: -threaded
                 -Werror=unrecognised-warning-flags
                 -Werror=deprecated-flags
                 -Werror=deriving-typeable
                 -Werror=dodgy-exports
                 -Werror=dodgy-foreign-imports
                 -Werror=dodgy-imports
                 -Werror=duplicate-exports
                 -Werror=empty-enumerations
                 -Werror=identities
                 -Werror=incomplete-patterns
                 -Werror=inline-rule-shadowing
                 -Werror=missing-fields
                 -Werror=missing-methods
                 -Werror=missing-pattern-synonym-signatures
                 -Werror=missing-signatures
                 -Werror=noncanonical-monad-instances
                 -Werror=noncanonical-monoid-instances
                 -Werror=overflowed-literals
                 -Werror=overlapping-patterns
                 -Werror=semigroup
                 -Werror=tabs
                 -Werror=typed-holes
                 -Werror=unrecognised-pragmas
                 -Werror=unticked-promoted-constructors
                 -Werror=unused-do-bind
                 -Werror=unused-foralls
                 -Werror=warnings-deprecations
                 -Werror=wrong-do-bind

  -- ASR (2017-04-11). TODO: Using -Werror=missing-home-modules generates an
  -- error.
  -- NOTE: If adding or removing flags, also change `.ghci-8.2`
  if impl(ghc >= 8.2)
    ghc-options: -Werror=cpp-undef
                 -Werror=simplifiable-class-constraints
                 -Werror=unbanged-strict-patterns

  -- NOTE: If adding or removing flags, also change `.ghci-8.6`
  if impl(ghc >= 8.6)
    ghc-options: -Werror=inaccessible-code
                 -Werror=star-binder
                 -Werror=star-is-type
  -- The following warning is an error in GHC >= 8.10.
  if impl(ghc >= 8.6) && impl(ghc < 8.10)
    ghc-options: -Werror=implicit-kind-vars

  -- NOTE: If adding or removing flags, also change `.ghci-8.8`
  if impl(ghc >= 8.8)
    ghc-options: -Werror=missed-extra-shared-lib

  -- NOTE: If adding or removing flags, also change `.ghci-8.10`
  if impl(ghc >= 8.10)
    ghc-options: -Werror=deriving-defaults
                 -Werror=redundant-record-wildcards
                 -Werror=unused-packages
                 -Werror=unused-record-wildcards

  -- NOTE: If adding or removing flags, also change `.ghci-9.0`
  if impl(ghc >= 9.0)
    ghc-options: -Werror=compat-unqualified-imports
                 -Werror=invalid-haddock

  -- NOTE: If adding or removing flags, also change `.ghci-9.0.2`
  --
  -- ASR (2022-04-27). This warning was added in GHC 9.0.2, removed
  -- from 9.2.1 and added back in 9.2.2.
  if impl(ghc == 9.0.2)
    ghc-options: -Werror=unicode-bidirectional-format-characters

  -- NOTE: If adding or removing flags, also change `.ghci-9.2.2`
  if impl(ghc >= 9.2.2)
    ghc-options: -Werror=redundant-bang-patterns
                 -Werror=unicode-bidirectional-format-characters<|MERGE_RESOLUTION|>--- conflicted
+++ resolved
@@ -287,6 +287,11 @@
 
   if impl(ghc >= 8.4)
     build-depends: ghc-compact == 0.1.*
+
+  -- The module Data.Bifoldable is part of the base package starting
+  -- from GHC 8.1.
+  if impl(ghc < 8.1)
+    build-depends: bifunctors >= 5.4 && < 5.6
 
   -- We don't write upper bounds for Alex nor Happy because the
   -- `build-tools` field can not be modified in Hackage. Agda doesn't
@@ -748,10 +753,6 @@
                  -Werror=star-binder
                  -Werror=star-is-type
 
-<<<<<<< HEAD
-  if impl(ghc >= 8.10)
-    ghc-options: -Werror=incomplete-patterns
-=======
   -- The following warning is an error in GHC >= 8.10.
   if impl(ghc >= 8.6) && impl(ghc < 8.10)
     ghc-options: -Werror=implicit-kind-vars
@@ -782,7 +783,6 @@
   if impl(ghc >= 9.2.2)
     ghc-options: -Werror=redundant-bang-patterns
                  -Werror=unicode-bidirectional-format-characters
->>>>>>> 3ca4db8d
 
   ghc-prof-options: -fprof-auto
 
@@ -964,7 +964,6 @@
                 , temporary >= 1.2.0.3 && < 1.4
                 , text
                 , unix-compat >= 0.4.3.1 && < 0.6
-                , unordered-containers >= 0.2.5.0 && < 0.3
                 , uri-encode
 
   -- Andreas (2021-10-11): tasty-silver < 3.3 does not work interactively under Windows
