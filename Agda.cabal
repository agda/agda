name:            Agda
version:         2.4.3
cabal-version:   >= 1.8
build-type:      Custom
license:         OtherLicense
license-file:    LICENSE
author:          Ulf Norell, Andreas Abel, Nils Anders Danielsson, Makoto Takeyama, Catarina Coquand, with contributions by Stevan Andjelkovic, Marcin Benke, Jean-Philippe Bernardy, James Chapman, Jesper Cockx, Dominique Devriese, Peter Divanski, Fredrik Nordvall Forsberg, Olle Fredriksson, Daniel Gustafsson, Patrik Jansson, Alan Jeffrey, Wolfram Kahl, Fredrik Lindblad, Francesco Mazzoli, Stefan Monnier, Darin Morrison, Guilhem Moulin, Nicolas Pouillard, Andrés Sicard-Ramírez, Andrea Vezzosi and many more.
maintainer:      Ulf Norell <ulfn@chalmers.se>
homepage:        http://wiki.portal.chalmers.se/agda/
bug-reports:     http://code.google.com/p/agda/issues/list
category:        Dependent types
synopsis:        A dependently typed functional programming language and proof assistant
description:
  Agda is a dependently typed functional programming language: It has
  inductive families, which are similar to Haskell's GADTs, but they
  can be indexed by values and not just types. It also has
  parameterised modules, mixfix operators, Unicode characters, and an
  interactive Emacs interface (the type checker can assist in the
  development of your code).
  .
  Agda is also a proof assistant: It is an interactive system for
  writing and checking proofs. Agda is based on intuitionistic type
  theory, a foundational system for constructive mathematics developed
  by the Swedish logician Per Martin-L&#xf6;f. It has many
  similarities with other proof assistants based on dependent types,
  such as Coq, Epigram and NuPRL.
  .
  This package includes both a command-line program (agda) and an
  Emacs mode. If you want to use the Emacs mode you can set it up by
  running @agda-mode setup@ (see the README).
  .
  Note that the Agda library does not follow the package versioning
  policy, because it is not intended to be used by third-party
  packages.
tested-with:        GHC == 7.4.2
                    GHC == 7.6.3
                    GHC == 7.8.4
extra-source-files: src/full/undefined.h
                    README.md
                    CHANGELOG
data-dir:           src/data
data-files:         Agda.css
                    emacs-mode/*.el
                    -- EpicInclude/AgdaPrelude.e
                    -- EpicInclude/stdagda.c
                    -- EpicInclude/stdagda.h
                    agda.sty
                    postprocess-latex.pl
                    lib/prim/Agda/Primitive.agda
                    uhc-agda-base/LICENSE
                    uhc-agda-base/uhc-agda-base.cabal
                    uhc-agda-base/src/UHC/Agda/*.hs

source-repository head
  type:     git
  location: https://github.com/agda/agda.git

flag cpphs
  default:     True
  manual:      True
  description: Use cpphs instead of cpp.

<<<<<<< HEAD
-- The Epic backend has been disabled. See Issue 1481.
-- flag epic
--   default: False
--   manual:  True
--   description:
--     Install the Epic compiler.

flag uhc
  default: False
  manual:  True
  description:
    Install the UHC backend (requires GHC 7.6 or newer).

=======
>>>>>>> 9ee5047e
library
  hs-source-dirs:   src/full
  include-dirs:     src/full

  if flag(cpphs)
    build-tools: cpphs >= 1.19 && < 1.20
    ghc-options: -pgmP cpphs -optP --cpp

<<<<<<< HEAD
  -- if flag(epic)
  --   build-depends:  epic >= 0.1.13 && < 0.10

  if flag(uhc)
    build-depends:    uhc-light >= 1.1.8.7 && < 1.2
                    , uhc-util >= 0.1.5.0
                    , uulib >= 0.9.16
    cpp-options:    -DUHC_BACKEND

=======
>>>>>>> 9ee5047e
  if os(windows)
    build-depends:  Win32 >= 2.2 && < 2.4

  build-depends:
    array >= 0.4.0.0 && < 0.6
    , base >= 4.5.0.0 && < 4.9
    , binary >= 0.6 && < 0.8
    , boxes >= 0.1.3 && < 0.2
    -- NFData ByteString is only available from bytestring >= 0.10
    -- but bytestring-0.10 is not accepted by travis build for GHC <= 7.4
    -- as it breaks the accompanying haskell-platform
    -- even though it builds with older GHCs.
    , bytestring >= 0.9.2.1 && < 0.11
    , containers >= 0.4.2.1 && < 0.6
    , data-hash == 0.2.0.0
    , deepseq >= 1.3.0.0 && < 1.5
    , equivalence >= 0.2.5  && < 0.4
    , filepath >= 1.3.0.0 && < 1.5
    , geniplate >= 0.6.0.3 && < 0.7
    -- hashable 1.2.0.10 makes library-test 10x slower. The issue was
    -- fixed in hashable 1.2.1.0.
    -- https://github.com/tibbe/hashable/issues/57.
    , hashable >= 1.1.2.3 && < 1.2 || >= 1.2.1.0 && < 1.3
    -- There is a "serious bug"
    -- (https://hackage.haskell.org/package/hashtables-1.2.0.2/changelog)
    -- in hashtables 1.2.0.0/1.2.0.1. This bug seems to have made Agda
    -- much slower (infinitely slower?) in some cases.
    , hashtables >= 1.0 && < 1.2 || >= 1.2.0.2 && < 1.3
    , haskeline >= 0.7 && < 0.8
    , haskell-src-exts >= 1.16.0.1 && < 1.17
    -- mtl-2.1 contains a severe bug.
    --
    -- mtl >= 2.2 && < 2.2.1 doesn't export Control.Monad.Except.
    , mtl >= 2.1.1 && <= 2.1.3.1 || >= 2.2.1 && < 2.3
    , QuickCheck >= 2.8 && < 2.9
    , parallel >= 3.2.0.4 && < 3.3
    -- , parsec >= 3.1 && < 3.2,  -- only for Agda.TypeChecking.SizedTypes.Parser, which is not included

    -- pretty 1.1.1.2 and 1.1.1.3 do not follow the package versioning
    -- policy.
    , pretty >= 1.1.1.0 && < 1.1.1.2 || >= 1.1.2 && < 1.2
    , process >= 1.1.0.1 && < 1.3
    , strict >= 0.3.2 && < 0.4
    , template-haskell >= 2.7.0.0 && < 2.11
    , text >= 0.11 && < 1.3
    -- tranformers 0.4.0.0 was deprecated.
    , transformers >= 0.3 && < 0.4 || >= 0.4.1.0 && < 0.5
    , unordered-containers == 0.2.*
    , xhtml == 3000.2.*
    , zlib >= 0.4.0.1 && < 0.7

  if impl(ghc < 7.6)
    build-depends:
      directory >= 1.1.0.2 && < 1.2
      -- The package ghc-prim is included in order to get access to
      -- GHC.Generics, which later moved to base.
      , ghc-prim == 0.2.*
      , old-time >= 1.1.0.0 && < 1.2
  else
      build-depends:
        directory >= 1.2.0.0 && < 1.3
        , time >= 1.4 && < 1.6

  build-tools:
    alex >= 3.1.0 && < 3.2
    , happy >= 1.19.4 && < 2

  -- required to make the code compile, as the EH library is not present when the uhc backend is disabled
  if flag(uhc)
    cpp-options:    -DUHC_BACKEND

  exposed-modules:  Agda.Auto.Auto
                    Agda.Auto.CaseSplit
                    Agda.Auto.Convert
                    Agda.Auto.NarrowingSearch
                    Agda.Auto.SearchControl
                    Agda.Auto.Syntax
                    Agda.Auto.Typecheck
                    Agda.Compiler.CallCompiler
                    Agda.Compiler.Epic.AuxAST
                    Agda.Compiler.Epic.CaseOpts
                    Agda.Compiler.Epic.Compiler
                    Agda.Compiler.Epic.CompileState
                    Agda.Compiler.Epic.Epic
                    Agda.Compiler.Epic.Erasure
                    Agda.Compiler.Epic.ForceConstrs
                    Agda.Compiler.Epic.Forcing
                    Agda.Compiler.Epic.FromAgda
                    Agda.Compiler.Epic.Injection
                    Agda.Compiler.Epic.Interface
                    Agda.Compiler.Epic.NatDetection
                    Agda.Compiler.Epic.Primitive
                    Agda.Compiler.Epic.Smashing
                    Agda.Compiler.Epic.Static
                    Agda.Compiler.HaskellTypes
                    Agda.Compiler.JS.Case
                    Agda.Compiler.JS.Compiler
                    Agda.Compiler.JS.Syntax
                    Agda.Compiler.JS.Substitution
                    Agda.Compiler.JS.Parser
                    Agda.Compiler.JS.Pretty
                    Agda.Compiler.MAlonzo.Compiler
                    Agda.Compiler.MAlonzo.Encode
                    Agda.Compiler.MAlonzo.Misc
                    Agda.Compiler.MAlonzo.Pretty
                    Agda.Compiler.MAlonzo.Primitives
                    Agda.Compiler.UHC.AuxAST
                    Agda.Compiler.UHC.AuxASTUtil
                    Agda.Compiler.UHC.Bridge
                    Agda.Compiler.UHC.Compiler
                    Agda.Compiler.UHC.CompileState
                    Agda.Compiler.UHC.Core
                    Agda.Compiler.UHC.FromAgda
                    Agda.Compiler.UHC.MagicTypes
                    Agda.Compiler.UHC.ModuleInfo
                    Agda.Compiler.UHC.Naming
                    Agda.Compiler.UHC.Pragmas.Base
                    Agda.Compiler.UHC.Pragmas.Parse
                    Agda.Compiler.UHC.Primitives
                    Agda.Compiler.UHC.Smashing
                    Agda.ImpossibleTest
                    Agda.Interaction.BasicOps
                    Agda.Interaction.CommandLine
                    Agda.Interaction.EmacsCommand
                    Agda.Interaction.EmacsTop
                    Agda.Interaction.Exceptions
                    Agda.Interaction.FindFile
                    Agda.Interaction.Highlighting.Dot
                    Agda.Interaction.Highlighting.Emacs
                    Agda.Interaction.Highlighting.Generate
                    Agda.Interaction.Highlighting.HTML
                    Agda.Interaction.Highlighting.Precise
                    Agda.Interaction.Highlighting.Range
                    Agda.Interaction.Highlighting.Vim
                    Agda.Interaction.Highlighting.LaTeX
                    Agda.Interaction.Imports
                    Agda.Interaction.InteractionTop
                    Agda.Interaction.Response
                    Agda.Interaction.MakeCase
                    Agda.Interaction.Monad
                    Agda.Interaction.Options
                    Agda.Interaction.Options.Lenses
                    Agda.Main
                    Agda.Syntax.Abstract.Copatterns
                    Agda.Syntax.Abstract.Name
                    Agda.Syntax.Abstract.Pretty
                    Agda.Syntax.Abstract.Views
                    Agda.Syntax.Abstract
                    Agda.Syntax.Common
                    Agda.Syntax.Concrete.Definitions
                    Agda.Syntax.Concrete.Generic
                    Agda.Syntax.Concrete.Name
                    Agda.Syntax.Concrete.Operators.Parser
                    Agda.Syntax.Concrete.Operators
                    Agda.Syntax.Concrete.Pretty
                    Agda.Syntax.Concrete
                    Agda.Syntax.Fixity
                    Agda.Syntax.Info
                    Agda.Syntax.Internal
                    Agda.Syntax.Internal.Defs
                    Agda.Syntax.Internal.Generic
                    Agda.Syntax.Internal.Pattern
                    Agda.Syntax.Literal
                    Agda.Syntax.Notation
                    Agda.Syntax.Parser.Alex
                    Agda.Syntax.Parser.Comments
                    Agda.Syntax.Parser.Layout
                    Agda.Syntax.Parser.LexActions
                    Agda.Syntax.Parser.Lexer
                    Agda.Syntax.Parser.LookAhead
                    Agda.Syntax.Parser.Monad
                    Agda.Syntax.Parser.Parser
                    Agda.Syntax.Parser.StringLiterals
                    Agda.Syntax.Parser.Tokens
                    Agda.Syntax.Parser
                    Agda.Syntax.Position
                    Agda.Syntax.Reflected
                    Agda.Syntax.Scope.Base
                    Agda.Syntax.Scope.Monad
                    Agda.Syntax.Translation.AbstractToConcrete
                    Agda.Syntax.Translation.ConcreteToAbstract
                    Agda.Syntax.Translation.InternalToAbstract
                    Agda.Syntax.Translation.ReflectedToAbstract
                    Agda.Termination.CallGraph
                    Agda.Termination.CallMatrix
                    Agda.Termination.CutOff
                    Agda.Termination.Inlining
--                    Agda.Termination.Lexicographic -- RETIRED
--                    Agda.Termination.Matrix -- RETIRED
                    Agda.Termination.Monad
                    Agda.Termination.Order
                    Agda.Termination.RecCheck
                    Agda.Termination.SparseMatrix
                    Agda.Termination.Semiring
                    Agda.Termination.TermCheck
                    Agda.Termination.Termination
                    Agda.Tests
                    Agda.TheTypeChecker
                    Agda.TypeChecking.Abstract
                    Agda.TypeChecking.CheckInternal
                    Agda.TypeChecking.CompiledClause
                    Agda.TypeChecking.CompiledClause.Compile
                    Agda.TypeChecking.CompiledClause.Match
                    Agda.TypeChecking.Constraints
                    Agda.TypeChecking.Conversion
                    Agda.TypeChecking.Coverage
                    Agda.TypeChecking.Coverage.Match
                    Agda.TypeChecking.Coverage.SplitTree
                    Agda.TypeChecking.Datatypes
                    Agda.TypeChecking.DisplayForm
                    Agda.TypeChecking.DropArgs
--                    Agda.TypeChecking.Eliminators -- RETIRED
                    Agda.TypeChecking.Empty
                    Agda.TypeChecking.EtaContract
                    Agda.TypeChecking.Errors
                    Agda.TypeChecking.Free
                    Agda.TypeChecking.Forcing
                    Agda.TypeChecking.Implicit
                    Agda.TypeChecking.Injectivity
                    Agda.TypeChecking.InstanceArguments
                    Agda.TypeChecking.Irrelevance
                    Agda.TypeChecking.Level
                    Agda.TypeChecking.LevelConstraints
                    Agda.TypeChecking.MetaVars
                    Agda.TypeChecking.MetaVars.Mention
                    Agda.TypeChecking.MetaVars.Occurs
                    Agda.TypeChecking.Monad.Base
                    Agda.TypeChecking.Monad.Base.Benchmark
                    Agda.TypeChecking.Monad.Base.KillRange
                    Agda.TypeChecking.Monad.Benchmark
                    Agda.TypeChecking.Monad.Builtin
                    Agda.TypeChecking.Monad.Caching
                    Agda.TypeChecking.Monad.Closure
                    Agda.TypeChecking.Monad.Constraints
                    Agda.TypeChecking.Monad.Context
                    Agda.TypeChecking.Monad.Debug
                    Agda.TypeChecking.Monad.Env
                    Agda.TypeChecking.Monad.Exception
                    Agda.TypeChecking.Monad.Imports
                    Agda.TypeChecking.Monad.MetaVars
                    Agda.TypeChecking.Monad.Mutual
                    Agda.TypeChecking.Monad.Open
                    Agda.TypeChecking.Monad.Options
                    Agda.TypeChecking.Monad.Sharing
                    Agda.TypeChecking.Monad.Signature
                    Agda.TypeChecking.Monad.SizedTypes
                    Agda.TypeChecking.Monad.State
                    Agda.TypeChecking.Monad.Statistics
                    Agda.TypeChecking.Monad.Trace
                    Agda.TypeChecking.Monad
--                     Agda.TypeChecking.Patterns  -- RETIRED
                    Agda.TypeChecking.Patterns.Abstract
                    Agda.TypeChecking.Patterns.Match
                    Agda.TypeChecking.Polarity
                    Agda.TypeChecking.Positivity
                    Agda.TypeChecking.Pretty
                    Agda.TypeChecking.Primitive
                    Agda.TypeChecking.ProjectionLike
                    Agda.TypeChecking.Quote
--                    Agda.TypeChecking.Rebind -- DEAD
                    Agda.TypeChecking.RecordPatterns
                    Agda.TypeChecking.Records
                    Agda.TypeChecking.Reduce
                    Agda.TypeChecking.Reduce.Monad
                    Agda.TypeChecking.Rewriting
                    Agda.TypeChecking.Rewriting.NonLinMatch
                    Agda.TypeChecking.Rules.Builtin
                    Agda.TypeChecking.Rules.Builtin.Coinduction
                    Agda.TypeChecking.Rules.Data
                    Agda.TypeChecking.Rules.Decl
                    Agda.TypeChecking.Rules.Def
                    Agda.TypeChecking.Rules.Display
                    Agda.TypeChecking.Rules.LHS
                    Agda.TypeChecking.Rules.LHS.Implicit
                    Agda.TypeChecking.Rules.LHS.Instantiate
                    Agda.TypeChecking.Rules.LHS.Problem
                    Agda.TypeChecking.Rules.LHS.ProblemRest
                    Agda.TypeChecking.Rules.LHS.Split
                    Agda.TypeChecking.Rules.LHS.Unify
                    Agda.TypeChecking.Rules.Record
                    Agda.TypeChecking.Rules.Term
                    Agda.TypeChecking.Serialise
                    Agda.TypeChecking.SizedTypes
                    Agda.TypeChecking.SizedTypes.Solve
                    Agda.TypeChecking.SizedTypes.Syntax
                    Agda.TypeChecking.SizedTypes.Tests
                    Agda.TypeChecking.SizedTypes.Utils
                    Agda.TypeChecking.SizedTypes.WarshallSolver
                    Agda.TypeChecking.Substitute
                    Agda.TypeChecking.SyntacticEquality
                    Agda.TypeChecking.Telescope
                    Agda.TypeChecking.Test.Generators
                    Agda.TypeChecking.Tests
--                    Agda.TypeChecking.UniversePolymorphism -- RETIRED
                    Agda.TypeChecking.Unquote
                    Agda.TypeChecking.With
                    Agda.Utils.AssocList
                    Agda.Utils.Bag
                    Agda.Utils.BiMap
                    Agda.Utils.Char
                    Agda.Utils.Cluster
                    Agda.Utils.Empty
                    Agda.Utils.Except
                    Agda.Utils.Either
                    Agda.Utils.Favorites
                    Agda.Utils.FileName
                    Agda.Utils.Functor
                    Agda.Utils.Function
                    Agda.Utils.Geniplate
                    Agda.Utils.Graph.AdjacencyMap
                    Agda.Utils.Graph.AdjacencyMap.Unidirectional
                    Agda.Utils.Hash
                    Agda.Utils.HashMap
                    Agda.Utils.Impossible
                    Agda.Utils.IO.Binary
                    Agda.Utils.IO.UTF8
                    Agda.Utils.IORef
                    Agda.Utils.Lens
                    Agda.Utils.Lens.Examples
                    Agda.Utils.List
                    Agda.Utils.ListT
                    Agda.Utils.ListT.Tests
                    Agda.Utils.Map
                    Agda.Utils.Map.Compat
                    Agda.Utils.Maybe
                    Agda.Utils.Maybe.Strict
                    Agda.Utils.Monad
                    Agda.Utils.Null
                    Agda.Utils.Parser.MemoisedCPS
                    Agda.Utils.Parser.ReadP
                    Agda.Utils.PartialOrd
                    Agda.Utils.Permutation
                    Agda.Utils.Permutation.Tests
                    Agda.Utils.Pointer
                    Agda.Utils.Pretty
                    Agda.Utils.QuickCheck
                    Agda.Utils.SemiRing
                    Agda.Utils.Singleton
                    Agda.Utils.Size
                    Agda.Utils.String
                    Agda.Utils.Suffix
                    Agda.Utils.TestHelpers
                    Agda.Utils.Time
                    Agda.Utils.Trie
                    Agda.Utils.Tuple
                    Agda.Utils.Update
                    Agda.Utils.VarSet
                    Agda.Utils.Warshall
                    Agda.Version

  other-modules:    Paths_Agda

  if impl(ghc >= 7.4.2)
    ghc-options: -w
                 -Werror
                 -fwarn-deprecated-flags
                 -fwarn-dodgy-exports
                 -fwarn-dodgy-foreign-imports
                 -fwarn-dodgy-imports
                 -fwarn-duplicate-exports
                 -fwarn-hi-shadowing
                 -fwarn-identities
                 -fwarn-incomplete-patterns
                 -fwarn-missing-fields
                 -fwarn-missing-methods
                 -fwarn-missing-signatures
                 -fwarn-monomorphism-restriction
                 -fwarn-tabs
                 -fwarn-overlapping-patterns
                 -fwarn-unrecognised-pragmas
                 -fwarn-unused-do-bind
                 -fwarn-warnings-deprecations
                 -fwarn-wrong-do-bind

  if impl(ghc >= 7.6.3)
    ghc-options: -fwarn-pointless-pragmas

  if impl(ghc >= 7.8)
    ghc-options: -fwarn-duplicate-constraints
                 -fwarn-empty-enumerations
                 -fwarn-overflowed-literals
                 -fwarn-typed-holes
                 -fwarn-inline-rule-shadowing

  if impl(ghc >= 7.10)
     ghc-options: -fwarn-context-quantification
                  -fwarn-unticked-promoted-constructors

  -- The -fwarn-amp flag is deprected in GHC 7.10.1.
  if impl(ghc >= 7.8) && impl(ghc < 7.10)
    ghc-options: -fwarn-amp

  ghc-prof-options: -fprof-auto

executable agda
  hs-source-dirs: src/main
  main-is:        Main.hs
  build-depends:
    Agda == 2.4.3
    -- Nothing is used from the following package, except for the
    -- prelude.
    , base >= 3 && < 6
  if impl(ghc >= 7)
    -- If someone installs Agda with the setuid bit set, then the
    -- presence of +RTS may be a security problem (see GHC bug #3910).
    -- However, we sometimes recommend people to use +RTS to control
    -- Agda's memory usage, so we want this functionality enabled by
    -- default.
    ghc-options:  -rtsopts

executable agda-mode
  hs-source-dirs:   src/agda-mode
  main-is:          Main.hs
  other-modules:    Paths_Agda
  build-depends:
    base >= 4.5.0.0 && < 4.9
    , directory >= 1.1.0.2 && < 1.3
    , filepath >= 1.3.0.0 && < 1.5
    , process >= 1.0.1.0 && < 1.3




-- Cabal testsuite integration has some serious bugs, but we
-- can still make it work. See also:
-- https://github.com/haskell/cabal/issues/1938
-- https://github.com/haskell/cabal/issues/2214
-- https://github.com/haskell/cabal/issues/1953
test-suite agda-tests
  type:             exitcode-stdio-1.0
  hs-source-dirs:   test/
  main-is:          Main.hs
  other-modules:    Exec.Tests
  build-depends:      base >= 4.5.0.0 && < 4.9
                    , containers >= 0.4.2.1 && < 0.6
                    , filepath >= 1.3.0.0 && < 1.5
                    , process-extras >= 0.2.0 && < 0.4
                    , tasty >= 0.10 && < 0.11
                    , tasty-silver >= 3.1.5 && < 3.2
                    , temporary >= 1.2.0 && < 1.3
                    , text >= 0.11 && < 1.3
  if impl(ghc < 7.6)
    build-depends:
      directory >= 1.1.0.2 && < 1.2
  else
      build-depends:
        directory >= 1.2.0.0 && < 1.3

  ghc-options:      -threaded -Wall -Werror<|MERGE_RESOLUTION|>--- conflicted
+++ resolved
@@ -60,22 +60,12 @@
   manual:      True
   description: Use cpphs instead of cpp.
 
-<<<<<<< HEAD
--- The Epic backend has been disabled. See Issue 1481.
--- flag epic
---   default: False
---   manual:  True
---   description:
---     Install the Epic compiler.
-
 flag uhc
   default: False
   manual:  True
   description:
     Install the UHC backend (requires GHC 7.6 or newer).
 
-=======
->>>>>>> 9ee5047e
 library
   hs-source-dirs:   src/full
   include-dirs:     src/full
@@ -83,10 +73,6 @@
   if flag(cpphs)
     build-tools: cpphs >= 1.19 && < 1.20
     ghc-options: -pgmP cpphs -optP --cpp
-
-<<<<<<< HEAD
-  -- if flag(epic)
-  --   build-depends:  epic >= 0.1.13 && < 0.10
 
   if flag(uhc)
     build-depends:    uhc-light >= 1.1.8.7 && < 1.2
@@ -94,8 +80,6 @@
                     , uulib >= 0.9.16
     cpp-options:    -DUHC_BACKEND
 
-=======
->>>>>>> 9ee5047e
   if os(windows)
     build-depends:  Win32 >= 2.2 && < 2.4
 
