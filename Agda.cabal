name:            Agda
version:         2.4.3
cabal-version:   >= 1.8
build-type:      Custom
license:         OtherLicense
license-file:    LICENSE
author:          Ulf Norell, Andreas Abel, Nils Anders Danielsson, Makoto Takeyama, Catarina Coquand, with contributions by Stevan Andjelkovic, Marcin Benke, Jean-Philippe Bernardy, James Chapman, Jesper Cockx, Dominique Devriese, Peter Divanski, Fredrik Nordvall Forsberg, Olle Fredriksson, Daniel Gustafsson, Patrik Jansson, Alan Jeffrey, Wolfram Kahl, Fredrik Lindblad, Francesco Mazzoli, Stefan Monnier, Darin Morrison, Guilhem Moulin, Nicolas Pouillard, Andrés Sicard-Ramírez, Andrea Vezzosi and many more.
maintainer:      Ulf Norell <ulfn@chalmers.se>
homepage:        http://wiki.portal.chalmers.se/agda/
bug-reports:     http://code.google.com/p/agda/issues/list
category:        Dependent types
synopsis:        A dependently typed functional programming language and proof assistant
description:
  Agda is a dependently typed functional programming language: It has
  inductive families, which are similar to Haskell's GADTs, but they
  can be indexed by values and not just types. It also has
  parameterised modules, mixfix operators, Unicode characters, and an
  interactive Emacs interface (the type checker can assist in the
  development of your code).
  .
  Agda is also a proof assistant: It is an interactive system for
  writing and checking proofs. Agda is based on intuitionistic type
  theory, a foundational system for constructive mathematics developed
  by the Swedish logician Per Martin-L&#xf6;f. It has many
  similarities with other proof assistants based on dependent types,
  such as Coq, Epigram and NuPRL.
  .
  This package includes both a command-line program (agda) and an
  Emacs mode. If you want to use the Emacs mode you can set it up by
  running @agda-mode setup@ (see the README).
  .
  Note that the Agda library does not follow the package versioning
  policy, because it is not intended to be used by third-party
  packages.
tested-with:        GHC == 7.2.2
                    GHC == 7.4.2
                    GHC == 7.6.3
                    GHC == 7.8.3
extra-source-files: src/full/Agda/undefined.h
                    README.md
                    CHANGELOG
data-dir:           src/data
data-files:         Agda.css
                    emacs-mode/*.el
                    EpicInclude/AgdaPrelude.e
                    EpicInclude/stdagda.c
                    EpicInclude/stdagda.h
                    agda.sty
                    postprocess-latex.pl
                    lib/prim/Agda/Primitive.agda

source-repository head
  type:     git
  location: https://github.com/agda/agda.git

flag epic
  default: False
  manual:  True
  description:
    Install the Epic compiler.

library
  hs-source-dirs:   src/full
  if flag(epic)
    build-depends:  epic >= 0.1.13 && < 0.10

  if os(windows)
    build-depends:  Win32 >= 2.2 && < 2.4

  build-depends:
    array >= 0.1 && < 0.6
    , base >= 4.2 && < 4.8
    , binary >= 0.6 && < 0.8
    , boxes >= 0.1.3 && < 0.2
    , bytestring >= 0.9.0.1 && < 0.11
    , containers >= 0.1 && < 0.6
    , data-hash == 0.2.0.0
    , deepseq == 1.3.*
    , equivalence >= 0.2.4  && < 0.3
    , filepath >= 1.1 && < 1.4
    , geniplate >= 0.6.0.3 && < 0.7
    -- hashable 1.2.0.10 makes library-test 10x slower. The issue was
    -- fixed in hashable 1.2.1.0.
    -- https://github.com/tibbe/hashable/issues/57.
    , hashable >= 1.1.2.3 && < 1.2 || >= 1.2.1.0 && < 1.3
    , hashtables >= 1.0 && < 1.2
    , haskeline >= 0.7 && < 0.8
    , haskell-src-exts >= 1.9.6 && < 1.17
    -- mtl-2.1 contains a severe bug.
    --
    -- mtl >= 2.2 && < 2.2.1 doesn't export Control.Monad.Except.
    , mtl >= 2.1.1 && <= 2.1.3.1 || >= 2.2.1 && < 2.3
    -- , parsec >= 3.1 && < 3.2,  -- only for Agda.TypeChecking.SizedTypes.Parser, which is not included
    , parallel < 3.3
    , pretty >= 1.0 && < 1.2
    , process >= 1.0.1.0 && < 1.3
    , QuickCheck >= 2.7.5 && < 2.8
    -- tranformers 0.4.0.0 was deprecated.
    , STMonadTrans >= 0.3.2 && < 0.4
    , strict >= 0.3.2 && < 0.4
    , text >= 0.11 && < 1.3
    , transformers >= 0.3 && < 0.4 || >= 0.4.1.0 && < 0.5
    , unordered-containers == 0.2.*
    , xhtml == 3000.2.*
    , zlib >= 0.4.0.1 && < 0.6

  if impl(ghc < 7.6)
    build-depends:
      directory >= 1.0 && < 1.2
      , old-time >= 1.0 && < 1.2
  else
      build-depends:
        directory == 1.2.*
        , time == 1.4.*

  build-tools:
    alex >= 3.1.0 && < 3.2
    , cpphs >= 1.18.5 && < 1.19
    , happy >= 1.19.3 && < 2

  exposed-modules:  Agda.Main
                    Agda.ImpossibleTest
                    Agda.Interaction.BasicOps
                    Agda.Interaction.EmacsTop
                    Agda.Interaction.InteractionTop
                    Agda.Compiler.CallCompiler
                    Agda.Compiler.HaskellTypes
                    Agda.Compiler.Epic.AuxAST
                    Agda.Compiler.Epic.CaseOpts
                    Agda.Compiler.Epic.Compiler
                    Agda.Compiler.Epic.CompileState
                    Agda.Compiler.Epic.Epic
                    Agda.Compiler.Epic.Erasure
                    Agda.Compiler.Epic.ForceConstrs
                    Agda.Compiler.Epic.Forcing
                    Agda.Compiler.Epic.FromAgda
                    Agda.Compiler.Epic.Injection
                    Agda.Compiler.Epic.Interface
                    Agda.Compiler.Epic.NatDetection
                    Agda.Compiler.Epic.Primitive
                    Agda.Compiler.Epic.Smashing
                    Agda.Compiler.Epic.Static
                    Agda.Compiler.JS.Case
                    Agda.Compiler.JS.Compiler
                    Agda.Compiler.JS.Syntax
                    Agda.Compiler.JS.Substitution
                    Agda.Compiler.JS.Parser
                    Agda.Compiler.JS.Pretty
                    Agda.Compiler.MAlonzo.Compiler
                    Agda.Compiler.MAlonzo.Encode
                    Agda.Compiler.MAlonzo.Misc
                    Agda.Compiler.MAlonzo.Pretty
                    Agda.Compiler.MAlonzo.Primitives
                    Agda.Interaction.CommandLine.CommandLine
                    Agda.Interaction.EmacsCommand
                    Agda.Interaction.Exceptions
                    Agda.Interaction.FindFile
                    Agda.Interaction.Highlighting.Dot
                    Agda.Interaction.Highlighting.Emacs
                    Agda.Interaction.Highlighting.Generate
                    Agda.Interaction.Highlighting.HTML
                    Agda.Interaction.Highlighting.Precise
                    Agda.Interaction.Highlighting.Range
                    Agda.Interaction.Highlighting.Vim
                    Agda.Interaction.Highlighting.LaTeX
                    Agda.Interaction.Imports
                    Agda.Interaction.Response
                    Agda.Interaction.MakeCase
                    Agda.Interaction.Monad
                    Agda.Interaction.Options
                    Agda.Interaction.Options.Lenses
                    Agda.Syntax.Abstract.Copatterns
                    Agda.Syntax.Abstract.Name
                    Agda.Syntax.Abstract.Pretty
                    Agda.Syntax.Abstract.Views
                    Agda.Syntax.Abstract
                    Agda.Syntax.Common
                    Agda.Syntax.Concrete.Definitions
                    Agda.Syntax.Concrete.Generic
                    Agda.Syntax.Concrete.Name
                    Agda.Syntax.Concrete.Operators.Parser
                    Agda.Syntax.Concrete.Operators
                    Agda.Syntax.Concrete.Pretty
                    Agda.Syntax.Concrete
                    Agda.Syntax.Fixity
                    Agda.Syntax.Info
                    Agda.Syntax.Internal
                    Agda.Syntax.Internal.Defs
                    Agda.Syntax.Internal.Generic
                    Agda.Syntax.Internal.Pattern
                    Agda.Syntax.Literal
                    Agda.Syntax.Notation
                    Agda.Syntax.Parser.Alex
                    Agda.Syntax.Parser.Comments
                    Agda.Syntax.Parser.Layout
                    Agda.Syntax.Parser.LexActions
                    Agda.Syntax.Parser.Lexer
                    Agda.Syntax.Parser.LookAhead
                    Agda.Syntax.Parser.Monad
                    Agda.Syntax.Parser.Parser
                    Agda.Syntax.Parser.StringLiterals
                    Agda.Syntax.Parser.Tokens
                    Agda.Syntax.Parser
                    Agda.Syntax.Position
                    Agda.Syntax.Scope.Base
                    Agda.Syntax.Scope.Monad
                    Agda.Syntax.Translation.AbstractToConcrete
                    Agda.Syntax.Translation.ConcreteToAbstract
                    Agda.Syntax.Translation.InternalToAbstract
                    Agda.Termination.CallGraph
                    Agda.Termination.CallMatrix
                    Agda.Termination.CutOff
                    Agda.Termination.Inlining
--                    Agda.Termination.Lexicographic -- RETIRED
--                    Agda.Termination.Matrix -- RETIRED
                    Agda.Termination.Monad
                    Agda.Termination.Order
                    Agda.Termination.RecCheck
                    Agda.Termination.SparseMatrix
                    Agda.Termination.Semiring
                    Agda.Termination.TermCheck
                    Agda.Termination.Termination
                    Agda.Tests
                    Agda.TheTypeChecker
                    Agda.TypeChecking.Abstract
                    Agda.TypeChecking.CheckInternal
                    Agda.TypeChecking.CompiledClause
                    Agda.TypeChecking.CompiledClause.Compile
                    Agda.TypeChecking.CompiledClause.Match
                    Agda.TypeChecking.Constraints
                    Agda.TypeChecking.Conversion
                    Agda.TypeChecking.Coverage
                    Agda.TypeChecking.Coverage.Match
                    Agda.TypeChecking.Coverage.SplitTree
                    Agda.TypeChecking.Datatypes
                    Agda.TypeChecking.DisplayForm
                    Agda.TypeChecking.DropArgs
--                    Agda.TypeChecking.Eliminators -- RETIRED
                    Agda.TypeChecking.Empty
                    Agda.TypeChecking.EtaContract
                    Agda.TypeChecking.Errors
                    Agda.TypeChecking.Free
                    Agda.TypeChecking.Forcing
                    Agda.TypeChecking.Implicit
                    Agda.TypeChecking.Injectivity
                    Agda.TypeChecking.InstanceArguments
                    Agda.TypeChecking.Irrelevance
                    Agda.TypeChecking.Level
                    Agda.TypeChecking.LevelConstraints
                    Agda.TypeChecking.MetaVars
                    Agda.TypeChecking.MetaVars.Mention
                    Agda.TypeChecking.MetaVars.Occurs
                    Agda.TypeChecking.Monad.Base
                    Agda.TypeChecking.Monad.Base.Benchmark
                    Agda.TypeChecking.Monad.Base.KillRange
                    Agda.TypeChecking.Monad.Benchmark
                    Agda.TypeChecking.Monad.Builtin
                    Agda.TypeChecking.Monad.Closure
                    Agda.TypeChecking.Monad.Constraints
                    Agda.TypeChecking.Monad.Context
                    Agda.TypeChecking.Monad.Debug
                    Agda.TypeChecking.Monad.Env
                    Agda.TypeChecking.Monad.Exception
                    Agda.TypeChecking.Monad.Imports
                    Agda.TypeChecking.Monad.MetaVars
                    Agda.TypeChecking.Monad.Mutual
                    Agda.TypeChecking.Monad.Open
                    Agda.TypeChecking.Monad.Options
                    Agda.TypeChecking.Monad.Sharing
                    Agda.TypeChecking.Monad.Signature
                    Agda.TypeChecking.Monad.SizedTypes
                    Agda.TypeChecking.Monad.State
                    Agda.TypeChecking.Monad.Statistics
                    Agda.TypeChecking.Monad.Trace
                    Agda.TypeChecking.Monad
--                     Agda.TypeChecking.Patterns  -- RETIRED
                    Agda.TypeChecking.Patterns.Abstract
                    Agda.TypeChecking.Patterns.Match
                    Agda.TypeChecking.Polarity
                    Agda.TypeChecking.Positivity
                    Agda.TypeChecking.Pretty
                    Agda.TypeChecking.Primitive
                    Agda.TypeChecking.ProjectionLike
                    Agda.TypeChecking.Quote
--                    Agda.TypeChecking.Rebind -- DEAD
                    Agda.TypeChecking.RecordPatterns
                    Agda.TypeChecking.Records
                    Agda.TypeChecking.Reduce
                    Agda.TypeChecking.Reduce.Monad
                    Agda.TypeChecking.Rewriting
                    Agda.TypeChecking.Rules.Builtin
                    Agda.TypeChecking.Rules.Builtin.Coinduction
                    Agda.TypeChecking.Rules.Data
                    Agda.TypeChecking.Rules.Decl
                    Agda.TypeChecking.Rules.Def
                    Agda.TypeChecking.Rules.LHS
                    Agda.TypeChecking.Rules.LHS.Implicit
                    Agda.TypeChecking.Rules.LHS.Instantiate
                    Agda.TypeChecking.Rules.LHS.Problem
                    Agda.TypeChecking.Rules.LHS.ProblemRest
                    Agda.TypeChecking.Rules.LHS.Split
                    Agda.TypeChecking.Rules.LHS.Unify
                    Agda.TypeChecking.Rules.Record
                    Agda.TypeChecking.Rules.Term
                    Agda.TypeChecking.Serialise
                    Agda.TypeChecking.SizedTypes
                    Agda.TypeChecking.SizedTypes.Solve
                    Agda.TypeChecking.SizedTypes.Syntax
                    Agda.TypeChecking.SizedTypes.Tests
                    Agda.TypeChecking.SizedTypes.Utils
                    Agda.TypeChecking.SizedTypes.WarshallSolver
                    Agda.TypeChecking.Substitute
                    Agda.TypeChecking.SyntacticEquality
                    Agda.TypeChecking.Telescope
                    Agda.TypeChecking.Test.Generators
                    Agda.TypeChecking.Tests
--                    Agda.TypeChecking.UniversePolymorphism -- RETIRED
                    Agda.TypeChecking.With
                    Agda.Utils.AssocList
                    Agda.Utils.BiMap
                    Agda.Utils.Char
                    Agda.Utils.Cluster
                    Agda.Utils.Except
                    Agda.Utils.Either
                    Agda.Utils.Favorites
                    Agda.Utils.FileName
                    Agda.Utils.Fresh
                    Agda.Utils.Functor
                    Agda.Utils.Function
                    Agda.Utils.Geniplate
                    Agda.Utils.Graph.AdjacencyMap
                    Agda.Utils.Graph.AdjacencyMap.Unidirectional
                    Agda.Utils.Hash
                    Agda.Utils.HashMap
                    Agda.Utils.Impossible
                    Agda.Utils.IO.Binary
                    Agda.Utils.IO.UTF8
                    Agda.Utils.List
                    Agda.Utils.Map
                    Agda.Utils.Maybe
                    Agda.Utils.Maybe.Strict
                    Agda.Utils.Monad
                    Agda.Utils.Null
                    Agda.Utils.PartialOrd
                    Agda.Utils.Permutation
                    Agda.Utils.Pointer
                    Agda.Utils.Pointed
                    Agda.Utils.Pretty
                    Agda.Utils.QuickCheck
                    Agda.Utils.ReadP
                    Agda.Utils.SemiRing
                    Agda.Utils.Size
                    Agda.Utils.String
                    Agda.Utils.Suffix
                    Agda.Utils.TestHelpers
                    Agda.Utils.Time
                    Agda.Utils.Trie
                    Agda.Utils.Tuple
                    Agda.Utils.Unicode
                    Agda.Utils.Update
                    Agda.Utils.VarSet
                    Agda.Utils.Warshall
                    Agda.Version
                    Agda.Auto.Auto
                    Agda.Auto.Convert
                    Agda.Auto.Typecheck
                    Agda.Auto.NarrowingSearch
                    Agda.Auto.Syntax
                    Agda.Auto.SearchControl
                    Agda.Auto.CaseSplit
  other-modules:    Paths_Agda
  -- This conditional is required by GHC <= 7.4.2.
  if true
    ghc-options:    -w
                    -fwarn-deprecated-flags
                    -fwarn-dodgy-foreign-imports
                    -fwarn-dodgy-imports
                    -fwarn-duplicate-exports
                    -fwarn-hi-shadowing
                    -fwarn-incomplete-patterns
                    -fwarn-missing-fields
                    -fwarn-missing-methods
                    -fwarn-monomorphism-restriction
                    -fwarn-overlapping-patterns
                    -fwarn-unrecognised-pragmas
                    -fwarn-warnings-deprecations
                    -- Using cpphs as the C preprocessor.
                    -pgmPcpphs -optP--cpp

  -- The Cabal-generated module Paths_Agda triggers a warning under
  -- GHC 7.2.1/7.2.2 (at least when certain versions of Cabal are
  -- used).
  -- Issue 1103: Termination.SparseMatrix triggers a warning under GHC 7.0.4.
  -- -Werror is for developers only, who are assumed to use a recent GHC.
  if impl(ghc > 7.2.2)
    ghc-options:    -Werror
  if impl(ghc >= 6.12)
    ghc-options:    -fwarn-dodgy-exports
                    -fwarn-wrong-do-bind
  if impl(ghc >= 7.2)
    ghc-options:    -fwarn-identities
  if impl(ghc >= 7.6.3)
    ghc-options:    -fwarn-pointless-pragmas
  if impl(ghc >= 7.8)
    ghc-options:    -fwarn-amp
                    -fwarn-duplicate-constraints
                    -fwarn-empty-enumerations
                    -fwarn-overflowed-literals
                    -fwarn-typed-holes
                    -fwarn-inline-rule-shadowing

  ghc-prof-options: -auto-all

executable agda
  hs-source-dirs: src/main
  main-is:        Main.hs
<<<<<<< HEAD
  build-depends:  Agda == 2.4.3,
                  -- Nothing is used from the following package, except
                  -- for the prelude.
                  base >= 3 && < 6
=======
  build-depends:
    Agda == 2.4.2.1
    -- Nothing is used from the following package, except for the
    -- prelude.
    , base >= 3 && < 6
>>>>>>> d69ef38e
  if impl(ghc >= 7)
    -- If someone installs Agda with the setuid bit set, then the
    -- presence of +RTS may be a security problem (see GHC bug #3910).
    -- However, we sometimes recommend people to use +RTS to control
    -- Agda's memory usage, so we want this functionality enabled by
    -- default.
    ghc-options:  -rtsopts

executable agda-mode
  hs-source-dirs:   src/agda-mode
  main-is:          Main.hs
  other-modules:    Paths_Agda
  build-depends:
    base >= 4.2 && < 4.8
    , directory >= 1.0 && < 1.3
    , filepath >= 1.1 && < 1.4
    , process >= 1.0.1.0 && < 1.3
<|MERGE_RESOLUTION|>--- conflicted
+++ resolved
@@ -414,18 +414,11 @@
 executable agda
   hs-source-dirs: src/main
   main-is:        Main.hs
-<<<<<<< HEAD
-  build-depends:  Agda == 2.4.3,
-                  -- Nothing is used from the following package, except
-                  -- for the prelude.
-                  base >= 3 && < 6
-=======
   build-depends:
-    Agda == 2.4.2.1
+    Agda == 2.4.3
     -- Nothing is used from the following package, except for the
     -- prelude.
     , base >= 3 && < 6
->>>>>>> d69ef38e
   if impl(ghc >= 7)
     -- If someone installs Agda with the setuid bit set, then the
     -- presence of +RTS may be a security problem (see GHC bug #3910).
