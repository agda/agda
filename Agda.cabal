--- conflicted
+++ resolved
@@ -568,7 +568,7 @@
 --                    Agda.Utils.Parser.MemoisedCPS
 --                    Agda.Utils.PartialOrd
                     Agda.Utils.Permutation
-<<<<<<< HEAD
+                    Agda.Utils.SmallSet
 --                    Agda.Utils.Pointer
 --                    Agda.Utils.POMonoid
 --                    Agda.Utils.Pretty
@@ -588,28 +588,6 @@
 --                    Agda.Utils.Warshall
 --                    Agda.Utils.WithDefault
 --                    Agda.Utils.Zipper
-=======
-                    Agda.Utils.Pointer
-                    Agda.Utils.POMonoid
-                    Agda.Utils.Pretty
-                    Agda.Utils.SemiRing
-                    Agda.Utils.Singleton
-                    Agda.Utils.Size
-                    Agda.Utils.SmallSet
-                    Agda.Utils.String
-                    Agda.Utils.Suffix
-                    Agda.Utils.Three
-                    Agda.Utils.Time
-                    Agda.Utils.Trie
-                    Agda.Utils.Tuple
-                    Agda.Utils.TypeLevel
-                    Agda.Utils.TypeLits
-                    Agda.Utils.Update
-                    Agda.Utils.VarSet
-                    Agda.Utils.Warshall
-                    Agda.Utils.WithDefault
-                    Agda.Utils.Zipper
->>>>>>> 24a21773
                     Agda.Version
                     Agda.VersionCommit
 
