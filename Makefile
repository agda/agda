--- conflicted
+++ resolved
@@ -317,17 +317,9 @@
 	@echo
 	$(AGDA_MODE) setup
 
-<<<<<<< HEAD
-.PHONY : trust-executable
-trust-executable:
-	(if [ -f $(AGDA_BIN) ]; then echo $(AGDA_BIN) > ~/.agda/executables; else echo "Not found"; false; fi)
-
-## Clean ####################################################################
-=======
 ##############################################################################
 ## Clean
 
->>>>>>> 3ca4db8d
 clean_helper = if [ -d $(1) ]; then $(CABAL) $(CABAL_CLEAN_CMD) --builddir=$(1); fi;
 
 clean : ## Clean all local builds
@@ -535,24 +527,14 @@
 														 +RTS -s))
 
 .PHONY : cubical-test ##
-<<<<<<< HEAD
 cubical-test:
 	@$(call decorate, "Cubical library test", \
 		echo "IGNORED")
 
+.PHONY : cubical-test-ignored ##
 cubical-test-ignored :
-	-rm -r cubical/_build
-=======
-cubical-test :
 	-rm -rf cubical/_build
->>>>>>> 3ca4db8d
 	@$(call decorate, "Cubical library test", \
-		time $(MAKE) -C cubical \
-                  AGDA_BIN=$(AGDA_BIN) RTS_OPTIONS=$(AGDA_OPTS))
-
-.PHONY : continue-cubical-test ##
-continue-cubical-test :
-	@$(call decorate, "Continuing cubical library test", \
 		time $(MAKE) -C cubical \
                   AGDA_BIN=$(AGDA_BIN) RTS_OPTIONS=$(AGDA_OPTS))
 
