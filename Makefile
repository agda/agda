--- conflicted
+++ resolved
@@ -14,13 +14,10 @@
 
 CABAL_CMD=cabal
 
-<<<<<<< HEAD
-=======
 ifneq ($(shell which uhc),)
 override CABAL_OPTS+=-fuhc
 endif
 
->>>>>>> 8c1f3577
 override CABAL_OPTS+=--builddir=$(BUILD_DIR)
 
 # Run in interactive and parallel mode by default
