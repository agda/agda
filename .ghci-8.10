-- This file should mirror the flags for GHC 8.10.* enabled in
<<<<<<< HEAD
-- `Agda.cabal` (there were no flags when this file was created).
-- It should be loaded automatically by the `.ghci` file in this directory.
--
:script .ghci-8.8
:set -Werror=incomplete-patterns
=======
-- `Agda.cabal`. It should be loaded automatically by the `.ghci` file
-- in this directory.

:script .ghci-8.8
:set -Wderiving-defaults
:set -Wredundant-record-wildcards
:set -Wno-unused-packages
:set -Wunused-record-wildcards
>>>>>>> 3ca4db8d
<|MERGE_RESOLUTION|>--- conflicted
+++ resolved
@@ -1,11 +1,4 @@
 -- This file should mirror the flags for GHC 8.10.* enabled in
-<<<<<<< HEAD
--- `Agda.cabal` (there were no flags when this file was created).
--- It should be loaded automatically by the `.ghci` file in this directory.
---
-:script .ghci-8.8
-:set -Werror=incomplete-patterns
-=======
 -- `Agda.cabal`. It should be loaded automatically by the `.ghci` file
 -- in this directory.
 
@@ -13,5 +6,4 @@
 :set -Wderiving-defaults
 :set -Wredundant-record-wildcards
 :set -Wno-unused-packages
-:set -Wunused-record-wildcards
->>>>>>> 3ca4db8d
+:set -Wunused-record-wildcards