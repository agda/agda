TOP=../

include $(TOP)/mk/paths.mk

include tests.mk

# Note: The use of ":=" rather than "=" ensures that the right-hand
# side of TAG is not expanded multiple times.
TAG := $(shell echo `date +"%Y%m%d-%H.%M"`-`hostname -s`)
LOG_DIR = logs
PROC_INFO := $(shell which procinfo)
HOST_INFO := $(shell which hostinfo)

ifeq ($(HOST_INFO),)
ifeq ($(PROC_INFO),)
INFO = echo "No info"
else
INFO = $(PROC_INFO)
endif
else
INFO = $(HOST_INFO)
endif

logDir = $(LOG_DIR)/$(TAG)
logFiles = $(patsubst %,$(logDir)/%,$(allTests))

verbose = -v0 -v profile:100

all : clean $(logDir) $(logFiles)

# If an error is encountered, then the logs are not removed.
without-creating-logs : all
<<<<<<< HEAD
	@runghc Benchmark.hs $(TAG)
=======
>>>>>>> f5996f4d
	rm -r $(logDir)

$(logDir) :
	@mkdir -p $@

$(LOG_DIR)/$(TAG)/% :
	@echo Running benchmark $*
	@$(AGDA_BIN) $(verbose) $($*) +RTS -slogs/.tmp > $@
	@cat logs/.tmp >> $@
	@rm logs/.tmp
	@echo "──────────────────────────────────────────────────────────────────" >> $@
	@$(INFO) >> $@

clean :
	@find . -type f -name '*.agdai' -delete<|MERGE_RESOLUTION|>--- conflicted
+++ resolved
@@ -30,10 +30,7 @@
 
 # If an error is encountered, then the logs are not removed.
 without-creating-logs : all
-<<<<<<< HEAD
 	@runghc Benchmark.hs $(TAG)
-=======
->>>>>>> f5996f4d
 	rm -r $(logDir)
 
 $(logDir) :
