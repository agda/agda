
module Internal.TypeChecking.Free.Lazy () where

import Agda.TypeChecking.Free.Lazy
import Agda.Utils.IntSet.Typed (IsInt, ISet)
import qualified Agda.Utils.IntSet.Typed as ISet

import qualified Data.HashSet as HashSet

import Internal.Syntax.Common ()

import Test.QuickCheck

------------------------------------------------------------------------------
-- QuickCheck instances

<<<<<<< HEAD
instance (ISet.IsInt a, Arbitrary a) => Arbitrary (ISet a) where
  arbitrary = ISet.fromList <$> arbitrary
  shrink = map ISet.fromList . shrink . ISet.toList
=======
instance Arbitrary MetaSet where
  arbitrary = MetaSet . HashSet.fromList <$> arbitrary
>>>>>>> 3ca4db8d

-- | For testing, we generate only @Flexible mempty@, since non-empty
--   'MetaSet's destroy distributivity laws, amongst others.
instance Arbitrary a => Arbitrary (FlexRig' a) where
  arbitrary = oneof
    [ Flexible <$> arbitrary
        -- Note that the distributivity laws may break down with non-empty MetaSet.
    , pure WeaklyRigid
    , pure Unguarded
    , pure StronglyRigid
    ]

instance Arbitrary a => Arbitrary (VarOcc' a) where
  arbitrary = VarOcc <$> arbitrary <*> arbitrary

deriving instance Arbitrary a => Arbitrary (VarMap' a)<|MERGE_RESOLUTION|>--- conflicted
+++ resolved
@@ -2,10 +2,8 @@
 module Internal.TypeChecking.Free.Lazy () where
 
 import Agda.TypeChecking.Free.Lazy
-import Agda.Utils.IntSet.Typed (IsInt, ISet)
-import qualified Agda.Utils.IntSet.Typed as ISet
 
-import qualified Data.HashSet as HashSet
+import qualified Data.Set as Set
 
 import Internal.Syntax.Common ()
 
@@ -14,14 +12,8 @@
 ------------------------------------------------------------------------------
 -- QuickCheck instances
 
-<<<<<<< HEAD
-instance (ISet.IsInt a, Arbitrary a) => Arbitrary (ISet a) where
-  arbitrary = ISet.fromList <$> arbitrary
-  shrink = map ISet.fromList . shrink . ISet.toList
-=======
 instance Arbitrary MetaSet where
-  arbitrary = MetaSet . HashSet.fromList <$> arbitrary
->>>>>>> 3ca4db8d
+  arbitrary = MetaSet . Set.fromList <$> arbitrary
 
 -- | For testing, we generate only @Flexible mempty@, since non-empty
 --   'MetaSet's destroy distributivity laws, amongst others.
