--- conflicted
+++ resolved
@@ -13,14 +13,10 @@
 import Data.Bifunctor (first)
 import Data.Either (partitionEithers)
 import Data.Function
-<<<<<<< HEAD
 import Data.List
   ((\\), elemIndex, intercalate, isPrefixOf, isSuffixOf,
    minimumBy, nub, nubBy, sort, sortBy)
-=======
-import Data.List ( (\\), elemIndex, intercalate, isPrefixOf, isSuffixOf, nub, nubBy, sort, sortBy )
 import qualified Data.List as List
->>>>>>> f9648a68
 
 import Internal.Helpers
 
