--- conflicted
+++ resolved
@@ -4,21 +4,10 @@
 open import Common.Equality
 open import Common.TC
 
-<<<<<<< HEAD
-pattern vArg x = arg (argInfo visible relevant) x
-pattern hArg x = arg (argInfo hidden  relevant) x
-
-pattern `el x = el (lit 0) x
-pattern `Nat = `el (def (quote Nat) [])
-pattern _`→_ a b = `el (pi (vArg a) (abs "_" b))
-pattern `Set     = el (lit 1) (sort (lit 0))
-pattern `⊥       = `el (def (quote ⊥) [])
-=======
 pattern `Nat = def (quote Nat) []
 pattern _`→_ a b = pi (vArg a) (abs "_" b)
 pattern `Set     = sort (lit 0)
 pattern `⊥       = def (quote ⊥) []
->>>>>>> 97c5415e
 
 pattern `zero  = con (quote zero) []
 pattern `suc n = con (quote suc) (vArg n ∷ [])
@@ -33,11 +22,7 @@
 
 magicDef : FunDef
 magicDef =
-<<<<<<< HEAD
-  funDef (el (lit 1) (pi (hArg `Set) (abs "A" (`⊥ `→ `el (var 1 [])))))
-=======
   funDef (pi (hArg `Set) (abs "A" (`⊥ `→ var 1 [])))
->>>>>>> 97c5415e
        ( clause [] (extLam ( absurdClause (vArg absurd ∷ [])
                            ∷ []) [])
        ∷ [] )
