{-# LANGUAGE DoAndIfThenElse   #-}

module Succeed.Tests where

import qualified Data.List as List
import Data.Maybe (isJust, fromMaybe)
import Data.Monoid ((<>))
import qualified Data.Text as T
import qualified Data.Text.IO as TIO
import Data.Text.Encoding

import Test.Tasty
import Test.Tasty.Silver
import Test.Tasty.Silver.Advanced
  (readFileMaybe, goldenTestIO1, GDiff (..), GShow (..))
<<<<<<< HEAD
import Test.Tasty.Silver.Filter   ( RegexFilter(RFInclude) )
=======
import Test.Tasty.Silver.Filter ( RegexFilter( RFInclude ) )
>>>>>>> 3ca4db8d

import System.Directory
import System.Exit
import System.FilePath
import System.IO.Temp

import Utils

testDir :: FilePath
testDir = "test" </> "Succeed"

tests :: IO TestTree
tests = do
  inpFiles <- reorder <$> getAgdaFilesInDir Rec testDir

  let extraOpts = [ "--ignore-interfaces" , "--vim" ]
  let tests' = map (mkSucceedTest extraOpts testDir) inpFiles

  return $ testGroup "Succeed" tests'
  where
  reorder = id
  -- -- Andreas, 2020-10-19, work around issue #4940:
  -- -- Put @ExecAgda@ last.
  -- reorder = uncurry (++) . List.partition (not . ("ExecAgda" `List.isInfixOf`))

-- | Tests that get special preparation from the Makefile.
makefileDependentTests :: [RegexFilter]
makefileDependentTests =
  [ disable "Succeed/ExecAgda"
  , disable "Succeed/Issue4967"
      -- Andreas, 2022-03-26, issue #5619
      -- Test #4967 is not actually "Makefile-dependent",
      -- but it has race conditions in github/workflows/cabal-test
      -- so we disable it in this test suite.
  ]
  where disable = RFInclude

data TestResult
  = TestSuccess
  | TestSuccessWithWarnings T.Text -- the cleaned stdout
  | TestUnexpectedFail ProgramResult
  | TestWrongDotOutput T.Text

disabledTests :: [RegexFilter]
disabledTests =
  [-- disable "Succeed/Issue2054"
  -- ,disable "Succeed/Issue4944"
  ] ++
  unimplementedTests
  where disable = RFInclude

unimplementedTests :: [RegexFilter]
unimplementedTests =
  [ disable "Succeed/CubicalPrims"
  , disable "Succeed/LaterPrims"
  , disable "Succeed/Issue2845"
  , disable "Succeed/Issue3695"
  ]
  where disable = RFInclude

mkSucceedTest
  :: AgdaArgs -- ^ Extra options to Agda.
  -> FilePath -- ^ Test directory.
  -> FilePath -- ^ Input file (an Agda file).
  -> TestTree
mkSucceedTest extraOpts dir agdaFile =
  goldenTestIO1
    testName
    readGolden
    (printTestResult <$> doRun)
    (textDiffWithTouch agdaFile)
    (return . ShowText)
    updGolden
  where
  testName = asTestName dir agdaFile
  baseName = dropAgdaExtension agdaFile
  varFile  = baseName <.> ".vars"
  flagFile = baseName <.> ".flags"
  warnFile = baseName <.> ".warn"

  -- Unless we have a .warn file, we don't really have a golden
  -- file. Just use a dummy update function.
  -- TODO extend tasty-silver to handle this use case properly
  readGolden = do
    warnExists <- doesFileExist warnFile
    if warnExists then readTextFileMaybe warnFile
                  else return $ Just $ printTestResult TestSuccess

  updGolden = Just $ writeTextFile warnFile

  doRun = do

    let agdaArgs = [ "-v0", "-i" ++ dir, "-itest/", agdaFile
                   , "-vimpossible:10" -- BEWARE: no spaces allowed here
                   , "-vwarning:1"
                   , "--double-check"
                   ] ++
                   [ if testName == "Issue481"
                     then "--no-default-libraries"
                     else "--no-libraries"
                   ] ++
                   extraOpts

    (res, ret) <- runAgdaWithOptions testName agdaArgs (Just flagFile) (Just varFile)

    case ret of
      AgdaSuccess{} | testName == "Issue481" -> do
        dotOrig <- TIO.readFile (dir </> "Issue481.dot.orig")
        dot <- TIO.readFile "Issue481.dot"
        removeFile "Issue481.dot"
        if dot == dotOrig
          then
            return $ TestSuccess
          else
            return $ TestWrongDotOutput dot
      AgdaSuccess warn -> do
        warnExists <- doesFileExist warnFile
        return $
          if warnExists || isJust warn
          then TestSuccessWithWarnings $ stdOut res -- TODO: distinguish log vs. warn?
          else TestSuccess
      AgdaFailure{} -> return $ TestUnexpectedFail res

printTestResult :: TestResult -> T.Text
printTestResult = \case
  TestSuccess               -> "AGDA_SUCCESS\n\n"
  TestSuccessWithWarnings t -> t
  TestUnexpectedFail p      -> "AGDA_UNEXPECTED_FAIL\n\n" <> printProgramResult p
  TestWrongDotOutput t      -> "AGDA_WRONG_DOT_OUTPUT\n\n" <> t

-- WAS: List of test cases that do not pass the --double-check yet
-- NOTE
--  Why are a lot of the sized types tests not working with --double-check? The reason can be found
--  in Agda.TypeChecking.MetaVars.blockTermOnProblem, which does not block a term on unsolved size
--  constraints (introduced by @andreasabel in 3be79cc7fd). This might be safe to do, but it will
--  not be accepted by a double check.
--
-- Andreas, 2021-04-29, issue #5352
-- Now, there is an option `--no-double-check` in the respective .flags file.
-- To get the list, try:  grep no-double-check *.flags<|MERGE_RESOLUTION|>--- conflicted
+++ resolved
@@ -13,11 +13,7 @@
 import Test.Tasty.Silver
 import Test.Tasty.Silver.Advanced
   (readFileMaybe, goldenTestIO1, GDiff (..), GShow (..))
-<<<<<<< HEAD
-import Test.Tasty.Silver.Filter   ( RegexFilter(RFInclude) )
-=======
 import Test.Tasty.Silver.Filter ( RegexFilter( RFInclude ) )
->>>>>>> 3ca4db8d
 
 import System.Directory
 import System.Exit
@@ -65,6 +61,9 @@
 disabledTests =
   [-- disable "Succeed/Issue2054"
   -- ,disable "Succeed/Issue4944"
+    disable "Succeed/Issue1592"
+  , disable "Succeed/Issue5579"
+  , disable "Succeed/SST"
   ] ++
   unimplementedTests
   where disable = RFInclude
@@ -72,9 +71,11 @@
 unimplementedTests :: [RegexFilter]
 unimplementedTests =
   [ disable "Succeed/CubicalPrims"
+  , disable "Succeed/InjectivityHITs"
   , disable "Succeed/LaterPrims"
   , disable "Succeed/Issue2845"
   , disable "Succeed/Issue3695"
+  , disable "Succeed/Issue5576"
   ]
   where disable = RFInclude
 
