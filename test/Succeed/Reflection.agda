--- conflicted
+++ resolved
@@ -18,22 +18,6 @@
 
 open import Common.Level
 
-<<<<<<< HEAD
-unEl : Type → Term
-unEl (el _ t) = t
-
-pattern argᵛʳ x = arg (argInfo visible relevant) x
-
-pattern argʰʳ x = arg (argInfo hidden relevant) x
-
-el₀ : Term → Type
-el₀ = el (lit 0)
-
-el₁ : Term → Type
-el₁ = el (lit 1)
-
-=======
->>>>>>> 97c5415e
 set₀ : Type
 set₀ = sort (lit 0)
 
@@ -51,11 +35,7 @@
 
 test₁ : Check ({A : Set} → A → A)
 test₁ = quoteGoal t in
-<<<<<<< HEAD
-        t is pi (argʰʳ set₀) (abs "A" (el₀ (pi (argᵛʳ (el₀ (var 0 []))) (abs "_" (el₀ (var 1 []))))))
-=======
         t is pi (hArg set₀) (abs "A" (pi (vArg (var 0 [])) (abs "_" (var 1 []))))
->>>>>>> 97c5415e
         of course
 
 test₂ : (X : Set) → Check (λ (x : X) → x)
@@ -64,13 +44,8 @@
 
 infixr 40 _`∷_
 
-<<<<<<< HEAD
-pattern _`∷_ x xs = con (quote _∷_) (argʰʳ unknown ∷ argᵛʳ x ∷ argᵛʳ xs ∷ [])
-pattern `[]    = con (quote []) (argʰʳ unknown ∷ [])
-=======
 pattern _`∷_ x xs = con (quote _∷_) (hArg unknown ∷ vArg x ∷ vArg xs ∷ [])
 pattern `[]    = con (quote []) (hArg unknown ∷ [])
->>>>>>> 97c5415e
 pattern `true  = con (quote true) []
 pattern `false = con (quote false) []
 
@@ -93,32 +68,6 @@
 test₄ = quoteGoal t in
         t is `List `ℕ of course
 
-<<<<<<< HEAD
-test₅ : primQNameType (quote Term) ≡ set₀
-test₅ = refl
-
--- TODO => test₆ : primQNameType (quote set₀) ≡ el unknown `Type ≢ el₀ `Type
-test₆ : unEl (primQNameType (quote set₀)) ≡ `Type
-test₆ = refl
-
-test₇ : primQNameType (quote Sort.lit) ≡ el₀ (pi (argᵛʳ (el₀ `ℕ)) (abs "_" (el₀ `Sort)))
-test₇ = refl
-
-mutual
-  ℕdef : DataDef
-  ℕdef = _
-
-  test₈ : dataDef ℕdef ≡ primQNameDefinition (quote ℕ)
-  test₈ = refl
-
-test₉ : primDataConstructors ℕdef ≡ (quote ℕ.zero ∷ quote ℕ.suc ∷ [])
-test₉ = refl
-
-test₁₀ : primQNameDefinition (quote ℕ.zero) ≡ dataConstructor
-test₁₀ = refl
-
-=======
->>>>>>> 97c5415e
 postulate
   a : ℕ
 
