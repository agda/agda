{-# LANGUAGE CPP                  #-}
{-# LANGUAGE DoAndIfThenElse      #-}
{-# LANGUAGE FlexibleInstances    #-}
{-# LANGUAGE OverloadedStrings    #-}
{-# LANGUAGE TypeSynonymInstances #-}
{-# LANGUAGE PatternGuards        #-}

module Compiler.Tests where

import Utils
import Test.Tasty
import Test.Tasty.Silver.Advanced (readFileMaybe)
import Test.Tasty.Silver
import Test.Tasty.Silver.Filter
import qualified Data.Text as T
import Data.Text.Encoding
import Data.Monoid
import System.IO.Temp
import System.FilePath
import System.Exit
import System.Process.Text as PT
#if MIN_VERSION_process(1,2,3)
import System.Process (callProcess, proc, readCreateProcess, CreateProcess (..))
#else
import System.Process (callProcess, proc, createProcess, waitForProcess, CreateProcess (..))
#endif


import Control.Monad ( void )

#if __GLASGOW_HASKELL__ <= 708
import Control.Applicative ((<$>))
#endif

import Data.Maybe
import System.Directory

type GHCArgs = [String]

data ExecResult
  = CompileFailed
    { result :: ProgramResult }
  | CompileSucceeded
  | ExecutedProg
    { result :: ProgramResult }
  deriving (Show, Read, Eq)

data Compiler = MAlonzo | UHC
  deriving (Show, Read, Eq)

enabledCompilers :: [Compiler]
enabledCompilers = [ MAlonzo, UHC ]

data CompilerOptions
  = CompilerOptions
    { extraAgdaArgs :: AgdaArgs
    } deriving (Show, Read)

data TestOptions
  = TestOptions
    { forCompilers   :: [(Compiler, CompilerOptions)]
    , runtimeOptions :: [String]
    , executeProg    :: Bool
    } deriving (Show, Read)

defaultOptions :: TestOptions
defaultOptions = TestOptions
  { forCompilers   = [ (c, co) | c <- enabledCompilers ]
  , runtimeOptions = []
  , executeProg    = True
  }
  where co = CompilerOptions []

disabledTests :: [RegexFilter]
disabledTests =
-- The Compiler tests using the standard library are horribly
-- slow at the moment (1min or more per test case).
-- Disable them by default for now.
  [ RFInclude "Compiler/.*/with-stdlib"
-- See issue 1528
  , RFInclude "Compiler/.*/simple/Sharing"
-- Disable UHC backend tests if the backend is also disabled.
#if !defined(UHC_BACKEND)
  , RFInclude "Compiler/UHC/"
#endif
  ]

tests :: IO TestTree
tests = do
  ts <- mapM forComp enabledCompilers
  return $ testGroup "Compiler" ts
  where forComp comp = testGroup (show comp) . catMaybes
            <$> sequence
                [ Just <$> simpleTests comp
                , Just <$> stdlibTests comp
                , specialTests comp]

simpleTests :: Compiler -> IO TestTree
simpleTests comp = do
  let testDir = "test" </> "Compiler" </> "simple"
  inps <- getAgdaFilesInDir NonRec testDir

  withSetup setup inps testDir ["-i" ++ testDir, "-itest/"] comp "simple"
  where setup :: Compiler -> IO (IO AgdaArgs -> TestTree) -> IO TestTree
        setup UHC     tree = tree >>= \t -> return $ t $ return []
        setup MAlonzo tree = withGhcLibs ["test/"] <$> tree

stdlibTests :: Compiler -> IO TestTree
stdlibTests comp = do
  let testDir = "test" </> "Compiler" </> "with-stdlib"
  inps <- getAgdaFilesInDir NonRec testDir

  withSetup setup inps testDir ["-i" ++ testDir, "-i" ++ "std-lib" </> "src"] comp "with-stdlib"
  where setup :: Compiler -> IO (IO AgdaArgs -> TestTree) -> IO TestTree
        setup UHC     tree = tree >>= \t -> return $ t $ return []
        setup MAlonzo tree = withGhcLibs ["std-lib/ffi/"] <$> tree

specialTests :: Compiler -> IO (Maybe TestTree)
specialTests MAlonzo = do
  let t = withGhcLibs ["test/"] $ (\args -> fromJust $
            agdaRunProgGoldenTest1 testDir MAlonzo ((extraArgs ++) . ghcArgsAsAgdaArgs <$> args)
                        (testDir </> "ExportTestAgda.agda") defaultOptions (cont args)
            )

  return $ Just $ testGroup "special" [t]
  where extraArgs = ["-i" ++ testDir, "-itest/", "--no-main"]
        testDir = "test" </> "Compiler" </> "special"
        cont args compDir out err = do
            args' <- args
            (ret, sout, _serr) <- PT.readProcessWithExitCode "runghc"
                    (args' ++ [ "-i" ++ compDir
                     , testDir </> "ExportTest.hs"
                     ])
                    T.empty
            -- ignore stderr, as there may be some GHC warnings in it
            return $ ExecutedProg (ret, out <> sout, err)
specialTests UHC = return Nothing

withSetup :: (Compiler -> IO (IO AgdaArgs -> TestTree) -> IO TestTree) -- setup function
    -> [FilePath] -- inputs
    -> FilePath -- test directory
    -> AgdaArgs -- extra agda arguments
    -> Compiler
    -> TestName -- test group name
    -> IO TestTree
withSetup setup inps testDir extraArgs comp  testGrpNm = do
  setup comp (do
    mkTests' <- mapM mkTest inps
    return (\args ->
        testGroup testGrpNm $ catMaybes $ map ($ args) mkTests'
      )
    )
  where mkTest :: FilePath -> IO (IO AgdaArgs -> Maybe TestTree)
        mkTest = \inp -> do
          opts <- readOptions inp
          return (\args ->
            agdaRunProgGoldenTest testDir comp ((extraArgs  ++) . ghcArgsAsAgdaArgs <$> args) inp opts
            )

-- Sets up a temporary package db and installs the given packages there.
withGhcLibs :: [String] -- ^ path to the package directories to install.
    -> (IO GHCArgs -> TestTree)
    -> TestTree
withGhcLibs pkgDirs mkTree =
  withResource createPkgDb rmPkgDb (\si -> mkTree (mkArgs <$> si))
  where rmPkgDb :: (FilePath, String) -> IO ()
        rmPkgDb = removeDirectoryRecursive . fst

        createPkgDb = do
          pwd <- getCurrentDirectory
          tempDir <- createTempDirectory pwd "exec-test-pkgs"
          let pkgDb = tempDir </> "pkgdb"
          callProcess "ghc-pkg" ["init", pkgDb]
          mapM_ (installPkg tempDir pkgDb) pkgDirs
          return (tempDir, pkgDb)

        installPkg :: FilePath -> FilePath -> FilePath -> IO ()
        installPkg tempDir _pkgDb pkgDir = do
          pwd <- getCurrentDirectory
          withTempDirectory pwd "pkg-build" $ \builddir -> do
            callProcess1 pkgDir "runhaskell" ["Setup.hs", "configure", "--builddir=" ++ builddir
                                             , "--prefix=" ++ tempDir, "--user"] -- , "--package-db=" ++ pkgDb]
            callProcess1 pkgDir "runhaskell" ["Setup.hs", "build", "--builddir=" ++ builddir]
            callProcess1 pkgDir "runhaskell" ["Setup.hs", "install", "--builddir=" ++ builddir]

        mkArgs :: (FilePath, FilePath) -> AgdaArgs
        mkArgs (_, _pkgDb) = [] -- ["-no-user-package-db", "-package-db=" ++ pkgDb]

        callProcess1 :: FilePath -> FilePath -> [String] -> IO ()
#if MIN_VERSION_process(1,2,3)
        callProcess1 wd cmd args = void $ readCreateProcess ((proc cmd args) {cwd = Just wd}) ""
#else
        -- trying to use process 1.2.3.0 with GHC 7.4 leads to cabal hell,
        -- so we really want to support older versions of process for the time being.
        callProcess1 wd cmd args = do
            -- note: the new process will inherit stdout/stdin/stderr from us,
            -- and will spam the console a bit. This will make the UI a bit
            -- ugly, but shouldn't cause any problems.
            (_, _, _, pHandle) <- createProcess (proc cmd args) {cwd = Just wd}
            ExitSuccess <- waitForProcess pHandle
            return ()
#endif

ghcArgsAsAgdaArgs :: GHCArgs -> AgdaArgs
ghcArgsAsAgdaArgs = map f
  where f = ("--ghc-flag=" ++)

agdaRunProgGoldenTest :: FilePath     -- ^ directory where to run the tests.
    -> Compiler
    -> IO AgdaArgs     -- ^ extra Agda arguments
    -> FilePath -- ^ relative path to agda input file.
    -> TestOptions
    -> Maybe TestTree
agdaRunProgGoldenTest dir comp extraArgs inp opts =
      agdaRunProgGoldenTest1 dir comp extraArgs inp opts (\compDir out err -> do
        if executeProg opts then do
          -- read input file, if it exists
          inp' <- maybe T.empty decodeUtf8 <$> readFileMaybe inpFile
          -- now run the new program
          let exec = getExecForComp comp compDir inpFile
          (ret, out', err') <- PT.readProcessWithExitCode exec (runtimeOptions opts) inp'
          return $ ExecutedProg (ret, out <> out', err <> err')
        else
          return CompileSucceeded
        )
  where inpFile = dropExtension inp <.> ".inp"

agdaRunProgGoldenTest1 :: FilePath     -- ^ directory where to run the tests.
    -> Compiler
    -> IO AgdaArgs     -- ^ extra Agda arguments
    -> FilePath -- ^ relative path to agda input file.
    -> TestOptions
    -> (FilePath -> T.Text -> T.Text -> IO ExecResult) -- continuation if compile succeeds, gets the compilation dir
    -> Maybe TestTree
agdaRunProgGoldenTest1 dir comp extraArgs inp opts cont
  | (Just cOpts) <- lookup comp (forCompilers opts) =
      Just $ goldenVsAction testName goldenFile (doRun cOpts) printExecResult
  | otherwise = Nothing
  where goldenFile = dropExtension inp <.> ".out"
        testName   = asTestName dir inp

        doRun cOpts = withTempDirectory dir testName (\compDir -> do
          -- get extra arguments
          extraArgs' <- extraArgs
          -- compile file
<<<<<<< HEAD
          let defArgs = ["--ignore-interfaces", "--compile-dir", compDir, "-v0"] ++ extraArgs' ++ (extraAgdaArgs cOpts) ++ [inp]
=======
          let defArgs = ["--ignore-interfaces", "--compile-dir", compDir] ++ extraArgs' ++ extraAgdaArgs cOpts ++ [inp]
>>>>>>> 61694fe2
          args <- (++ defArgs) <$> argsForComp comp
          res@(ret, out, err) <- readAgdaProcessWithExitCode args T.empty

          case ret of
            ExitSuccess -> cont compDir out err
            ExitFailure _ -> return $ CompileFailed res
          )

        argsForComp MAlonzo = return ["--compile"]
        argsForComp UHC     = do
            uhc <- getEnvVar "UHC_BIN"
            let uhcBinArg = maybe [] (\x -> ["--uhc-bin", x]) uhc
            -- TODO remove the memory arg again, as soon as we fixed the memory leak
            return $ ["--uhc"] ++ uhcBinArg ++ ["+RTS", "-K50m", "-RTS"]

readOptions :: FilePath -- file name of the agda file
    -> IO TestOptions
readOptions inpFile =
  maybe defaultOptions (read . T.unpack . decodeUtf8) <$> readFileMaybe optFile
  where optFile = dropExtension inpFile <.> ".options"

-- gets the generated executable path
getExecForComp :: Compiler -> FilePath -> FilePath -> FilePath
<<<<<<< HEAD
getExecForComp _ compDir inpFile = compDir </> (takeFileName $ dropExtension inpFile)
=======
getExecForComp MAlonzo compDir inpFile = compDir </> (takeFileName $ dropExtension inpFile)
getExecForComp UHC     compDir inpFile = compDir </> "UHC" </> (takeFileName $ dropExtension inpFile)
>>>>>>> 61694fe2

printExecResult :: ExecResult -> T.Text
printExecResult (CompileFailed r) = "COMPILE_FAILED\n\n" `T.append` printProcResult r
printExecResult CompileSucceeded  = "COMPILE_SUCCEEDED"
printExecResult (ExecutedProg r)  = "EXECUTED_PROGRAM\n\n" `T.append` printProcResult r<|MERGE_RESOLUTION|>--- conflicted
+++ resolved
@@ -243,11 +243,7 @@
           -- get extra arguments
           extraArgs' <- extraArgs
           -- compile file
-<<<<<<< HEAD
           let defArgs = ["--ignore-interfaces", "--compile-dir", compDir, "-v0"] ++ extraArgs' ++ (extraAgdaArgs cOpts) ++ [inp]
-=======
-          let defArgs = ["--ignore-interfaces", "--compile-dir", compDir] ++ extraArgs' ++ extraAgdaArgs cOpts ++ [inp]
->>>>>>> 61694fe2
           args <- (++ defArgs) <$> argsForComp comp
           res@(ret, out, err) <- readAgdaProcessWithExitCode args T.empty
 
@@ -271,12 +267,7 @@
 
 -- gets the generated executable path
 getExecForComp :: Compiler -> FilePath -> FilePath -> FilePath
-<<<<<<< HEAD
 getExecForComp _ compDir inpFile = compDir </> (takeFileName $ dropExtension inpFile)
-=======
-getExecForComp MAlonzo compDir inpFile = compDir </> (takeFileName $ dropExtension inpFile)
-getExecForComp UHC     compDir inpFile = compDir </> "UHC" </> (takeFileName $ dropExtension inpFile)
->>>>>>> 61694fe2
 
 printExecResult :: ExecResult -> T.Text
 printExecResult (CompileFailed r) = "COMPILE_FAILED\n\n" `T.append` printProcResult r
