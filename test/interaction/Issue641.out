--- conflicted
+++ resolved
@@ -11,11 +11,7 @@
 (agda2-highlight-clear)
 (agda2-info-action "*Type-checking*" "Checking Issue641 (Issue641.agda). " t)
 (agda2-info-action "*Error*" "Issue641.agda:3,7-10 Set₁ != Set when checking that the expression Set has type Set" nil)
-<<<<<<< HEAD
-((last . 3) . (agda2-goto-asynchronously '("Issue641.agda" . 39)))
-=======
 ((last . 3) . (agda2-maybe-goto '("Issue641.agda" . 39)))
->>>>>>> 0fc6ffc7
 (agda2-highlight-load-and-delete-action)
 (agda2-status-action "")
 Agda2> 