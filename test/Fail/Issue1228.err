<<<<<<< HEAD
Issue1228.agda:40,1-26
=======
Issue1228.agda:38,1-45
>>>>>>> 97c5415e
Use def instead of con for non-constructor tt<|MERGE_RESOLUTION|>--- conflicted
+++ resolved
@@ -1,6 +1,2 @@
-<<<<<<< HEAD
-Issue1228.agda:40,1-26
-=======
 Issue1228.agda:38,1-45
->>>>>>> 97c5415e
 Use def instead of con for non-constructor tt