--- conflicted
+++ resolved
@@ -10,15 +10,10 @@
     = _B_103 (ψ = ψ) (n = n₀)
       (b = (×id (λ x₁ → p x₁ .fst) (s₁ , w' s₁))) x
     : Set
-<<<<<<< HEAD
-  _B_103 (ψ = ψ) (n = _x_128)
+    (blocked on any(_B_103, _y_129))
+  _B_103 (ψ = ψ) (n = _y_129)
   (b = (×id (λ x₁ → p x₁ .fst) (s₁ , w s₁))) x
     = _B_103 (ψ = ψ) (n = n₀)
-=======
-    (blocked on any(_B_103, _y_129))
-  _B_103 (ψ = ψ) (n = n₀) (b = (×id (λ x₁ → p x₁ .fst) (s₁ , w s₁)))
-  x = _B_103 (ψ = ψ) (n = _y_129)
->>>>>>> c7168136
       (b = (×id (λ x₁ → p x₁ .fst) (s₁ , w s₁))) x
     : Set
     (blocked on any(_B_103, _y_129))
@@ -43,14 +38,10 @@
     = _B_103 (ψ = ψ) (n = n₀)
       (b = (×id (λ x₁ → p x₁ .fst) (s₁ , w' s₁))) x
     : Set
-<<<<<<< HEAD
-  _B_103 (ψ = ψ) (n = _y_129) (b = (×id (λ x₁ → p x₁ .fst) (s₁ , w s₁)))
-  x = _B_103 (ψ = ψ) (n = n₀)
-=======
     (blocked on any(_B_103, _x_128))
-  _B_103 (ψ = ψ) (n = n₀) (b = (×id (λ x₁ → p x₁ .fst) (s₁ , w s₁)))
-  x = _B_103 (ψ = ψ) (n = _x_128)
->>>>>>> c7168136
+  _B_103 (ψ = ψ) (n = _x_128)
+  (b = (×id (λ x₁ → p x₁ .fst) (s₁ , w s₁))) x
+    = _B_103 (ψ = ψ) (n = n₀)
       (b = (×id (λ x₁ → p x₁ .fst) (s₁ , w s₁))) x
     : Set
     (blocked on any(_B_103, _x_128))
