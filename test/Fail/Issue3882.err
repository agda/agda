--- conflicted
+++ resolved
@@ -7,15 +7,9 @@
     = _B_103 (ψ = ψ) (n = n₀)
       (b = (×id (λ x₁ → p x₁ .fst) (s , p s .snd))) x
     : Set
-<<<<<<< HEAD
-    (blocked on any(_B_103, _y_129))
-  _B_103 (ψ = ψ) (n = _y_129)
+  _B_103 (ψ = ψ) (n = _x_128)
   (b = (×id (λ x₁ → p x₁ .fst) (s₁ , w s₁))) x
     = _B_103 (ψ = ψ) (n = n₀)
-=======
-  _B_103 (ψ = ψ) (n = n₀) (b = (×id (λ x₁ → p x₁ .fst) (s₁ , w s₁)))
-  x = _B_103 (ψ = ψ) (n = _x_128)
->>>>>>> 878927c6
       (b = (×id (λ x₁ → p x₁ .fst) (s₁ , w s₁))) x
     : Set
   _B_103 (ψ = ψ) (n = _x_128)
@@ -36,15 +30,8 @@
     = _B_103 (ψ = ψ) (n = n₀)
       (b = (×id (λ x₁ → p x₁ .fst) (s , p s .snd))) x
     : Set
-<<<<<<< HEAD
-    (blocked on any(_B_103, _x_128))
-  _B_103 (ψ = ψ) (n = _x_128)
-  (b = (×id (λ x₁ → p x₁ .fst) (s₁ , w s₁))) x
-    = _B_103 (ψ = ψ) (n = n₀)
-=======
-  _B_103 (ψ = ψ) (n = n₀) (b = (×id (λ x₁ → p x₁ .fst) (s₁ , w s₁)))
-  x = _B_103 (ψ = ψ) (n = _y_129)
->>>>>>> 878927c6
+  _B_103 (ψ = ψ) (n = _y_129) (b = (×id (λ x₁ → p x₁ .fst) (s₁ , w s₁)))
+  x = _B_103 (ψ = ψ) (n = n₀)
       (b = (×id (λ x₁ → p x₁ .fst) (s₁ , w s₁))) x
     : Set
   _B_103 (ψ = ψ) (n = _y_129)
