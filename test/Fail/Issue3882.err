--- conflicted
+++ resolved
@@ -1,121 +1,64 @@
 Failed to solve the following constraints:
-<<<<<<< HEAD
-  _B_103 (ψ = ψ) (n = _x_128) (b = b) x
-    = _B_103 (ψ = ψ) (n = n₀) (b = b) x
+  _B_109 (ψ = ψ) (n = _x_129) (b = b) x
+    = _B_109 (ψ = ψ) (n = n₀) (b = b) x
     : Set
-    (blocked on any(_B_103, _x_128))
-  _B_103 (ψ = ψ) (n = _x_128) (b = b) x
-    = _B_103 (ψ = ψ) (n = n₀) (b = b) x
+    (blocked on any(_B_109, _x_129))
+  _B_109 (ψ = ψ) (n = _x_129) (b = b) x
+    = _B_109 (ψ = ψ) (n = n₀) (b = b) x
     : Set alternatively Set pending []
-    (blocked on any(_B_103, _x_128))
-  _B_103 (ψ = ψ) (n = _x_128)
+    (blocked on any(_B_109, _x_129))
+  _B_109 (ψ = ψ) (n = _x_129)
   (b = (×id (λ x₁ → p x₁ .fst) (s , p s .snd))) x
-    = _B_103 (ψ = ψ) (n = n₀)
+    = _B_109 (ψ = ψ) (n = n₀)
       (b = (×id (λ x₁ → p x₁ .fst) (s , p s .snd))) x
     : Set alternatively Set pending []
-    (blocked on any(_B_103, _x_128))
-  _B_103 (ψ = ψ) (n = _x_128)
+    (blocked on any(_B_109, _x_129))
+  _B_109 (ψ = ψ) (n = _x_129)
   (b = (×id (λ x₃ → p x₃ .fst) (x , w x))) x₂
-    = _B_103 (ψ = ψ) (n = n₀) (b = (×id (λ x₃ → p x₃ .fst) (x , w x)))
+    = _B_109 (ψ = ψ) (n = n₀) (b = (×id (λ x₃ → p x₃ .fst) (x , w x)))
       x₂
     : Set alternatively Set pending []
-    (blocked on any(_B_103, _x_128))
-  _B_103 (ψ = ψ) (n = _x_128)
+    (blocked on any(_B_109, _x_129))
+  _B_109 (ψ = ψ) (n = _x_129)
   (b = (×id (λ x₃ → p x₃ .fst) (x , w' x))) x₂
-    = _B_103 (ψ = ψ) (n = n₀) (b = (×id (λ x₃ → p x₃ .fst) (x , w' x)))
+    = _B_109 (ψ = ψ) (n = n₀) (b = (×id (λ x₃ → p x₃ .fst) (x , w' x)))
       x₂
     : Set alternatively Set pending []
-    (blocked on any(_B_103, _x_128))
-  _B_103 (ψ = ψ) (n = _x_128)
+    (blocked on any(_B_109, _x_129))
+  _B_109 (ψ = ψ) (n = _x_129)
   (b = (×id (λ x₃ → p x₃ .fst) (x , wrap (x₁ x)))) x₂
-    = _B_103 (ψ = ψ) (n = n₀)
+    = _B_109 (ψ = ψ) (n = n₀)
       (b = (×id (λ x₃ → p x₃ .fst) (x , wrap (x₁ x)))) x₂
     : Set alternatively Set pending []
-    (blocked on any(_B_103, _x_128))
-  _B_103 (ψ = ψ) (n = _y_129) (b = x) x₁
-    = _B_103 (ψ = ψ) (n = n₀) (b = x) x₁
+    (blocked on any(_B_109, _x_129))
+  _B_109 (ψ = ψ) (n = _y_130) (b = x) x₁
+    = _B_109 (ψ = ψ) (n = n₀) (b = x) x₁
     : Set alternatively Set pending []
-    (blocked on any(_B_103, _y_129))
-  _B_103 (ψ = ψ) (n = _y_129)
-=======
-  _B_109 (ψ = ψ) (n = _y_130)
-  (b = (×id (λ x₁ → p x₁ .fst) (s₁ , wrap (v s₁)))) x
-    = _B_109 (ψ = ψ) (n = n₀)
-      (b = (×id (λ x₁ → p x₁ .fst) (s₁ , wrap (v s₁)))) x
-    : Set
-    (blocked on any(_B_109, _y_130))
-  _B_109 (ψ = ψ) (n = _y_130)
-  (b = (×id (λ x₁ → p x₁ .fst) (s₁ , w' s₁))) x
-    = _B_109 (ψ = ψ) (n = n₀)
-      (b = (×id (λ x₁ → p x₁ .fst) (s₁ , w' s₁))) x
-    : Set
-    (blocked on any(_B_109, _y_130))
-  _B_109 (ψ = ψ) (n = n₀) (b = (×id (λ x₁ → p x₁ .fst) (s₁ , w s₁)))
-  x = _B_109 (ψ = ψ) (n = _y_130)
-      (b = (×id (λ x₁ → p x₁ .fst) (s₁ , w s₁))) x
-    : Set
     (blocked on any(_B_109, _y_130))
   _B_109 (ψ = ψ) (n = _y_130)
   (b = (×id (λ x₁ → p x₁ .fst) (s , p s .snd))) x
     = _B_109 (ψ = ψ) (n = n₀)
       (b = (×id (λ x₁ → p x₁ .fst) (s , p s .snd))) x
-    : Set
+    : Set alternatively Set pending []
     (blocked on any(_B_109, _y_130))
-  _B_109 (ψ = ψ) (n = _y_130) (b = b) x
-    = _B_109 (ψ = ψ) (n = n₀) (b = b) x
-    : Set
-    (blocked on any(_B_109, _y_130))
-  _B_109 (ψ = ψ) (n = _x_129)
-  (b = (×id (λ x₁ → p x₁ .fst) (s₁ , wrap (v s₁)))) x
-    = _B_109 (ψ = ψ) (n = n₀)
-      (b = (×id (λ x₁ → p x₁ .fst) (s₁ , wrap (v s₁)))) x
-    : Set
-    (blocked on any(_B_109, _x_129))
-  _B_109 (ψ = ψ) (n = _x_129)
-  (b = (×id (λ x₁ → p x₁ .fst) (s₁ , w' s₁))) x
-    = _B_109 (ψ = ψ) (n = n₀)
-      (b = (×id (λ x₁ → p x₁ .fst) (s₁ , w' s₁))) x
-    : Set
-    (blocked on any(_B_109, _x_129))
-  _B_109 (ψ = ψ) (n = n₀) (b = (×id (λ x₁ → p x₁ .fst) (s₁ , w s₁)))
-  x = _B_109 (ψ = ψ) (n = _x_129)
-      (b = (×id (λ x₁ → p x₁ .fst) (s₁ , w s₁))) x
-    : Set
-    (blocked on any(_B_109, _x_129))
-  _B_109 (ψ = ψ) (n = _x_129)
->>>>>>> 3ca4db8d
-  (b = (×id (λ x₁ → p x₁ .fst) (s , p s .snd))) x
-    = _B_109 (ψ = ψ) (n = n₀)
-      (b = (×id (λ x₁ → p x₁ .fst) (s , p s .snd))) x
-<<<<<<< HEAD
-    : Set alternatively Set pending []
-    (blocked on any(_B_103, _y_129))
-  _B_103 (ψ = ψ) (n = _y_129)
+  _B_109 (ψ = ψ) (n = _y_130)
   (b = (×id (λ x₃ → p x₃ .fst) (x , w x))) x₂
-    = _B_103 (ψ = ψ) (n = n₀) (b = (×id (λ x₃ → p x₃ .fst) (x , w x)))
+    = _B_109 (ψ = ψ) (n = n₀) (b = (×id (λ x₃ → p x₃ .fst) (x , w x)))
       x₂
     : Set alternatively Set pending []
-    (blocked on any(_B_103, _y_129))
-  _B_103 (ψ = ψ) (n = _y_129)
+    (blocked on any(_B_109, _y_130))
+  _B_109 (ψ = ψ) (n = _y_130)
   (b = (×id (λ x₃ → p x₃ .fst) (x , w' x))) x₂
-    = _B_103 (ψ = ψ) (n = n₀) (b = (×id (λ x₃ → p x₃ .fst) (x , w' x)))
+    = _B_109 (ψ = ψ) (n = n₀) (b = (×id (λ x₃ → p x₃ .fst) (x , w' x)))
       x₂
     : Set alternatively Set pending []
-    (blocked on any(_B_103, _y_129))
-  _B_103 (ψ = ψ) (n = _y_129)
+    (blocked on any(_B_109, _y_130))
+  _B_109 (ψ = ψ) (n = _y_130)
   (b = (×id (λ x₃ → p x₃ .fst) (x , wrap (x₁ x)))) x₂
-    = _B_103 (ψ = ψ) (n = n₀)
+    = _B_109 (ψ = ψ) (n = n₀)
       (b = (×id (λ x₃ → p x₃ .fst) (x , wrap (x₁ x)))) x₂
     : Set alternatively Set pending []
-    (blocked on any(_B_103, _y_129))
-=======
-    : Set
-    (blocked on any(_B_109, _x_129))
-  _B_109 (ψ = ψ) (n = _x_129) (b = b) x
-    = _B_109 (ψ = ψ) (n = n₀) (b = b) x
-    : Set
-    (blocked on any(_B_109, _x_129))
->>>>>>> 3ca4db8d
+    (blocked on any(_B_109, _y_130))
 Unsolved metas at the following locations:
   Issue3882.agda:72,72-75
   Issue3882.agda:78,19-33
