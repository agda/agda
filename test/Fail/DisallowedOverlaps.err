--- conflicted
+++ resolved
@@ -1,14 +1,10 @@
 Failed to solve the following constraints:
-<<<<<<< HEAD
-  Resolve instance argument _30 : ⦃ b = b₁ : B ⦄ → A
+  Resolve instance argument _30 : A
   Candidates
     overlap B.a b : A
     a : A
     (stuck)
-  Resolve instance argument _18 : ⦃ a = a₁ : A ⦄ ⦃ b = b₁ : B ⦄ → A
-=======
   Resolve instance argument _18 : A
->>>>>>> 3ca4db8d
   Candidates
     a : A
     overlap B.a b : A
@@ -18,14 +14,6 @@
     overlap C.a c : A
     D.a d : A
     (stuck)
-<<<<<<< HEAD
-=======
-  Resolve instance argument _30 : A
-  Candidates
-    overlap B.a b : A
-    a : A
-    (stuck)
->>>>>>> 3ca4db8d
 Unsolved metas at the following locations:
   DisallowedOverlaps.agda:27,9-11
   DisallowedOverlaps.agda:31,9-11
