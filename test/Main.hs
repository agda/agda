--- conflicted
+++ resolved
@@ -81,13 +81,9 @@
 
 disabledTests :: [RegexFilter]
 disabledTests = concat
-<<<<<<< HEAD
-  [ COMP.disabledTests
+  [ COMPILER.disabledTests
   , SUCCEED.disabledTests
   , FAIL.disabledTests
-=======
-  [ COMPILER.disabledTests
->>>>>>> 3ca4db8d
   , LIBSUCCEED.disabledTests
   , LATEXHTML.disabledTests
   , USERMANUAL.disabledTests
