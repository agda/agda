--- conflicted
+++ resolved
@@ -6,11 +6,7 @@
 tested-with:     GHC == 7.8.4
 
 library
-<<<<<<< HEAD
-  build-depends:    base >= 4.6.0.1 && < 4.9
+  build-depends:    base >= 4.6.0.1 && < 4.10
                   , text >= 1.2 && < 1.3
-=======
-  build-depends:    base >= 4.6.0.1 && < 4.10
->>>>>>> 4c3ac853
   exposed-modules:  Data.FFI
                     IO.FFI