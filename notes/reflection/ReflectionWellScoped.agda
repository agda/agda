--- conflicted
+++ resolved
@@ -86,14 +86,11 @@
   map f [] = []
   map f (x ∷ xs) = f x ∷ map f xs
 
-<<<<<<< HEAD
   infixr 10 _++_
   _++_ : List A → List A → List A
   [] ++ ys = ys
   (x ∷ xs) ++ ys = x ∷ (xs ++ ys)
 
-=======
->>>>>>> 36d25475
   reverse : List A → List A
   reverse {A} = go [] module Reverse where
     go : List A → List A → List A
@@ -134,7 +131,6 @@
   cong : {A B : Set} (f : A → B) {a b : A} → a ≡ b → f a ≡ f b
   cong f refl = refl
 
-<<<<<<< HEAD
   subst : {A : Set} (P : A → Set) {a b : A} → a ≡ b → P a → P b
   subst P refl px = px
 
@@ -145,8 +141,6 @@
   SemidecidableEq : Set → Set
   SemidecidableEq A = (x y : A) → Maybe (x ≡ y)
 
-=======
->>>>>>> 36d25475
   _≟_ : SemidecidableEq Nat
   zero ≟ zero = just refl
   suc m ≟ zero = nothing
@@ -1056,7 +1050,6 @@
     just t ← returnTC (scopeCheckTerm hole)
       where nothing → mkTC (R.typeError (R.strErr "The IMPOSSIBLE has happened" ∷ []))
     f t)
-<<<<<<< HEAD
 
 record Kit (◆ : Nat → Set) : Set where
   field
@@ -1185,8 +1178,6 @@
 applyTerm (lit l) ts = unknown
 applyTerm (meta m args) ts = meta m (args ++ ts)
 applyTerm unknown ts = unknown
-=======
->>>>>>> 36d25475
 
 -- -}
 -- -}
