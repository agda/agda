--- conflicted
+++ resolved
@@ -27,11 +27,6 @@
 
 * Update the LICENSE file, if necessary.
 
-<<<<<<< HEAD
-* Update the version numbers in Agda.cabal (twice),
-  src/data/emacs-mode/agda2-mode.el, mk/version.mk, and
-  doc/user-manual/conf.py.
-=======
 * Update the version number in:
 
     .ghci
@@ -42,7 +37,6 @@
     src/data/emacs-mode/agda2-mode.el
     test/interaction/Issue1244a.out
     test/interaction/Issue1244b.out
->>>>>>> a254f653
 
 * Add a second source-repository section to Agda.cabal:
 
