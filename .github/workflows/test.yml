######################################################
##                                                  ##
##  !!!! Autogenerated YAML file, do not edit !!!!  ##
##                                                  ##
##  Edit source in /src/github/workflows/ instead!  ##
##                                                  ##
######################################################
env:
  AGDA_TESTS_OPTIONS: -j${PARALLEL_TESTS} --hide-successes
  BUILD_DIR: dist
  GHC_VER: 9.4.3
  PARALLEL_TESTS: 2
  STACK: stack --system-ghc
  STACK_VER: 2.9.1
  TASTY_ANSI_TRICKS: 'false'
jobs:
  build:
    if: |
      !contains(github.event.head_commit.message, '[skip ci]')
      && !contains(github.event.head_commit.message, '[ci skip]')
      && !contains(github.event.head_commit.message, '[github skip]')
      && !contains(github.event.head_commit.message, '[skip github]')
    runs-on: ubuntu-22.04
    steps:
    - uses: styfle/cancel-workflow-action@0.11.0
      with:
        access_token: ${{ github.token }}
    - uses: actions/checkout@v3
      with:
        submodules: recursive
    - uses: haskell/actions/setup@v2
      with:
        enable-stack: true
        ghc-version: ${{ env.GHC_VER }}
        stack-version: ${{ env.STACK_VER }}
    - name: Copy stack-${{ env.GHC_VER}}.yaml to stack.yaml
      run: cp stack-${{ env.GHC_VER }}.yaml stack.yaml
    - id: cache
      name: Cache dependencies
      uses: actions/cache@v3
      with:
<<<<<<< HEAD
        key: ${{ runner.os }}-stack-04-${{ matrix.stack-ver }}-${{ hashFiles('stack.yaml')
          }}-${{ hashFiles('stack.yaml.lock') }}
=======
        key: ${{ runner.os }}-stack-${{ env.STACK_VER }}-${{ env.GHC_VER }}-${{ hashFiles('stack.yaml')
          }}
>>>>>>> bc17ade8
        path: ~/.stack
    - name: Install dependencies for Agda and its test suites
      run: make install-deps
    - name: Build Agda
      run: make BUILD_DIR="${BUILD_DIR}" install-bin
    - name: Run tests for the size solver
      run: |
        export PATH=${HOME}/.local/bin:${PATH}
        make BUILD_DIR="${GITHUB_WORKSPACE}/${BUILD_DIR}" size-solver-test
    - name: Pack artifacts
      run: |
        strip ${BUILD_DIR}/build/agda-tests/agda-tests \
          ${BUILD_DIR}/build/agda/agda \
          ${BUILD_DIR}/build/agda-mode/agda-mode

        tar --use-compress-program zstd -cvf dist.tzst \
          ${BUILD_DIR}/build/agda-tests/agda-tests \
          ${BUILD_DIR}/build/agda/agda \
          ${BUILD_DIR}/build/agda-mode/agda-mode

        tar --use-compress-program zstd -cvf stack-work.tzst .stack-work stack.yaml stack.yaml.lock
    - name: Upload artifacts
      uses: actions/upload-artifact@v3
      with:
        if-no-files-found: error
        name: agda-${{ runner.os }}-${{ github.sha }}
        path: |
          dist.tzst
          stack-work.tzst
        retention-days: 1
  cubical:
    needs: build
    runs-on: ubuntu-22.04
    steps:
    - uses: actions/checkout@v3
      with:
        submodules: recursive
    - uses: haskell/actions/setup@v2
      with:
        enable-stack: true
        ghc-version: ${{ env.GHC_VER }}
        stack-version: ${{ env.STACK_VER }}
    - uses: actions/download-artifact@v3
      with:
        name: agda-${{ runner.os }}-${{ github.sha }}
    - name: Unpack artifacts
      run: |
        tar --use-compress-program zstd -xvf dist.tzst
        tar --use-compress-program zstd -xvf stack-work.tzst
    - id: cache
      name: Cache dependencies
      uses: actions/cache@v3
      with:
<<<<<<< HEAD
        key: ${{ runner.os }}-stack-04-${{ needs.build.outputs.stack-ver }}-${{ hashFiles('stack.yaml')
          }}-${{ hashFiles('stack.yaml.lock') }}
=======
        key: ${{ runner.os }}-stack-${{ env.STACK_VER }}-${{ env.GHC_VER }}-${{ hashFiles('stack.yaml')
          }}
>>>>>>> bc17ade8
        path: ~/.stack
    - name: Cubical library test
      run: make BUILD_DIR="${GITHUB_WORKSPACE}/${BUILD_DIR}" cubical-test
    - name: Successful tests using the cubical library
      run: make BUILD_DIR="${GITHUB_WORKSPACE}/${BUILD_DIR}" cubical-succeed
  interaction-latex-html:
    needs: build
    runs-on: ubuntu-22.04
    steps:
    - uses: actions/checkout@v3
      with:
        submodules: recursive
    - uses: haskell/actions/setup@v2
      with:
        enable-stack: true
        ghc-version: ${{ env.GHC_VER }}
        stack-version: ${{ env.STACK_VER }}
    - uses: actions/download-artifact@v3
      with:
        name: agda-${{ runner.os }}-${{ github.sha }}
    - name: Unpack artifacts
      run: |
        tar --use-compress-program zstd -xvf dist.tzst
        tar --use-compress-program zstd -xvf stack-work.tzst
    - id: cache
      name: Cache dependencies
      uses: actions/cache@v3
      with:
<<<<<<< HEAD
        key: ${{ runner.os }}-stack-04-${{ needs.build.outputs.stack-ver }}-${{ hashFiles('stack.yaml')
          }}-${{ hashFiles('stack.yaml.lock') }}
=======
        key: ${{ runner.os }}-stack-${{ env.STACK_VER }}-${{ env.GHC_VER }}-${{ hashFiles('stack.yaml')
          }}
>>>>>>> bc17ade8
        path: ~/.stack
    - name: Install Tex Live and Emacs
      run: |
        sudo apt-get update
        sudo apt-get install texlive-binaries ${APT_GET_OPTS}
        sudo apt-get install emacs-nox ${APT_GET_OPTS}
    - name: Suite of tests for the LaTeX and HTML backends
      run: make BUILD_DIR="${GITHUB_WORKSPACE}/${BUILD_DIR}" DONT_RUN_LATEX=Y latex-html-test
    - name: Testing the Emacs mode
      run: make BUILD_DIR="${GITHUB_WORKSPACE}/${BUILD_DIR}" testing-emacs-mode
    - name: Suite of interaction tests
      run: make BUILD_DIR="${GITHUB_WORKSPACE}/${BUILD_DIR}" interaction
  stdlib-test:
    needs: build
    runs-on: ubuntu-22.04
    steps:
    - uses: actions/checkout@v3
      with:
        submodules: recursive
    - uses: haskell/actions/setup@v2
      with:
        enable-stack: true
        ghc-version: ${{ env.GHC_VER }}
        stack-version: ${{ env.STACK_VER }}
    - uses: actions/download-artifact@v3
      with:
        name: agda-${{ runner.os }}-${{ github.sha }}
    - name: Unpack artifacts
      run: |
        tar --use-compress-program zstd -xvf dist.tzst
        tar --use-compress-program zstd -xvf stack-work.tzst
    - id: cache
      name: Cache dependencies
      uses: actions/cache@v3
      with:
<<<<<<< HEAD
        key: ${{ runner.os }}-stack-04-${{ needs.build.outputs.stack-ver }}-${{ hashFiles('stack.yaml')
          }}-${{ hashFiles('stack.yaml.lock') }}
=======
        key: ${{ runner.os }}-stack-${{ env.STACK_VER }}-${{ env.GHC_VER }}-${{ hashFiles('stack.yaml')
          }}
>>>>>>> bc17ade8
        path: ~/.stack
    - name: Standard library test
      run: |
        # ASR (2021-01-17). `cabal update` is required due to #5138.
        # We should also use `stack` in this test.
        cabal update
        make BUILD_DIR="${GITHUB_WORKSPACE}/${BUILD_DIR}" std-lib-test
    - name: Standard library compiler tests
      run: make BUILD_DIR="${GITHUB_WORKSPACE}/${BUILD_DIR}" std-lib-compiler-test
    - name: Successful tests using the standard library
      run: make BUILD_DIR="${GITHUB_WORKSPACE}/${BUILD_DIR}" std-lib-succeed
    - name: Interaction tests using the standard library
      run: make BUILD_DIR="${GITHUB_WORKSPACE}/${BUILD_DIR}" std-lib-interaction
  test:
    needs: build
    runs-on: ubuntu-22.04
    steps:
    - uses: actions/checkout@v3
      with:
        submodules: recursive
    - uses: haskell/actions/setup@v2
      with:
        enable-stack: true
        ghc-version: ${{ env.GHC_VER }}
        stack-version: ${{ env.STACK_VER }}
    - uses: actions/download-artifact@v3
      with:
        name: agda-${{ runner.os }}-${{ github.sha }}
    - name: Unpack artifacts
      run: |
        tar --use-compress-program zstd -xvf dist.tzst
        tar --use-compress-program zstd -xvf stack-work.tzst
    - id: cache
      name: Cache dependencies
      uses: actions/cache@v3
      with:
<<<<<<< HEAD
        key: ${{ runner.os }}-stack-04-${{ needs.build.outputs.stack-ver }}-${{ hashFiles('stack.yaml')
          }}-${{ hashFiles('stack.yaml.lock') }}
=======
        key: ${{ runner.os }}-stack-${{ env.STACK_VER }}-${{ env.GHC_VER }}-${{ hashFiles('stack.yaml')
          }}
>>>>>>> bc17ade8
        path: ~/.stack
    - name: Suite of tests for bugs
      run: make BUILD_DIR="${GITHUB_WORKSPACE}/${BUILD_DIR}" bugs
    - name: 'Suite of successful tests: mini-library Common'
      run: make BUILD_DIR="${GITHUB_WORKSPACE}/${BUILD_DIR}" common
    - name: Suite of successful tests
      run: make BUILD_DIR="${GITHUB_WORKSPACE}/${BUILD_DIR}" succeed
    - name: Suite of failing tests
      run: make BUILD_DIR="${GITHUB_WORKSPACE}/${BUILD_DIR}" fail
    - name: User manual (test)
      run: make BUILD_DIR="${GITHUB_WORKSPACE}/${BUILD_DIR}" user-manual-test
    - name: Suite of examples
      run: make BUILD_DIR="${GITHUB_WORKSPACE}/${BUILD_DIR}" examples
    - name: Suite of interactive tests
      run: make BUILD_DIR="${GITHUB_WORKSPACE}/${BUILD_DIR}" interactive
    - name: Successful tests using Agda as a Haskell library
      run: make BUILD_DIR="${GITHUB_WORKSPACE}/${BUILD_DIR}" api-test
    - name: Internal test suite
      run: make BUILD_DIR="${GITHUB_WORKSPACE}/${BUILD_DIR}" internal-tests
    - name: Benchmark
      run: |
        make BUILD_DIR="${GITHUB_WORKSPACE}/${BUILD_DIR}" benchmark-without-logs
        make BUILD_DIR="${GITHUB_WORKSPACE}/${BUILD_DIR}" benchmark-summary
    - name: Compiler tests
      run: make BUILD_DIR="${GITHUB_WORKSPACE}/${BUILD_DIR}" compiler-test
name: Build, Test, and Benchmark
'on':
  pull_request:
    paths:
    - '**'
    - '!.github/**'
    - .github/workflows/test.yml
    - '!src/github/**'
    - src/github/workflows/test.yml
    - '!src/agda-bisect/**'
    - '!src/fix-whitespace/**'
    - '!src/hs-tags/**'
    - '!src/release-tools/**'
    - '!.travis'
    - '!macros/**'
    - '!notes/**'
    - '!.mailmap'
    - '!.gitignore'
    - '!.hlint.yaml'
    - '!.travis.yml'
    - '!CHANGELOG.md'
    - '!HACKING.md'
    - '!LICENSE'
    - '!README.md'
    - '!fix-whitespace.yaml'
    - '!hie*.yaml'
    - '!stack-*.yaml'
    - '!touchup.sh'
  push:
    branches:
    - master
    - ci-*
    - release*
    paths:
    - '**'
    - '!.github/**'
    - .github/workflows/test.yml
    - '!src/github/**'
    - src/github/workflows/test.yml
    - '!src/agda-bisect/**'
    - '!src/fix-whitespace/**'
    - '!src/hs-tags/**'
    - '!src/release-tools/**'
    - '!.travis'
    - '!macros/**'
    - '!notes/**'
    - '!.mailmap'
    - '!.gitignore'
    - '!.hlint.yaml'
    - '!.travis.yml'
    - '!CHANGELOG.md'
    - '!HACKING.md'
    - '!LICENSE'
    - '!README.md'
    - '!fix-whitespace.yaml'
    - '!hie*.yaml'
    - '!stack-*.yaml'
    - '!touchup.sh'
  workflow_dispatch: null<|MERGE_RESOLUTION|>--- conflicted
+++ resolved
@@ -39,13 +39,8 @@
       name: Cache dependencies
       uses: actions/cache@v3
       with:
-<<<<<<< HEAD
-        key: ${{ runner.os }}-stack-04-${{ matrix.stack-ver }}-${{ hashFiles('stack.yaml')
-          }}-${{ hashFiles('stack.yaml.lock') }}
-=======
-        key: ${{ runner.os }}-stack-${{ env.STACK_VER }}-${{ env.GHC_VER }}-${{ hashFiles('stack.yaml')
-          }}
->>>>>>> bc17ade8
+        key: ${{ runner.os }}-stack-${{ env.STACK_VER }}-${{ env.GHC_VER }}-${{ hashFiles('stack.yaml')
+          }}
         path: ~/.stack
     - name: Install dependencies for Agda and its test suites
       run: make install-deps
@@ -99,13 +94,8 @@
       name: Cache dependencies
       uses: actions/cache@v3
       with:
-<<<<<<< HEAD
-        key: ${{ runner.os }}-stack-04-${{ needs.build.outputs.stack-ver }}-${{ hashFiles('stack.yaml')
-          }}-${{ hashFiles('stack.yaml.lock') }}
-=======
-        key: ${{ runner.os }}-stack-${{ env.STACK_VER }}-${{ env.GHC_VER }}-${{ hashFiles('stack.yaml')
-          }}
->>>>>>> bc17ade8
+        key: ${{ runner.os }}-stack-${{ env.STACK_VER }}-${{ env.GHC_VER }}-${{ hashFiles('stack.yaml')
+          }}
         path: ~/.stack
     - name: Cubical library test
       run: make BUILD_DIR="${GITHUB_WORKSPACE}/${BUILD_DIR}" cubical-test
@@ -134,13 +124,8 @@
       name: Cache dependencies
       uses: actions/cache@v3
       with:
-<<<<<<< HEAD
-        key: ${{ runner.os }}-stack-04-${{ needs.build.outputs.stack-ver }}-${{ hashFiles('stack.yaml')
-          }}-${{ hashFiles('stack.yaml.lock') }}
-=======
-        key: ${{ runner.os }}-stack-${{ env.STACK_VER }}-${{ env.GHC_VER }}-${{ hashFiles('stack.yaml')
-          }}
->>>>>>> bc17ade8
+        key: ${{ runner.os }}-stack-${{ env.STACK_VER }}-${{ env.GHC_VER }}-${{ hashFiles('stack.yaml')
+          }}
         path: ~/.stack
     - name: Install Tex Live and Emacs
       run: |
@@ -176,13 +161,8 @@
       name: Cache dependencies
       uses: actions/cache@v3
       with:
-<<<<<<< HEAD
-        key: ${{ runner.os }}-stack-04-${{ needs.build.outputs.stack-ver }}-${{ hashFiles('stack.yaml')
-          }}-${{ hashFiles('stack.yaml.lock') }}
-=======
-        key: ${{ runner.os }}-stack-${{ env.STACK_VER }}-${{ env.GHC_VER }}-${{ hashFiles('stack.yaml')
-          }}
->>>>>>> bc17ade8
+        key: ${{ runner.os }}-stack-${{ env.STACK_VER }}-${{ env.GHC_VER }}-${{ hashFiles('stack.yaml')
+          }}
         path: ~/.stack
     - name: Standard library test
       run: |
@@ -219,13 +199,8 @@
       name: Cache dependencies
       uses: actions/cache@v3
       with:
-<<<<<<< HEAD
-        key: ${{ runner.os }}-stack-04-${{ needs.build.outputs.stack-ver }}-${{ hashFiles('stack.yaml')
-          }}-${{ hashFiles('stack.yaml.lock') }}
-=======
-        key: ${{ runner.os }}-stack-${{ env.STACK_VER }}-${{ env.GHC_VER }}-${{ hashFiles('stack.yaml')
-          }}
->>>>>>> bc17ade8
+        key: ${{ runner.os }}-stack-${{ env.STACK_VER }}-${{ env.GHC_VER }}-${{ hashFiles('stack.yaml')
+          }}
         path: ~/.stack
     - name: Suite of tests for bugs
       run: make BUILD_DIR="${GITHUB_WORKSPACE}/${BUILD_DIR}" bugs
