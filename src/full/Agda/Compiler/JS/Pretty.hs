--- conflicted
+++ resolved
@@ -124,22 +124,12 @@
       ++ br i
       ++ maybe "" (pretty n i) ex
     where
-<<<<<<< HEAD
       js = toList (globals mod)
-      imports = unlines $
-            ["var agdaRTS = require(\"agda-rts\");"] ++
-            ["var " ++ pretty n (i+1) e ++ " = require(" ++ modname e ++ ");"
-            | e <- js
-            ]
-=======
-      js = toList (globals es)
-      imports =
-        unlines $
-          "var agdaRTS = require(\"agda-rts\");"
-            : [ "var " ++ pretty n (i + 1) e ++ " = require(" ++ modname e ++ ");"
-                | e <- js
-              ]
->>>>>>> f4ff03ef
+      imports = unlines
+        $ "const agdaRTS = require(\"agda-rts\");"
+        : [ "const " ++ pretty n (i+1) e ++ " = require(" ++ modname e ++ ");"
+          | e <- js
+          ]
 
 variableName :: String -> String
 variableName s = if isValidJSIdent s then "z_" ++ s else "h_" ++ show (hashString s)
