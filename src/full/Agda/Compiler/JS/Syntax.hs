{-# LANGUAGE TypeFamilies #-}
{-# LANGUAGE GeneralizedNewtypeDeriving #-}

module Agda.Compiler.JS.Syntax where

import Data.Map (Map)
import Data.Set (Set)
import qualified Data.Set as Set
import Data.Semigroup ( Semigroup )

import Data.Text.Lazy (Text)

import Agda.Syntax.Common ( Nat )

-- An untyped lambda calculus with records,
-- and a special self-binder for recursive declarations

data Exp =
  Self |
  Local LocalId |
  Global GlobalId |
  Undefined |
<<<<<<< HEAD
  String Text |
=======
  Null |
  String String |
>>>>>>> 4a5bcdfe
  Char Char |
  Integer Integer |
  Double Double |
  Lambda Nat Exp |
  Object (Map MemberId Exp) |
  Array [(Comment, Exp)] |
  Apply Exp [Exp] |
  Lookup Exp MemberId |
  If Exp Exp Exp |
  BinOp Exp String Exp |
  PreOp String Exp |
  Const String |
  PlainJS String -- ^ Arbitrary JS code.
  deriving (Show, Eq)

-- Local identifiers are named by De Bruijn indices.
-- Global identifiers are named by string lists.
-- Object members are named by strings.

newtype LocalId = LocalId Nat
  deriving (Eq, Ord, Show)

newtype GlobalId = GlobalId [String]
  deriving (Eq, Ord, Show)

data MemberId
    = MemberId String
    | MemberIndex Int Comment
  deriving (Eq, Ord, Show)

newtype Comment = Comment String
  deriving (Show, Semigroup, Monoid)

instance Eq Comment where _ == _ = True
instance Ord Comment where compare _ _ = EQ

-- The top-level compilation unit is a module, which names
-- the GId of its exports, and a list of definitions

data Export = Export { expName :: [MemberId], defn :: Exp }
  deriving Show

data Module = Module
  { modName :: GlobalId
  , imports :: [GlobalId]
  , exports :: [Export]
  , postscript :: Maybe Exp
  }
  deriving Show

-- Note that modules are allowed to be recursive, via the Self expression,
-- which is bound to the exported module.

-- Top-level uses of the form exports.l1....lN.

class Uses a where
  uses :: a -> Set [MemberId]

  default uses :: (a ~ t b, Foldable t, Uses b) => a -> Set [MemberId]
  uses = foldMap uses

instance Uses a => Uses [a]
instance Uses a => Uses (Map k a)

instance (Uses a, Uses b) => Uses (a, b) where
  uses (a, b) = uses a `Set.union` uses b

instance (Uses a, Uses b, Uses c) => Uses (a, b, c) where
  uses (a, b, c) = uses a `Set.union` uses b `Set.union` uses c

instance Uses Comment where
  uses _ = Set.empty

instance Uses Exp where
  uses (Object o)     = uses o
  uses (Array es)     = uses es
  uses (Apply e es)   = uses (e, es)
  uses (Lookup e l)   = uses' e [l] where
      uses' Self         ls = Set.singleton ls
      uses' (Lookup e l) ls = uses' e (l : ls)
      uses' e            ls = uses e
  uses (If e f g)     = uses (e, f, g)
  uses (BinOp e op f) = uses (e, f)
  uses (PreOp op e)   = uses e
  uses e              = Set.empty

instance Uses Export where
  uses (Export _ e) = uses e

-- All global ids

class Globals a where
  globals :: a -> Set GlobalId

  default globals :: (a ~ t b, Foldable t, Globals b) => a -> Set GlobalId
  globals = foldMap globals

instance Globals a => Globals [a]
instance Globals a => Globals (Maybe a)
instance Globals a => Globals (Map k a)

instance (Globals a, Globals b) => Globals (a, b) where
  globals (a, b) = globals a `Set.union` globals b

instance (Globals a, Globals b, Globals c) => Globals (a, b, c) where
  globals (a, b, c) = globals a `Set.union` globals b `Set.union` globals c

instance Globals Comment where
  globals _ = Set.empty

instance Globals Exp where
  globals (Global i) = Set.singleton i
  globals (Lambda n e) = globals e
  globals (Object o) = globals o
  globals (Array es) = globals es
  globals (Apply e es) = globals (e, es)
  globals (Lookup e l) = globals e
  globals (If e f g) = globals (e, f, g)
  globals (BinOp e op f) = globals (e, f)
  globals (PreOp op e) = globals e
  globals _ = Set.empty

instance Globals Export where
  globals (Export _ e) = globals e

instance Globals Module where
  globals (Module _ _ es me) = globals (es, me)<|MERGE_RESOLUTION|>--- conflicted
+++ resolved
@@ -20,12 +20,8 @@
   Local LocalId |
   Global GlobalId |
   Undefined |
-<<<<<<< HEAD
+  Null |
   String Text |
-=======
-  Null |
-  String String |
->>>>>>> 4a5bcdfe
   Char Char |
   Integer Integer |
   Double Double |
