
------------------------------------------------------------------------
-- Pretty-printing of Haskell modules
------------------------------------------------------------------------

module Agda.Compiler.MAlonzo.Pretty where

import qualified Agda.Utils.Haskell.Syntax as HS

import Agda.Compiler.MAlonzo.Encode
<<<<<<< HEAD
import Agda.Syntax.Common.Pretty
import Agda.Utils.Null (empty)
=======
import Agda.Utils.Function (applyWhen)
import Agda.Utils.Pretty
>>>>>>> 3d393d65


prettyPrint :: Pretty a => a -> String
prettyPrint = show . pretty

instance Pretty HS.Module where
  pretty (HS.Module m pragmas imps decls) =
    vcat $ concat
      [ map pretty pragmas
      , [ "" | not $ null pragmas ]
      , [ "module" <+> pretty m <+> "where" ]
      , [ "" ]
      , map pretty imps
      , [ "" ]
      , map pretty decls
      ]

instance Pretty HS.ModulePragma where
  pretty (HS.LanguagePragma ps) =
    "{-#" <+> "LANGUAGE" <+> fsep (punctuate comma $ map pretty ps) <+> "#-}"
  pretty (HS.OtherPragma p) =
    text p

instance Pretty HS.ImportDecl where
  pretty HS.ImportDecl{ HS.importModule    = m
                      , HS.importQualified = q
                      , HS.importSpecs     = specs } =
      hsep [ "import"
           , if q then "qualified" else empty
           , pretty m
           , maybe empty prSpecs specs ]
    where prSpecs (hide, specs) =
            hsep [ if hide then "hiding" else empty
                 , parens $ fsep $ punctuate comma $ map pretty specs ]

instance Pretty HS.ImportSpec where
  pretty (HS.IVar x) = pretty x

instance Pretty HS.Decl where
  pretty = \case
    HS.TypeDecl f xs t ->
      sep [ "type" <+> pretty f <+> fsep (map pretty xs) <+> "="
          , nest 2 $ pretty t ]
    HS.DataDecl newt d xs cons derv ->
      sep [ pretty newt <+> pretty d <+> fsep (map pretty xs)
          , nest 2 $ if null cons then empty
                     else "=" <+> fsep (punctuate " |" $ map pretty cons)
          , nest 2 $ prDeriving derv ]
      where
        prDeriving [] = empty
        prDeriving ds = "deriving" <+> parens (fsep $ punctuate comma $ map prDer ds)
        prDer (d, ts) = pretty (foldl HS.TyApp (HS.TyCon d) ts)
    HS.TypeSig fs t ->
      sep [ hsep (punctuate comma (map pretty fs)) <+> "::"
          , nest 2 $ pretty t ]
    HS.FunBind ms -> vcat $ map pretty ms
    HS.LocalBind s f rhs ->
      sep [ pretty s <> pretty f
          , nest 2 $ prettyRhs "=" rhs
          ]
    HS.PatSyn p1 p2 -> sep [ "pattern" <+> pretty p1 <+> "=" <+> pretty p2 ]
    HS.FakeDecl s -> text s
    HS.Comment s -> vcat $ map (("--" <+>) . text) (lines s)

instance Pretty HS.ConDecl where
  pretty (HS.ConDecl c sts) =
    pretty c <+>
    fsep (map (\(s, t) -> maybe empty pretty s <> prettyPrec 10 t) sts)

instance Pretty HS.Strictness where
  pretty HS.Strict = "!"
  pretty HS.Lazy   = empty

instance Pretty HS.Match where
  pretty (HS.Match f ps rhs wh) =
    prettyWhere wh $
      sep [ pretty f <+> fsep (map (prettyPrec 10) ps)
          , nest 2 $ prettyRhs "=" rhs ]

prettyWhere :: Maybe HS.Binds -> Doc -> Doc
prettyWhere Nothing  doc = doc
prettyWhere (Just b) doc =
  vcat [ doc, nest 2 $ sep [ "where", nest 2 $ pretty b ] ]

instance Pretty HS.Pat where
  prettyPrec pr pat =
    case pat of
      HS.PVar x         -> pretty x
      HS.PLit l         -> prettyPrec pr l
      HS.PAsPat x p     -> mparens (pr > 10) $ pretty x <> "@" <> prettyPrec 11 p
      HS.PWildCard      -> "_"
      HS.PBangPat p     -> "!" <> prettyPrec 11 p
      HS.PApp c ps      -> mparens (pr > 9) $ pretty c <+> hsep (map (prettyPrec 10) ps)
      HS.PatTypeSig p t -> mparens (pr > 0) $ sep [ pretty p <+> "::", nest 2 $ pretty t ]
      HS.PIrrPat p      -> mparens (pr > 10) $ "~" <> prettyPrec 11 p

prettyRhs :: String -> HS.Rhs -> Doc
prettyRhs eq (HS.UnGuardedRhs e)   = text eq <+> pretty e
prettyRhs eq (HS.GuardedRhss rhss) = vcat $ map (prettyGuardedRhs eq) rhss

prettyGuardedRhs :: String -> HS.GuardedRhs -> Doc
prettyGuardedRhs eq (HS.GuardedRhs ss e) =
    sep [ "|" <+> sep (punctuate comma $ map pretty ss) <+> text eq
        , nest 2 $ pretty e ]

instance Pretty HS.Binds where
  pretty (HS.BDecls ds) = vcat $ map pretty ds

instance Pretty HS.DataOrNew where
  pretty HS.DataType = "data"
  pretty HS.NewType  = "newtype"

instance Pretty HS.TyVarBind where
  pretty (HS.UnkindedVar x) = pretty x

instance Pretty HS.Type where
  prettyPrec pr t =
    case t of
      HS.TyForall xs t ->
        mparens (pr > 0) $
          sep [ ("forall" <+> fsep (map pretty xs)) <> "."
              , nest 2 $ pretty t ]
      HS.TyFun a b ->
        mparens (pr > 4) $
          sep [ prettyPrec 5 a <+> "->", prettyPrec 4 b ]
      HS.TyCon c -> pretty c
      HS.TyVar x -> pretty x
      HS.TyApp (HS.TyCon (HS.UnQual (HS.Ident "[]"))) t ->
        brackets $ pretty t
      t@HS.TyApp{} ->
        mparens (pr > 9) $
          sep [ prettyPrec 9 f
              , nest 2 $ fsep $ map (prettyPrec 10) ts ]
        where
          f : ts = appView t []
          appView (HS.TyApp a b) as = appView a (b : as)
          appView t as = t : as
      HS.FakeType s -> text s

instance Pretty HS.Stmt where
  pretty (HS.Qualifier e) = pretty e
  pretty (HS.Generator p e) = sep [ pretty p <+> "<-", nest 2 $ pretty e ]

instance Pretty HS.Literal where
  prettyPrec pr = \case
    HS.Int n    -> parensIfNeg n $ integer n
    HS.Frac x   -> parensIfNeg d $ double d
                   where
                   d = fromRational x
    HS.Char c   -> text (show c)
    HS.String s -> text (show s)
    where
    parensIfNeg :: (Ord n, Num n) => n -> Doc -> Doc
    parensIfNeg x = applyWhen (x < 0) $ mparens (pr > 10)

instance Pretty HS.Exp where
  prettyPrec pr e =
    case e of
      HS.Var x -> pretty x
      HS.Con c -> pretty c
      HS.Lit l -> pretty l
      HS.InfixApp a qop b -> mparens (pr > 0) $
        sep [ prettyPrec 1 a
            , pretty qop <+> prettyPrec 1 b ]
      HS.Ann e ty -> mparens (pr > 0) $
        sep [ prettyPrec 1 e
            , "::"
            , prettyPrec 1 ty
            ]
      HS.App{} -> mparens (pr > 9) $
        sep [ prettyPrec 9 f
            , nest 2 $ fsep $ map (prettyPrec 10) es ]
        where
          f : es = appView e []
          appView (HS.App f e) es = appView f (e : es)
          appView f es = f : es
      HS.Lambda ps e -> mparens (pr > 0) $
        sep [ "\\" <+> fsep (map (prettyPrec 10) ps) <+> "->"
            , nest 2 $ pretty e ]
      HS.Let bs e -> mparens (pr > 0) $
        sep [ "let" <+> pretty bs <+> "in"
            , pretty e ]
      HS.If a b c -> mparens (pr > 0) $
        sep [ "if" <+> pretty a
            , nest 2 $ "then" <+> pretty b
            , nest 2 $ "else" <+> prettyPrec 1 c ]
      HS.Case e bs -> mparens (pr > 0) $
        vcat [ "case" <+> pretty e <+> "of"
             , nest 2 $ vcat $ map pretty bs ]
      HS.ExpTypeSig e t -> mparens (pr > 0) $
        sep [ pretty e <+> "::"
            , nest 2 $ pretty t ]
      HS.NegApp exp -> parens $ "-" <> pretty exp
      HS.FakeExp s -> text s

instance Pretty HS.Alt where
  pretty (HS.Alt pat rhs wh) =
    prettyWhere wh $
      sep [ pretty pat, nest 2 $ prettyRhs "->" rhs ]

instance Pretty HS.ModuleName where
  pretty m = text s
    where HS.ModuleName s = encodeModuleName m

instance Pretty HS.QName where
  pretty q = mparens (isOperator q) (prettyQName q)

instance Pretty HS.Name where
  pretty (HS.Ident  s) = text s
  pretty (HS.Symbol s) = text s

instance Pretty HS.QOp where
  pretty (HS.QVarOp x)
    | isOperator x = prettyQName x
    | otherwise    = "`" <> prettyQName x <> "`"

isOperator :: HS.QName -> Bool
isOperator q =
  case q of
    HS.Qual _ x           -> isOp x
    HS.UnQual x           -> isOp x
  where
    isOp HS.Symbol{} = True
    isOp HS.Ident{}  = False

prettyQName :: HS.QName -> Doc
prettyQName (HS.Qual m x)           = pretty m <> "." <> pretty x
prettyQName (HS.UnQual x)           = pretty x<|MERGE_RESOLUTION|>--- conflicted
+++ resolved
@@ -8,13 +8,10 @@
 import qualified Agda.Utils.Haskell.Syntax as HS
 
 import Agda.Compiler.MAlonzo.Encode
-<<<<<<< HEAD
 import Agda.Syntax.Common.Pretty
+
 import Agda.Utils.Null (empty)
-=======
 import Agda.Utils.Function (applyWhen)
-import Agda.Utils.Pretty
->>>>>>> 3d393d65
 
 
 prettyPrint :: Pretty a => a -> String
