--- conflicted
+++ resolved
@@ -502,10 +502,7 @@
                     LitChar   _ x -> HS.Char   x
                     LitQName  _ x -> __IMPOSSIBLE__
                     LitString _ _ -> __IMPOSSIBLE__
-<<<<<<< HEAD
-=======
                     LitMeta{}     -> __IMPOSSIBLE__
->>>>>>> 97c5415e
 
 litString :: String -> HS.Exp
 litString s =
@@ -517,11 +514,6 @@
   HS.Con (HS.Qual mazRTE $ HS.Ident "QName") `HS.App`
   hsTypedInt n `HS.App`
   hsTypedInt m `HS.App`
-<<<<<<< HEAD
-  (rtmError "primQNameType: not implemented") `HS.App`
-  (rtmError "primQNameDefinition: not implemented") `HS.App`
-=======
->>>>>>> 97c5415e
   HS.Lit (HS.String $ show x )
   where
     NameId n m = nameId $ qnameName x
