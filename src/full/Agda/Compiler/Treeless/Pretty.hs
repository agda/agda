--- conflicted
+++ resolved
@@ -10,16 +10,13 @@
 import qualified Data.Map as Map
 
 import Agda.Syntax.Treeless
+import Agda.Syntax.Common.Pretty
+
 import Agda.Compiler.Treeless.Subst
-<<<<<<< HEAD
-import Agda.Syntax.Common.Pretty
-=======
-import Agda.Utils.Function (applyWhen)
->>>>>>> 3d393d65
-import Agda.Utils.List
-import Agda.Utils.Pretty
 
 import Agda.Utils.Impossible
+import Agda.Utils.Function
+import Agda.Utils.List
 
 data PEnv = PEnv { pPrec :: Int
                  , pFresh :: [String]
