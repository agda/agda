{-# LANGUAGE CPP               #-}
{-# LANGUAGE FlexibleInstances #-}
{-# LANGUAGE PatternGuards     #-}

#if __GLASGOW_HASKELL__ >= 800
{-# OPTIONS_GHC -Wno-monomorphism-restriction #-}
#endif

module Agda.Compiler.Epic.Injection where

import Control.Monad.State
import Control.Monad.Reader

import Data.IntMap (IntMap)
import qualified Data.IntMap as IntMap
import Data.List
import Data.Map (Map)
import qualified Data.Map as Map
import Data.Maybe
import Data.Set (Set)
import qualified Data.Set as Set

import Agda.Syntax.Common
import Agda.Syntax.Internal as I
import Agda.Syntax.Internal.Pattern (FunArity(..), unnumberPatVars)
import Agda.Syntax.Literal
import Agda.TypeChecking.CompiledClause
import Agda.TypeChecking.Monad
import Agda.TypeChecking.Monad.Builtin
import Agda.TypeChecking.Pretty
import Agda.TypeChecking.Reduce
import Agda.TypeChecking.Substitute
import Agda.Utils.List
import Agda.Utils.Monad
import Agda.Utils.Null

import Agda.Compiler.Epic.CompileState
import Agda.Compiler.Epic.Interface as Interface

#include "undefined.h"
import Agda.Utils.Impossible
import Agda.Utils.Lens

-- | Find potentially injective functions, solve constraints to fix some constructor
--   tags and make functions whose constraints are fulfilled injections
findInjection :: [(QName, Definition)] -> Compile TCM [(QName, Definition)]
findInjection defs = do
    funs <- forM defs $ \(name, def) -> case theDef def of
        f@(Function{}) -> isInjective name (funClauses f)
        _              -> return Nothing
    newNames <- Map.keys <$> gets (Interface.conArity . curModule)
    injFuns <- solve newNames (catMaybes funs)
    defs' <- forM defs $ \(q, def) -> case q `isIn` injFuns of
        Nothing -> return (q, def)
        Just inj@(InjectiveFun nvar arity) -> case theDef def of
            f@(Function{})   -> do
                modifyEI $ \s -> s { injectiveFuns = Map.insert q inj (injectiveFuns s) }
                let ns = replicate arity (defaultArg empty)
                return $ (,) q $ def { theDef = f { funCompiled = Just $ Done ns $
                                                      var $ arity - nvar - 1 } }
            _                -> __IMPOSSIBLE__

    lift $ reportSLn "epic.injection" 10 $ "injfuns: " ++ show injFuns
    return defs'
  where
    q `isIn` funs = case filter (\(nam, _) -> q == nam) funs of
        []   -> Nothing
        (_,x):_  -> Just x

replaceFunCC :: QName -> CompiledClauses -> Compile TCM ()
replaceFunCC name cc = lift $ do
    stSignature %= updateDefinition name replaceDef
    stImports   %= updateDefinition name replaceDef
  where
    replaceDef :: Definition -> Definition
    replaceDef def = case theDef def of
        f@(Function{}) -> def {theDef = f { funCompiled = Just $ cc } }
        x                -> __IMPOSSIBLE__

-- | If the pairs of constructor names have the same tags, the function is
--   injective. If Nothing, the function is not injective.
type InjConstraints = Maybe [(QName,QName)]


isInjective :: QName    -- ^ Name of the function being tested
            -> [Clause] -- ^ The function's clauses
            -> Compile TCM (Maybe ((QName, InjectiveFun)
                                  , [(QName, QName)] -- These construtors should have the same name
                                  ))
isInjective nam []  = return Nothing
isInjective nam cls@(cl : _) = do
    lift $ reportSLn "epic.injection" 20 $ "checking isInjective " ++ show nam
    let total = funArity cls
    (listToMaybe . catMaybes <$>) . forM [0 .. total - 1] $ \i -> do
        cli <- forM cls $ \ cl -> isInjectiveHere nam i  cl
        let cli' = catMaybes cli
        return $ if length cli == length cli'
             then Just ((nam, InjectiveFun i total), concat cli')
             else Nothing

patternToTerm :: Nat -> Pattern -> Term
patternToTerm n p = case p of
    VarP v          -> var n
    DotP t          -> t
    ConP c typ args -> Con c $ zipWith (\ arg t -> arg {unArg = t}) args
                             $ snd
                             $ foldr (\ arg (n, ts) -> (n + nrBinds arg, patternToTerm n arg : ts))
                                     (n , [])
                             $ map namedArg args
    LitP l          -> Lit l
    ProjP d         -> Def d [] -- Andreas, 2012-10-31 that might not be enought to get a term from list of patterns (TODO)

nrBinds :: Num i => Pattern -> i
nrBinds p = case p of
    VarP v          -> 1
    DotP t          -> 0
    ConP c typ args -> sum $ map (nrBinds . namedArg) args
    LitP l          -> 0
    ProjP{}         -> 0

substForDot :: [NamedArg (Pattern' a)] -> Substitution
substForDot = makeSubst 0 0 . reverse . calcDots
  where
    makeSubst i accum [] = raiseS (i + accum)
    makeSubst i accum (True  : ps) = makeSubst i (accum +1) ps
    makeSubst i accum (False : ps) = consS (var $ i + accum) $ makeSubst (i+1) accum ps

    calcDots = concatMap calcDots' . map namedArg
    calcDots' p = case p of
        VarP v          -> [False]
        DotP t          -> [True]
        ConP c typ args -> calcDots args
        LitP l          -> [False]
        ProjP{}         -> [False]

isInjectiveHere :: QName  -- ^ Name of the function being tested
                -> Int    -- ^ The current argument
                -> Clause
                -> Compile TCM InjConstraints
isInjectiveHere nam idx clause = do
 lift $ reportSDoc "epic.injection" 40 $ sep
   [ text "isInjectiveHere"
   , prettyTCM nam
   , text ("argumentNo=" ++ show idx)
   -- , prettyTCM (clausePats clause)
   ]
 case getBody clause of
  Nothing -> return emptyC
  Just body -> do
    let t    = patternToTerm idxR $ unArg $ fromMaybe __IMPOSSIBLE__ $
                 unnumberPatVars (clausePats clause) !!! idx
        t'   = applySubst (substForDot $ namedClausePats clause) t
        idxR = sum . map (nrBinds . unArg) . genericDrop (idx + 1) $ unnumberPatVars $ clausePats clause
    body' <- lift $ reduce body
    lift $ reportSLn "epic.injection" 40 "reduced body"
    injFs <- gets (injectiveFuns . importedModules)
    lift $ reportSLn "epic.injection" 40 "calculated injFs"
    res <- (t' <: body') `runReaderT` (Map.insert nam (InjectiveFun idx
                                                      (length (clausePats clause))) injFs)
    lift $ reportSDoc "epic.injection" 20 $ vcat
      [ text "isInjective:" <+> text (show nam)
      , text "at Index   :" <+> text (show idx)
      , nest 2 $ vcat
          [ text "clause     :" <+> text (show clause)
          , text "t          :" <+> prettyTCM t
          , text "idxR       :" <+> (text . show) idxR
          , text "body'      :" <+> (text . show) body'
          ]
      , text "res      :" <+> text (show res)
      ]
    return res

-- | Turn NATURAL literal n into suc^n zero.
litToCon :: Literal -> TCM Term
litToCon l = case l of
<<<<<<< HEAD
    LitNat   r n | n > 0     -> do
        inner <- litToCon (LitNat r (n - 1))
        suc   <- primSuc
        return $ suc `apply` [defaultArg inner]
=======
    LitInt   r n | n > 0     -> apply1 <$> primSuc <*> litToCon (LitInt r (n - 1))
>>>>>>> 9526da90
                 | otherwise -> primZero
--    LitLevel _ n -> -- Does not really matter
    lit          -> return $ Lit lit

litInt :: Literal -> Bool
litInt LitNat{} = True
litInt _        = False

insertAt :: (Nat,Term) -> Term -> Term
insertAt (index, ins) = applySubst $
  [var i | i <- [0 .. index - 1]] ++# consS ins (raiseS $ index + 1)

solve :: [QName] -> [((QName, InjectiveFun), [(QName,QName)])] -> Compile TCM [(QName, InjectiveFun)]
solve newNames xs = do
    lift $ reportSDoc "epic.injection" 30 $
      sep $ text "Epic.Injection.solve" : map prettyTCM newNames
    -- Only primitive lists should be in the current module at this point,
    -- but we still want them
    conGraph <- Map.union <$> gets (constrTags . curModule) <*> gets (constrTags . importedModules)
    (funs, mconstr) <- ($ xs) $ flip foldM ([] , Just $ initialTags conGraph newNames) $ \ (xs , prev) (fun , con) -> do
         m <- foldM solvable prev con
         return $ case m of
            Nothing -> (xs, prev)
            Just next -> (fun : xs, m)
    case mconstr of
        Nothing -> __IMPOSSIBLE__
        Just constr -> updateTags constr
    return funs
  where
    solvable :: Maybe Tags -> (QName, QName)
             -> Compile TCM (Maybe Tags)
    solvable Nothing _          = return Nothing
    solvable (Just st) (c1, c2) = unify c1 c2 st

    updateTags :: Tags -> Compile TCM ()
    updateTags tags = do
        let (hasTags, eqs) = Map.partition isTag (constrGroup tags)
            isTag (IsTag _) = True
            isTag _         = False
        forM_ (Map.toList hasTags) $ \ (c, tagged) -> case tagged of
            IsTag tag -> putCon c tag
            _         -> __IMPOSSIBLE__
        case Map.toList eqs of
            (c, Same n) : _ -> do
                let grp = fromMaybe __IMPOSSIBLE__ $ IntMap.lookup n $ eqGroups tags
                tag <- assignConstrTag' c (Set.toList grp)
                updateTags . fromMaybe __IMPOSSIBLE__ =<< setTag n tag tags { constrGroup = eqs }
            _              -> return ()
    putCon :: QName -> Tag -> Compile TCM ()
    putCon con tag = do
        m <- gets (constrTags . importedModules)
        case Map.lookup con m of
            Nothing -> putConstrTag con tag
            Just _  -> return () -- old

emptyC :: InjConstraints
emptyC = Just []

addConstraint :: QName -> QName -> InjConstraints -> InjConstraints
addConstraint q1 q2 Nothing   = Nothing
addConstraint q1 q2 (Just xs) = Just (if q1 == q2 then xs else (q1,q2) : xs)

unionConstraints :: [InjConstraints] -> InjConstraints
unionConstraints [] = Just []
unionConstraints (Nothing : _) = Nothing
unionConstraints (Just c : cs) = do
    cs' <- unionConstraints cs
    return (c ++ cs')

-- | Are two terms injectible?
--   Tries to find a mapping between constructors that equates the terms.
--
--   Precondition: t1 is normalised, t2 is in WHNF
-- When reducing t2, it may become a literal, which makes this not work in some cases...
class Injectible a where
  (<:) :: a -> a -> ReaderT (Map QName InjectiveFun) (Compile TCM) InjConstraints

instance Injectible a => Injectible (Arg a) where
  a1 <: a2 = unArg a1 <: unArg a2

instance Injectible a => Injectible [a] where
  l1 <: l2
    | length l1 == length l2 = unionConstraints <$> zipWithM (<:) l1 l2
    | otherwise              = return Nothing

instance Injectible a => Injectible (Elim' a) where
  e1 <: e2 =
    case (e1, e2) of
      (Proj f1 , Proj f2 ) | f1 == f2 -> return $ Just []
      (Apply a1, Apply a2)            -> a1 <: a2
      _                               -> return Nothing

instance Injectible Term where
  t1 <: t2 = do
    injs <- ask
    -- Andreas, 2013-10-18: ignoring the precondition (NF, WHNF) since I am not maintaining it
    -- in recursive calls.
    -- The original code did not follow this invariant in the Var-Var and Def-Def case,
    -- thus, I am not trusting it.  Also the call site does not seem to ensure it.
    -- It could be restored by only reducing the right argument in the Arg-instance.

    -- (t1, t2) <- lift . lift . reduce $ (t1, t2)  -- NOTE: reduce *introduces* Lit! Loops!
    case (ignoreSharing t1, ignoreSharing t2) of
      (Lit l, Lit l') | l == l' -> return $ Just []
      (Lit l, _) | litInt l -> do
        l' <- lift . lift $ litToCon l
        l' <: t2
      (_,  Lit l) | litInt l -> do
        l' <- lift . lift $ litToCon l
        t1 <: l'
      (_, Def n2 es2) | Just (InjectiveFun argn arit) <- Map.lookup n2 injs -> do
        if genericLength es2 /= arit
          then return Nothing
          else do
            case es2 !!! argn of
              Nothing        -> __IMPOSSIBLE__
              Just (Proj{})  -> __IMPOSSIBLE__
              Just (Apply a) -> t1 <: unArg a
      (Var i1 es1, Var i2 es2) | i1 == i2 -> es1 <: es2
      (Def q1 es1, Def q2 es2) | q1 == q2 -> es1 <: es2
      (Con con1 args1, Con con2 args2) -> do
        let c1 = conName con1
            c2 = conName con2
        args1' <- flip notForced args1 <$> do lift . getForcedArgs $ c1
        args2' <- flip notForced args2 <$> do lift . getForcedArgs $ c2
        addConstraint c1 c2 <$> do
          args1' <: args2'
      _ -> return Nothing
{-
      (_, Def n2 args2) | Just (InjectiveFun argn arit) <- Map.lookup n2 injs -> do
        if genericLength args2 /= arit
          then return Nothing
          else do
              arg <- lift . lift . reduce $ unArg $ args2 !! argn
              t1 <: arg
      (Var n1 args1, Var n2 args2) | n1 == n2 && length args1 == length args2 -> do
        args1' <- map unArg <$> mapM (lift . lift . reduce) args1
        args2' <- map unArg <$> mapM (lift . lift . reduce) args2
        unionConstraints <$> zipWithM (\a b -> (a <: b)) args1' args2'
      (Def q1 args1, Def q2 args2) | q1 == q2 && length args1 == length args2 -> do
        args1' <- map unArg <$> mapM (lift . lift . reduce) args1
        args2' <- map unArg <$> mapM (lift . lift . reduce) args2
        unionConstraints <$> zipWithM (\a b -> (a <: b)) args1' args2'
      (Con con1 args1, Con con2 args2) -> do
        let c1 = conName con1
            c2 = conName con2
        args1' <- map unArg <$> flip notForced args1 <$> getForcedArgs c1
        args2' <- map unArg <$> (mapM (lift . lift . reduce) =<< flip notForced args2 <$> getForcedArgs c2)
        if length args1' == length args2'
            then addConstraint c1 c2 <$> unionConstraints <$> zipWithM (\a b -> (a <: b)) args1' args2'
            else return Nothing
      _ -> return Nothing
-}
data TagEq
    = Same Int
    | IsTag Tag
  deriving Eq

data Tags = Tags
    { eqGroups    :: IntMap (Set QName)
    , constrGroup :: Map QName TagEq
    }

initialTags :: Map QName Tag -> [QName] -> Tags
initialTags setTags newNames = Tags
    { eqGroups    = IntMap.fromList $ zip [0..] (map Set.singleton newNames)
    , constrGroup = Map.map IsTag setTags `Map.union` Map.fromList (zip newNames (map Same [0..]))
    }

unify :: QName -> QName -> Tags -> Compile TCM (Maybe Tags)
unify c1 c2 ts = do
    let g1 = constrGroup ts !!!! c1
        g2 = constrGroup ts !!!! c2
    case (g1, g2) of
        (Same n1, Same n2)   | n1 == n2 -> return $ Just ts
        (IsTag t1, IsTag t2) | t1 == t2 -> return $ Just ts
        (Same n1, Same n2)   -> mergeGroups n1 n2 ts
        (Same n1, IsTag t2)  -> setTag n1 t2 ts
        (IsTag t1 , Same n2) -> setTag n2 t1 ts
        _                    -> return $ Nothing

setTag :: Int -> Tag -> Tags -> Compile TCM (Maybe Tags)
setTag gid tag ts = return $ Just $ ts
    { constrGroup = foldr (\ c -> Map.insert c (IsTag tag))
                          (constrGroup ts)
                          (Set.toList $ fromMaybe __IMPOSSIBLE__ $ IntMap.lookup gid $ eqGroups ts) }

mergeGroups :: Int -> Int -> Tags -> Compile TCM (Maybe Tags)
mergeGroups n1 n2 ts = do
    let g1s = fromMaybe __IMPOSSIBLE__ $ IntMap.lookup n1 $ eqGroups ts
        g2s = fromMaybe __IMPOSSIBLE__ $ IntMap.lookup n2 $ eqGroups ts
        gs  = Set.union g1s g2s
        g1l = Set.toList g1s
        g2l = Set.toList g2s
    ifNotM (andM $ zipWith unifiable g1l g2l)
        (return Nothing) $
        return $ Just $ ts
            { eqGroups    = IntMap.delete n2 $ IntMap.insert n1 gs (eqGroups ts)
            , constrGroup = Map.fromList [ (e2, Same n1) | e2 <- g2l ] `Map.union` constrGroup ts
            }

unifiable :: QName -> QName -> Compile TCM Bool
unifiable c1 c2 = do
    d1 <- getConData c1
    d2 <- getConData c2
    return $ d1 /= d2

(!!!!) :: Ord k => Map k v -> k -> v
m !!!!  k = case Map.lookup k m of
    Nothing -> __IMPOSSIBLE__
    Just x  -> x<|MERGE_RESOLUTION|>--- conflicted
+++ resolved
@@ -173,14 +173,7 @@
 -- | Turn NATURAL literal n into suc^n zero.
 litToCon :: Literal -> TCM Term
 litToCon l = case l of
-<<<<<<< HEAD
-    LitNat   r n | n > 0     -> do
-        inner <- litToCon (LitNat r (n - 1))
-        suc   <- primSuc
-        return $ suc `apply` [defaultArg inner]
-=======
-    LitInt   r n | n > 0     -> apply1 <$> primSuc <*> litToCon (LitInt r (n - 1))
->>>>>>> 9526da90
+    LitNat   r n | n > 0     -> apply1 <$> primSuc <*> litToCon (LitNat r (n - 1))
                  | otherwise -> primZero
 --    LitLevel _ n -> -- Does not really matter
     lit          -> return $ Lit lit
