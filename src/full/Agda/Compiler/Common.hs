{-# OPTIONS_GHC -Wunused-imports #-}

<<<<<<< HEAD
{-# LANGUAGE CPP #-}

module Agda.Compiler.Common
  ( module Agda.Compiler.Common
  , IsMain(..)
  )
  where
=======
module Agda.Compiler.Common where
>>>>>>> 8cf0bae6

import Prelude hiding ((!!))

import Data.List (sortBy, isPrefixOf)
import qualified Data.Map as Map
import Data.Set (Set)
import qualified Data.Set as Set
import qualified Data.HashMap.Strict as HMap
import Data.Char
import Data.Function (on)

import Control.Monad
import Control.Monad.State

import Agda.Syntax.Common
import Agda.Syntax.Internal as I
import Agda.Syntax.TopLevelModuleName

import Agda.Interaction.FindFile ( srcFilePath )
import Agda.Interaction.Options
import Agda.Interaction.Imports  ( CheckResult, crInterface, crSource, Source(..) )
import Agda.Interaction.Library

import Agda.TypeChecking.Monad as TCM

import Agda.Utils.FileName
import Agda.Utils.Lens
import Agda.Utils.List
import Agda.Utils.List1          ( pattern (:|) )
import Agda.Utils.Maybe
import Agda.Utils.WithDefault    ( lensCollapseDefault )

import Agda.Utils.Impossible

doCompile :: Monoid r => (IsMain -> Interface -> TCM r) -> IsMain -> Interface -> TCM r
doCompile f isMain i = do
  flip evalStateT Set.empty $ compilePrim $ doCompile' f isMain i
  where
  -- The Agda.Primitive module is only loaded if the --no-load-primitives flag was not given,
  -- thus, only try to compile it if we have visited it.
  compilePrim cont = do
    agdaPrim <- lift $ do
      agdaPrim <- TCM.topLevelModuleName agdaPrim
      Map.lookup agdaPrim <$> getVisitedModules
    case agdaPrim of
      Nothing   -> cont
      Just prim ->
        mappend <$> doCompile' f NotMain (miInterface prim) <*> cont
    where
    agdaPrim = RawTopLevelModuleName
      { rawModuleNameRange = mempty
      , rawModuleNameParts = "Agda" :| "Primitive" : []
      }
      -- N.B. The Range in TopLevelModuleName is ignored for Ord, so we can set it to mempty.

-- This helper function is called for both `Agda.Primitive` and the module in question.
-- It's also called for each imported module, recursively. (Avoiding duplicates).
doCompile'
  :: Monoid r
  => (IsMain -> Interface -> TCM r) -> (IsMain -> Interface -> StateT (Set ModuleName) TCM r)
doCompile' f isMain i = do
  alreadyDone <- gets (Set.member (iModuleName i))
  if alreadyDone then return mempty else do
    imps <- lift $
      map miInterface . catMaybes <$>
        mapM (getVisitedModule . fst) (iImportedModules i)
    ri <- mconcat <$> mapM (doCompile' f NotMain) imps
    lift $ setInterface i
    r <- lift $ f isMain i
    modify (Set.insert $ iModuleName i)
    return $ mappend ri r

setInterface :: Interface -> TCM ()
setInterface i = do
  opts <- getsTC (stPersistentOptions . stPersistentState)
  setCommandLineOptions opts
  mapM_ setOptionsFromPragma (iDefaultPragmaOptions i ++ iFilePragmaOptions i)
  -- One could perhaps make the following command lazy. Note, however,
  -- that it doesn't suffice to replace setTCLens' with setTCLens,
  -- because the stPreImportedModules field is strict.
  stImportedModules `setTCLens'`
    Set.fromList (map fst (iImportedModules i))
  stCurrentModule `setTCLens'`
    Just (iModuleName i, iTopLevelModuleName i)

curIF :: ReadTCState m => m Interface
curIF = do
  name <- curMName
  maybe __IMPOSSIBLE__ miInterface <$> getVisitedModule name

curMName :: ReadTCState m => m TopLevelModuleName
curMName = maybe __IMPOSSIBLE__ snd <$> useTC stCurrentModule

curDefs :: ReadTCState m => m Definitions
curDefs = HMap.filter (not . defNoCompilation) . (^. sigDefinitions) . iSignature <$> curIF

sortDefs :: Definitions -> [(QName, Definition)]
sortDefs defs =
  -- The list is sorted to ensure that the order of the generated
  -- definitions does not depend on things like the number of bits
  -- in an Int (see Issue 1900).
  sortBy (compare `on` fst) $
  HMap.toList defs

compileDir :: HasOptions m => m FilePath
compileDir = do
  mdir <- optCompileDir <$> commandLineOptions
  maybe __IMPOSSIBLE__ return mdir


repl :: [String] -> String -> String
repl subs = go where
  go ('<':'<':c:'>':'>':s) | 0 <= i && i < length subs = subs !! i ++ go s
     where i = ord c - ord '0'
  go (c:s) = c : go s
  go []    = []


-- | Sets up the compilation environment.
inCompilerEnv :: CheckResult -> TCM a -> TCM a
inCompilerEnv checkResult cont = do
  let mainI = crInterface checkResult
      checkedSource = crSource checkResult

  -- Preserve the state (the compiler modifies the state).
  -- Andreas, 2014-03-23 But we might want to collect Benchmark info,
  -- so use localTCState.
  -- FNF, 2017-02-22 we also want to keep the warnings we have encountered,
  -- so use localTCStateSaving and pick them out.
  (a , s) <- localTCStateSaving $ do

    -- Compute the output directory. Note: using commandLineOptions would make
    -- the current pragma options persistent when we setCommandLineOptions
    -- below.
    opts <- getsTC $ stPersistentOptions . stPersistentState
    let compileDir = case optCompileDir opts of
          Just dir -> dir
          Nothing  ->
            -- The default output directory is the project root.
            let tm = iTopLevelModuleName mainI
                f  = srcFilePath $ srcOrigin checkedSource
            in filePath $ projectRoot f tm
    setCommandLineOptions $
      opts { optCompileDir = Just compileDir }

    -- Andreas, 2017-08-23, issue #2714 recover pragma option --no-main
    -- Unfortunately, a pragma option is stored in the interface file as
    -- just a list of strings, thus, the solution is a bit of hack:
    -- We match on whether @["--no-main"]@ is one of the stored options.
    let iFilePragmaStrings = map pragmaStrings . iFilePragmaOptions
    when (["--no-main"] `elem` iFilePragmaStrings mainI) $
      setTCLens (stPragmaOptions . lensOptCompileMain . lensCollapseDefault) False

    -- Perhaps all pragma options from the top-level module should be
    -- made available to the compiler in a suitable way. Here are more
    -- hacks:
    when (any ("--cubical" `elem`) $ iFilePragmaStrings mainI) $
      setTCLens (stPragmaOptions . lensOptCubical) $ Just CFull
    when (any ("--erased-cubical" `elem`) $ iFilePragmaStrings mainI) $
      setTCLens (stPragmaOptions . lensOptCubical) $ Just CErased

    setScope (iInsideScope mainI) -- so that compiler errors don't use overly qualified names
    ignoreAbstractMode cont
  -- keep generated warnings
  let newWarnings = stPostTCWarnings $  stPostScopeState $ s
  stTCWarnings `setTCLens` newWarnings
  return a

topLevelModuleName ::
  ReadTCState m => ModuleName -> m TopLevelModuleName
topLevelModuleName m = do
  -- Interfaces of visited modules.
  visited <- map miInterface . Map.elems <$> getVisitedModules
  -- find the module with the longest matching prefix to m
  let is = sortBy (compare `on` (length . mnameToList . iModuleName)) $
           filter (\i -> mnameToList (iModuleName i) `isPrefixOf`
                         mnameToList m)
             visited
  case is of
    (i : _) -> return (iTopLevelModuleName i)
    -- if we did not get anything, it may be because m is a section
    -- (a module _ ), see e.g. #1866
    []       -> curMName<|MERGE_RESOLUTION|>--- conflicted
+++ resolved
@@ -1,16 +1,10 @@
 {-# OPTIONS_GHC -Wunused-imports #-}
-
-<<<<<<< HEAD
-{-# LANGUAGE CPP #-}
 
 module Agda.Compiler.Common
   ( module Agda.Compiler.Common
   , IsMain(..)
   )
   where
-=======
-module Agda.Compiler.Common where
->>>>>>> 8cf0bae6
 
 import Prelude hiding ((!!))
 
