--- conflicted
+++ resolved
@@ -22,11 +22,6 @@
 import Control.Monad.State
 
 import Agda.Syntax.Common
-<<<<<<< HEAD
-import Agda.Syntax.Common.Pretty
-import qualified Agda.Syntax.Concrete.Name as C
-=======
->>>>>>> a8e3b836
 import Agda.Syntax.Internal as I
 import Agda.Syntax.TopLevelModuleName
 
@@ -42,10 +37,6 @@
 import Agda.Utils.List
 import Agda.Utils.List1          ( pattern (:|) )
 import Agda.Utils.Maybe
-<<<<<<< HEAD
-import Agda.Utils.Monad          ( ifNotM )
-=======
->>>>>>> a8e3b836
 import Agda.Utils.WithDefault    ( lensCollapseDefault )
 
 import Agda.Utils.Impossible
