--- conflicted
+++ resolved
@@ -412,13 +412,8 @@
 -- | To process the target type.
 typeEndsInDef :: MonadTCM tcm => Type -> tcm (Maybe QName)
 typeEndsInDef t = liftTCM $ do
-<<<<<<< HEAD
   TelV _ core <- telViewPath t
-  case ignoreSharing $ unEl core of
-=======
-  TelV _ core <- telView t
   case unEl core of
->>>>>>> 85568e82
     Def d vs -> return $ Just d
     _        -> return Nothing
 
@@ -949,15 +944,9 @@
     (Nothing, _)  -> __IMPOSSIBLE__
     (Just size, Just sizelt) -> do
       TelV tel c <- telView a
-<<<<<<< HEAD
-      case ignoreSharingType a of
+      case a of
         El s (Def d [v]) | d == sizelt -> return $
           (abstract tel $ El s $ Def size []) <$ dom
-=======
-      case a of
-        El s (Def d [v]) | d == sizelt -> return $ Dom info $
-          abstract tel $ El s $ Def size []
->>>>>>> 85568e82
         _ -> return dom
 
 {- | @compareArgs es@
