--- conflicted
+++ resolved
@@ -77,12 +77,8 @@
 import qualified Data.List as List
 import qualified Data.Map.Strict as Map
 import Data.Map.Strict (Map)
-<<<<<<< HEAD
-import Data.Maybe (maybeToList)
-=======
 import qualified Data.Maybe as Maybe
 import Data.Maybe (maybeToList, fromMaybe)
->>>>>>> 576f10da
 import qualified Data.Set as Set
 import Data.Set (Set)
 import qualified Data.Tree as Tree
