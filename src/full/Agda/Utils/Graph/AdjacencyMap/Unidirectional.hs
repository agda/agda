--- conflicted
+++ resolved
@@ -74,6 +74,7 @@
 import Control.Monad
 
 import qualified Data.Array.IArray as Array
+import Data.Function
 import qualified Data.Graph as Graph
 import Data.IntMap.Strict (IntMap)
 import qualified Data.IntMap.Strict as IntMap
@@ -89,12 +90,8 @@
 
 import Test.QuickCheck hiding (label)
 
-<<<<<<< HEAD
-import Agda.Utils.Function (repeatWhile)
-=======
 import Agda.Utils.Function
 import Agda.Utils.Functor
->>>>>>> f048fd57
 import Agda.Utils.List (headMaybe)
 import Agda.Utils.Null (Null(null))
 import qualified Agda.Utils.Null as Null
