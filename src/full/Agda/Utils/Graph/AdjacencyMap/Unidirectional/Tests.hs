{-# OPTIONS_GHC -fno-warn-missing-signatures #-}

{-# LANGUAGE CPP #-}
{-# LANGUAGE DoAndIfThenElse #-}
{-# LANGUAGE FlexibleInstances #-}
{-# LANGUAGE GeneralizedNewtypeDeriving #-}
{-# LANGUAGE NoMonomorphismRestriction #-}
{-# LANGUAGE TemplateHaskell #-}

-- | Properties for graph library.

module Agda.Utils.Graph.AdjacencyMap.Unidirectional.Tests (tests) where

import Prelude hiding (null)

<<<<<<< HEAD
=======
import Control.Monad

>>>>>>> f048fd57
import Data.Function
import qualified Data.Graph as Graph
import qualified Data.List as List
import Data.Maybe
import qualified Data.Map as Map
import qualified Data.Set as Set

import Test.QuickCheck as QuickCheck

import Agda.TypeChecking.Positivity.Occurrence hiding (tests)

import Agda.Utils.Function (iterateUntil)
import Agda.Utils.Functor
import Agda.Utils.Graph.AdjacencyMap.Unidirectional as Graph
import Agda.Utils.List (distinct)
import Agda.Utils.Null as Null
import Agda.Utils.SemiRing
import Agda.Utils.Singleton (Singleton)
import qualified Agda.Utils.Singleton as Singleton
import Agda.Utils.TestHelpers

#include "undefined.h"
import Agda.Utils.Impossible

------------------------------------------------------------------------
-- * Generating random graphs
------------------------------------------------------------------------

-- | Generates a node from the graph. (Unless the graph is empty.)

nodeIn :: (Ord n, Arbitrary n) => Graph n n e -> Gen n
nodeIn g = elementsUnlessEmpty (Set.toList $ nodes g)

-- | Generates an edge from the graph. (Unless the graph contains no
-- edges.)

edgeIn :: (Ord n, Arbitrary n, Arbitrary e) =>
          Graph n n e -> Gen (Edge n n e)
edgeIn g = elementsUnlessEmpty (edges g)

-- | Sample graph type used to test some graph algorithms.

type G = Graph N N E

-- | Sample edge type used to test some graph algorithms.

type E = Occurrence

-- | Sample node type used to test some graph algorithms.

newtype N = N (Positive Int)
  deriving (Arbitrary, Eq, Ord)

n :: Int -> N
n = N . Positive

instance Show N where
  show (N (Positive n)) = "n " ++ show n

-- | 'gaussJordanFloydWarshallMcNaughtonYamada' can be used to check
-- if any two nodes in a graph are connected.

data Connected = Disconnected | Connected
  deriving (Eq, Show)

instance SemiRing Connected where
  ozero = Disconnected
  oone  = Connected

  Disconnected `oplus` c = c
  Connected    `oplus` _ = Connected

  Disconnected `otimes` _ = Disconnected
  Connected    `otimes` c = c

instance StarSemiRing Connected where
  ostar _ = Connected

connectivityGraph :: Ord n => Graph n n e -> Graph n n Connected
connectivityGraph =
  gaussJordanFloydWarshallMcNaughtonYamada .
  fmap (const oone)

connected :: Ord n => Graph n n Connected -> n -> n -> Bool
connected g i j = Graph.lookup i j g == Just Connected

------------------------------------------------------------------------
-- * Graph properties
------------------------------------------------------------------------

-- prop_neighbours :: (Ord s, Ord t, Eq e) => s -> Graph s t e -> Bool
prop_neighbours :: N -> G -> Bool
prop_neighbours s g =
  neighbours s g == map (\ (Edge s t e) -> (t, e)) (edgesFrom g [s])

-- prop_nodes_fromNodes :: Ord n => [n] -> Bool
prop_nodes_fromNodes :: [N] -> Bool
prop_nodes_fromNodes ns = sourceNodes (fromNodes ns) == Set.fromList ns

prop_clean_discrete :: G -> Bool
prop_clean_discrete g =
  discrete g == (null . graph . clean) g

-- prop_insertWith :: (Eq e, Ord s, Ord t) =>
--                    (e -> e -> e) -> s -> t -> e -> Graph s t e -> Bool
prop_insertWith :: (E -> E -> E) -> N -> N -> E -> G -> Bool
prop_insertWith f s t e g =
  insertWith f s t e g == unionWith (flip f) g (singleton s t e)

-- -- This property only holds only if the edge is new.
-- prop_insert ::  (Ord s, Ord t) => s -> t -> e -> Graph s t e -> Bool
-- prop_insert s t e g = insert s t e g == union g (singleton s t e)

prop_sccs' :: G -> Bool
prop_sccs' g =
  nodes g == Set.fromList (concat components)
    &&
  all distinct components
    &&
  all (not . null) components
    &&
  disjoint (map Set.fromList components)
    &&
  all stronglyConnected components'
    &&
  noMissingStronglyConnectedNodes components
    &&
  reverseTopologicalOrder
  where
  components' = sccs' g
  components  = map Graph.flattenSCC components'

  disjoint []       = True
  disjoint (s : ss) = all (Set.null . Set.intersection s) ss
                        &&
                      disjoint ss

  connected' = connected (connectivityGraph g)

  stronglyConnected (Graph.AcyclicSCC n) = not (connected' n n)
  stronglyConnected (Graph.CyclicSCC ns) = and
    [ connected' i j
    | i <- ns
    , j <- ns
    ]

  noMissingStronglyConnectedNodes []         = True
  noMissingStronglyConnectedNodes (ns : nss) =
    and [ not (connected' j i && connected' i j)
        | i <- ns
        , j <- concat nss
        ]
      &&
    noMissingStronglyConnectedNodes nss

  reverseTopologicalOrder = and
    [ component i <= component j
    | Edge i j _ <- edges g
    ]
    where
    component k =
      head [ i
           | (i, ns) <- zip [1..] (reverse components)
           , k `elem` ns
           ]

prop_sccDAG :: G -> Bool
prop_sccDAG g =
  dagInvariant dag
    &&
  nodes g == Map.keysSet (dagNodeMap dag)
  where
  dag = sccDAG g

prop_oppositeDAG :: G -> Bool
prop_oppositeDAG g =
  dagInvariant (oppositeDAG (sccDAG g))

-- | Computes the transitive closure of the graph.
--
-- Note that this algorithm is not guaranteed to be correct (or
-- terminate) for arbitrary semirings.
--
-- This function operates on the entire graph at once.

transitiveClosure1 :: (Eq e, SemiRing e, Ord n) =>
                      Graph n n e -> Graph n n e
transitiveClosure1 = completeUntilWith (==) otimes oplus

-- | Computes the transitive closure of the graph.
--
-- Note that this algorithm is not guaranteed to be correct (or
-- terminate) for arbitrary semirings.
--
-- This function operates on the entire graph at once.

completeUntilWith :: (Ord n) => (Graph n n e -> Graph n n e -> Bool) ->
  (e -> e -> e) -> (e -> e -> e) -> Graph n n e -> Graph n n e
completeUntilWith done otimes oplus = iterateUntil done growGraph  where

  -- @growGraph g@ unions @g@ with @(s --> t) `compose` g@ for each
  -- edge @s --> t@ in @g@
  growGraph g = List.foldl' (unionWith oplus) g $ for (edges g) $ \ (Edge s t e) ->
    case Map.lookup t (graph g) of
      Just es -> Graph $ Map.singleton s $ Map.map (otimes e) es
      Nothing -> Graph.empty

-- | Equality modulo empty edges.
(~~) :: (Eq e, Ord s, Ord t, Null e) => Graph s t e -> Graph s t e -> Bool
(~~) = (==) `on` clean

prop_gaussJordanFloydWarshallMcNaughtonYamadaReference :: G -> Bool
prop_gaussJordanFloydWarshallMcNaughtonYamadaReference g =
  gaussJordanFloydWarshallMcNaughtonYamadaReference g ~~
  transitiveClosure1 g

prop_gaussJordanFloydWarshallMcNaughtonYamada :: G -> Property
prop_gaussJordanFloydWarshallMcNaughtonYamada g =
  QuickCheck.label sccInfo $
    gaussJordanFloydWarshallMcNaughtonYamada g ~~ transitiveClosure1 g
  where
  sccInfo =
    (if noSCCs <= 3 then "   " ++ show noSCCs
                    else ">= 4") ++
    " strongly connected component(s)"
    where noSCCs = length (sccs g)

prop_complete :: G -> Bool
prop_complete g =
  complete g ~~ transitiveClosure1 g

-- Andreas, 2015-07-21 Issue 1612:
-- May take forever due to exponential time of allTrails.
--
-- prop_allTrails_existence :: Property
-- prop_allTrails_existence =
--   forAll (scale (`div` 2) arbitrary :: Gen G) $ \g ->
--   forAll (nodeIn g) $ \i ->
--   forAll (nodeIn g) $ \j ->
--     null (allTrails i j g)
--       ==
--     not (connected (connectivityGraph g) i j)

-- | The 'Integer's should be non-negative.

data ExtendedNatural = Finite Integer | Infinite
  deriving (Eq, Ord, Show)

instance SemiRing ExtendedNatural where
  ozero = Finite 0
  oone  = Finite 1

  oplus (Finite m) (Finite n) = Finite (m + n)
  oplus Infinite   _          = Infinite
  oplus _          Infinite   = Infinite

  otimes (Finite m) (Finite n) = Finite (m * n)
  otimes (Finite 0) _          = Finite 0
  otimes _          (Finite 0) = Finite 0
  otimes Infinite   _          = Infinite
  otimes _          Infinite   = Infinite

instance StarSemiRing ExtendedNatural where
  ostar (Finite 0) = Finite 1
  ostar _          = Infinite


-- Andreas, 2015-07-21 Issue 1612:
-- May take forever due to exponential time of allTrails.
--
-- prop_allTrails_number :: Property
-- prop_allTrails_number =
--   forAll (scale (`div` 2) arbitrary :: Gen G) $ \g ->
--   forAll (nodeIn g) $ \i ->
--   forAll (nodeIn g) $ \j ->
--     Finite (List.genericLength (allTrails i j g))
--       <=
--     case Graph.lookup i j
--            (gaussJordanFloydWarshallMcNaughtonYamada
--               (fmap (const oone) g)) of
--       Just n  -> n
--       Nothing -> Finite 0

-- Node 10 is unreachable, so @allTrails _ 10 g1612@ takes forever
g1612 :: Graph N N E
g1612 = Graph $ Map.fromList
  [ (n  1,Map.fromList [(n 1,Unused   ),(n  9,StrictPos),(n 12,JustPos),(n 15,JustPos)])
  , (n  3,Map.fromList [(n 3,Unused   ),(n  8,StrictPos)])
  , (n  8,Map.fromList [(n 1,GuardPos ),(n  3,Mixed    ),(n 8,Unused),(n 9,JustPos),(n 11,StrictPos),(n 12,GuardPos),(n 15,JustPos)])
  , (n  9,Map.fromList [(n 1,JustNeg  ),(n  8,Mixed    ),(n 9,JustNeg),(n 11,StrictPos),(n 12,StrictPos)])
  , (n 10,Map.fromList [(n 1,JustPos  ),(n  8,StrictPos)])
  , (n 11,Map.fromList [(n 1,StrictPos),(n  8,JustNeg  ),(n 9,JustNeg),(n 11,JustNeg)])
  , (n 12,Map.fromList [(n 1,JustPos  ),(n 15,StrictPos)])
  , (n 15,Map.fromList [(n 1,JustPos  ),(n  8,GuardPos ),(n 11,Mixed),(n 12,Mixed)])
  ]

-- t1612t = allTrails (n 9) (n 10) g1612 -- FOREVER

g1612a = Graph $ Map.fromList
  [(n  1,Map.fromList [(n 2,JustNeg),(n 11,Mixed)])
  ,(n  2,Map.fromList [(n 1,JustNeg),(n 2,GuardPos),(n 4,GuardPos),(n 8,Unused),(n 11,Unused)])
  ,(n  4,Map.fromList [(n 2,GuardPos),(n 8,JustPos),(n 12,GuardPos)])
  ,(n  6,Map.fromList [(n 1,StrictPos),(n 11,Unused),(n 12,JustNeg)])
  ,(n  8,Map.fromList [(n 1,GuardPos),(n 4,JustPos),(n 8,JustPos)])
  ,(n 11,Map.fromList [(n 4,GuardPos),(n 12,StrictPos)])
  ,(n 12,Map.fromList [(n 1,Mixed),(n 4,Mixed),(n 11,Mixed)])
  ]


------------------------------------------------------------------------
-- * All tests
------------------------------------------------------------------------

-- Template Haskell hack to make the following $quickCheckAll work
-- under ghc-7.8.
return [] -- KEEP!

-- | All tests as collected by 'quickCheckAll'.
--
--   Using 'quickCheckAll' is convenient and superior to the manual
--   enumeration of tests, since the name of the property is
--   added automatically.

tests :: IO Bool
tests = do
  putStrLn "Agda.Utils.Graph.AdjacencyMap.Unidirectional"
  $quickCheckAll


-- Abbreviations for testing in interpreter

g1, g2, g3, g4 :: Graph N N E
g1 = Graph $ Map.fromList
  [ (n 1, Map.fromList [(n 2,Unused)])
  , (n 2, Map.fromList [(n 1,Unused)])
  ]

g2 = Graph $ Map.fromList
  [ (n 1, Map.fromList [(n 2,StrictPos)])
  , (n 2, Map.fromList [(n 1,StrictPos)])
  ]

g3 = Graph $ Map.fromList
  [ (n 1, Map.fromList [(n 2,StrictPos)])
  , (n 2, Map.fromList [])
  , (n 4, Map.fromList [(n 1,StrictPos)])
  ]

g4 = Graph $ Map.fromList
  [ (n 1, Map.fromList [(n 6,Unused)])
  , (n 6, Map.fromList [(n 8,StrictPos)])
  , (n 8, Map.fromList [(n 3,Unused)])
  ]<|MERGE_RESOLUTION|>--- conflicted
+++ resolved
@@ -13,11 +13,9 @@
 
 import Prelude hiding (null)
 
-<<<<<<< HEAD
-=======
+
 import Control.Monad
 
->>>>>>> f048fd57
 import Data.Function
 import qualified Data.Graph as Graph
 import qualified Data.List as List
