------------------------------------------------------------------------
-- | An interface for reporting \"impossible\" errors
------------------------------------------------------------------------


module Agda.Utils.Impossible (
  module Agda.Utils.Impossible,
  HasCallStack)
where

import Control.Exception (Exception(..), throw, catchJust)
import Control.DeepSeq
import Agda.Utils.CallStack.Base
    ( CallStack
    , HasCallStack
    , prettyCallStack
    , withCallerCallStack
    )

-- | \"Impossible\" errors, annotated with a file name and a line
-- number corresponding to the source code location of the error.

data Impossible

  = Impossible CallStack
    -- ^ We reached a program point which should be unreachable.

  | Unimplemented CallStack
    -- ^ We reached a program point which has not been implemented

  | Unreachable CallStack
    -- ^ @Impossible@ with a different error message.
    --   Used when we reach a program point which can in principle
    --   be reached, but not for a certain run.

  | ImpMissingDefinitions [String] String
    -- ^ We reached a program point without all the required
    -- primitives or BUILTIN to proceed forward.
    -- @ImpMissingDefinitions neededDefs forThis@

-- Identify all values of Impossible. We use Impossible as a stand-in for the empty type, so all
-- values are morally equal.
instance Eq Impossible where
  _ == _ = True

instance Ord Impossible where
  compare _ _ = EQ

instance NFData Impossible where
  rnf _ = ()

instance Show Impossible where
  show (Impossible loc) = unlines
    [ "An internal error has occurred. Please report this as a bug."
    , "Location of the error: " ++ prettyCallStack loc
    ]
  show (Unimplemented loc) = unlines
    [ "Unimplemented"
    , "Location of the error: " ++ prettyCallStack loc
    ]
  show (Unreachable loc) = unlines
    [ "We reached a program point we did not want to reach."
    , "Location of the error: " ++ prettyCallStack loc
    ]
  show (ImpMissingDefinitions needed forthis) = unlines
    [ "The following builtins or primitives need to be bound to use " ++ forthis ++ ":"
    , unwords needed
    ]

instance Exception Impossible

-- | Abort by throwing an \"impossible\" error. You should not use
-- this function directly. Instead use __IMPOSSIBLE__

throwImpossible :: Impossible -> a
throwImpossible = throw

-- | Monads in which we can catch an \"impossible\" error, if possible.

class CatchImpossible m where

  -- | Catch any 'Impossible' exception.
  catchImpossible :: m a -> (Impossible -> m a) -> m a
  catchImpossible = catchImpossibleJust Just

  -- | Catch only 'Impossible' exceptions selected by the filter.
  catchImpossibleJust :: (Impossible -> Maybe b) -> m a -> (b -> m a) -> m a
  catchImpossibleJust = flip . handleImpossibleJust

  -- | Version of 'catchImpossible' with argument order suiting short handlers.
  handleImpossible :: (Impossible -> m a) -> m a -> m a
  handleImpossible = flip catchImpossible

  -- | Version of 'catchImpossibleJust' with argument order suiting short handlers.
  handleImpossibleJust :: (Impossible -> Maybe b) -> (b -> m a) -> m a -> m a
  handleImpossibleJust = flip . catchImpossibleJust

  {-# MINIMAL catchImpossibleJust | handleImpossibleJust #-}

instance CatchImpossible IO where
  catchImpossibleJust = catchJust

-- | Throw an "Impossible" error reporting the *caller's* call site.

__IMPOSSIBLE__ :: HasCallStack => a
__IMPOSSIBLE__ = withCallerCallStack $ throwImpossible . Impossible

<<<<<<< HEAD
-- | Throw an "Impossible" error reporting the *caller's* call site.

__UNIMPLEMENTED__ :: HasCallStack => a
__UNIMPLEMENTED__ = withCallerCallStack $ throwImpossible . Unimplemented
=======
impossible :: HasCallStack => Impossible
impossible = withCallerCallStack Impossible
>>>>>>> 3ca4db8d

-- | Throw an "Unreachable" error reporting the *caller's* call site.
-- Note that this call to "withFileAndLine" will be filtered out
-- due its filter on the srcLocModule.

__UNREACHABLE__ :: HasCallStack => a
__UNREACHABLE__ = withCallerCallStack $ throwImpossible . Unreachable<|MERGE_RESOLUTION|>--- conflicted
+++ resolved
@@ -105,15 +105,13 @@
 __IMPOSSIBLE__ :: HasCallStack => a
 __IMPOSSIBLE__ = withCallerCallStack $ throwImpossible . Impossible
 
-<<<<<<< HEAD
 -- | Throw an "Impossible" error reporting the *caller's* call site.
 
 __UNIMPLEMENTED__ :: HasCallStack => a
 __UNIMPLEMENTED__ = withCallerCallStack $ throwImpossible . Unimplemented
-=======
+
 impossible :: HasCallStack => Impossible
 impossible = withCallerCallStack Impossible
->>>>>>> 3ca4db8d
 
 -- | Throw an "Unreachable" error reporting the *caller's* call site.
 -- Note that this call to "withFileAndLine" will be filtered out
