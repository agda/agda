--- conflicted
+++ resolved
@@ -380,7 +380,7 @@
 type Clause = Clause' LHS
 type SpineClause = Clause' SpineLHS
 type RewriteEqn  = RewriteEqn' QName BindName Pattern Expr
-type WithExpr' e = Named BindName (WithHiding e)
+type WithExpr' e = Named BindName (Arg e)
 type WithExpr    = WithExpr' Expr
 
 data RHS
@@ -392,11 +392,7 @@
       --   'Nothing' for internally generated rhss.
     }
   | AbsurdRHS
-<<<<<<< HEAD
   | WithRHS QName [WithExpr] [Clause]
-=======
-  | WithRHS QName [Arg Expr] [Clause]
->>>>>>> 4f87d390
       -- ^ The 'QName' is the name of the with function.
   | RewriteRHS
     { rewriteExprs      :: [RewriteEqn]
@@ -463,7 +459,7 @@
     -- | With patterns.
   | LHSWith  { lhsHead         :: LHSCore' e
                  -- ^ E.g. the 'LHSHead'.
-             , lhsWithPatterns :: [WithHiding (Pattern' e)]
+             , lhsWithPatterns :: [Arg (Pattern' e)]
                  -- ^ Applied to with patterns @| p1 | ... | pn@.
                  --   These patterns are not prefixed with @WithP@!
              , lhsPats         :: [NamedArg (Pattern' e)]
@@ -883,129 +879,7 @@
 -- Queries
 ------------------------------------------------------------------------
 
-<<<<<<< HEAD
--- | Extracts all the names which are declared in a 'Declaration'.
--- This does not include open public or let expressions, but it does
--- include local modules, where clauses and the names of extended
--- lambdas.
-
-class AllNames a where
-  allNames :: a -> Seq QName
-
-instance AllNames a => AllNames [a] where
-  allNames = Fold.foldMap allNames
-
-instance AllNames a => AllNames (Maybe a) where
-  allNames = Fold.foldMap allNames
-
-instance AllNames a => AllNames (Arg a) where
-  allNames = Fold.foldMap allNames
-
-instance AllNames a => AllNames (Named name a) where
-  allNames = Fold.foldMap allNames
-
-instance (AllNames a, AllNames b) => AllNames (a,b) where
-  allNames (a,b) = allNames a >< allNames b
-
-instance (AllNames a, AllNames b, AllNames c) => AllNames (a,b,c) where
-  allNames (a,b,c) = allNames a >< allNames b >< allNames c
-
-instance AllNames QName where
-  allNames q = Seq.singleton q
-
-instance AllNames Declaration where
-  allNames (Axiom   _ _ _ _ q _)      = Seq.singleton q
-  allNames (Generalize _ _ _ q _)     = Seq.singleton q
-  allNames (Field     _   q _)        = Seq.singleton q
-  allNames (Primitive _   q _)        = Seq.singleton q
-  allNames (Mutual     _ defs)        = allNames defs
-  allNames (DataSig _ q _ _)          = Seq.singleton q
-  allNames (DataDef _ q _ _ decls)    = q <| allNames decls
-  allNames (RecSig _ q _ _)           = Seq.singleton q
-  allNames (RecDef _ q _ _ _ c _ _ decls) = q <| allNames c >< allNames decls
-  allNames (PatternSynDef q _ _)      = Seq.singleton q
-  allNames (UnquoteDecl _ _ qs _)     = Seq.fromList qs
-  allNames (UnquoteDef _ qs _)        = Seq.fromList qs
-  allNames (FunDef _ q _ cls)         = q <| allNames cls
-  allNames (Section _ _ _ decls)      = allNames decls
-  allNames Apply{}                    = Seq.empty
-  allNames Import{}                   = Seq.empty
-  allNames Pragma{}                   = Seq.empty
-  allNames Open{}                     = Seq.empty
-  allNames (ScopedDecl _ decls)       = allNames decls
-
-instance AllNames Clause where
-  allNames cl = allNames (clauseRHS cl, clauseWhereDecls cl)
-
-instance (AllNames qn, AllNames e) => AllNames (RewriteEqn' qn nm p e) where
-    allNames = \case
-      Rewrite es    -> Fold.foldMap allNames es
-      Invert qn pes -> allNames qn >< Fold.foldMap (Fold.foldMap $ Fold.foldMap allNames) pes
-
-instance AllNames RHS where
-  allNames (RHS e _)                 = allNames e
-  allNames AbsurdRHS{}               = Seq.empty
-  allNames (WithRHS q _ cls)         = q <| allNames cls
-  allNames (RewriteRHS qes _ rhs cls) = allNames (qes, rhs, cls)
-
-instance AllNames WhereDeclarations where
-  allNames (WhereDecls _ ds) = allNames ds
-
-instance AllNames Expr where
-  allNames Var{}                   = Seq.empty
-  allNames Def{}                   = Seq.empty
-  allNames Proj{}                  = Seq.empty
-  allNames Con{}                   = Seq.empty
-  allNames Lit{}                   = Seq.empty
-  allNames QuestionMark{}          = Seq.empty
-  allNames Underscore{}            = Seq.empty
-  allNames (Dot _ e)               = allNames e
-  allNames (App _ e1 e2)           = allNames e1 >< allNames e2
-  allNames (WithApp _ e es)        = allNames e >< allNames es
-  allNames (Lam _ b e)             = allNames b >< allNames e
-  allNames AbsurdLam{}             = Seq.empty
-  allNames (ExtendedLam _ _ q cls) = q <| allNames cls
-  allNames (Pi _ tel e)            = allNames tel >< allNames e
-  allNames (Generalized s e)       = Seq.fromList (Set.toList s) >< allNames e  -- TODO: or just (allNames e)?
-  allNames (Fun _ e1 e2)           = allNames e1 >< allNames e2
-  allNames Set{}                   = Seq.empty
-  allNames Prop{}                  = Seq.empty
-  allNames (Let _ lbs e)           = allNames lbs >< allNames e
-  allNames ETel{}                  = __IMPOSSIBLE__
-  allNames (Rec _ fields)          = allNames [ a ^. exprFieldA | Left a <- fields ]
-  allNames (RecUpdate _ e fs)      = allNames e >< allNames (map (view exprFieldA) fs)
-  allNames (ScopedExpr _ e)        = allNames e
-  allNames (QuoteGoal _ _ e)       = allNames e
-  allNames (QuoteContext _)        = Seq.empty
-  allNames Quote{}                 = Seq.empty
-  allNames QuoteTerm{}             = Seq.empty
-  allNames Unquote{}               = Seq.empty
-  allNames (Tactic _ e xs ys)      = allNames e >< allNames xs >< allNames ys
-  allNames DontCare{}              = Seq.empty
-  allNames PatternSyn{}            = Seq.empty
-  allNames Macro{}                 = Seq.empty
-
-instance AllNames LamBinding where
-  allNames DomainFree{}       = Seq.empty
-  allNames (DomainFull binds) = allNames binds
-
-instance AllNames TypedBinding where
-  allNames (TBind _ t _ e) = allNames (t, e)
-  allNames (TLet _ lbs)  = allNames lbs
-
-instance AllNames LetBinding where
-  allNames (LetBind _ _ _ e1 e2)  = allNames e1 >< allNames e2
-  allNames (LetPatBind _ _ e)      = allNames e
-  allNames (LetApply _ _ app _ _)  = allNames app
-  allNames LetOpen{}               = Seq.empty
-  allNames (LetDeclaredVariable _) = Seq.empty
-
-instance AllNames ModuleApplication where
-  allNames (SectionApp bindss _ es) = allNames bindss >< allNames es
-  allNames RecordModuleInstance{}   = Seq.empty
-=======
 -- class AllNames moved to Abstract.Views.DeclaredNames
->>>>>>> 4f87d390
 
 -- | The name defined by the given axiom.
 --
