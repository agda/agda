{-# OPTIONS_GHC -Wunused-imports #-}
{-# OPTIONS_GHC -Wunused-matches #-}
{-# OPTIONS_GHC -Wunused-binds #-}

{-| The abstract syntax. This is what you get after desugaring and scope
    analysis of the concrete syntax. The type checker works on abstract syntax,
    producing internal syntax ("Agda.Syntax.Internal").
-}
module Agda.Syntax.Abstract
    ( module Agda.Syntax.Abstract
    , module Agda.Syntax.Abstract.Name
    ) where

import Prelude hiding (null)

import Control.DeepSeq

import Data.Bifunctor
import qualified Data.Foldable as Fold
import Data.Function (on)
import Data.Map (Map)
import qualified Data.Map as Map
import Data.Maybe
import qualified Data.Set as Set
import Data.Set (Set)
import Data.Void

import GHC.Generics (Generic)

import Agda.Syntax.Concrete (FieldAssignment'(..), TacticAttribute'(..))
import qualified Agda.Syntax.Concrete as C
import Agda.Syntax.Concrete.Pretty ()
import Agda.Syntax.Abstract.Name
import qualified Agda.Syntax.Internal as I
import Agda.Syntax.Common
import Agda.Syntax.Common.Pretty
import Agda.Syntax.Info
import Agda.Syntax.Literal
import Agda.Syntax.Position
import Agda.Syntax.Scope.Base

import Agda.TypeChecking.Positivity.Occurrence

import Agda.Utils.List1 (List1, pattern (:|))
import qualified Agda.Utils.List1 as List1
import Agda.Utils.Null
import Agda.Utils.Set1 (Set1)
import qualified Agda.Utils.Set1 as Set1

import Agda.Utils.Impossible

-- | A name in a binding position: we also compare the nameConcrete
-- when comparing the binders for equality.
--
-- With @--caching@ on we compare abstract syntax to determine if we can
-- reuse previous typechecking results: during that comparison two
-- names can have the same nameId but be semantically different,
-- e.g. in @{_ : A} -> ..@ vs. @{r : A} -> ..@.

newtype BindName = BindName { unBind :: Name }
  deriving (Show, HasRange, KillRange, SetRange, NFData)

mkBindName :: Name -> BindName
mkBindName x = BindName x

instance Eq BindName where
  BindName n == BindName m
    = ((==) `on` nameId) n m
      && ((==) `on` nameConcrete) n m

instance Ord BindName where
  BindName n `compare` BindName m
    = (compare `on` nameId) n m
      `mappend` (compare `on` nameConcrete) n m

type Args = [NamedArg Expr]

-- | Types are just expressions.
-- Use this type synonym for hinting that an expression should be a type.
type Type = Expr

-- | Expressions after scope checking (operators parsed, names resolved).
data Expr
  = Var  Name                          -- ^ Bound variable.
  | Def'  QName Suffix                 -- ^ Constant: axiom, function, data or record type,
                                       --   with a possible suffix.
  | Proj ProjOrigin AmbiguousQName     -- ^ Projection (overloaded).
  | Con  AmbiguousQName                -- ^ Constructor (overloaded).
  | PatternSyn AmbiguousQName          -- ^ Pattern synonym.
  | Macro QName                        -- ^ Macro.
  | Lit ExprInfo Literal               -- ^ Literal.
  | QuestionMark MetaInfo InteractionId
    -- ^ Meta variable for interaction.
    --   The 'InteractionId' is usually identical with the
    --   'metaNumber' of 'MetaInfo'.
    --   However, if you want to print an interaction meta as
    --   just @?@ instead of @?n@, you should set the
    --   'metaNumber' to 'Nothing' while keeping the 'InteractionId'.
  | Underscore   MetaInfo
    -- ^ Meta variable for hidden argument (must be inferred locally).
  | Dot ExprInfo Expr                  -- ^ @.e@, for postfix projection.
  | App  AppInfo Expr (NamedArg Expr)  -- ^ Ordinary (binary) application.
  | WithApp ExprInfo Expr (List1 Expr) -- ^ With application.
  | Lam  ExprInfo LamBinding Expr      -- ^ @λ bs → e@.
  | AbsurdLam ExprInfo Hiding          -- ^ @λ()@ or @λ{}@.
  | ExtendedLam ExprInfo DefInfo Erased QName (List1 Clause)
  | Pi   ExprInfo Telescope1 Type      -- ^ Dependent function space @Γ → A@.
  | Generalized (Set1 QName) Type      -- ^ Like a Pi, but the ordering is not known
  | Fun  ExprInfo (Arg Type) Type      -- ^ Non-dependent function space.
  | Let  ExprInfo (List1 LetBinding) Expr
                                       -- ^ @let bs in e@.
  | Rec  KwRange ExprInfo RecordAssigns
      -- ^ Record construction.  The 'KwRange' is for the @record@ kewyword.
  | RecUpdate KwRange ExprInfo Expr Assigns
      -- ^ Record update.  The 'KwRange' is for the @record@ kewyword.
  | RecWhere KwRange ExprInfo [LetBinding] Assigns
    -- ^ @record where@ expression, the set of names is the set of names
    -- that should become record fields. The 'KwRange' is for the
    -- @record@ keyword.
  | RecUpdateWhere KwRange ExprInfo Expr [LetBinding] Assigns
    -- ^ @record where@ expression, the set of names is the set of names
    -- that should become record fields. The 'KwRange' is for the
    -- @record@ keyword.
  | ScopedExpr ScopeInfo Expr          -- ^ Scope annotation.
  | Quote ExprInfo                     -- ^ Quote an identifier 'QName'.
  | QuoteTerm ExprInfo                 -- ^ Quote a term.
  | Unquote ExprInfo                   -- ^ The splicing construct: unquote ...
  | DontCare Expr                      -- ^ For printing @DontCare@ from @Syntax.Internal@.
  deriving (Show, Generic)

-- | Pattern synonym for regular 'Def'.
pattern Def :: QName -> Expr
pattern Def x = Def' x NoSuffix

-- | Smart constructor for 'Generalized'.
generalized :: Set QName -> Type -> Type
generalized s e = Set1.ifNull s e \ s -> Generalized s e

-- | Record field assignment @f = e@.
type Assign  = FieldAssignment' Expr
type Assigns = [Assign]
type RecordAssign  = Either Assign ModuleName
type RecordAssigns = [RecordAssign]

-- | Renaming (generic).
type Ren a = Map a (List1 a)

data ScopeCopyInfo = ScopeCopyInfo
  { renModules :: Ren ModuleName
  , renNames   :: Ren QName }
  deriving (Eq, Show, Generic)

initCopyInfo :: ScopeCopyInfo
initCopyInfo = ScopeCopyInfo
  { renModules = mempty
  , renNames   = mempty
  }

instance Pretty ScopeCopyInfo where
  pretty i = vcat [ prRen "renModules =" (renModules i)
                  , prRen "renNames   =" (renNames i) ]
    where
      prRen s r = sep [ text s, nest 2 $ vcat (map pr xs) ]
        where
          xs = [ (k, v) | (k, vs) <- Map.toList r, v <- List1.toList vs ]
      pr (x, y) = pretty x <+> "->" <+> pretty y

-- | How did we get our hands on the 'QName' for the constructor of this
-- record?
data RecordConName
  = NamedRecCon { recordConName :: !QName }
    -- ^ The user wrote it.
  | FreshRecCon { recordConName :: !QName }
    -- ^ We made it up.
  deriving (Eq, Show, Generic)

type RecordDirectives = RecordDirectives' RecordConName

data Declaration
  = Axiom      KindOfName DefInfo ArgInfo (Maybe PragmaPolarities) QName Type
    -- ^ Type signature (can be irrelevant, but not hidden).
    --
    -- The fourth argument contains an optional assignment of
    -- polarities to arguments.
  | Generalize (Set QName) DefInfo ArgInfo QName Type
    -- ^ The first argument is the (possibly empty) set of generalizable variables used in the type.
  | Field      DefInfo QName (Arg Type)              -- ^ record field
  | Primitive  DefInfo QName (Arg Type)              -- ^ primitive function
  | Mutual     MutualInfo [Declaration]              -- ^ a bunch of mutually recursive definitions
  | Section    Range Erased ModuleName GeneralizeTelescope [Declaration]
  | Apply      ModuleInfo Erased ModuleName ModuleApplication
               ScopeCopyInfo ImportDirective
    -- ^ The @ImportDirective@ is for highlighting purposes.
  | Import     ModuleInfo ModuleName ImportDirective
    -- ^ The @ImportDirective@ is for highlighting purposes.
  | Pragma     Range      Pragma
  | Open       ModuleInfo ModuleName ImportDirective
  | FunDef     DefInfo QName (List1 Clause) -- ^ sequence of function clauses
  | DataSig    DefInfo Erased QName GeneralizeTelescope Type -- ^ lone data signature
  | DataDef    DefInfo QName UniverseCheck DataDefParams [Constructor]
  | RecSig     DefInfo Erased QName GeneralizeTelescope Type -- ^ lone record signature
  | RecDef     DefInfo QName UniverseCheck RecordDirectives DataDefParams Type [Declaration]
      -- ^ The 'Type' gives the constructor type telescope, @(x1 : A1)..(xn : An) -> Dummy@,
      --   and the optional name is the constructor's name.
      --   The optional 'Range' is for the @pattern@ attribute.
  | PatternSynDef QName [WithHiding BindName] (Pattern' Void)
      -- ^ Only for highlighting purposes
  | UnquoteDecl MutualInfo [DefInfo] [QName] Expr
  | UnquoteDef  [DefInfo] [QName] Expr
  | UnquoteData [DefInfo] QName UniverseCheck [DefInfo] [QName] Expr
  | ScopedDecl ScopeInfo [Declaration]  -- ^ scope annotation
  | UnfoldingDecl Range [QName]
    -- ^ Only for highlighting the unfolded names
  deriving (Show, Generic)

type DefInfo = DefInfo' Expr

type ImportDirective = ImportDirective' QName ModuleName
type Renaming        = Renaming'        QName ModuleName
type ImportedName    = ImportedName'    QName ModuleName

data ModuleApplication
    = SectionApp Telescope ModuleName [NamedArg Expr]
      -- ^ @tel. M args@:  applies @M@ to @args@ and abstracts @tel@.
    | RecordModuleInstance ModuleName
      -- ^ @M {{...}}@
  deriving (Show, Eq, Generic)

data Pragma
  = OptionsPragma [String]
  | BuiltinPragma RString ResolvedName
    -- ^ 'ResolvedName' is not 'UnknownName'.
    --   Name can be ambiguous e.g. for built-in constructors.
  | BuiltinNoDefPragma RString KindOfName QName
    -- ^ Builtins that do not come with a definition,
    --   but declare a name for an Agda concept.
  | RewritePragma Range [QName]
    -- ^ Range is range of REWRITE keyword.
  | CompilePragma (Ranged BackendName) QName String
  | StaticPragma QName
  | EtaPragma QName
    -- ^ For coinductive records, use pragma instead of regular
    --   @eta-equality@ definition (as it is might make Agda loop).
  | InjectivePragma QName
  | InjectiveForInferencePragma QName
  | InlinePragma Bool QName -- INLINE or NOINLINE
  | NotProjectionLikePragma QName
    -- ^ Mark the definition as not being projection-like
  | OverlapPragma QName OverlapMode
    -- ^ If the definition is an instance, set its overlap mode.
  | DisplayPragma QName [NamedArg Pattern] Expr
  deriving (Show, Eq, Generic)

-- | Bindings that are valid in a @let@.
data LetBinding
  = LetBind LetInfo ArgInfo BindName Type Expr
    -- ^ @LetBind info rel name type defn@
  | LetAxiom LetInfo ArgInfo BindName Type
    -- ^ Function declarations in a let with no matching body.
  | LetPatBind LetInfo ArgInfo Pattern Expr
    -- ^ Irrefutable pattern binding.
  | LetApply ModuleInfo Erased ModuleName ModuleApplication
      ScopeCopyInfo ImportDirective
    -- ^ @LetApply mi newM (oldM args) renamings dir@.
    -- The @ImportDirective@ is for highlighting purposes.
  | LetOpen ModuleInfo ModuleName ImportDirective
    -- ^ only for highlighting and abstractToConcrete
  deriving (Show, Eq, Generic)

-- | Only 'Axiom's.
type TypeSignature  = Declaration
type Constructor    = TypeSignature
type Field          = TypeSignature

type TacticAttribute = TacticAttribute' Expr

-- A Binder @x\@p@, the pattern is optional
data Binder' a = Binder
  { binderPattern    :: Maybe Pattern
  , binderNameOrigin :: BinderNameOrigin
  , binderName       :: a
  } deriving (Show, Eq, Functor, Foldable, Traversable, Generic)

type Binder = Binder' BindName

mkBinder :: a -> Binder' a
mkBinder = Binder Nothing UserBinderName

mkBinder_ :: Name -> Binder
mkBinder_ = mkBinder . mkBindName

insertedBinder :: a -> Binder' a
insertedBinder = Binder Nothing InsertedBinderName

insertedBinder_ :: Name -> Binder
insertedBinder_ = insertedBinder . mkBindName

extractPattern :: Binder' a -> Maybe (Pattern, a)
extractPattern (Binder p _ a) = (,a) <$> p

-- | A lambda binding is either domain free or typed.
data LamBinding
  = DomainFree TacticAttribute (NamedArg Binder)
    -- ^ . @x@ or @{x}@ or @.x@ or @{x = y}@ or @x\@p@ or @(p)@
  | DomainFull TypedBinding
    -- ^ . @(xs:e)@ or @{xs:e}@ or @(let Ds)@
  deriving (Show, Eq, Generic)

mkDomainFree :: NamedArg Binder -> LamBinding
mkDomainFree = DomainFree empty

-- | Extra information that is attached to a typed binding, that plays a
-- role during type checking but strictly speaking is not part of the
-- @name : type@" relation which a makes up a binding.
data TypedBindingInfo
  = TypedBindingInfo
    { tbTacticAttr :: TacticAttribute
      -- ^ Does this binding have a tactic annotation?
    , tbFinite     :: Bool
      -- ^ Does this binding correspond to a Partial binder, rather than
      -- to a Pi binder? Must be present here to be reflected into
      -- abstract syntax later (and to be printed to the user later).
    }
  deriving (Show, Eq, Generic)

instance Null TypedBindingInfo where
  null (TypedBindingInfo tac fin) = null tac && not fin
  empty = TypedBindingInfo empty empty

-- | A typed binding.  Appears in dependent function spaces, typed lambdas, and
--   telescopes.  It might be tempting to simplify this to only bind a single
--   name at a time, and translate, say, @(x y : A)@ to @(x : A)(y : A)@
--   before type-checking.  However, this would be slightly problematic:
--
--     1. We would have to typecheck the type @A@ several times.
--
--     2. If @A@ contains a meta variable or hole, it would be duplicated
--        by such a translation.
--
--   While 1. is only slightly inefficient, 2. would be an outright bug.
--   Duplicating @A@ could not be done naively, we would have to make sure
--   that the metas of the copy are aliases of the metas of the original.

data TypedBinding
  = TBind Range TypedBindingInfo (List1 (NamedArg Binder)) Type
    -- ^ As in telescope @(x y z : A)@ or type @(x y z : A) -> B@.
  | TLet Range (List1 LetBinding)
    -- ^ E.g. @(let x = e)@ or @(let open M)@.
  deriving (Show, Eq, Generic)

mkTBind :: Range -> List1 (NamedArg Binder) -> Type -> TypedBinding
mkTBind r = TBind r empty

mkTLet :: Range -> [LetBinding] -> Maybe TypedBinding
mkTLet _ []     = Nothing
mkTLet r (d:ds) = Just $ TLet r (d :| ds)

type Telescope1 = List1 TypedBinding
type Telescope  = [TypedBinding]

mkPi :: ExprInfo -> Telescope -> Type -> Type
mkPi _ []     e = e
mkPi i (x:xs) e = Pi i (x :| xs) e

data GeneralizeTelescope = GeneralizeTel
  { generalizeTelVars :: Map QName Name
    -- ^ Maps generalize variables to the corresponding bound variable (to be
    --   introduced by the generalisation).
  , generalizeTel     :: Telescope }
  deriving (Show, Eq, Generic)

data DataDefParams = DataDefParams
  { dataDefGeneralizedParams :: Set Name
    -- ^ We don't yet know the position of generalized parameters from the data
    --   sig, so we keep these in a set on the side.
  , dataDefParams :: [LamBinding]
  }
  deriving (Show, Eq, Generic)

noDataDefParams :: DataDefParams
noDataDefParams = DataDefParams Set.empty []

-- | A user pattern together with an internal term that it should be equal to
--   after splitting is complete.
--   Special cases:
--    * User pattern is a variable but internal term isn't:
--      this will be turned into an as pattern.
--    * User pattern is a dot pattern:
--      this pattern won't trigger any splitting but will be checked
--      for equality after all splitting is complete and as patterns have
--      been bound.
--    * User pattern is an absurd pattern:
--      emptiness of the type will be checked after splitting is complete.
--    * User pattern is an annotated wildcard:
--      type annotation will be checked after splitting is complete.
data ProblemEq = ProblemEq
  { problemInPat :: Pattern
  , problemInst  :: I.Term
  , problemType  :: I.Dom I.Type
  } deriving (Show, Generic)

-- These are not relevant for caching purposes
instance Eq ProblemEq where _ == _ = True

-- | We could throw away @where@ clauses at this point and translate them to
--   @let@. It's not obvious how to remember that the @let@ was really a
--   @where@ clause though, so for the time being we keep it here.
data Clause' lhs = Clause
  { clauseLHS        :: lhs
  , clauseStrippedPats :: [ProblemEq]
      -- ^ Only in with-clauses where we inherit some already checked patterns from the parent.
      --   These live in the context of the parent clause left-hand side.
  , clauseRHS        :: RHS
  , clauseWhereDecls :: WhereDeclarations
  , clauseCatchall   :: Catchall
  } deriving (Show, Functor, Foldable, Traversable, Eq, Generic)

data WhereDeclarations = WhereDecls
  { whereModule :: Maybe ModuleName
      -- #2897: we need to restrict named where modules in refined contexts,
      --        so remember whether it was named here
  , whereAnywhere :: Bool
      -- ^ is it an ordinary unnamed @where@?
  , whereDecls :: Maybe Declaration
      -- ^ The declaration is a 'Section'.
  } deriving (Show, Eq, Generic)

instance Null WhereDeclarations where
  empty = WhereDecls empty False empty

noWhereDecls :: WhereDeclarations
noWhereDecls = empty

type Clause = Clause' LHS
type SpineClause = Clause' SpineLHS
type RewriteEqn  = RewriteEqn' QName BindName Pattern Expr
type WithExpr' e = Named BindName (Arg e)
type WithExpr    = WithExpr' Expr

data RHS
  = RHS
    { rhsExpr     :: Expr
    , rhsConcrete :: Maybe C.Expr
      -- ^ We store the original concrete expression in case
      --   we have to reproduce it during interactive case splitting.
      --   'Nothing' for internally generated rhss.
    }
  | AbsurdRHS
  | WithRHS QName (List1 WithExpr) (List1 Clause)
      -- ^ The 'QName' is the name of the with function.
  | RewriteRHS
    { rewriteExprs      :: [RewriteEqn]
      -- ^ The 'QName's are the names of the generated with functions,
      --   one for each 'Expr'.
    , rewriteStrippedPats :: [ProblemEq]
      -- ^ The patterns stripped by with-desugaring. These are only present
      --   if this rewrite follows a with.
    , rewriteRHS        :: RHS
      -- ^ The RHS should not be another @RewriteRHS@.
    , rewriteWhereDecls :: WhereDeclarations
      -- ^ The where clauses are attached to the @RewriteRHS@ by
      ---  the scope checker (instead of to the clause).
    }
  deriving (Show, Generic)

-- | Ignore 'rhsConcrete' when comparing 'RHS's.
instance Eq RHS where
  RHS e _          == RHS e' _            = e == e'
  AbsurdRHS        == AbsurdRHS           = True
  WithRHS a b c    == WithRHS a' b' c'    = (a == a') && (b == b') && (c == c')
  RewriteRHS a b c d == RewriteRHS a' b' c' d' = and [ a == a', b == b', c == c' , d == d' ]
  _                == _                   = False

-- | The lhs of a clause in spine view (inside-out).
--   Projection patterns are contained in @spLhsPats@,
--   represented as @ProjP d@.
data SpineLHS = SpineLHS
  { spLhsInfo     :: LHSInfo             -- ^ Range.
  , spLhsDefName  :: QName               -- ^ Name of function we are defining.
  , spLhsPats     :: [NamedArg Pattern]  -- ^ Elimination by pattern, projections, with-patterns.
  }
  deriving (Show, Eq, Generic)

-- | Ignore 'Range' when comparing 'LHS's.
instance Eq LHS where
  LHS _ core == LHS _ core' = core == core'

-- | The lhs of a clause in focused (projection-application) view (outside-in).
--   Projection patters are represented as 'LHSProj's.
data LHS = LHS
  { lhsInfo     :: LHSInfo               -- ^ Range.
  , lhsCore     :: LHSCore               -- ^ Copatterns.
  }
  deriving (Show, Generic)

-- | The lhs in projection-application and with-pattern view.
--   Parameterised over the type @e@ of dot patterns.
data LHSCore' e
    -- | The head applied to ordinary patterns.
  = LHSHead  { lhsDefName  :: QName
                 -- ^ Head @f@.
             , lhsPats     :: [NamedArg (Pattern' e)]
                 -- ^ Applied to patterns @ps@.
             }
    -- | Projection.
  | LHSProj  { lhsDestructor :: AmbiguousQName
                 -- ^ Record projection identifier.
             , lhsFocus      :: NamedArg (LHSCore' e)
                 -- ^ Main argument of projection.
             , lhsPats       :: [NamedArg (Pattern' e)]
                 -- ^ Further applied to patterns.
             }
    -- | With patterns.
  | LHSWith  { lhsHead         :: LHSCore' e
                 -- ^ E.g. the 'LHSHead'.
             , lhsWithPatterns :: List1 (Arg (Pattern' e))
                 -- ^ Applied to with patterns @| p1 | ... | pn@.
                 --   These patterns are not prefixed with @WithP@!
             , lhsPats         :: [NamedArg (Pattern' e)]
                 -- ^ Further applied to patterns.
             }
  deriving (Show, Functor, Foldable, Traversable, Eq, Generic)

type LHSCore = LHSCore' Expr

---------------------------------------------------------------------------
-- * Patterns
---------------------------------------------------------------------------

-- | Parameterised over the type of dot patterns.
data Pattern' e
  = VarP BindName
  | ConP ConPatInfo AmbiguousQName (NAPs e)
  | ProjP PatInfo ProjOrigin AmbiguousQName
    -- ^ Destructor pattern @d@.
  | DefP PatInfo AmbiguousQName (NAPs e)
    -- ^ Defined pattern: function definition @f ps@.
    --   It is also abused to convert destructor patterns into concrete syntax
    --   thus, we put AmbiguousQName here as well.
  | WildP PatInfo
    -- ^ Underscore pattern entered by user.
    --   Or generated at type checking for implicit arguments.
  | AsP PatInfo BindName (Pattern' e)
  | DotP PatInfo e
    -- ^ Dot pattern @.e@
  | AbsurdP PatInfo
  | LitP PatInfo Literal
  | PatternSynP PatInfo AmbiguousQName (NAPs e)
  | RecP KwRange ConPatInfo [FieldAssignment' (Pattern' e)]
  | EqualP PatInfo (List1 (e, e))
  | WithP PatInfo (Pattern' e)  -- ^ @| p@, for with-patterns.
  deriving (Show, Functor, Foldable, Traversable, Eq, Generic)

type NAPs e   = [NamedArg (Pattern' e)]
type NAPs1 e  = List1 (NamedArg (Pattern' e))
type Pattern  = Pattern' Expr
type Patterns = [NamedArg Pattern]

instance IsProjP (Pattern' e) where
  -- Andreas, 2018-06-19, issue #3130
  -- Do not interpret things like .(p) as projection pattern any more.
  -- maybePostfixProjP (DotP _ e)    = isProjP e <&> \ (_o, d) -> (ProjPostfix, d)
  isProjP (ProjP _ o d) = Just (o, d)
  isProjP _ = Nothing

instance IsProjP Expr where
  isProjP (Proj o ds)      = Just (o, ds)
  isProjP (ScopedExpr _ e) = isProjP e
  isProjP _ = Nothing

{--------------------------------------------------------------------------
    Things we parse but are not part of the Agda file syntax
 --------------------------------------------------------------------------}

type HoleContent = C.HoleContent' () BindName Pattern Expr

{--------------------------------------------------------------------------
    Instances
 --------------------------------------------------------------------------}

-- | Does not compare 'ScopeInfo' fields.
--   Does not distinguish between prefix and postfix projections.

instance Eq Expr where
  ScopedExpr _ a1            == ScopedExpr _ a2            = a1 == a2

  Var a1                     == Var a2                     = a1 == a2
  Def' a1 s1                 == Def' a2 s2                 = (a1, s1) == (a2, s2)
  Proj _ a1                  == Proj _ a2                  = a1 == a2
  Con a1                     == Con a2                     = a1 == a2
  PatternSyn a1              == PatternSyn a2              = a1 == a2
  Macro a1                   == Macro a2                   = a1 == a2
  Lit r1 a1                  == Lit r2 a2                  = (r1, a1) == (r2, a2)
  QuestionMark a1 b1         == QuestionMark a2 b2         = (a1, b1) == (a2, b2)
  Underscore a1              == Underscore a2              = a1 == a2
  Dot r1 e1                  == Dot r2 e2                  = (r1, e1) == (r2, e2)
  App a1 b1 c1               == App a2 b2 c2               = (a1, b1, c1) == (a2, b2, c2)
  WithApp a1 b1 c1           == WithApp a2 b2 c2           = (a1, b1, c1) == (a2, b2, c2)
  Lam a1 b1 c1               == Lam a2 b2 c2               = (a1, b1, c1) == (a2, b2, c2)
  AbsurdLam a1 b1            == AbsurdLam a2 b2            = (a1, b1) == (a2, b2)
  ExtendedLam a1 b1 c1 d1 e1 == ExtendedLam a2 b2 c2 d2 e2 = (a1, b1, c1, d1, e1) ==
                                                             (a2, b2, c2, d2, e2)
  Pi a1 b1 c1                == Pi a2 b2 c2                = (a1, b1, c1) == (a2, b2, c2)
  Generalized a1 b1          == Generalized a2 b2          = (a1, b1) == (a2, b2)
  Fun a1 b1 c1               == Fun a2 b2 c2               = (a1, b1, c1) == (a2, b2, c2)
  Let a1 b1 c1               == Let a2 b2 c2               = (a1, b1, c1) == (a2, b2, c2)
  Rec r1 a1 b1               == Rec r2 a2 b2               = (r1, a1, b1) == (r2, a2, b2)
  RecUpdate r1 a1 b1 c1      == RecUpdate r2 a2 b2 c2      = (r1, a1, b1, c1) == (r2, a2, b2, c2)
  Quote a1                   == Quote a2                   = a1 == a2
  QuoteTerm a1               == QuoteTerm a2               = a1 == a2
  Unquote a1                 == Unquote a2                 = a1 == a2
  DontCare a1                == DontCare a2                = a1 == a2

  _                          == _                          = False

-- | Does not compare 'ScopeInfo' fields.

instance Eq Declaration where
  ScopedDecl _ a1                == ScopedDecl _ a2                = a1 == a2

  Axiom a1 b1 c1 d1 e1 f1        == Axiom a2 b2 c2 d2 e2 f2        = (a1, b1, c1, d1, e1, f1) == (a2, b2, c2, d2, e2, f2)
  Generalize a1 b1 c1 d1 e1      == Generalize a2 b2 c2 d2 e2      = (a1, b1, c1, d1, e1) == (a2, b2, c2, d2, e2)
  Field a1 b1 c1                 == Field a2 b2 c2                 = (a1, b1, c1) == (a2, b2, c2)
  Primitive a1 b1 c1             == Primitive a2 b2 c2             = (a1, b1, c1) == (a2, b2, c2)
  Mutual a1 b1                   == Mutual a2 b2                   = (a1, b1) == (a2, b2)
  Section a1 b1 c1 d1 e1         == Section a2 b2 c2 d2 e2         = (a1, b1, c1, d1, e1) == (a2, b2, c2, d2, e2)
  Apply a1 b1 c1 d1 e1 f1        == Apply a2 b2 c2 d2 e2 f2        = (a1, b1, c1, d1, e1, f1) == (a2, b2, c2, d2, e2, f2)
  Import a1 b1 c1                == Import a2 b2 c2                = (a1, b1, c1) == (a2, b2, c2)
  Pragma a1 b1                   == Pragma a2 b2                   = (a1, b1) == (a2, b2)
  Open a1 b1 c1                  == Open a2 b2 c2                  = (a1, b1, c1) == (a2, b2, c2)
  FunDef a1 b1 c1                == FunDef a2 b2 c2                = (a1, b1, c1) == (a2, b2, c2)
  DataSig a1 b1 c1 d1 e1         == DataSig a2 b2 c2 d2 e2         = (a1, b1, c1, d1, e1) == (a2, b2, c2, d2, e2)
  DataDef a1 b1 c1 d1 e1         == DataDef a2 b2 c2 d2 e2         = (a1, b1, c1, d1, e1) == (a2, b2, c2, d2, e2)
  RecSig a1 b1 c1 d1 e1          == RecSig a2 b2 c2 d2 e2          = (a1, b1, c1, d1, e1) == (a2, b2, c2, d2, e2)
  RecDef a1 b1 c1 d1 e1 f1 g1    == RecDef a2 b2 c2 d2 e2 f2 g2    = (a1, b1, c1, d1, e1, f1, g1) == (a2, b2, c2, d2, e2, f2, g2)
  PatternSynDef a1 b1 c1         == PatternSynDef a2 b2 c2         = (a1, b1, c1) == (a2, b2, c2)
  UnquoteDecl a1 b1 c1 d1        == UnquoteDecl a2 b2 c2 d2        = (a1, b1, c1, d1) == (a2, b2, c2, d2)
  UnquoteDef a1 b1 c1            == UnquoteDef a2 b2 c2            = (a1, b1, c1) == (a2, b2, c2)
  UnfoldingDecl a1 b1            == UnfoldingDecl a2 b2            = (a1,b1) == (a2,b2)

  _                              == _                              = False

instance Underscore Expr where
  underscore   = Underscore emptyMetaInfo
  isUnderscore = \case
    Underscore _ -> True
    _ -> False

instance LensHiding LamBinding where
  getHiding   (DomainFree _ x) = getHiding x
  getHiding   (DomainFull tb)  = getHiding tb
  mapHiding f (DomainFree t x) = DomainFree t $ mapHiding f x
  mapHiding f (DomainFull tb)  = DomainFull $ mapHiding f tb

instance LensHiding TypedBinding where
  getHiding (TBind _ _ (x :| _) _) = getHiding x   -- Slightly dubious
  getHiding TLet{}                 = mempty
  mapHiding f (TBind r t xs e)     = TBind r t ((fmap . mapHiding) f xs) e
  mapHiding _ b@TLet{}             = b

instance HasRange a => HasRange (Binder' a) where
  getRange (Binder p _ n) = fuseRange p n

instance HasRange LamBinding where
    getRange (DomainFree _ x) = getRange x
    getRange (DomainFull b)   = getRange b

instance HasRange TypedBinding where
    getRange (TBind r _ _ _) = r
    getRange (TLet r _)    = r

instance HasRange Expr where
    getRange (Var x)                    = getRange x
    getRange (Def' x _)                 = getRange x
    getRange (Proj _ x)                 = getRange x
    getRange (Con x)                    = getRange x
    getRange (Lit i _)                  = getRange i
    getRange (QuestionMark i _)         = getRange i
    getRange (Underscore  i)            = getRange i
    getRange (Dot i _)                  = getRange i
    getRange (App i _ _)                = getRange i
    getRange (WithApp i _ _)            = getRange i
    getRange (Lam i _ _)                = getRange i
    getRange (AbsurdLam i _)            = getRange i
    getRange (ExtendedLam i _ _ _ _)    = getRange i
    getRange (Pi i _ _)                 = getRange i
    getRange (Generalized _ x)          = getRange x
    getRange (Fun i _ _)                = getRange i
    getRange (Let i _ _)                = getRange i
    getRange (Rec _ i _)                = getRange i
    getRange (RecUpdate _ i _ _)        = getRange i
    getRange (RecWhere _ i _ _)         = getRange i
    getRange (RecUpdateWhere _ i _ _ _) = getRange i
    getRange (ScopedExpr _ e)           = getRange e
    getRange (Quote i)                  = getRange i
    getRange (QuoteTerm i)              = getRange i
    getRange (Unquote i)                = getRange i
    getRange (DontCare{})               = noRange
    getRange (PatternSyn x)             = getRange x
    getRange (Macro x)                  = getRange x

instance HasRange Declaration where
    getRange (Axiom    _ i _ _ _ _  )  = getRange i
    getRange (Generalize _ i _ _ _)    = getRange i
    getRange (Field      i _ _      )  = getRange i
    getRange (Mutual     i _        )  = getRange i
    getRange (Section    i _ _ _ _  )  = getRange i
    getRange (Apply      i _ _ _ _ _)  = getRange i
    getRange (Import     i _ _      )  = getRange i
    getRange (Primitive  i _ _      )  = getRange i
    getRange (Pragma     i _        )  = getRange i
    getRange (Open       i _ _      )  = getRange i
    getRange (ScopedDecl _ d        )  = getRange d
    getRange (FunDef     i _ _      )  = getRange i
    getRange (DataSig    i _ _ _ _  )  = getRange i
    getRange (DataDef    i _ _ _ _  )  = getRange i
    getRange (RecSig     i _ _ _ _  )  = getRange i
    getRange (RecDef i _ _ _ _ _ _)    = getRange i
    getRange (PatternSynDef x _ _   )  = getRange x
    getRange (UnquoteDecl _ i _ _)     = getRange i
    getRange (UnquoteDef i _ _)        = getRange i
    getRange (UnquoteData i _ _ j _ _) = getRange (i, j)
    getRange (UnfoldingDecl r _)       = r

instance HasRange (Pattern' e) where
    getRange (VarP x)            = getRange x
    getRange (ConP i _ _)        = getRange i
    getRange (ProjP i _ _)       = getRange i
    getRange (DefP i _ _)        = getRange i
    getRange (WildP i)           = getRange i
    getRange (AsP i _ _)         = getRange i
    getRange (DotP i _)          = getRange i
    getRange (AbsurdP i)         = getRange i
    getRange (LitP i _)          = getRange i
    getRange (PatternSynP i _ _) = getRange i
    getRange (RecP _kwr i _)     = getRange i
    getRange (EqualP i _)        = getRange i
    getRange (WithP i _)         = getRange i

instance HasRange SpineLHS where
    getRange (SpineLHS i _ _)  = getRange i

instance HasRange LHS where
    getRange (LHS i _)   = getRange i

instance HasRange (LHSCore' e) where
    getRange (LHSHead f ps)         = fuseRange f ps
    getRange (LHSProj d lhscore ps) = d `fuseRange` lhscore `fuseRange` ps
    getRange (LHSWith h wps ps)     = h `fuseRange` wps `fuseRange` ps

instance HasRange a => HasRange (Clause' a) where
    getRange (Clause lhs _ rhs ds _catchall) = getRange (lhs, rhs, ds)

instance HasRange RHS where
    getRange AbsurdRHS                 = noRange
    getRange (RHS e _)                 = getRange e
    getRange (WithRHS _ e cs)          = fuseRange e cs
    getRange (RewriteRHS xes _ rhs wh) = getRange (xes, rhs, wh)

instance HasRange WhereDeclarations where
  getRange (WhereDecls _ _ ds) = getRange ds

instance HasRange LetBinding where
<<<<<<< HEAD
  getRange (LetBind i _ _ _ _)     = getRange i
  getRange (LetAxiom i _ _ _)      = getRange i
  getRange (LetPatBind  i _ _ _)   = getRange i
  getRange (LetApply i _ _ _ _ _)  = getRange i
  getRange (LetOpen  i _ _)        = getRange i
=======
  getRange (LetBind i _ _ _ _)    = getRange i
  getRange (LetAxiom i _ _ _)     = getRange i
  getRange (LetPatBind  i _ _)    = getRange i
  getRange (LetApply i _ _ _ _ _) = getRange i
  getRange (LetOpen  i _ _)       = getRange i
>>>>>>> 7aea5dff

-- setRange for patterns applies the range to the outermost pattern constructor
instance SetRange (Pattern' a) where
    setRange r (VarP x)            = VarP (setRange r x)
    setRange r (ConP i ns as)       = ConP (setRange r i) ns as
    setRange r (ProjP _ o ns)       = ProjP (PatRange r) o ns
    setRange r (DefP _ ns as)       = DefP (PatRange r) ns as -- (setRange r n) as
    setRange r (WildP _)            = WildP (PatRange r)
    setRange r (AsP _ n p)          = AsP (PatRange r) (setRange r n) p
    setRange r (DotP _ e)           = DotP (PatRange r) e
    setRange r (AbsurdP _)          = AbsurdP (PatRange r)
    setRange r (LitP _ l)           = LitP (PatRange r) l
    setRange r (PatternSynP _ n as) = PatternSynP (PatRange r) n as
    setRange r (RecP _ i as)        = RecP empty (setRange r i) as
    setRange r (EqualP _ es)        = EqualP (PatRange r) es
    setRange r (WithP i p)          = WithP (setRange r i) p


instance KillRange a => KillRange (Binder' a) where
  killRange (Binder a o b) = killRangeN Binder a o b

instance KillRange LamBinding where
  killRange (DomainFree t x) = killRangeN DomainFree t x
  killRange (DomainFull b)   = killRangeN DomainFull b

instance KillRange GeneralizeTelescope where
  killRange (GeneralizeTel s tel) = GeneralizeTel s (killRange tel)

instance KillRange DataDefParams where
  killRange (DataDefParams s tel) = DataDefParams s (killRange tel)

instance KillRange TypedBindingInfo where
  killRange (TypedBindingInfo a b) = killRangeN TypedBindingInfo a b

instance KillRange TypedBinding where
  killRange (TBind r t xs e) = killRangeN TBind r t xs e
  killRange (TLet r lbs)     = killRangeN TLet r lbs

instance KillRange Expr where
  killRange (Var x)                      = killRangeN Var x
  killRange (Def' x v)                   = killRangeN Def' x v
  killRange (Proj o x)                   = killRangeN (Proj o) x
  killRange (Con x)                      = killRangeN Con x
  killRange (Lit i l)                    = killRangeN Lit i l
  killRange (QuestionMark i ii)          = killRangeN QuestionMark i ii
  killRange (Underscore  i)              = killRangeN Underscore i
  killRange (Dot i e)                    = killRangeN Dot i e
  killRange (App i e1 e2)                = killRangeN App i e1 e2
  killRange (WithApp i e es)             = killRangeN WithApp i e es
  killRange (Lam i b e)                  = killRangeN Lam i b e
  killRange (AbsurdLam i h)              = killRangeN AbsurdLam i h
  killRange (ExtendedLam i n e d ps)     = killRangeN ExtendedLam i n e d ps
  killRange (Pi i a b)                   = killRangeN Pi i a b
  killRange (Generalized s x)            = killRangeN (Generalized s) x
  killRange (Fun i a b)                  = killRangeN Fun i a b
  killRange (Let i ds e)                 = killRangeN Let i ds e
  killRange (Rec kwr i fs)               = killRangeN Rec kwr i fs
  killRange (RecUpdate kwr i e fs)       = killRangeN RecUpdate kwr i e fs
  killRange (RecWhere kwr i e fs)        = killRangeN RecWhere kwr i e fs
  killRange (RecUpdateWhere k i e ds fs) = killRangeN RecUpdateWhere k i e ds fs
  killRange (ScopedExpr s e)             = killRangeN (ScopedExpr s) e
  killRange (Quote i)                    = killRangeN Quote i
  killRange (QuoteTerm i)                = killRangeN QuoteTerm i
  killRange (Unquote i)                  = killRangeN Unquote i
  killRange (DontCare e)                 = killRangeN DontCare e
  killRange (PatternSyn x)               = killRangeN PatternSyn x
  killRange (Macro x)                    = killRangeN Macro x

instance KillRange Suffix where
  killRange = id

instance KillRange Declaration where
  killRange (Axiom    p i a b c d     ) = killRangeN (\i a c d -> Axiom p i a b c d) i a c d
  killRange (Generalize s i j x e     ) = killRangeN (Generalize s) i j x e
  killRange (Field      i a b         ) = killRangeN Field      i a b
  killRange (Mutual     i a           ) = killRangeN Mutual     i a
  killRange (Section    i a b c d     ) = killRangeN Section    i a b c d
  killRange (Apply      i a b c d e   ) = killRangeN Apply      i a b c d e
  killRange (Import     i a b         ) = killRangeN Import     i a b
  killRange (Primitive  i a b         ) = killRangeN Primitive  i a b
  killRange (Pragma     i a           ) = Pragma (killRange i) a
  killRange (Open       i x dir       ) = killRangeN Open       i x dir
  killRange (ScopedDecl a d           ) = killRangeN (ScopedDecl a) d
  killRange (FunDef  i a b            ) = killRangeN FunDef  i a b
  killRange (DataSig i a b c d        ) = killRangeN DataSig i a b c d
  killRange (DataDef i a b c d        ) = killRangeN DataDef i a b c d
  killRange (RecSig  i a b c d        ) = killRangeN RecSig  i a b c d
  killRange (RecDef  i a b c d e f    ) = killRangeN RecDef  i a b c d e f
  killRange (PatternSynDef x xs p     ) = killRangeN PatternSynDef x xs p
  killRange (UnquoteDecl mi i x e     ) = killRangeN UnquoteDecl mi i x e
  killRange (UnquoteDef i x e         ) = killRangeN UnquoteDef i x e
  killRange (UnquoteData i xs uc j cs e) = killRangeN UnquoteData i xs uc j cs e
  killRange (UnfoldingDecl r xs)         = killRangeN UnfoldingDecl r xs

instance KillRange ModuleApplication where
  killRange (SectionApp a b c  ) = killRangeN SectionApp a b c
  killRange (RecordModuleInstance a) = killRangeN RecordModuleInstance a

instance KillRange ScopeCopyInfo where
  killRange (ScopeCopyInfo a b) = killRangeN ScopeCopyInfo a b

instance KillRange RecordConName where
  killRange (NamedRecCon x) = killRangeN NamedRecCon x
  killRange (FreshRecCon x) = killRangeN FreshRecCon x

instance KillRange e => KillRange (Pattern' e) where
  killRange (VarP x)           = killRangeN VarP x
  killRange (ConP i a b)        = killRangeN ConP i a b
  killRange (ProjP i o a)       = killRangeN ProjP i o a
  killRange (DefP i a b)        = killRangeN DefP i a b
  killRange (WildP i)           = killRangeN WildP i
  killRange (AsP i a b)         = killRangeN AsP i a b
  killRange (DotP i a)          = killRangeN DotP i a
  killRange (AbsurdP i)         = killRangeN AbsurdP i
  killRange (LitP i l)          = killRangeN LitP i l
  killRange (PatternSynP i a p) = killRangeN PatternSynP i a p
  killRange (RecP kwr i as)     = killRangeN RecP kwr i as
  killRange (EqualP i es)       = killRangeN EqualP i es
  killRange (WithP i p)         = killRangeN WithP i p

instance KillRange SpineLHS where
  killRange (SpineLHS i a b)  = killRangeN SpineLHS i a b

instance KillRange LHS where
  killRange (LHS i a)   = killRangeN LHS i a

instance KillRange e => KillRange (LHSCore' e) where
  killRange (LHSHead a b)   = killRangeN LHSHead a b
  killRange (LHSProj a b c) = killRangeN LHSProj a b c
  killRange (LHSWith a b c) = killRangeN LHSWith a b c

instance KillRange a => KillRange (Clause' a) where
  killRange (Clause lhs spats rhs ds catchall) = killRangeN Clause lhs spats rhs ds catchall

instance KillRange ProblemEq where
  killRange (ProblemEq p v a) = killRangeN ProblemEq p v a

instance KillRange RHS where
  killRange AbsurdRHS                = AbsurdRHS
  killRange (RHS e c)                = killRangeN RHS e c
  killRange (WithRHS q e cs)         = killRangeN WithRHS q e cs
  killRange (RewriteRHS xes spats rhs wh) = killRangeN RewriteRHS xes spats rhs wh

instance KillRange WhereDeclarations where
  killRange (WhereDecls a b c) = killRangeN WhereDecls a b c

instance KillRange LetBinding where
  killRange (LetBind i info a b c)  = killRangeN LetBind i info a b c
  killRange (LetAxiom i a b c)      = killRangeN LetAxiom i a b c
  killRange (LetPatBind i ai a b)   = killRangeN LetPatBind i ai a b
  killRange (LetApply i a b c d e)  = killRangeN LetApply i a b c d e
  killRange (LetOpen i x dir)       = killRangeN LetOpen  i x dir

instance NFData Expr
instance NFData ScopeCopyInfo
instance NFData RecordConName
instance NFData Declaration
instance NFData ModuleApplication
instance NFData Pragma
instance NFData LetBinding
instance NFData a => NFData (Binder' a)
instance NFData LamBinding
instance NFData TypedBinding
instance NFData TypedBindingInfo
instance NFData GeneralizeTelescope
instance NFData DataDefParams
instance NFData ProblemEq
instance NFData lhs => NFData (Clause' lhs)
instance NFData WhereDeclarations
instance NFData RHS
instance NFData SpineLHS
instance NFData LHS
instance NFData e => NFData (LHSCore' e)
instance NFData e => NFData (Pattern' e)

------------------------------------------------------------------------
-- Queries
------------------------------------------------------------------------

-- class AllNames moved to Abstract.Views.DeclaredNames

-- | The name defined by the given axiom.
--
-- Precondition: The declaration has to be a (scoped) 'Axiom'.

axiomName :: Declaration -> QName
axiomName (Axiom _ _ _ _ q _)  = q
axiomName (ScopedDecl _ (d:_)) = axiomName d
axiomName _                    = __IMPOSSIBLE__

-- | Are we in an abstract block?
--
--   In that case some definition is abstract.
class AnyAbstract a where
  anyAbstract :: a -> Bool

instance AnyAbstract a => AnyAbstract [a] where
  anyAbstract = Fold.any anyAbstract

instance AnyAbstract Declaration where
  anyAbstract (Axiom _ i _ _ _ _)    = defAbstract i == AbstractDef
  anyAbstract (Field i _ _)          = defAbstract i == AbstractDef
  anyAbstract (Mutual     _ ds)      = anyAbstract ds
  anyAbstract (ScopedDecl _ ds)      = anyAbstract ds
  anyAbstract (Section _ _ _ _ ds)   = anyAbstract ds
  anyAbstract (FunDef i _ _)         = defAbstract i == AbstractDef
  anyAbstract (DataDef i _ _ _ _)    = defAbstract i == AbstractDef
  anyAbstract (RecDef i _ _ _ _ _ _) = defAbstract i == AbstractDef
  anyAbstract (DataSig i _ _ _ _)    = defAbstract i == AbstractDef
  anyAbstract (RecSig i _ _ _ _)     = defAbstract i == AbstractDef
  anyAbstract _                      = __IMPOSSIBLE__

-- | Turn a name into an expression.

class NameToExpr a where
  nameToExpr :: a -> Expr

-- | Turn an 'AbstractName' into an expression.

instance NameToExpr AbstractName where
  nameToExpr d =
    case anameKind d of
      DataName                 -> Def x
      RecName                  -> Def x
      AxiomName                -> Def x
      PrimName                 -> Def x
      FunName                  -> Def x
      OtherDefName             -> Def x
      GeneralizeName           -> Def x
      DisallowedGeneralizeName -> Def x
      FldName                  -> Proj ProjSystem ux
      ConName                  -> Con ux
      CoConName                -> Con ux
      PatternSynName           -> PatternSyn ux
      MacroName                -> Macro x
      QuotableName             -> App (defaultAppInfo r) (Quote i) (defaultNamedArg $ Def x)
    where
    x  = anameName d
    ux = unambiguous x
    r  = getRange x
    i  = ExprRange r

-- | Turn a 'ResolvedName' into an expression.
--
--   Assumes name is not 'UnknownName'.

instance NameToExpr ResolvedName where
  nameToExpr = \case
    VarName x _          -> Var x
    DefinedName _ x s    -> withSuffix s $ nameToExpr x  -- Can be 'isDefName', 'MacroName', 'QuotableName'.
    FieldName xs         -> Proj ProjSystem . AmbQ . fmap anameName $ xs
    ConstructorName _ xs -> Con . AmbQ . fmap anameName $ xs
    PatternSynResName xs -> PatternSyn . AmbQ . fmap anameName $ xs
    UnknownName          -> __IMPOSSIBLE__
    where
      withSuffix NoSuffix   e       = e
      withSuffix s@Suffix{} (Def x) = Def' x s
      withSuffix _          _       = __IMPOSSIBLE__

app :: Expr -> [NamedArg Expr] -> Expr
app = foldl (App defaultAppInfo_)

mkLet :: ExprInfo -> [LetBinding] -> Expr -> Expr
mkLet _ []     e = e
mkLet i (d:ds) e = Let i (d :| ds) e

type PatternSynDefn = ([WithHiding Name], Pattern' Void)
type PatternSynDefns = Map QName PatternSynDefn

lambdaLiftExpr :: [WithHiding Name] -> Expr -> Expr
lambdaLiftExpr ns e = foldr f e ns
  where
  f (WithHiding h n) = Lam exprNoRange $ setHiding h $ mkDomainFree $ defaultNamedArg $ mkBinder_ n


-- NOTE: This is only used on expressions that come from right-hand sides of pattern synonyms, and
-- thus does not have to handle all forms of expressions.
class SubstExpr a where
  substExpr :: [(Name, Expr)] -> a -> a

  default substExpr
    :: (Functor t, SubstExpr b, t b ~ a)
    => [(Name, Expr)] -> a -> a
  substExpr = fmap . substExpr

instance SubstExpr a => SubstExpr (Maybe a)
instance SubstExpr a => SubstExpr [a]
instance SubstExpr a => SubstExpr (List1 a)
instance SubstExpr a => SubstExpr (Arg a)
instance SubstExpr a => SubstExpr (Named name a)
instance SubstExpr a => SubstExpr (FieldAssignment' a)

instance (SubstExpr a, SubstExpr b) => SubstExpr (a, b) where
  substExpr s (x, y) = (substExpr s x, substExpr s y)

instance (SubstExpr a, SubstExpr b) => SubstExpr (Either a b) where
  substExpr s (Left x)  = Left (substExpr s x)
  substExpr s (Right y) = Right (substExpr s y)

instance SubstExpr C.Name where
  substExpr _ = id

instance SubstExpr ModuleName where
  substExpr _ = id

instance SubstExpr Expr where
  substExpr s e = case e of
    Var n           -> fromMaybe e (lookup n s)
    Con _           -> e
    Proj{}          -> e
    Def' _ _        -> e
    PatternSyn{}    -> e
    Lit _ _         -> e
    Underscore   _  -> e
    App  i e e'     -> App i (substExpr s e) (substExpr s e')
    Rec kwr i nes   -> Rec kwr i (substExpr s nes)
    ScopedExpr si e -> ScopedExpr si (substExpr s e)
    -- The below cannot appear in pattern synonym right-hand sides
    QuestionMark{}   -> __IMPOSSIBLE__
    Dot{}            -> __IMPOSSIBLE__
    WithApp{}        -> __IMPOSSIBLE__
    Lam{}            -> __IMPOSSIBLE__
    AbsurdLam{}      -> __IMPOSSIBLE__
    ExtendedLam{}    -> __IMPOSSIBLE__
    Pi{}             -> __IMPOSSIBLE__
    Generalized{}    -> __IMPOSSIBLE__
    Fun{}            -> __IMPOSSIBLE__
    Let{}            -> __IMPOSSIBLE__
    RecUpdate{}      -> __IMPOSSIBLE__
    RecUpdateWhere{} -> __IMPOSSIBLE__
    RecWhere{}       -> __IMPOSSIBLE__
    Quote{}          -> __IMPOSSIBLE__
    QuoteTerm{}      -> __IMPOSSIBLE__
    Unquote{}        -> __IMPOSSIBLE__
    DontCare{}       -> __IMPOSSIBLE__
    Macro{}          -> __IMPOSSIBLE__

-- TODO: more informative failure
insertImplicitPatSynArgs :: forall a. HasRange a
  => (Hiding -> Range -> a)
       -- ^ Thing to insert (wildcard).
  -> Range
       -- ^ Range of the whole pattern synonym expression/pattern.
  -> [WithHiding Name]
       -- ^ The parameters of the pattern synonym (from its definition).
  -> [NamedArg a]
       -- ^ The arguments it is used with.
  -> Maybe ([(Name, a)], [WithHiding Name])
       -- ^ Substitution and left-over parameters.
insertImplicitPatSynArgs wild r ns as = matchArgs r ns as
  where
    matchNextArg :: Range -> WithHiding Name -> [NamedArg a] -> Maybe (a, [NamedArg a])
    matchNextArg r n as@(~(a : as'))
      | not (null as)
      , matchNext n a  = return (namedArg a, as')
      | visible n      = Nothing
      | otherwise      = return (wild (getHiding n) r, as)

    matchNext ::
         WithHiding Name  -- Pattern synonym parameter
      -> NamedArg a       -- Argument given to pattern synonym
      -> Bool
    matchNext n a = sameHiding n a && maybe True (x ==) (bareNameOf a)
      where
        x = C.nameToRawName $ nameConcrete $ whThing n

    matchArgs ::
         Range
      -> [WithHiding Name]
      -> [NamedArg a]
      -> Maybe ([(Name, a)], [WithHiding Name])
    matchArgs _ [] []     = return ([], [])
    matchArgs _ [] (_:_)  = Nothing
    matchArgs _ (n:ns) [] | visible n = return ([], n : ns)    -- under-applied
    matchArgs r (n:ns) as = do
      (p, as) <- matchNextArg r n as
      first ((whThing n, p) :) <$> matchArgs (getRange p) ns as

------------------------------------------------------------------------
-- Declaration spines
------------------------------------------------------------------------

-- | Declaration spines. Used in debugging to make it easy to see
-- where constructors such as 'ScopedDecl' and 'Mutual' are placed.

data DeclarationSpine
  = AxiomS
  | GeneralizeS
  | FieldS
  | PrimitiveS
  | MutualS [DeclarationSpine]
  | SectionS [DeclarationSpine]
  | ApplyS
  | ImportS
  | PragmaS
  | OpenS
  | FunDefS (List1 ClauseSpine)
  | DataSigS
  | DataDefS
  | RecSigS
  | RecDefS [DeclarationSpine]
  | PatternSynDefS
  | UnquoteDeclS
  | UnquoteDefS
  | UnquoteDataS
  | ScopedDeclS [DeclarationSpine]
  | UnfoldingDeclS
  deriving Show

-- | Clause spines.

data ClauseSpine = ClauseS RHSSpine WhereDeclarationsSpine
  deriving Show

-- | Right-hand side spines.

data RHSSpine
  = RHSS
  | AbsurdRHSS
  | WithRHSS (List1 ClauseSpine)
  | RewriteRHSS RHSSpine WhereDeclarationsSpine
  deriving Show

-- | Spines corresponding to 'WhereDeclarations' values.

data WhereDeclarationsSpine = WhereDeclsS (Maybe DeclarationSpine)
  deriving Show

-- | The declaration spine corresponding to a declaration.

declarationSpine :: Declaration -> DeclarationSpine
declarationSpine = \case
  Axiom _ _ _ _ _ _       -> AxiomS
  Generalize _ _ _ _ _    -> GeneralizeS
  Field _ _ _             -> FieldS
  Primitive _ _ _         -> PrimitiveS
  Mutual _ ds             -> MutualS (map declarationSpine ds)
  Section _ _ _ _ ds      -> SectionS (map declarationSpine ds)
  Apply _ _ _ _ _ _       -> ApplyS
  Import _ _ _            -> ImportS
  Pragma _ _              -> PragmaS
  Open _ _ _              -> OpenS
  FunDef _ _ cs           -> FunDefS (fmap clauseSpine cs)
  DataSig _ _ _ _ _       -> DataSigS
  DataDef _ _ _ _ _       -> DataDefS
  RecSig _ _ _ _ _        -> RecSigS
  RecDef _ _ _ _ _ _ ds   -> RecDefS (map declarationSpine ds)
  PatternSynDef _ _ _     -> PatternSynDefS
  UnquoteDecl _ _ _ _     -> UnquoteDeclS
  UnquoteDef _ _ _        -> UnquoteDefS
  UnquoteData _ _ _ _ _ _ -> UnquoteDataS
  ScopedDecl _ ds         -> ScopedDeclS (map declarationSpine ds)
  UnfoldingDecl _ _       -> UnquoteDeclS

-- | The clause spine corresponding to a clause.

clauseSpine :: Clause -> ClauseSpine
clauseSpine (Clause _ _ rhs ws _) =
  ClauseS (rhsSpine rhs) (whereDeclarationsSpine ws)

-- | The right-hand side spine corresponding to a right-hand side.

rhsSpine :: RHS -> RHSSpine
rhsSpine = \case
  RHS _ _               -> RHSS
  AbsurdRHS             -> AbsurdRHSS
  WithRHS _ _ cs        -> WithRHSS $ fmap clauseSpine cs
  RewriteRHS _ _ rhs ws ->
    RewriteRHSS (rhsSpine rhs) (whereDeclarationsSpine ws)

-- | The spine corresponding to a 'WhereDeclarations' value.

whereDeclarationsSpine :: WhereDeclarations -> WhereDeclarationsSpine
whereDeclarationsSpine (WhereDecls _ _ md) =
  WhereDeclsS (fmap declarationSpine md)<|MERGE_RESOLUTION|>--- conflicted
+++ resolved
@@ -761,19 +761,11 @@
   getRange (WhereDecls _ _ ds) = getRange ds
 
 instance HasRange LetBinding where
-<<<<<<< HEAD
   getRange (LetBind i _ _ _ _)     = getRange i
   getRange (LetAxiom i _ _ _)      = getRange i
-  getRange (LetPatBind  i _ _ _)   = getRange i
+  getRange (LetPatBind i _ _ _)    = getRange i
   getRange (LetApply i _ _ _ _ _)  = getRange i
   getRange (LetOpen  i _ _)        = getRange i
-=======
-  getRange (LetBind i _ _ _ _)    = getRange i
-  getRange (LetAxiom i _ _ _)     = getRange i
-  getRange (LetPatBind  i _ _)    = getRange i
-  getRange (LetApply i _ _ _ _ _) = getRange i
-  getRange (LetOpen  i _ _)       = getRange i
->>>>>>> 7aea5dff
 
 -- setRange for patterns applies the range to the outermost pattern constructor
 instance SetRange (Pattern' a) where
