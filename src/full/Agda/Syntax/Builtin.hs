-- | This module defines the names of all BUILTINs.
module Agda.Syntax.Builtin where

builtinNat, builtinSuc, builtinZero, builtinNatPlus, builtinNatMinus,
  builtinNatTimes, builtinNatDivSucAux, builtinNatModSucAux, builtinNatEquals,
  builtinNatLess, builtinInteger, builtinIntegerPos, builtinIntegerNegSuc,
  builtinWord64,
  builtinFloat, builtinChar, builtinString, builtinUnit, builtinUnitUnit,
  builtinSigma,
  builtinBool, builtinTrue, builtinFalse,
  builtinList, builtinNil, builtinCons, builtinIO,
  builtinPath, builtinPathP, builtinInterval, builtinIZero, builtinIOne, builtinPartial, builtinPartialP,
  builtinIMin, builtinIMax, builtinINeg,
  builtinIsOne,  builtinItIsOne, builtinIsOne1, builtinIsOne2, builtinIsOneEmpty,
  builtinComp, builtinPOr,
  builtinTrans, builtinHComp,
  builtinSub, builtinSubIn, builtinSubOut,
  builtinEquiv, builtinEquivFun, builtinEquivProof,
  builtinTranspProof,
  builtinGlue, builtin_glue, builtin_unglue,
  builtin_glueU, builtin_unglueU,
  builtinFaceForall,
  builtinId, builtinConId, builtinIdElim,
  builtinSizeUniv, builtinSize, builtinSizeLt,
  builtinSizeSuc, builtinSizeInf, builtinSizeMax,
  builtinInf, builtinSharp, builtinFlat,
  builtinEquality, builtinRefl, builtinRewrite, builtinLevelMax,
  builtinLevel, builtinLevelZero, builtinLevelSuc,
  builtinSetOmega,
  builtinFromNat, builtinFromNeg, builtinFromString,
  builtinQName, builtinAgdaSort, builtinAgdaSortSet, builtinAgdaSortLit,
  builtinAgdaSortUnsupported,
  builtinHiding, builtinHidden, builtinInstance, builtinVisible,
  builtinRelevance, builtinRelevant, builtinIrrelevant, builtinArg,
  builtinAssoc, builtinAssocLeft, builtinAssocRight, builtinAssocNon,
  builtinPrecedence, builtinPrecRelated, builtinPrecUnrelated,
  builtinFixity, builtinFixityFixity,
  builtinArgInfo, builtinArgArgInfo, builtinArgArg,
  builtinAbs, builtinAbsAbs, builtinAgdaTerm,
  builtinAgdaTermVar, builtinAgdaTermLam, builtinAgdaTermExtLam,
  builtinAgdaTermDef, builtinAgdaTermCon, builtinAgdaTermPi,
  builtinAgdaTermSort, builtinAgdaTermLit, builtinAgdaTermUnsupported, builtinAgdaTermMeta,
  builtinAgdaCmpEq, builtinAgdaCmpLEq, builtinAgdaComparison, builtinAgdaAsTermsOf, builtinAgdaAsTypes,
  builtinAgdaCompareAs, builtinAgdaConstraintValueCmp, builtinAgdaConstraintUnsupported, builtinAgdaConstraint,
  builtinAgdaErrorPart, builtinAgdaErrorPartString, builtinAgdaErrorPartTerm, builtinAgdaErrorPartName,
  builtinAgdaLiteral, builtinAgdaLitNat, builtinAgdaLitWord64, builtinAgdaLitFloat,
  builtinAgdaLitChar, builtinAgdaLitString, builtinAgdaLitQName, builtinAgdaLitMeta,
  builtinAgdaClause, builtinAgdaClauseClause, builtinAgdaClauseAbsurd, builtinAgdaPattern,
  builtinAgdaPatVar, builtinAgdaPatCon, builtinAgdaPatDot, builtinAgdaPatLit,
  builtinAgdaPatProj, builtinAgdaPatAbsurd,
  builtinAgdaDefinitionFunDef,
  builtinAgdaDefinitionDataDef, builtinAgdaDefinitionRecordDef,
  builtinAgdaDefinitionDataConstructor, builtinAgdaDefinitionPostulate,
  builtinAgdaDefinitionPrimitive, builtinAgdaDefinition,
  builtinAgdaMeta,
  builtinAgdaTCM, builtinAgdaTCMReturn, builtinAgdaTCMBind, builtinAgdaTCMUnify,
  builtinAgdaTCMTypeError, builtinAgdaTCMInferType,
  builtinAgdaTCMCheckType, builtinAgdaTCMNormalise, builtinAgdaTCMReduce,
  builtinAgdaTCMCatchError,
  builtinAgdaTCMGetContext, builtinAgdaTCMExtendContext, builtinAgdaTCMInContext,
  builtinAgdaTCMFreshName, builtinAgdaTCMDeclareDef, builtinAgdaTCMDeclarePostulate, builtinAgdaTCMDefineFun,
  builtinAgdaTCMGetType, builtinAgdaTCMGetDefinition,
  builtinAgdaTCMQuoteTerm, builtinAgdaTCMUnquoteTerm,
  builtinAgdaTCMBlockOnMeta, builtinAgdaTCMCommit, builtinAgdaTCMIsMacro,
  builtinAgdaTCMWithNormalisation, builtinAgdaTCMDebugPrint,
  builtinAgdaTCMNoConstraints,
  builtinAgdaTCMSolveConstraints, builtinAgdaTCMSolveConstraintsMentioning,
<<<<<<< HEAD
  builtinAgdaTCMRunSpeculative,
  builtinAgdaTCMDelayMacro
=======
  builtinAgdaTCMGetConstraintsMentioning,
  builtinAgdaTCMRunSpeculative
>>>>>>> c71a8e77
  :: String

builtinNat                               = "NATURAL"
builtinSuc                               = "SUC"
builtinZero                              = "ZERO"
builtinNatPlus                           = "NATPLUS"
builtinNatMinus                          = "NATMINUS"
builtinNatTimes                          = "NATTIMES"
builtinNatDivSucAux                      = "NATDIVSUCAUX"
builtinNatModSucAux                      = "NATMODSUCAUX"
builtinNatEquals                         = "NATEQUALS"
builtinNatLess                           = "NATLESS"
builtinWord64                            = "WORD64"
builtinInteger                           = "INTEGER"
builtinIntegerPos                        = "INTEGERPOS"
builtinIntegerNegSuc                     = "INTEGERNEGSUC"
builtinFloat                             = "FLOAT"
builtinChar                              = "CHAR"
builtinString                            = "STRING"
builtinUnit                              = "UNIT"
builtinUnitUnit                          = "UNITUNIT"
builtinSigma                             = "SIGMA"
builtinBool                              = "BOOL"
builtinTrue                              = "TRUE"
builtinFalse                             = "FALSE"
builtinList                              = "LIST"
builtinNil                               = "NIL"
builtinCons                              = "CONS"
builtinIO                                = "IO"
builtinId                                = "ID"
builtinConId                             = "CONID"
builtinIdElim                            = "primIdElim"
builtinPath                              = "PATH"
builtinPathP                             = "PATHP"
builtinInterval                          = "INTERVAL"
builtinIMin                              = "primIMin"
builtinIMax                              = "primIMax"
builtinINeg                              = "primINeg"
builtinIZero                             = "IZERO"
builtinIOne                              = "IONE"
builtinPartial                           = "PARTIAL"
builtinPartialP                          = "PARTIALP"
builtinIsOne                             = "ISONE"
builtinItIsOne                           = "ITISONE"
builtinEquiv                             = "EQUIV"
builtinEquivFun                          = "EQUIVFUN"
builtinEquivProof                        = "EQUIVPROOF"
builtinTranspProof                       = "TRANSPPROOF"
builtinGlue                              = "primGlue"
builtin_glue                             = "prim^glue"
builtin_unglue                           = "prim^unglue"
builtin_glueU                            = "prim^glueU"
builtin_unglueU                          = "prim^unglueU"
builtinFaceForall                        = "primFaceForall"
builtinIsOne1                            = "ISONE1"
builtinIsOne2                            = "ISONE2"
builtinIsOneEmpty                        = "ISONEEMPTY"
builtinComp                              = "primComp"
builtinPOr                               = "primPOr"
builtinTrans                             = "primTransp"
builtinHComp                             = "primHComp"
builtinSub                               = "SUB"
builtinSubIn                             = "SUBIN"
builtinSubOut                            = "primSubOut"
builtinSizeUniv                          = "SIZEUNIV"
builtinSize                              = "SIZE"
builtinSizeLt                            = "SIZELT"
builtinSizeSuc                           = "SIZESUC"
builtinSizeInf                           = "SIZEINF"
builtinSizeMax                           = "SIZEMAX"
builtinInf                               = "INFINITY"
builtinSharp                             = "SHARP"
builtinFlat                              = "FLAT"
builtinEquality                          = "EQUALITY"
builtinRefl                              = "REFL"
builtinRewrite                           = "REWRITE"
builtinLevelMax                          = "LEVELMAX"
builtinLevel                             = "LEVEL"
builtinLevelZero                         = "LEVELZERO"
builtinLevelSuc                          = "LEVELSUC"
builtinSetOmega                          = "SETOMEGA"
builtinFromNat                           = "FROMNAT"
builtinFromNeg                           = "FROMNEG"
builtinFromString                        = "FROMSTRING"
builtinQName                             = "QNAME"
builtinAgdaSort                          = "AGDASORT"
builtinAgdaSortSet                       = "AGDASORTSET"
builtinAgdaSortLit                       = "AGDASORTLIT"
builtinAgdaSortUnsupported               = "AGDASORTUNSUPPORTED"
builtinHiding                            = "HIDING"
builtinHidden                            = "HIDDEN"
builtinInstance                          = "INSTANCE"
builtinVisible                           = "VISIBLE"
builtinRelevance                         = "RELEVANCE"
builtinRelevant                          = "RELEVANT"
builtinIrrelevant                        = "IRRELEVANT"
builtinAssoc                             = "ASSOC"
builtinAssocLeft                         = "ASSOCLEFT"
builtinAssocRight                        = "ASSOCRIGHT"
builtinAssocNon                          = "ASSOCNON"
builtinPrecedence                        = "PRECEDENCE"
builtinPrecRelated                       = "PRECRELATED"
builtinPrecUnrelated                     = "PRECUNRELATED"
builtinFixity                            = "FIXITY"
builtinFixityFixity                      = "FIXITYFIXITY"
builtinArg                               = "ARG"
builtinArgInfo                           = "ARGINFO"
builtinArgArgInfo                        = "ARGARGINFO"
builtinArgArg                            = "ARGARG"
builtinAbs                               = "ABS"
builtinAbsAbs                            = "ABSABS"
builtinAgdaTerm                          = "AGDATERM"
builtinAgdaTermVar                       = "AGDATERMVAR"
builtinAgdaTermLam                       = "AGDATERMLAM"
builtinAgdaTermExtLam                    = "AGDATERMEXTLAM"
builtinAgdaTermDef                       = "AGDATERMDEF"
builtinAgdaTermCon                       = "AGDATERMCON"
builtinAgdaTermPi                        = "AGDATERMPI"
builtinAgdaTermSort                      = "AGDATERMSORT"
builtinAgdaTermLit                       = "AGDATERMLIT"
builtinAgdaTermUnsupported               = "AGDATERMUNSUPPORTED"
builtinAgdaTermMeta                      = "AGDATERMMETA"
builtinAgdaCmpEq                         = "AGDACMPEQ"
builtinAgdaCmpLEq                        = "AGDACMPLEQ"
builtinAgdaComparison                    = "AGDACOMPARISON"
builtinAgdaAsTermsOf                     = "AGDAASTERMSOF"
builtinAgdaAsTypes                       = "AGDAASTYPES"
builtinAgdaCompareAs                     = "AGDACOMPAREAS"
builtinAgdaConstraintValueCmp            = "AGDACONSTRAINTVALUECMP"
builtinAgdaConstraintUnsupported         = "AGDACONSTRAINTUNSUPPORTED"
builtinAgdaConstraint                    = "AGDACONSTRAINT"
builtinAgdaErrorPart                     = "AGDAERRORPART"
builtinAgdaErrorPartString               = "AGDAERRORPARTSTRING"
builtinAgdaErrorPartTerm                 = "AGDAERRORPARTTERM"
builtinAgdaErrorPartName                 = "AGDAERRORPARTNAME"
builtinAgdaLiteral                       = "AGDALITERAL"
builtinAgdaLitNat                        = "AGDALITNAT"
builtinAgdaLitWord64                     = "AGDALITWORD64"
builtinAgdaLitFloat                      = "AGDALITFLOAT"
builtinAgdaLitChar                       = "AGDALITCHAR"
builtinAgdaLitString                     = "AGDALITSTRING"
builtinAgdaLitQName                      = "AGDALITQNAME"
builtinAgdaLitMeta                       = "AGDALITMETA"
builtinAgdaClause                        = "AGDACLAUSE"
builtinAgdaClauseClause                  = "AGDACLAUSECLAUSE"
builtinAgdaClauseAbsurd                  = "AGDACLAUSEABSURD"
builtinAgdaPattern                       = "AGDAPATTERN"
builtinAgdaPatVar                        = "AGDAPATVAR"
builtinAgdaPatCon                        = "AGDAPATCON"
builtinAgdaPatDot                        = "AGDAPATDOT"
builtinAgdaPatLit                        = "AGDAPATLIT"
builtinAgdaPatProj                       = "AGDAPATPROJ"
builtinAgdaPatAbsurd                     = "AGDAPATABSURD"
builtinAgdaDefinitionFunDef              = "AGDADEFINITIONFUNDEF"
builtinAgdaDefinitionDataDef             = "AGDADEFINITIONDATADEF"
builtinAgdaDefinitionRecordDef           = "AGDADEFINITIONRECORDDEF"
builtinAgdaDefinitionDataConstructor     = "AGDADEFINITIONDATACONSTRUCTOR"
builtinAgdaDefinitionPostulate           = "AGDADEFINITIONPOSTULATE"
builtinAgdaDefinitionPrimitive           = "AGDADEFINITIONPRIMITIVE"
builtinAgdaDefinition                    = "AGDADEFINITION"
builtinAgdaMeta                          = "AGDAMETA"
builtinAgdaTCM                           = "AGDATCM"
builtinAgdaTCMReturn                     = "AGDATCMRETURN"
builtinAgdaTCMBind                       = "AGDATCMBIND"
builtinAgdaTCMUnify                      = "AGDATCMUNIFY"
builtinAgdaTCMTypeError                  = "AGDATCMTYPEERROR"
builtinAgdaTCMInferType                  = "AGDATCMINFERTYPE"
builtinAgdaTCMCheckType                  = "AGDATCMCHECKTYPE"
builtinAgdaTCMNormalise                  = "AGDATCMNORMALISE"
builtinAgdaTCMReduce                     = "AGDATCMREDUCE"
builtinAgdaTCMCatchError                 = "AGDATCMCATCHERROR"
builtinAgdaTCMGetContext                 = "AGDATCMGETCONTEXT"
builtinAgdaTCMExtendContext              = "AGDATCMEXTENDCONTEXT"
builtinAgdaTCMInContext                  = "AGDATCMINCONTEXT"
builtinAgdaTCMFreshName                  = "AGDATCMFRESHNAME"
builtinAgdaTCMDeclareDef                 = "AGDATCMDECLAREDEF"
builtinAgdaTCMDeclarePostulate           = "AGDATCMDECLAREPOSTULATE"
builtinAgdaTCMDefineFun                  = "AGDATCMDEFINEFUN"
builtinAgdaTCMGetType                    = "AGDATCMGETTYPE"
builtinAgdaTCMGetDefinition              = "AGDATCMGETDEFINITION"
builtinAgdaTCMBlockOnMeta                = "AGDATCMBLOCKONMETA"
builtinAgdaTCMCommit                     = "AGDATCMCOMMIT"
builtinAgdaTCMQuoteTerm                  = "AGDATCMQUOTETERM"
builtinAgdaTCMUnquoteTerm                = "AGDATCMUNQUOTETERM"
builtinAgdaTCMIsMacro                    = "AGDATCMISMACRO"
builtinAgdaTCMWithNormalisation          = "AGDATCMWITHNORMALISATION"
builtinAgdaTCMDebugPrint                 = "AGDATCMDEBUGPRINT"
builtinAgdaTCMNoConstraints              = "AGDATCMNOCONSTRAINTS"
builtinAgdaTCMSolveConstraints           = "AGDATCMSOLVECONSTRAINTS"
builtinAgdaTCMSolveConstraintsMentioning = "AGDATCMSOLVECONSTRAINTSMENTIONING"
builtinAgdaTCMGetConstraintsMentioning   = "AGDATCMGETCONSTRAINTSMENTIONING"
builtinAgdaTCMRunSpeculative             = "AGDATCMRUNSPECULATIVE"
builtinAgdaTCMDelayMacro                 = "AGDATCMDELAYMACRO"

-- | Builtins that come without a definition in Agda syntax.
--   These are giving names to Agda internal concepts which
--   cannot be assigned an Agda type.
--
--   An example would be a user-defined name for @Set@.
--
--     {-# BUILTIN TYPE Type #-}
--
--   The type of @Type@ would be @Type : Level → Setω@
--   which is not valid Agda.

builtinsNoDef :: [String]
builtinsNoDef =
  sizeBuiltins ++
  [ builtinConId
  , builtinInterval
  , builtinPartial
  , builtinPartialP
  , builtinIsOne
  , builtinSub
  , builtinIZero
  , builtinIOne
  , builtinSetOmega
  ]

sizeBuiltins :: [String]
sizeBuiltins =
  [ builtinSizeUniv
  , builtinSize
  , builtinSizeLt
  , builtinSizeSuc
  , builtinSizeInf
  , builtinSizeMax
  ]<|MERGE_RESOLUTION|>--- conflicted
+++ resolved
@@ -65,13 +65,9 @@
   builtinAgdaTCMWithNormalisation, builtinAgdaTCMDebugPrint,
   builtinAgdaTCMNoConstraints,
   builtinAgdaTCMSolveConstraints, builtinAgdaTCMSolveConstraintsMentioning,
-<<<<<<< HEAD
+  builtinAgdaTCMGetConstraintsMentioning,
   builtinAgdaTCMRunSpeculative,
   builtinAgdaTCMDelayMacro
-=======
-  builtinAgdaTCMGetConstraintsMentioning,
-  builtinAgdaTCMRunSpeculative
->>>>>>> c71a8e77
   :: String
 
 builtinNat                               = "NATURAL"
