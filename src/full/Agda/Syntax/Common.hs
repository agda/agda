--- conflicted
+++ resolved
@@ -2739,15 +2739,9 @@
 --   @p@  is the type of patterns
 --   @e@  is the type of expressions
 
-<<<<<<< HEAD
 data RewriteEqn' qn nm p e
-  = Rewrite   [(qn, e)]         -- ^ @rewrite e@
-  | Invert qn [Named nm (p, e)] -- ^ @with p <- e@
-=======
-data RewriteEqn' qn p e
-  = Rewrite (List1 (qn, e))  -- ^ @rewrite e@
-  | Invert qn (List1 (p, e)) -- ^ @with p <- e@
->>>>>>> 4f87d390
+  = Rewrite (List1 (qn, e))             -- ^ @rewrite e@
+  | Invert qn (List1 (Named nm (p, e))) -- ^ @with p <- e in eq@
   deriving (Data, Eq, Show, Functor, Foldable, Traversable)
 
 instance (NFData qn, NFData nm, NFData p, NFData e) => NFData (RewriteEqn' qn nm p e) where
@@ -2757,19 +2751,14 @@
 
 instance (Pretty nm, Pretty p, Pretty e) => Pretty (RewriteEqn' qn nm p e) where
   pretty = \case
-<<<<<<< HEAD
-    Rewrite es   -> prefixedThings (text "rewrite") (pretty . snd <$> es)
-    Invert _ pes -> prefixedThings (text "invert") (namedWith <$> pes) where
+    Rewrite es   -> prefixedThings (text "rewrite") $ List1.toList (pretty . snd <$> es)
+    Invert _ pes -> prefixedThings (text "invert") $ List1.toList (namedWith <$> pes) where
 
       namedWith (Named nm (p, e)) =
         let patexp = pretty p <+> "<-" <+> pretty e in
         case nm of
           Nothing -> patexp
           Just nm -> pretty nm <+> ":" <+> patexp
-=======
-    Rewrite es   -> prefixedThings (text "rewrite") $ List1.toList $ pretty . snd <$> es
-    Invert _ pes -> prefixedThings (text "invert") $ List1.toList $ pes <&> \ (p, e) -> pretty p <+> "<-" <+> pretty e
->>>>>>> 4f87d390
 
 instance (HasRange qn, HasRange nm, HasRange p, HasRange e) => HasRange (RewriteEqn' qn nm p e) where
   getRange = \case
