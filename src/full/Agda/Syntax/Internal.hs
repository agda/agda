--- conflicted
+++ resolved
@@ -71,38 +71,22 @@
   { domInfo   :: ArgInfo
   , domFinite :: !Bool
   , domName   :: Maybe RString
-<<<<<<< HEAD
   , domTactic :: Maybe Term
   , unDom     :: e
-  } deriving (Data, Show, Functor, Foldable, Traversable)
+  } deriving (Data, Ord, Show, Functor, Foldable, Traversable)
 
 instance Decoration Dom where
   traverseF f (Dom ai b x t a) = Dom ai b x t <$> f a
-=======
-  , unDom     :: e
-  } deriving (Data, Ord, Show, Functor, Foldable, Traversable)
-
-instance Decoration Dom where
-  traverseF f (Dom ai b x a) = Dom ai b x <$> f a
->>>>>>> 2f7e87be
 
 instance HasRange a => HasRange (Dom a) where
   getRange = getRange . unDom
 
 instance KillRange a => KillRange (Dom a) where
-<<<<<<< HEAD
   killRange (Dom info b x t a) = killRange5 Dom info b x t a
 
 -- | Ignores 'Origin' and 'FreeVariables' and tactic.
 instance Eq a => Eq (Dom a) where
   Dom (ArgInfo h1 m1 _ _) b1 s1 _ x1 == Dom (ArgInfo h2 m2 _ _) b2 s2 _ x2 =
-=======
-  killRange (Dom info b x a) = killRange4 Dom info b x a
-
--- | Ignores 'Origin' and 'FreeVariables'.
-instance Eq a => Eq (Dom a) where
-  Dom (ArgInfo h1 m1 _ _) b1 s1 x1 == Dom (ArgInfo h2 m2 _ _) b2 s2 x2 =
->>>>>>> 2f7e87be
     (h1, m1, b1, s1, x1) == (h2, m2, b2, s2, x2)
 
 -- instance Show a => Show (Dom a) where
@@ -148,7 +132,6 @@
   mapQuantity = mapQuantityMod
 
 argFromDom :: Dom a -> Arg a
-<<<<<<< HEAD
 argFromDom Dom{domInfo = i, unDom = a} = Arg i a
 
 namedArgFromDom :: Dom a -> NamedArg a
@@ -159,34 +142,15 @@
 
 domFromNamedArg :: NamedArg a -> Dom a
 domFromNamedArg (Arg i a) = Dom i False (nameOf a) Nothing (namedThing a)
-=======
-argFromDom (Dom i _ _ a) = Arg i a
-
-namedArgFromDom :: Dom a -> NamedArg a
-namedArgFromDom (Dom i _ s a) = Arg i $ Named s a
-
-domFromArg :: Arg a -> Dom a
-domFromArg (Arg i a) = Dom i False Nothing a
-
-domFromNamedArg :: NamedArg a -> Dom a
-domFromNamedArg (Arg i a) = Dom i False (nameOf a) (namedThing a)
->>>>>>> 2f7e87be
 
 defaultDom :: a -> Dom a
 defaultDom = defaultArgDom defaultArgInfo
 
 defaultArgDom :: ArgInfo -> a -> Dom a
-<<<<<<< HEAD
 defaultArgDom info x = domFromArg (Arg info x)
 
 defaultNamedArgDom :: ArgInfo -> String -> a -> Dom a
 defaultNamedArgDom info s x = (defaultArgDom info x) { domName = Just $ unranged s }
-=======
-defaultArgDom info x = Dom info False Nothing x
-
-defaultNamedArgDom :: ArgInfo -> String -> a -> Dom a
-defaultNamedArgDom info s = Dom info False (Just $ unranged s)
->>>>>>> 2f7e87be
 
 -- | Type of argument lists.
 --
