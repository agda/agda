--- conflicted
+++ resolved
@@ -133,19 +133,11 @@
 data Expr
   = Ident QName                                -- ^ ex: @x@
   | Lit Literal                                -- ^ ex: @1@ or @\"foo\"@
-<<<<<<< HEAD
-  | QuestionMark !Range (Maybe Nat)            -- ^ ex: @?@ or @{! ... !}@
-  | Underscore !Range (Maybe String)           -- ^ ex: @_@ or @_A_5@
-  | RawApp !Range [Expr]                       -- ^ before parsing operators
-  | App !Range Expr (NamedArg Expr)            -- ^ ex: @e e@, @e {e}@, or @e {x = e}@
-  | OpApp !Range QName (Set A.Name)
-=======
   | QuestionMark Range (Maybe Nat)             -- ^ ex: @?@ or @{! ... !}@
   | Underscore Range (Maybe String)            -- ^ ex: @_@ or @_A_5@
   | RawApp Range [Expr]                        -- ^ before parsing operators
   | App Range Expr (NamedArg Expr)             -- ^ ex: @e e@, @e {e}@, or @e {x = e}@
   | OpApp Range QName (Set A.Name)
->>>>>>> 8c1f3577
           [NamedArg
              (MaybePlaceholder (OpApp Expr))]  -- ^ ex: @e + e@
                                                -- The 'QName' is
@@ -162,25 +154,6 @@
   | ExtendedLam Range [(LHS,RHS,WhereClause)]  -- ^ ex: @\\ { p11 .. p1a -> e1 ; .. ; pn1 .. pnz -> en }@
   | Fun Range Expr Expr                        -- ^ ex: @e -> e@ or @.e -> e@ (NYI: @{e} -> e@)
   | Pi Telescope Expr                          -- ^ ex: @(xs:e) -> e@ or @{xs:e} -> e@
-<<<<<<< HEAD
-  | Set !Range                                 -- ^ ex: @Set@
-  | Prop !Range                                -- ^ ex: @Prop@
-  | SetN !Range Integer                        -- ^ ex: @Set0, Set1, ..@
-  | Rec !Range RecordAssignments               -- ^ ex: @record {x = a; y = b}@, or @record { x = a; M1; M2 }@
-  | RecUpdate !Range Expr [FieldAssignment]    -- ^ ex: @record e {x = a; y = b}@
-  | Let !Range [Declaration] Expr              -- ^ ex: @let Ds in e@
-  | Paren !Range Expr                          -- ^ ex: @(e)@
-  | Absurd !Range                              -- ^ ex: @()@ or @{}@, only in patterns
-  | As !Range Name Expr                        -- ^ ex: @x\@p@, only in patterns
-  | Dot !Range Expr                            -- ^ ex: @.p@, only in patterns
-  | ETel Telescope                             -- ^ only used for printing telescopes
-  | QuoteGoal !Range Name Expr                 -- ^ ex: @quoteGoal x in e@
-  | QuoteContext !Range                        -- ^ ex: @quoteContext@
-  | Quote !Range                               -- ^ ex: @quote@, should be applied to a name
-  | QuoteTerm !Range                           -- ^ ex: @quoteTerm@, should be applied to a term
-  | Tactic !Range Expr [Expr]                  -- ^ @tactic solve | subgoal1 | .. | subgoalN@
-  | Unquote !Range                             -- ^ ex: @unquote@, should be applied to a term of type @Term@
-=======
   | Set Range                                  -- ^ ex: @Set@
   | Prop Range                                 -- ^ ex: @Prop@
   | SetN Range Integer                         -- ^ ex: @Set0, Set1, ..@
@@ -198,34 +171,12 @@
   | QuoteTerm Range                            -- ^ ex: @quoteTerm@, should be applied to a term
   | Tactic Range Expr [Expr]                   -- ^ @tactic solve | subgoal1 | .. | subgoalN@
   | Unquote Range                              -- ^ ex: @unquote@, should be applied to a term of type @Term@
->>>>>>> 8c1f3577
   | DontCare Expr                              -- ^ to print irrelevant things
   | Equal Range Expr Expr                      -- ^ ex: @a = b@, used internally in the parser
   deriving (Typeable)
 
 -- | Concrete patterns. No literals in patterns at the moment.
 data Pattern
-<<<<<<< HEAD
-  = IdentP QName                            -- ^ @c@ or @x@
-  | QuoteP !Range                           -- ^ @quote@
-  | AppP Pattern (NamedArg Pattern)         -- ^ @p p'@ or @p {x = p'}@
-  | RawAppP !Range [Pattern]                -- ^ @p1..pn@ before parsing operators
-  | OpAppP !Range QName (Set A.Name)
-           [NamedArg Pattern]               -- ^ eg: @p => p'@ for operator @_=>_@
-                                            -- The 'QName' is possibly
-                                            -- ambiguous, but it must
-                                            -- correspond to one of
-                                            -- the names in the set.
-  | HiddenP !Range (Named_ Pattern)         -- ^ @{p}@ or @{x = p}@
-  | InstanceP !Range (Named_ Pattern)       -- ^ @{{p}}@ or @{{x = p}}@
-  | ParenP !Range Pattern                   -- ^ @(p)@
-  | WildP !Range                            -- ^ @_@
-  | AbsurdP !Range                          -- ^ @()@
-  | AsP !Range Name Pattern                 -- ^ @x\@p@ unused
-  | DotP !Range Expr                        -- ^ @.e@
-  | LitP Literal                            -- ^ @0@, @1@, etc.
-  | RecP !Range [FieldAssignment' Pattern]  -- ^ @record {x = p; y = q}@
-=======
   = IdentP QName                           -- ^ @c@ or @x@
   | QuoteP Range                           -- ^ @quote@
   | AppP Pattern (NamedArg Pattern)        -- ^ @p p'@ or @p {x = p'}@
@@ -245,7 +196,6 @@
   | DotP Range Expr                        -- ^ @.e@
   | LitP Literal                           -- ^ @0@, @1@, etc.
   | RecP Range [FieldAssignment' Pattern]  -- ^ @record {x = p; y = q}@
->>>>>>> 8c1f3577
   deriving (Typeable)
 
 -- | A lambda binding is either domain free or typed.
@@ -318,7 +268,7 @@
         , lhsWithExpr        :: [WithExpr]    -- ^ @with e@ (many)
         }
     -- ^ original pattern, with-patterns, rewrite equations and with-expressions
-  | Ellipsis !Range [Pattern] [RewriteEqn] [WithExpr]
+  | Ellipsis Range [Pattern] [RewriteEqn] [WithExpr]
     -- ^ new with-patterns, rewrite equations and with-expressions
   deriving (Typeable)
 
@@ -356,11 +306,7 @@
 -- | The things you are allowed to say when you shuffle names between name
 --   spaces (i.e. in @import@, @namespace@, or @open@ declarations).
 data ImportDirective = ImportDirective
-<<<<<<< HEAD
-  { importDirRange :: !Range
-=======
   { importDirRange :: Range
->>>>>>> 8c1f3577
   , using          :: Using
   , hiding         :: [ImportedName]
   , renaming       :: [Renaming]
@@ -400,7 +346,7 @@
     -- ^ Rename from this name.
   , renTo      :: Name
     -- ^ To this one.
-  , renToRange :: !Range
+  , renToRange :: Range
     -- ^ The range of the \"to\" keyword.  Retained for highlighting purposes.
   }
   deriving (Typeable, Eq)
@@ -408,7 +354,7 @@
 data AsName = AsName
   { asName  :: Name
     -- ^ The \"as\" name.
-  , asRange :: !Range
+  , asRange :: Range
     -- ^ The range of the \"as\" keyword.  Retained for highlighting purposes.
   }
   deriving (Typeable, Show)
@@ -432,29 +378,6 @@
   -- ^ Axioms and functions can be irrelevant. (Hiding should be NotHidden)
   | Field Name (Arg Expr) -- ^ Record field, can be hidden and/or irrelevant.
   | FunClause LHS RHS WhereClause
-<<<<<<< HEAD
-  | DataSig     !Range Induction Name [LamBinding] Expr -- ^ lone data signature in mutual block
-  | Data        !Range Induction Name [LamBinding] (Maybe Expr) [TypeSignatureOrInstanceBlock]
-  | RecordSig   !Range Name [LamBinding] Expr -- ^ lone record signature in mutual block
-  | Record      !Range Name (Maybe (Ranged Induction)) (Maybe (Name, IsInstance)) [LamBinding] (Maybe Expr) [Declaration]
-    -- ^ The optional name is a name for the record constructor.
-  | Infix Fixity [Name]
-  | Syntax      Name Notation -- ^ notation declaration for a name
-  | PatternSyn  !Range Name [Arg Name] Pattern
-  | Mutual      !Range [Declaration]
-  | Abstract    !Range [Declaration]
-  | Private     !Range [Declaration]
-  | InstanceB   !Range [Declaration]
-  | Macro       !Range [Declaration]
-  | Postulate   !Range [TypeSignatureOrInstanceBlock]
-  | Primitive   !Range [TypeSignature]
-  | Open        !Range QName ImportDirective
-  | Import      !Range QName (Maybe AsName) !OpenShortHand ImportDirective
-  | ModuleMacro !Range  Name ModuleApplication !OpenShortHand ImportDirective
-  | Module      !Range QName [TypedBindings] [Declaration]
-  | UnquoteDecl !Range Name Expr
-  | UnquoteDef  !Range Name Expr
-=======
   | DataSig     Range Induction Name [LamBinding] Expr -- ^ lone data signature in mutual block
   | Data        Range Induction Name [LamBinding] (Maybe Expr) [TypeSignatureOrInstanceBlock]
   | RecordSig   Range Name [LamBinding] Expr -- ^ lone record signature in mutual block
@@ -476,14 +399,13 @@
   | Module      Range QName [TypedBindings] [Declaration]
   | UnquoteDecl Range Name Expr
   | UnquoteDef  Range Name Expr
->>>>>>> 8c1f3577
   | Pragma      Pragma
   deriving (Typeable)
 
 data ModuleApplication
-  = SectionApp !Range [TypedBindings] Expr
+  = SectionApp Range [TypedBindings] Expr
     -- ^ @tel. M args@
-  | RecordModuleIFS !Range QName
+  | RecordModuleIFS Range QName
     -- ^ @M {{...}}@
   deriving (Typeable)
 
@@ -493,32 +415,6 @@
 -- Pragmas ----------------------------------------------------------------
 
 data Pragma
-<<<<<<< HEAD
-  = OptionsPragma          !Range [String]
-  | BuiltinPragma          !Range String Expr
-  | RewritePragma          !Range QName
-  | CompiledDataPragma     !Range QName String [String]
-  | CompiledDeclareDataPragma !Range QName String
-  | CompiledTypePragma     !Range QName String
-  | CompiledPragma         !Range QName String
-  | CompiledExportPragma   !Range QName String
-  | CompiledEpicPragma     !Range QName String
-  | CompiledJSPragma       !Range QName String
-  | CompiledUHCPragma !Range QName String
-  | CompiledDataUHCPragma  !Range QName String [String]
-  | NoSmashingPragma        !Range QName
-  | StaticPragma           !Range QName
-  | ImportPragma           !Range String
-    -- ^ Invariant: The string must be a valid Haskell module name.
-  | ImportUHCPragma        !Range String
-    -- ^ same as above, but for the UHC backend
-  | ImpossiblePragma       !Range
-  | EtaPragma              !Range QName
-  | NoEtaPragma            !Range QName
-  | TerminationCheckPragma !Range (TerminationCheck Name)
-  | CatchallPragma         !Range
-  | DisplayPragma          !Range Pattern Expr
-=======
   = OptionsPragma          Range [String]
   | BuiltinPragma          Range String Expr
   | RewritePragma          Range QName
@@ -541,7 +437,6 @@
   | TerminationCheckPragma Range (TerminationCheck Name)
   | CatchallPragma         Range
   | DisplayPragma          Range Pattern Expr
->>>>>>> 8c1f3577
   deriving (Typeable)
 
 ---------------------------------------------------------------------------
@@ -770,11 +665,6 @@
   getRange (ImportPragma r _)           = r
   getRange (ImportUHCPragma r _)        = r
   getRange (ImpossiblePragma r)         = r
-<<<<<<< HEAD
-  getRange (EtaPragma r _)              = r
-  getRange (NoEtaPragma r _)            = r
-=======
->>>>>>> 8c1f3577
   getRange (TerminationCheckPragma r _) = r
   getRange (CatchallPragma r)           = r
   getRange (DisplayPragma r _ _)        = r
@@ -969,11 +859,6 @@
   killRange (ImportPragma _ s)            = ImportPragma noRange s
   killRange (ImportUHCPragma _ s)         = ImportUHCPragma noRange s
   killRange (ImpossiblePragma _)          = ImpossiblePragma noRange
-<<<<<<< HEAD
-  killRange (EtaPragma _ q)               = killRange1 (EtaPragma noRange) q
-  killRange (NoEtaPragma _ q)             = killRange1 (NoEtaPragma noRange) q
-=======
->>>>>>> 8c1f3577
   killRange (TerminationCheckPragma _ t)  = TerminationCheckPragma noRange (killRange t)
   killRange (CatchallPragma _)            = CatchallPragma noRange
   killRange (DisplayPragma _ lhs rhs)     = killRange2 (DisplayPragma noRange) lhs rhs
@@ -1065,11 +950,7 @@
   rnf (DataSig _ a b c d)     = rnf a `seq` rnf b `seq` rnf c `seq` rnf d
   rnf (Data _ a b c d e)      = rnf a `seq` rnf b `seq` rnf c `seq` rnf d `seq` rnf e
   rnf (RecordSig _ a b c)     = rnf a `seq` rnf b `seq` rnf c
-<<<<<<< HEAD
-  rnf (Record _ a b c d e f)  = rnf a `seq` rnf b `seq` rnf c `seq` rnf d `seq` rnf e `seq` rnf f
-=======
   rnf (Record _ a b c d e f g)  = rnf a `seq` rnf b `seq` rnf c `seq` rnf d `seq` rnf e `seq` rnf f `seq` rnf g
->>>>>>> 8c1f3577
   rnf (Infix a b)             = rnf a `seq` rnf b
   rnf (Syntax a b)            = rnf a `seq` rnf b
   rnf (PatternSyn _ a b c)    = rnf a `seq` rnf b `seq` rnf c
@@ -1108,11 +989,6 @@
   rnf (ImportPragma _ a)                = rnf a
   rnf (ImportUHCPragma _ a)             = rnf a
   rnf (ImpossiblePragma _)              = ()
-<<<<<<< HEAD
-  rnf (EtaPragma _ a)                   = rnf a
-  rnf (NoEtaPragma _ a)                 = rnf a
-=======
->>>>>>> 8c1f3577
   rnf (TerminationCheckPragma _ a)      = rnf a
   rnf (CatchallPragma _)                = ()
   rnf (DisplayPragma _ a b)             = rnf a `seq` rnf b
