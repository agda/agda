{-# LANGUAGE CPP                #-}
{-# LANGUAGE DeriveDataTypeable #-}
{-# LANGUAGE DeriveFoldable     #-}
{-# LANGUAGE DeriveFunctor      #-}
{-# LANGUAGE DeriveTraversable  #-}
{-# LANGUAGE FlexibleInstances  #-}

{-| The concrete syntax is a raw representation of the program text
    without any desugaring at all.  This is what the parser produces.
    The idea is that if we figure out how to keep the concrete syntax
    around, it can be printed exactly as the user wrote it.
-}
module Agda.Syntax.Concrete
  ( -- * Expressions
    Expr(..)
  , OpApp(..), fromOrdinary
  , module Agda.Syntax.Concrete.Name
  , appView, AppView(..)
    -- * Bindings
  , LamBinding
  , LamBinding'(..)
  , TypedBindings
  , TypedBindings'(..)
  , TypedBinding
  , TypedBinding'(..)
  , RecordAssignment
  , RecordAssignments
  , FieldAssignment, FieldAssignment'(..), nameFieldA, exprFieldA
  , ModuleAssignment(..)
  , BoundName(..), mkBoundName_, mkBoundName
  , Telescope -- (..)
  , countTelVars
    -- * Declarations
  , Declaration(..)
  , ModuleApplication(..)
  , TypeSignature
  , TypeSignatureOrInstanceBlock
<<<<<<< HEAD
  , ImportDirective(..), Using(..), ImportedName(..)
  , Renaming(..), AsName(..)
  , defaultImportDir
  , isDefaultImportDir
=======
  , Constructor
  , ImportDirective, UsingOrHiding, ImportedName
  , Renaming
  , AsName(..)
>>>>>>> c215b321
  , OpenShortHand(..), RewriteEqn, WithExpr
  , LHS(..), Pattern(..), LHSCore(..)
  , RHS, RHS'(..), WhereClause, WhereClause'(..)
  , Pragma(..)
  , Module
  , ThingWithFixity(..)
  , topLevelModuleName
    -- * Pattern tools
  , patternNames, patternQNames
    -- * Lenses
  , mapLhsOriginalPattern
  )
  where

import Control.DeepSeq
import Data.Typeable (Typeable)
import Data.Foldable (Foldable)
import Data.Traversable (Traversable)
import Data.List
import Data.Set (Set)
import Data.Monoid

import Agda.Syntax.Position
import Agda.Syntax.Common
import Agda.Syntax.Fixity
import Agda.Syntax.Notation
import Agda.Syntax.Literal

import Agda.Syntax.Concrete.Name
import qualified Agda.Syntax.Abstract.Name as A

import Agda.Utils.Lens

#include "undefined.h"
import Agda.Utils.Impossible

data OpApp e
  = SyntaxBindingLambda Range [LamBinding] e
    -- ^ An abstraction inside a special syntax declaration
    --   (see Issue 358 why we introduce this).
  | Ordinary e
  deriving (Typeable, Functor, Foldable, Traversable)

fromOrdinary :: e -> OpApp e -> e
fromOrdinary d (Ordinary e) = e
fromOrdinary d _            = d

data FieldAssignment' a = FieldAssignment { _nameFieldA :: Name, _exprFieldA :: a }
  deriving (Typeable, Functor, Foldable, Traversable, Show, Eq)

type FieldAssignment = FieldAssignment' Expr

data ModuleAssignment  = ModuleAssignment
                           { _qnameModA     :: QName
                           , _exprModA      :: [Expr]
                           , _importDirModA :: ImportDirective
                           }
  deriving (Typeable)
type RecordAssignment  = Either FieldAssignment ModuleAssignment
type RecordAssignments = [RecordAssignment]

nameFieldA :: Lens' Name (FieldAssignment' a)
nameFieldA f r = f (_nameFieldA r) <&> \x -> r { _nameFieldA = x }

exprFieldA :: Lens' a (FieldAssignment' a)
exprFieldA f r = f (_exprFieldA r) <&> \x -> r { _exprFieldA = x }

qnameModA :: Lens' QName ModuleAssignment
qnameModA f r = f (_qnameModA r) <&> \x -> r { _qnameModA = x }

exprModA :: Lens' [Expr] ModuleAssignment
exprModA f r = f (_exprModA r) <&> \x -> r { _exprModA = x }

importDirModA :: Lens' ImportDirective ModuleAssignment
importDirModA f r = f (_importDirModA r) <&> \x -> r { _importDirModA = x }

-- | Concrete expressions. Should represent exactly what the user wrote.
data Expr
  = Ident QName                                -- ^ ex: @x@
  | Lit Literal                                -- ^ ex: @1@ or @\"foo\"@
  | QuestionMark Range (Maybe Nat)             -- ^ ex: @?@ or @{! ... !}@
  | Underscore Range (Maybe String)            -- ^ ex: @_@ or @_A_5@
  | RawApp Range [Expr]                        -- ^ before parsing operators
  | App Range Expr (NamedArg Expr)             -- ^ ex: @e e@, @e {e}@, or @e {x = e}@
  | OpApp Range QName (Set A.Name)
          [NamedArg
             (MaybePlaceholder (OpApp Expr))]  -- ^ ex: @e + e@
                                               -- The 'QName' is
                                               -- possibly ambiguous,
                                               -- but it must
                                               -- correspond to one of
                                               -- the names in the
                                               -- set.
  | WithApp Range Expr [Expr]                  -- ^ ex: @e | e1 | .. | en@
  | HiddenArg Range (Named_ Expr)              -- ^ ex: @{e}@ or @{x=e}@
  | InstanceArg Range (Named_ Expr)            -- ^ ex: @{{e}}@ or @{{x=e}}@
  | Lam Range [LamBinding] Expr                -- ^ ex: @\\x {y} -> e@ or @\\(x:A){y:B} -> e@
  | AbsurdLam Range Hiding                     -- ^ ex: @\\ ()@
  | ExtendedLam Range [(LHS,RHS,WhereClause,Bool)]  -- ^ ex: @\\ { p11 .. p1a -> e1 ; .. ; pn1 .. pnz -> en }@
  | Fun Range Expr Expr                        -- ^ ex: @e -> e@ or @.e -> e@ (NYI: @{e} -> e@)
  | Pi Telescope Expr                          -- ^ ex: @(xs:e) -> e@ or @{xs:e} -> e@
  | Set Range                                  -- ^ ex: @Set@
  | Prop Range                                 -- ^ ex: @Prop@
  | SetN Range Integer                         -- ^ ex: @Set0, Set1, ..@
  | Rec Range RecordAssignments                -- ^ ex: @record {x = a; y = b}@, or @record { x = a; M1; M2 }@
  | RecUpdate Range Expr [FieldAssignment]     -- ^ ex: @record e {x = a; y = b}@
  | Let Range [Declaration] Expr               -- ^ ex: @let Ds in e@
  | Paren Range Expr                           -- ^ ex: @(e)@
  | Absurd Range                               -- ^ ex: @()@ or @{}@, only in patterns
  | As Range Name Expr                         -- ^ ex: @x\@p@, only in patterns
  | Dot Range Expr                             -- ^ ex: @.p@, only in patterns
  | ETel Telescope                             -- ^ only used for printing telescopes
  | QuoteGoal Range Name Expr                  -- ^ ex: @quoteGoal x in e@
  | QuoteContext Range                         -- ^ ex: @quoteContext@
  | Quote Range                                -- ^ ex: @quote@, should be applied to a name
  | QuoteTerm Range                            -- ^ ex: @quoteTerm@, should be applied to a term
  | Tactic Range Expr [Expr]                   -- ^ @tactic solve | subgoal1 | .. | subgoalN@
  | Unquote Range                              -- ^ ex: @unquote@, should be applied to a term of type @Term@
  | DontCare Expr                              -- ^ to print irrelevant things
  | Equal Range Expr Expr                      -- ^ ex: @a = b@, used internally in the parser
  deriving (Typeable)

-- | Concrete patterns. No literals in patterns at the moment.
data Pattern
  = IdentP QName                           -- ^ @c@ or @x@
  | QuoteP Range                           -- ^ @quote@
  | AppP Pattern (NamedArg Pattern)        -- ^ @p p'@ or @p {x = p'}@
  | RawAppP Range [Pattern]                -- ^ @p1..pn@ before parsing operators
  | OpAppP Range QName (Set A.Name)
           [NamedArg Pattern]              -- ^ eg: @p => p'@ for operator @_=>_@
                                           -- The 'QName' is possibly
                                           -- ambiguous, but it must
                                           -- correspond to one of
                                           -- the names in the set.
  | HiddenP Range (Named_ Pattern)         -- ^ @{p}@ or @{x = p}@
  | InstanceP Range (Named_ Pattern)       -- ^ @{{p}}@ or @{{x = p}}@
  | ParenP Range Pattern                   -- ^ @(p)@
  | WildP Range                            -- ^ @_@
  | AbsurdP Range                          -- ^ @()@
  | AsP Range Name Pattern                 -- ^ @x\@p@ unused
  | DotP Range Expr                        -- ^ @.e@
  | LitP Literal                           -- ^ @0@, @1@, etc.
  | RecP Range [FieldAssignment' Pattern]  -- ^ @record {x = p; y = q}@
  deriving (Typeable)

-- | A lambda binding is either domain free or typed.
type LamBinding = LamBinding' TypedBindings
data LamBinding' a
  = DomainFree ArgInfo BoundName  -- ^ . @x@ or @{x}@ or @.x@ or @.{x}@ or @{.x}@
  | DomainFull a                  -- ^ . @(xs : e)@ or @{xs : e}@
  deriving (Typeable, Functor, Foldable, Traversable)


-- | A sequence of typed bindings with hiding information. Appears in dependent
--   function spaces, typed lambdas, and telescopes.
--
--   If the individual binding contains hiding information as well, the
--   'Hiding' in @TypedBindings@ must be the unit 'NotHidden'.

type TypedBindings = TypedBindings' TypedBinding

data TypedBindings' a = TypedBindings Range (Arg a)
     -- ^ . @(xs : e)@ or @{xs : e}@ or something like @(x {y} _ : e)@.
  deriving (Typeable, Functor, Foldable, Traversable)

data BoundName = BName
  { boundName   :: Name
  , boundLabel  :: Name    -- ^ for implicit function types the label matters and can't be alpha-renamed
  , bnameFixity :: Fixity'
  }
  deriving (Typeable)

mkBoundName_ :: Name -> BoundName
mkBoundName_ x = mkBoundName x noFixity'

mkBoundName :: Name -> Fixity' -> BoundName
mkBoundName x f = BName x x f

-- | A typed binding.

type TypedBinding = TypedBinding' Expr

data TypedBinding' e
  = TBind Range [WithHiding BoundName] e  -- ^ Binding @(x1 ... xn : A)@.
  | TLet  Range [Declaration]  -- ^ Let binding @(let Ds)@ or @(open M args)@.
  deriving (Typeable, Functor, Foldable, Traversable)

-- | A telescope is a sequence of typed bindings. Bound variables are in scope
--   in later types.
type Telescope = [TypedBindings]

countTelVars :: Telescope -> Nat
countTelVars tel =
  sum [ case unArg b of
          TBind _ xs _ -> genericLength xs
          TLet{}       -> 0
      | TypedBindings _ b <- tel ]

{-| Left hand sides can be written in infix style. For example:

    > n + suc m = suc (n + m)
    > (f ∘ g) x = f (g x)

   We use fixity information to see which name is actually defined.
-}
data LHS
  = LHS { lhsOriginalPattern :: Pattern       -- ^ @f ps@
        , lhsWithPattern     :: [Pattern]     -- ^ @| p@ (many)
        , lhsRewriteEqn      :: [RewriteEqn]  -- ^ @rewrite e@ (many)
        , lhsWithExpr        :: [WithExpr]    -- ^ @with e@ (many)
        }
    -- ^ original pattern, with-patterns, rewrite equations and with-expressions
  | Ellipsis Range [Pattern] [RewriteEqn] [WithExpr]
    -- ^ new with-patterns, rewrite equations and with-expressions
  deriving (Typeable)

type RewriteEqn = Expr
type WithExpr   = Expr

-- | Processed (scope-checked) intermediate form of the core @f ps@ of 'LHS'.
--   Corresponds to 'lhsOriginalPattern'.
data LHSCore
  = LHSHead  { lhsDefName  :: Name                -- ^ @f@
             , lhsPats     :: [NamedArg Pattern]  -- ^ @ps@
             }
  | LHSProj  { lhsDestructor :: QName      -- ^ record projection identifier
             , lhsPatsLeft   :: [NamedArg Pattern]  -- ^ side patterns
             , lhsFocus      :: NamedArg LHSCore    -- ^ main branch
             , lhsPatsRight  :: [NamedArg Pattern]  -- ^ side patterns
             }
  deriving (Typeable)

type RHS = RHS' Expr
data RHS' e
  = AbsurdRHS -- ^ No right hand side because of absurd match.
  | RHS e
  deriving (Typeable, Functor, Foldable, Traversable)


type WhereClause = WhereClause' [Declaration]
data WhereClause' decls
  = NoWhere               -- ^ No @where@ clauses.
  | AnyWhere decls        -- ^ Ordinary @where@.
  | SomeWhere Name decls  -- ^ Named where: @module M where@.
  deriving (Typeable, Functor, Foldable, Traversable)


-- | The things you are allowed to say when you shuffle names between name
--   spaces (i.e. in @import@, @namespace@, or @open@ declarations).
<<<<<<< HEAD
data ImportDirective = ImportDirective
  { importDirRange :: Range
  , using          :: Using
  , hiding         :: [ImportedName]
  , renaming       :: [Renaming]
  , publicOpen     :: !Bool -- ^ Only for @open@. Exports the opened names from the current module.
  }
  deriving (Typeable, Eq)

data Using = UseEverything | Using [ImportedName]
  deriving (Typeable, Eq)

instance Monoid Using where
  mempty = UseEverything
  mappend UseEverything u = u
  mappend u UseEverything = u
  mappend (Using xs) (Using ys) = Using (xs ++ ys)

-- | Default is directive is @private@ (use everything, but do not export).
defaultImportDir :: ImportDirective
defaultImportDir = ImportDirective noRange UseEverything [] [] False

isDefaultImportDir :: ImportDirective -> Bool
isDefaultImportDir (ImportDirective _ UseEverything [] [] False) = True
isDefaultImportDir _                                             = False

-- | An imported name can be a module or a defined name
data ImportedName
  = ImportedModule  { importedName :: Name }
  | ImportedName    { importedName :: Name }
  deriving (Typeable, Eq, Ord)

instance Show ImportedName where
  show (ImportedModule x) = "module " ++ show x
  show (ImportedName   x) = show x

data Renaming = Renaming
  { renFrom    :: ImportedName
    -- ^ Rename from this name.
  , renTo      :: Name
    -- ^ To this one.
  , renToRange :: Range
    -- ^ The range of the \"to\" keyword.  Retained for highlighting purposes.
  }
  deriving (Typeable, Eq)
=======
type ImportDirective = ImportDirective' Name Name
type UsingOrHiding   = UsingOrHiding'   Name Name
type Renaming        = Renaming'        Name Name

-- | An imported name can be a module or a defined name.
type ImportedName = ImportedName' Name Name
>>>>>>> c215b321

data AsName = AsName
  { asName  :: Name
    -- ^ The \"as\" name.
  , asRange :: Range
    -- ^ The range of the \"as\" keyword.  Retained for highlighting purposes.
  }
  deriving (Typeable, Show)

{--------------------------------------------------------------------------
    Declarations
 --------------------------------------------------------------------------}

-- | Just type signatures.
type TypeSignature = Declaration

-- | Just type signatures or instance blocks.
type TypeSignatureOrInstanceBlock = Declaration

{-| The representation type of a declaration. The comments indicate
    which type in the intended family the constructor targets.
-}

data Declaration
  = TypeSig ArgInfo Name Expr
  -- ^ Axioms and functions can be irrelevant. (Hiding should be NotHidden)
  | Field Name (Arg Expr) -- ^ Record field, can be hidden and/or irrelevant.
  | FunClause LHS RHS WhereClause Bool
  | DataSig     Range Induction Name [LamBinding] Expr -- ^ lone data signature in mutual block
  | Data        Range Induction Name [LamBinding] (Maybe Expr) [TypeSignatureOrInstanceBlock]
  | RecordSig   Range Name [LamBinding] Expr -- ^ lone record signature in mutual block
  | Record      Range Name (Maybe (Ranged Induction)) (Maybe Bool) (Maybe (Name, IsInstance)) [LamBinding] (Maybe Expr) [Declaration]
    -- ^ The optional name is a name for the record constructor.
  | Infix Fixity [Name]
  | Syntax      Name Notation -- ^ notation declaration for a name
  | PatternSyn  Range Name [Arg Name] Pattern
  | Mutual      Range [Declaration]
  | Abstract    Range [Declaration]
  | Private     Range [Declaration]
  | InstanceB   Range [Declaration]
  | Macro       Range [Declaration]
  | Postulate   Range [TypeSignatureOrInstanceBlock]
  | Primitive   Range [TypeSignature]
  | Open        Range QName ImportDirective
  | Import      Range QName (Maybe AsName) !OpenShortHand ImportDirective
  | ModuleMacro Range  Name ModuleApplication !OpenShortHand ImportDirective
  | Module      Range QName [TypedBindings] [Declaration]
  | UnquoteDecl Range Name Expr
  | UnquoteDef  Range Name Expr
  | Pragma      Pragma
  deriving (Typeable)

data ModuleApplication
  = SectionApp Range [TypedBindings] Expr
    -- ^ @tel. M args@
  | RecordModuleIFS Range QName
    -- ^ @M {{...}}@
  deriving (Typeable)

data OpenShortHand = DoOpen | DontOpen
  deriving (Typeable, Eq, Show)

-- Pragmas ----------------------------------------------------------------

data Pragma
  = OptionsPragma             Range [String]
  | BuiltinPragma             Range String Expr
  | RewritePragma             Range QName
  | CompiledDataPragma        Range QName String [String]
  | CompiledDeclareDataPragma Range QName String
  | CompiledTypePragma        Range QName String
  | CompiledPragma            Range QName String
  | CompiledExportPragma      Range QName String
  | CompiledEpicPragma        Range QName String
  | CompiledJSPragma          Range QName String
  | CompiledUHCPragma         Range QName String
  | CompiledDataUHCPragma     Range QName String [String]
  | NoSmashingPragma          Range QName
  | StaticPragma              Range QName
  | InlinePragma              Range QName
  | ImportPragma              Range String
    -- ^ Invariant: The string must be a valid Haskell module name.
  | ImportUHCPragma           Range String
    -- ^ same as above, but for the UHC backend
  | ImpossiblePragma          Range
  | TerminationCheckPragma    Range (TerminationCheck Name)
  | CatchallPragma            Range
  | DisplayPragma             Range Pattern Expr
  | NoPositivityCheckPragma   Range
  deriving (Typeable)

---------------------------------------------------------------------------

-- | Modules: Top-level pragmas plus other top-level declarations.

type Module = ([Pragma], [Declaration])

-- | Computes the top-level module name.
--
-- Precondition: The 'Module' has to be well-formed.

topLevelModuleName :: Module -> TopLevelModuleName
topLevelModuleName (_, []) = __IMPOSSIBLE__
topLevelModuleName (_, ds) = case last ds of
  Module _ n _ _ -> toTopLevelModuleName n
  _              -> __IMPOSSIBLE__

{--------------------------------------------------------------------------
    Lenses
 --------------------------------------------------------------------------}

mapLhsOriginalPattern :: (Pattern -> Pattern) -> LHS -> LHS
mapLhsOriginalPattern f lhs@Ellipsis{}                    = lhs
mapLhsOriginalPattern f lhs@LHS{ lhsOriginalPattern = p } =
  lhs { lhsOriginalPattern = f p }

{--------------------------------------------------------------------------
    Views
 --------------------------------------------------------------------------}

-- | The 'Expr' is not an application.
data AppView = AppView Expr [NamedArg Expr]

appView :: Expr -> AppView
appView (App r e1 e2) = vApp (appView e1) e2
  where
    vApp (AppView e es) arg = AppView e (es ++ [arg])
appView (RawApp _ (e:es)) = AppView e $ map arg es
  where
    arg (HiddenArg   _ e) = setHiding Hidden   $ defaultArg e
    arg (InstanceArg _ e) = setHiding Instance $ defaultArg e
    arg e                 = defaultArg (unnamed e)
appView e = AppView e []

{--------------------------------------------------------------------------
    Patterns
 --------------------------------------------------------------------------}

-- | Get all the identifiers in a pattern in left-to-right order.
patternQNames :: Pattern -> [QName]
patternQNames p =
  case p of
    IdentP x               -> [x]
    AppP p p'              -> concatMap patternQNames [p, namedArg p']
    RawAppP _ ps           -> concatMap patternQNames  ps
    OpAppP _ x _ ps        -> x : concatMap (patternQNames . namedArg) ps
    HiddenP _ (namedPat)   -> patternQNames (namedThing namedPat)
    ParenP _ p             -> patternQNames p
    WildP _                -> []
    AbsurdP _              -> []
    AsP _ x p              -> patternQNames p
    DotP{}                 -> []
    LitP _                 -> []
    QuoteP _               -> []
    InstanceP _ (namedPat) -> patternQNames (namedThing namedPat)
    RecP _ fs              -> concatMap (patternQNames . (^. exprFieldA)) fs

-- | Get all the identifiers in a pattern in left-to-right order.
patternNames :: Pattern -> [Name]
patternNames = map unqualify . patternQNames

{--------------------------------------------------------------------------
    Instances
 --------------------------------------------------------------------------}

-- Lenses
------------------------------------------------------------------------

instance LensRelevance TypedBindings where
  getRelevance   (TypedBindings _ b) = getRelevance b
  mapRelevance f (TypedBindings r b) = TypedBindings r $ mapRelevance f b

instance LensHiding TypedBindings where
  getHiding   (TypedBindings _ b) = getHiding b
  mapHiding f (TypedBindings r b) = TypedBindings r $ mapHiding f b

instance LensHiding LamBinding where
  getHiding   (DomainFree ai _) = getHiding ai
  getHiding   (DomainFull a)    = getHiding a
  mapHiding f (DomainFree ai x) = DomainFree (mapHiding f ai) x
  mapHiding f (DomainFull a)    = DomainFull $ mapHiding f a

-- HasRange instances
------------------------------------------------------------------------

instance HasRange e => HasRange (OpApp e) where
  getRange e = case e of
    Ordinary e -> getRange e
    SyntaxBindingLambda r _ _ -> r

instance HasRange Expr where
  getRange e =
    case e of
      Ident x            -> getRange x
      Lit x              -> getRange x
      QuestionMark r _   -> r
      Underscore r _     -> r
      App r _ _          -> r
      RawApp r _         -> r
      OpApp r _ _ _      -> r
      WithApp r _ _      -> r
      Lam r _ _          -> r
      AbsurdLam r _      -> r
      ExtendedLam r _    -> r
      Fun r _ _          -> r
      Pi b e             -> fuseRange b e
      Set r              -> r
      Prop r             -> r
      SetN r _           -> r
      Let r _ _          -> r
      Paren r _          -> r
      As r _ _           -> r
      Dot r _            -> r
      Absurd r           -> r
      HiddenArg r _      -> r
      InstanceArg r _    -> r
      Rec r _            -> r
      RecUpdate r _ _    -> r
      ETel tel           -> getRange tel
      QuoteGoal r _ _    -> r
      QuoteContext r     -> r
      Quote r            -> r
      QuoteTerm r        -> r
      Unquote r          -> r
      Tactic r _ _       -> r
      DontCare{}         -> noRange
      Equal r _ _        -> r

-- instance HasRange Telescope where
--     getRange (TeleBind bs) = getRange bs
--     getRange (TeleFun x y) = fuseRange x y

instance HasRange TypedBindings where
  getRange (TypedBindings r _) = r

instance HasRange TypedBinding where
  getRange (TBind r _ _) = r
  getRange (TLet r _)    = r

instance HasRange LamBinding where
  getRange (DomainFree _ x) = getRange x
  getRange (DomainFull b)   = getRange b

instance HasRange BoundName where
  getRange = getRange . boundName

instance HasRange WhereClause where
  getRange  NoWhere         = noRange
  getRange (AnyWhere ds)    = getRange ds
  getRange (SomeWhere _ ds) = getRange ds

instance HasRange ModuleApplication where
  getRange (SectionApp r _ _) = r
  getRange (RecordModuleIFS r _) = r

instance HasRange a => HasRange (FieldAssignment' a) where
  getRange (FieldAssignment a b) = fuseRange a b

instance HasRange ModuleAssignment where
  getRange (ModuleAssignment a b c) = fuseRange a b `fuseRange` c

instance HasRange Declaration where
  getRange (TypeSig _ x t)         = fuseRange x t
  getRange (Field x t)             = fuseRange x t
  getRange (FunClause lhs rhs wh _) = fuseRange lhs rhs `fuseRange` wh
  getRange (DataSig r _ _ _ _)     = r
  getRange (Data r _ _ _ _ _)      = r
  getRange (RecordSig r _ _ _)     = r
  getRange (Record r _ _ _ _ _ _ _)  = r
  getRange (Mutual r _)            = r
  getRange (Abstract r _)          = r
  getRange (Open r _ _)            = r
  getRange (ModuleMacro r _ _ _ _) = r
  getRange (Import r _ _ _ _)      = r
  getRange (InstanceB r _)         = r
  getRange (Macro r _)             = r
  getRange (Private r _)           = r
  getRange (Postulate r _)         = r
  getRange (Primitive r _)         = r
  getRange (Module r _ _ _)        = r
  getRange (Infix f _)             = getRange f
  getRange (Syntax n _)            = getRange n
  getRange (PatternSyn r _ _ _)    = r
  getRange (UnquoteDecl r _ _)     = r
  getRange (UnquoteDef r _ _)      = r
  getRange (Pragma p)              = getRange p

instance HasRange LHS where
  getRange (LHS p ps eqns ws) = fuseRange p (fuseRange ps (eqns ++ ws))
  getRange (Ellipsis r _ _ _) = r

instance HasRange LHSCore where
  getRange (LHSHead f ps)              = fuseRange f ps
  getRange (LHSProj d ps1 lhscore ps2) = d `fuseRange` ps1 `fuseRange` lhscore `fuseRange` ps2

instance HasRange RHS where
  getRange AbsurdRHS = noRange
  getRange (RHS e)   = getRange e

instance HasRange Pragma where
<<<<<<< HEAD
  getRange (OptionsPragma r _)               = r
  getRange (BuiltinPragma r _ _)             = r
  getRange (RewritePragma r _)               = r
  getRange (CompiledDataPragma r _ _ _)      = r
  getRange (CompiledDeclareDataPragma r _ _) = r
  getRange (CompiledTypePragma r _ _)        = r
  getRange (CompiledPragma r _ _)            = r
  getRange (CompiledExportPragma r _ _)      = r
  getRange (CompiledEpicPragma r _ _)        = r
  getRange (CompiledJSPragma r _ _)          = r
  getRange (CompiledUHCPragma r _ _)         = r
  getRange (CompiledDataUHCPragma r _ _ _)   = r
  getRange (NoSmashingPragma r _)            = r
  getRange (StaticPragma r _)                = r
  getRange (InlinePragma r _)                = r
  getRange (ImportPragma r _)                = r
  getRange (ImportUHCPragma r _)             = r
  getRange (ImpossiblePragma r)              = r
  getRange (TerminationCheckPragma r _)      = r
  getRange (CatchallPragma r)                = r
  getRange (DisplayPragma r _ _)             = r
  getRange (NoPositivityCheckPragma r)       = r

instance HasRange ImportDirective where
  getRange = importDirRange

instance HasRange ImportedName where
  getRange (ImportedName x)   = getRange x
  getRange (ImportedModule x) = getRange x

instance HasRange Renaming where
  getRange r = getRange (renFrom r, renTo r)
=======
  getRange (OptionsPragma r _)          = r
  getRange (BuiltinPragma r _ _)        = r
  getRange (RewritePragma r _)          = r
  getRange (CompiledDataPragma r _ _ _) = r
  getRange (CompiledTypePragma r _ _)   = r
  getRange (CompiledPragma r _ _)       = r
  getRange (CompiledExportPragma r _ _) = r
  getRange (CompiledEpicPragma r _ _)   = r
  getRange (CompiledJSPragma r _ _)     = r
  getRange (StaticPragma r _)           = r
  getRange (ImportPragma r _)           = r
  getRange (ImpossiblePragma r)         = r
  getRange (EtaPragma r _)              = r
  getRange (TerminationCheckPragma r _) = r
  getRange (NoPositivityCheckPragma r)  = r
>>>>>>> c215b321

instance HasRange AsName where
  getRange a = getRange (asRange a, asName a)

instance HasRange Pattern where
  getRange (IdentP x)         = getRange x
  getRange (AppP p q)         = fuseRange p q
  getRange (OpAppP r _ _ _)   = r
  getRange (RawAppP r _)      = r
  getRange (ParenP r _)       = r
  getRange (WildP r)          = r
  getRange (AsP r _ _)        = r
  getRange (AbsurdP r)        = r
  getRange (LitP l)           = getRange l
  getRange (QuoteP r)         = r
  getRange (HiddenP r _)      = r
  getRange (InstanceP r _)    = r
  getRange (DotP r _)         = r
  getRange (RecP r _)         = r

-- SetRange instances
------------------------------------------------------------------------

instance SetRange TypedBindings where
  setRange r (TypedBindings _ b) = TypedBindings r b

instance SetRange Pattern where
  setRange r (IdentP x)         = IdentP (setRange r x)
  setRange r (AppP p q)         = AppP (setRange r p) (setRange r q)
  setRange r (OpAppP _ x ns ps) = OpAppP r x ns ps
  setRange r (RawAppP _ ps)     = RawAppP r ps
  setRange r (ParenP _ p)       = ParenP r p
  setRange r (WildP _)          = WildP r
  setRange r (AsP _ x p)        = AsP r (setRange r x) p
  setRange r (AbsurdP _)        = AbsurdP r
  setRange r (LitP l)           = LitP (setRange r l)
  setRange r (QuoteP _)         = QuoteP r
  setRange r (HiddenP _ p)      = HiddenP r p
  setRange r (InstanceP _ p)    = InstanceP r p
  setRange r (DotP _ e)         = DotP r e
  setRange r (RecP _ fs)        = RecP r fs

-- KillRange instances
------------------------------------------------------------------------

instance KillRange a => KillRange (FieldAssignment' a) where
  killRange (FieldAssignment a b) = killRange2 FieldAssignment a b

instance KillRange ModuleAssignment where
  killRange (ModuleAssignment a b c) = killRange3 ModuleAssignment a b c

instance KillRange AsName where
  killRange (AsName n _) = killRange1 (flip AsName noRange) n

instance KillRange BoundName where
  killRange (BName n l f) = killRange3 BName n l f

instance KillRange Declaration where
  killRange (TypeSig i n e)         = killRange2 (TypeSig i) n e
  killRange (Field n a)             = killRange2 Field n a
  killRange (FunClause l r w ca)    = killRange4 FunClause l r w ca
  killRange (DataSig _ i n l e)     = killRange4 (DataSig noRange) i n l e
  killRange (Data _ i n l e c)      = killRange4 (Data noRange i) n l e c
  killRange (RecordSig _ n l e)     = killRange3 (RecordSig noRange) n l e
  killRange (Record _ n mi mb mn k e d)= killRange7 (Record noRange) n mi mb mn k e d
  killRange (Infix f n)             = killRange2 Infix f n
  killRange (Syntax n no)           = killRange1 (\n -> Syntax n no) n
  killRange (PatternSyn _ n ns p)   = killRange3 (PatternSyn noRange) n ns p
  killRange (Mutual _ d)            = killRange1 (Mutual noRange) d
  killRange (Abstract _ d)          = killRange1 (Abstract noRange) d
  killRange (Private _ d)           = killRange1 (Private noRange) d
  killRange (InstanceB _ d)         = killRange1 (InstanceB noRange) d
  killRange (Macro _ d)             = killRange1 (Macro noRange) d
  killRange (Postulate _ t)         = killRange1 (Postulate noRange) t
  killRange (Primitive _ t)         = killRange1 (Primitive noRange) t
  killRange (Open _ q i)            = killRange2 (Open noRange) q i
  killRange (Import _ q a o i)      = killRange3 (\q a -> Import noRange q a o) q a i
  killRange (ModuleMacro _ n m o i) = killRange3 (\n m -> ModuleMacro noRange n m o) n m i
  killRange (Module _ q t d)        = killRange3 (Module noRange) q t d
  killRange (UnquoteDecl _ x t)     = killRange2 (UnquoteDecl noRange) x t
  killRange (UnquoteDef _ x t)      = killRange2 (UnquoteDef noRange) x t
  killRange (Pragma p)              = killRange1 Pragma p

instance KillRange Expr where
  killRange (Ident q)            = killRange1 Ident q
  killRange (Lit l)              = killRange1 Lit l
  killRange (QuestionMark _ n)   = QuestionMark noRange n
  killRange (Underscore _ n)     = Underscore noRange n
  killRange (RawApp _ e)         = killRange1 (RawApp noRange) e
  killRange (App _ e a)          = killRange2 (App noRange) e a
  killRange (OpApp _ n ns o)     = killRange3 (OpApp noRange) n ns o
  killRange (WithApp _ e es)     = killRange2 (WithApp noRange) e es
  killRange (HiddenArg _ n)      = killRange1 (HiddenArg noRange) n
  killRange (InstanceArg _ n)    = killRange1 (InstanceArg noRange) n
  killRange (Lam _ l e)          = killRange2 (Lam noRange) l e
  killRange (AbsurdLam _ h)      = killRange1 (AbsurdLam noRange) h
  killRange (ExtendedLam _ lrw)  = killRange1 (ExtendedLam noRange) lrw
  killRange (Fun _ e1 e2)        = killRange2 (Fun noRange) e1 e2
  killRange (Pi t e)             = killRange2 Pi t e
  killRange (Set _)              = Set noRange
  killRange (Prop _)             = Prop noRange
  killRange (SetN _ n)           = SetN noRange n
  killRange (Rec _ ne)           = killRange1 (Rec noRange) ne
  killRange (RecUpdate _ e ne)   = killRange2 (RecUpdate noRange) e ne
  killRange (Let _ d e)          = killRange2 (Let noRange) d e
  killRange (Paren _ e)          = killRange1 (Paren noRange) e
  killRange (Absurd _)           = Absurd noRange
  killRange (As _ n e)           = killRange2 (As noRange) n e
  killRange (Dot _ e)            = killRange1 (Dot noRange) e
  killRange (ETel t)             = killRange1 ETel t
  killRange (QuoteGoal _ n e)    = killRange2 (QuoteGoal noRange) n e
  killRange (QuoteContext _)     = QuoteContext noRange
  killRange (Quote _)            = Quote noRange
  killRange (QuoteTerm _)        = QuoteTerm noRange
  killRange (Unquote _)          = Unquote noRange
  killRange (Tactic _ t es)      = killRange2 (Tactic noRange) t es
  killRange (DontCare e)         = killRange1 DontCare e
  killRange (Equal _ x y)        = Equal noRange x y

<<<<<<< HEAD
instance KillRange ImportDirective where
  killRange (ImportDirective _ u h r p) =
    killRange3 (\u h r -> ImportDirective noRange u h r p) u h r

instance KillRange Using where
  killRange (Using xs) = killRange1 Using xs
  killRange UseEverything = UseEverything

instance KillRange ImportedName where
  killRange (ImportedModule n) = killRange1 ImportedModule n
  killRange (ImportedName   n) = killRange1 ImportedName   n

=======
>>>>>>> c215b321
instance KillRange LamBinding where
  killRange (DomainFree i b) = killRange2 DomainFree i b
  killRange (DomainFull t)   = killRange1 DomainFull t

instance KillRange LHS where
  killRange (LHS p ps r w)     = killRange4 LHS p ps r w
  killRange (Ellipsis _ p r w) = killRange3 (Ellipsis noRange) p r w

instance KillRange ModuleApplication where
  killRange (SectionApp _ t e)    = killRange2 (SectionApp noRange) t e
  killRange (RecordModuleIFS _ q) = killRange1 (RecordModuleIFS noRange) q

instance KillRange e => KillRange (OpApp e) where
  killRange (SyntaxBindingLambda _ l e) = killRange2 (SyntaxBindingLambda noRange) l e
  killRange (Ordinary e)                = killRange1 Ordinary e

instance KillRange Pattern where
  killRange (IdentP q)        = killRange1 IdentP q
  killRange (AppP p n)        = killRange2 AppP p n
  killRange (RawAppP _ p)     = killRange1 (RawAppP noRange) p
  killRange (OpAppP _ n ns p) = killRange3 (OpAppP noRange) n ns p
  killRange (HiddenP _ n)     = killRange1 (HiddenP noRange) n
  killRange (InstanceP _ n)   = killRange1 (InstanceP noRange) n
  killRange (ParenP _ p)      = killRange1 (ParenP noRange) p
  killRange (WildP _)         = WildP noRange
  killRange (AbsurdP _)       = AbsurdP noRange
  killRange (AsP _ n p)       = killRange2 (AsP noRange) n p
  killRange (DotP _ e)        = killRange1 (DotP noRange) e
  killRange (LitP l)          = killRange1 LitP l
  killRange (QuoteP _)        = QuoteP noRange
  killRange (RecP _ fs)       = killRange1 (RecP noRange) fs

instance KillRange Pragma where
  killRange (OptionsPragma _ s)               = OptionsPragma noRange s
  killRange (BuiltinPragma _ s e)             = killRange1 (BuiltinPragma noRange s) e
  killRange (RewritePragma _ q)               = killRange1 (RewritePragma noRange) q
  killRange (CompiledDataPragma _ q s ss)     = killRange1 (\q -> CompiledDataPragma noRange q s ss) q
  killRange (CompiledDeclareDataPragma _ q s) = killRange1 (\q -> CompiledDeclareDataPragma noRange q s) q
  killRange (CompiledTypePragma _ q s)        = killRange1 (\q -> CompiledTypePragma noRange q s) q
  killRange (CompiledPragma _ q s)            = killRange1 (\q -> CompiledPragma noRange q s) q
  killRange (CompiledExportPragma _ q s)      = killRange1 (\q -> CompiledExportPragma noRange q s) q
  killRange (CompiledEpicPragma _ q s)        = killRange1 (\q -> CompiledEpicPragma noRange q s) q
  killRange (CompiledJSPragma _ q s)          = killRange1 (\q -> CompiledJSPragma noRange q s) q
  killRange (CompiledUHCPragma _ q s)         = killRange1 (\q -> CompiledUHCPragma noRange q s) q
  killRange (CompiledDataUHCPragma _ q s ss)  = killRange1 (\q -> CompiledDataUHCPragma noRange q s ss) q
  killRange (NoSmashingPragma _ q)            = killRange1 (NoSmashingPragma noRange) q
  killRange (StaticPragma _ q)                = killRange1 (StaticPragma noRange) q
  killRange (InlinePragma _ q)                = killRange1 (InlinePragma noRange) q
  killRange (ImportPragma _ s)                = ImportPragma noRange s
  killRange (ImportUHCPragma _ s)             = ImportUHCPragma noRange s
  killRange (ImpossiblePragma _)              = ImpossiblePragma noRange
  killRange (TerminationCheckPragma _ t)      = TerminationCheckPragma noRange (killRange t)
  killRange (CatchallPragma _)                = CatchallPragma noRange
  killRange (DisplayPragma _ lhs rhs)         = killRange2 (DisplayPragma noRange) lhs rhs
  killRange (NoPositivityCheckPragma _)       = NoPositivityCheckPragma noRange

instance KillRange RHS where
  killRange AbsurdRHS = AbsurdRHS
  killRange (RHS e)   = killRange1 RHS e

instance KillRange TypedBinding where
  killRange (TBind _ b e) = killRange2 (TBind noRange) b e
  killRange (TLet r ds)   = killRange2 TLet r ds

instance KillRange TypedBindings where
  killRange (TypedBindings _ t) = killRange1 (TypedBindings noRange) t

instance KillRange WhereClause where
  killRange NoWhere         = NoWhere
  killRange (AnyWhere d)    = killRange1 AnyWhere d
  killRange (SomeWhere n d) = killRange2 SomeWhere n d

------------------------------------------------------------------------
-- NFData instances

-- | Ranges are not forced.

instance NFData Expr where
  rnf (Ident a)          = rnf a
  rnf (Lit a)            = rnf a
  rnf (QuestionMark _ a) = rnf a
  rnf (Underscore _ a)   = rnf a
  rnf (RawApp _ a)       = rnf a
  rnf (App _ a b)        = rnf a `seq` rnf b
  rnf (OpApp _ a b c)    = rnf a `seq` rnf b `seq` rnf c
  rnf (WithApp _ a b)    = rnf a `seq` rnf b
  rnf (HiddenArg _ a)    = rnf a
  rnf (InstanceArg _ a)  = rnf a
  rnf (Lam _ a b)        = rnf a `seq` rnf b
  rnf (AbsurdLam _ a)    = rnf a
  rnf (ExtendedLam _ a)  = rnf a
  rnf (Fun _ a b)        = rnf a `seq` rnf b
  rnf (Pi a b)           = rnf a `seq` rnf b
  rnf (Set _)            = ()
  rnf (Prop _)           = ()
  rnf (SetN _ a)         = rnf a
  rnf (Rec _ a)          = rnf a
  rnf (RecUpdate _ a b)  = rnf a `seq` rnf b
  rnf (Let _ a b)        = rnf a `seq` rnf b
  rnf (Paren _ a)        = rnf a
  rnf (Absurd _)         = ()
  rnf (As _ a b)         = rnf a `seq` rnf b
  rnf (Dot _ a)          = rnf a
  rnf (ETel a)           = rnf a
  rnf (QuoteGoal _ a b)  = rnf a `seq` rnf b
  rnf (QuoteContext _)   = ()
  rnf (Quote _)          = ()
  rnf (QuoteTerm _)      = ()
  rnf (Tactic _ a b)     = rnf a `seq` rnf b
  rnf (Unquote _)        = ()
  rnf (DontCare a)       = rnf a
  rnf (Equal _ a b)      = rnf a `seq` rnf b

-- | Ranges are not forced.

instance NFData Pattern where
  rnf (IdentP a) = rnf a
  rnf (QuoteP _) = ()
  rnf (AppP a b) = rnf a `seq` rnf b
  rnf (RawAppP _ a) = rnf a
  rnf (OpAppP _ a b c) = rnf a `seq` rnf b `seq` rnf c
  rnf (HiddenP _ a) = rnf a
  rnf (InstanceP _ a) = rnf a
  rnf (ParenP _ a) = rnf a
  rnf (WildP _) = ()
  rnf (AbsurdP _) = ()
  rnf (AsP _ a b) = rnf a `seq` rnf b
  rnf (DotP _ a) = rnf a
  rnf (LitP a) = rnf a
  rnf (RecP _ a) = rnf a

-- | Ranges are not forced.

instance NFData Declaration where
  rnf (TypeSig a b c)         = rnf a `seq` rnf b `seq` rnf c
  rnf (Field a b)             = rnf a `seq` rnf b
  rnf (FunClause a b c d)     = rnf a `seq` rnf b `seq` rnf c `seq` rnf d
  rnf (DataSig _ a b c d)     = rnf a `seq` rnf b `seq` rnf c `seq` rnf d
  rnf (Data _ a b c d e)      = rnf a `seq` rnf b `seq` rnf c `seq` rnf d `seq` rnf e
  rnf (RecordSig _ a b c)     = rnf a `seq` rnf b `seq` rnf c
  rnf (Record _ a b c d e f g)  = rnf a `seq` rnf b `seq` rnf c `seq` rnf d `seq` rnf e `seq` rnf f `seq` rnf g
  rnf (Infix a b)             = rnf a `seq` rnf b
  rnf (Syntax a b)            = rnf a `seq` rnf b
  rnf (PatternSyn _ a b c)    = rnf a `seq` rnf b `seq` rnf c
  rnf (Mutual _ a)            = rnf a
  rnf (Abstract _ a)          = rnf a
  rnf (Private _ a)           = rnf a
  rnf (InstanceB _ a)         = rnf a
  rnf (Macro _ a)             = rnf a
  rnf (Postulate _ a)         = rnf a
  rnf (Primitive _ a)         = rnf a
  rnf (Open _ a b)            = rnf a `seq` rnf b
  rnf (Import _ a b _ c)      = rnf a `seq` rnf b `seq` rnf c
  rnf (ModuleMacro _ a b _ c) = rnf a `seq` rnf b `seq` rnf c
  rnf (Module _ a b c)        = rnf a `seq` rnf b `seq` rnf c
  rnf (UnquoteDecl _ a b)     = rnf a `seq` rnf b
  rnf (UnquoteDef _ a b)      = rnf a `seq` rnf b
  rnf (Pragma a)              = rnf a

-- | Ranges are not forced.

instance NFData Pragma where
  rnf (OptionsPragma _ a)               = rnf a
  rnf (BuiltinPragma _ a b)             = rnf a `seq` rnf b
  rnf (RewritePragma _ a)               = rnf a
  rnf (CompiledDataPragma _ a b c)      = rnf a `seq` rnf b `seq` rnf c
  rnf (CompiledDeclareDataPragma _ a b) = rnf a `seq` rnf b
  rnf (CompiledTypePragma _ a b)        = rnf a `seq` rnf b
  rnf (CompiledPragma _ a b)            = rnf a `seq` rnf b
  rnf (CompiledExportPragma _ a b)      = rnf a `seq` rnf b
  rnf (CompiledEpicPragma _ a b)        = rnf a `seq` rnf b
  rnf (CompiledJSPragma _ a b)          = rnf a `seq` rnf b
  rnf (CompiledUHCPragma _ a b)         = rnf a `seq` rnf b
  rnf (CompiledDataUHCPragma _ a b c)   = rnf a `seq` rnf b `seq` rnf c
  rnf (NoSmashingPragma _ a)            = rnf a
  rnf (StaticPragma _ a)                = rnf a
  rnf (InlinePragma _ a)                = rnf a
  rnf (ImportPragma _ a)                = rnf a
  rnf (ImportUHCPragma _ a)             = rnf a
  rnf (ImpossiblePragma _)              = ()
  rnf (TerminationCheckPragma _ a)      = rnf a
  rnf (CatchallPragma _)                = ()
  rnf (DisplayPragma _ a b)             = rnf a `seq` rnf b
  rnf (NoPositivityCheckPragma _)       = ()

-- | Ranges are not forced.

instance NFData a => NFData (TypedBindings' a) where
  rnf (TypedBindings _ a) = rnf a

-- | Ranges are not forced.

instance NFData Renaming where
  rnf (Renaming a b _) = rnf a `seq` rnf b

-- | Ranges are not forced.

instance NFData AsName where
  rnf (AsName a _) = rnf a

-- | Ranges are not forced.

instance NFData a => NFData (TypedBinding' a) where
  rnf (TBind _ a b) = rnf a `seq` rnf b
  rnf (TLet _ a)    = rnf a

-- | Ranges are not forced.

instance NFData ModuleApplication where
  rnf (SectionApp _ a b)    = rnf a `seq` rnf b
  rnf (RecordModuleIFS _ a) = rnf a

-- | Ranges are not forced.

instance NFData ImportDirective where
  rnf (ImportDirective _ a b c _) = rnf a `seq` rnf b `seq` rnf c

-- | Ranges are not forced.

instance NFData a => NFData (OpApp a) where
  rnf (SyntaxBindingLambda _ a b) = rnf a `seq` rnf b
  rnf (Ordinary a)                = rnf a

-- | Ranges are not forced.

instance NFData LHS where
  rnf (LHS a b c d)      = rnf a `seq` rnf b `seq` rnf c `seq` rnf d
  rnf (Ellipsis _ a b c) = rnf a `seq` rnf b `seq` rnf c

instance NFData a => NFData (FieldAssignment' a) where
  rnf (FieldAssignment a b) = rnf a `seq` rnf b

instance NFData ModuleAssignment where
  rnf (ModuleAssignment a b c) = rnf a `seq` rnf b `seq` rnf c

instance NFData a => NFData (WhereClause' a) where
  rnf NoWhere         = ()
  rnf (AnyWhere a)    = rnf a
  rnf (SomeWhere a b) = rnf a `seq` rnf b

instance NFData Using where
  rnf UseEverything = ()
  rnf (Using a)     = rnf a

instance NFData ImportedName where
  rnf (ImportedModule a) = rnf a
  rnf (ImportedName a)   = rnf a

instance NFData a => NFData (LamBinding' a) where
  rnf (DomainFree a b) = rnf a `seq` rnf b
  rnf (DomainFull a)   = rnf a

instance NFData BoundName where
  rnf (BName a b c) = rnf a `seq` rnf b `seq` rnf c

instance NFData a => NFData (RHS' a) where
  rnf AbsurdRHS = ()
  rnf (RHS a)   = rnf a<|MERGE_RESOLUTION|>--- conflicted
+++ resolved
@@ -35,17 +35,9 @@
   , ModuleApplication(..)
   , TypeSignature
   , TypeSignatureOrInstanceBlock
-<<<<<<< HEAD
-  , ImportDirective(..), Using(..), ImportedName(..)
-  , Renaming(..), AsName(..)
-  , defaultImportDir
-  , isDefaultImportDir
-=======
-  , Constructor
-  , ImportDirective, UsingOrHiding, ImportedName
+  , ImportDirective, Using, ImportedName
   , Renaming
   , AsName(..)
->>>>>>> c215b321
   , OpenShortHand(..), RewriteEqn, WithExpr
   , LHS(..), Pattern(..), LHSCore(..)
   , RHS, RHS'(..), WhereClause, WhereClause'(..)
@@ -295,60 +287,12 @@
 
 -- | The things you are allowed to say when you shuffle names between name
 --   spaces (i.e. in @import@, @namespace@, or @open@ declarations).
-<<<<<<< HEAD
-data ImportDirective = ImportDirective
-  { importDirRange :: Range
-  , using          :: Using
-  , hiding         :: [ImportedName]
-  , renaming       :: [Renaming]
-  , publicOpen     :: !Bool -- ^ Only for @open@. Exports the opened names from the current module.
-  }
-  deriving (Typeable, Eq)
-
-data Using = UseEverything | Using [ImportedName]
-  deriving (Typeable, Eq)
-
-instance Monoid Using where
-  mempty = UseEverything
-  mappend UseEverything u = u
-  mappend u UseEverything = u
-  mappend (Using xs) (Using ys) = Using (xs ++ ys)
-
--- | Default is directive is @private@ (use everything, but do not export).
-defaultImportDir :: ImportDirective
-defaultImportDir = ImportDirective noRange UseEverything [] [] False
-
-isDefaultImportDir :: ImportDirective -> Bool
-isDefaultImportDir (ImportDirective _ UseEverything [] [] False) = True
-isDefaultImportDir _                                             = False
-
--- | An imported name can be a module or a defined name
-data ImportedName
-  = ImportedModule  { importedName :: Name }
-  | ImportedName    { importedName :: Name }
-  deriving (Typeable, Eq, Ord)
-
-instance Show ImportedName where
-  show (ImportedModule x) = "module " ++ show x
-  show (ImportedName   x) = show x
-
-data Renaming = Renaming
-  { renFrom    :: ImportedName
-    -- ^ Rename from this name.
-  , renTo      :: Name
-    -- ^ To this one.
-  , renToRange :: Range
-    -- ^ The range of the \"to\" keyword.  Retained for highlighting purposes.
-  }
-  deriving (Typeable, Eq)
-=======
 type ImportDirective = ImportDirective' Name Name
-type UsingOrHiding   = UsingOrHiding'   Name Name
+type Using           = Using'           Name Name
 type Renaming        = Renaming'        Name Name
 
 -- | An imported name can be a module or a defined name.
 type ImportedName = ImportedName' Name Name
->>>>>>> c215b321
 
 data AsName = AsName
   { asName  :: Name
@@ -649,7 +593,6 @@
   getRange (RHS e)   = getRange e
 
 instance HasRange Pragma where
-<<<<<<< HEAD
   getRange (OptionsPragma r _)               = r
   getRange (BuiltinPragma r _ _)             = r
   getRange (RewritePragma r _)               = r
@@ -672,33 +615,6 @@
   getRange (CatchallPragma r)                = r
   getRange (DisplayPragma r _ _)             = r
   getRange (NoPositivityCheckPragma r)       = r
-
-instance HasRange ImportDirective where
-  getRange = importDirRange
-
-instance HasRange ImportedName where
-  getRange (ImportedName x)   = getRange x
-  getRange (ImportedModule x) = getRange x
-
-instance HasRange Renaming where
-  getRange r = getRange (renFrom r, renTo r)
-=======
-  getRange (OptionsPragma r _)          = r
-  getRange (BuiltinPragma r _ _)        = r
-  getRange (RewritePragma r _)          = r
-  getRange (CompiledDataPragma r _ _ _) = r
-  getRange (CompiledTypePragma r _ _)   = r
-  getRange (CompiledPragma r _ _)       = r
-  getRange (CompiledExportPragma r _ _) = r
-  getRange (CompiledEpicPragma r _ _)   = r
-  getRange (CompiledJSPragma r _ _)     = r
-  getRange (StaticPragma r _)           = r
-  getRange (ImportPragma r _)           = r
-  getRange (ImpossiblePragma r)         = r
-  getRange (EtaPragma r _)              = r
-  getRange (TerminationCheckPragma r _) = r
-  getRange (NoPositivityCheckPragma r)  = r
->>>>>>> c215b321
 
 instance HasRange AsName where
   getRange a = getRange (asRange a, asName a)
@@ -818,21 +734,6 @@
   killRange (DontCare e)         = killRange1 DontCare e
   killRange (Equal _ x y)        = Equal noRange x y
 
-<<<<<<< HEAD
-instance KillRange ImportDirective where
-  killRange (ImportDirective _ u h r p) =
-    killRange3 (\u h r -> ImportDirective noRange u h r p) u h r
-
-instance KillRange Using where
-  killRange (Using xs) = killRange1 Using xs
-  killRange UseEverything = UseEverything
-
-instance KillRange ImportedName where
-  killRange (ImportedModule n) = killRange1 ImportedModule n
-  killRange (ImportedName   n) = killRange1 ImportedName   n
-
-=======
->>>>>>> c215b321
 instance KillRange LamBinding where
   killRange (DomainFree i b) = killRange2 DomainFree i b
   killRange (DomainFull t)   = killRange1 DomainFull t
@@ -1025,11 +926,6 @@
 
 -- | Ranges are not forced.
 
-instance NFData Renaming where
-  rnf (Renaming a b _) = rnf a `seq` rnf b
-
--- | Ranges are not forced.
-
 instance NFData AsName where
   rnf (AsName a _) = rnf a
 
@@ -1044,11 +940,6 @@
 instance NFData ModuleApplication where
   rnf (SectionApp _ a b)    = rnf a `seq` rnf b
   rnf (RecordModuleIFS _ a) = rnf a
-
--- | Ranges are not forced.
-
-instance NFData ImportDirective where
-  rnf (ImportDirective _ a b c _) = rnf a `seq` rnf b `seq` rnf c
 
 -- | Ranges are not forced.
 
@@ -1073,14 +964,6 @@
   rnf (AnyWhere a)    = rnf a
   rnf (SomeWhere a b) = rnf a `seq` rnf b
 
-instance NFData Using where
-  rnf UseEverything = ()
-  rnf (Using a)     = rnf a
-
-instance NFData ImportedName where
-  rnf (ImportedModule a) = rnf a
-  rnf (ImportedName a)   = rnf a
-
 instance NFData a => NFData (LamBinding' a) where
   rnf (DomainFree a b) = rnf a `seq` rnf b
   rnf (DomainFull a)   = rnf a
