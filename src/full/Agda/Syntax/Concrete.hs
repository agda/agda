{-# LANGUAGE CPP #-}
{-# LANGUAGE ApplicativeDo #-}  -- see exprToPattern

{-| The concrete syntax is a raw representation of the program text
    without any desugaring at all.  This is what the parser produces.
    The idea is that if we figure out how to keep the concrete syntax
    around, it can be printed exactly as the user wrote it.
-}
module Agda.Syntax.Concrete
  ( -- * Expressions
    Expr(..)
  , OpApp(..), fromOrdinary
  , OpAppArgs, OpAppArgs'
  , module Agda.Syntax.Concrete.Name
  , AppView(..), appView, unAppView
  , rawApp, rawAppP
  , isSingleIdentifierP, removeParenP
  , isPattern, isAbsurdP, isBinderP
  , exprToPatternWithHoles
  , returnExpr
    -- * Bindings
  , Binder'(..)
  , Binder
  , mkBinder_
  , mkBinder
  , LamBinding
  , LamBinding'(..)
  , dropTypeAndModality
  , TypedBinding
  , TypedBinding'(..)
  , RecordAssignment
  , RecordAssignments
  , FieldAssignment, FieldAssignment'(..), nameFieldA, exprFieldA
  , ModuleAssignment(..)
  , BoundName(..), mkBoundName_, mkBoundName
  , TacticAttribute
  , Telescope, Telescope1
  , lamBindingsToTelescope
  , makePi
  , mkLam, mkLet, mkTLet
    -- * Declarations
  , RecordDirective(..)
  , isRecordDirective
  , RecordDirectives
  , Declaration(..)
  , ModuleApplication(..)
  , TypeSignature
  , TypeSignatureOrInstanceBlock
  , ImportDirective, Using, ImportedName
  , Renaming, RenamingDirective, HidingDirective
  , AsName'(..), AsName
  , OpenShortHand(..), RewriteEqn, WithExpr
  , LHS(..), Pattern(..), LHSCore(..)
  , observeHiding
  , observeRelevance
  , observeModifiers
  , LamClause(..)
  , RHS, RHS'(..), WhereClause, WhereClause'(..), ExprWhere(..)
  , DoStmt(..)
  , Pragma(..)
  , Module(..)
  , ThingWithFixity(..)
  , HoleContent, HoleContent'(..)
  , spanAllowedBeforeModule
  )
  where

import Prelude hiding (null)

import Control.DeepSeq

import qualified Data.DList as DL
import Data.Functor.Identity
import Data.Set         ( Set  )
import Data.Text        ( Text )
-- import Data.Traversable ( forM )

import GHC.Generics     ( Generic )

import Agda.Syntax.Position
import Agda.Syntax.Common
import Agda.Syntax.Fixity
import Agda.Syntax.Literal

import Agda.Syntax.Concrete.Name
import qualified Agda.Syntax.Abstract.Name as A

import Agda.TypeChecking.Positivity.Occurrence

import Agda.Utils.Applicative ( forA )
import Agda.Utils.Either      ( maybeLeft )
import Agda.Utils.Lens
import Agda.Utils.List1       ( List1, pattern (:|) )
import qualified Agda.Utils.List1 as List1
import Agda.Utils.List2       ( List2, pattern List2 )
import Agda.Syntax.Common.Aspect (NameKind)
import Agda.Utils.Null

import Agda.Utils.Impossible

data OpApp e
  = SyntaxBindingLambda Range (List1 LamBinding) e
    -- ^ An abstraction inside a special syntax declaration
    --   (see Issue 358 why we introduce this).
  | Ordinary e
  deriving (Functor, Foldable, Traversable, Eq)

fromOrdinary :: e -> OpApp e -> e
fromOrdinary d (Ordinary e) = e
fromOrdinary d _            = d

data FieldAssignment' a = FieldAssignment { _nameFieldA :: Name, _exprFieldA :: a }
  deriving (Functor, Foldable, Traversable, Show, Eq)

type FieldAssignment = FieldAssignment' Expr

data ModuleAssignment  = ModuleAssignment
                           { _qnameModA     :: QName
                           , _exprModA      :: [Expr]
                           , _importDirModA :: ImportDirective
                           }
  deriving Eq

type RecordAssignment  = Either FieldAssignment ModuleAssignment
type RecordAssignments = [RecordAssignment]

nameFieldA :: Lens' (FieldAssignment' a) Name
nameFieldA f r = f (_nameFieldA r) <&> \x -> r { _nameFieldA = x }

exprFieldA :: Lens' (FieldAssignment' a) a
exprFieldA f r = f (_exprFieldA r) <&> \x -> r { _exprFieldA = x }

-- UNUSED Liang-Ting Chen 2019-07-16
--qnameModA :: Lens' ModuleAssignment QName
--qnameModA f r = f (_qnameModA r) <&> \x -> r { _qnameModA = x }
--
--exprModA :: Lens' [Expr] ModuleAssignment
--exprModA f r = f (_exprModA r) <&> \x -> r { _exprModA = x }
--
--importDirModA :: Lens' ModuleAssignment ImportDirective
--importDirModA f r = f (_importDirModA r) <&> \x -> r { _importDirModA = x }

-- | Concrete expressions. Should represent exactly what the user wrote.
data Expr
  = Ident QName                                -- ^ ex: @x@
  | Lit Range Literal                          -- ^ ex: @1@ or @\"foo\"@
  | QuestionMark Range (Maybe Nat)             -- ^ ex: @?@ or @{! ... !}@
  | Underscore Range (Maybe String)            -- ^ ex: @_@ or @_A_5@
  | RawApp Range (List2 Expr)                  -- ^ before parsing operators
  | App Range Expr (NamedArg Expr)             -- ^ ex: @e e@, @e {e}@, or @e {x = e}@
  | OpApp Range QName (Set A.Name) OpAppArgs   -- ^ ex: @e + e@
                                               -- The 'QName' is possibly ambiguous,
                                               -- but it must correspond to one of the names in the set.
  | WithApp Range Expr [Expr]                  -- ^ ex: @e | e1 | .. | en@
  | HiddenArg Range (Named_ Expr)              -- ^ ex: @{e}@ or @{x=e}@
  | InstanceArg Range (Named_ Expr)            -- ^ ex: @{{e}}@ or @{{x=e}}@
  | Lam Range (List1 LamBinding) Expr          -- ^ ex: @\\x {y} -> e@ or @\\(x:A){y:B} -> e@
  | AbsurdLam Range Hiding                     -- ^ ex: @\\ ()@
  | ExtendedLam Range Erased
      (List1 LamClause)                        -- ^ ex: @\\ { p11 .. p1a -> e1 ; .. ; pn1 .. pnz -> en }@
  | Fun Range (Arg Expr) Expr                  -- ^ ex: @e -> e@ or @.e -> e@ (NYI: @{e} -> e@)
  | Pi Telescope1 Expr                         -- ^ ex: @(xs:e) -> e@ or @{xs:e} -> e@
  | Rec Range RecordAssignments                -- ^ ex: @record {x = a; y = b}@, or @record { x = a; M1; M2 }@
  | RecUpdate Range Expr [FieldAssignment]     -- ^ ex: @record e {x = a; y = b}@
  | Let Range (List1 Declaration) (Maybe Expr) -- ^ ex: @let Ds in e@, missing body when parsing do-notation let
  | Paren Range Expr                           -- ^ ex: @(e)@
  | IdiomBrackets Range [Expr]                 -- ^ ex: @(| e1 | e2 | .. | en |)@ or @(|)@
  | DoBlock Range (List1 DoStmt)               -- ^ ex: @do x <- m1; m2@
  | Absurd Range                               -- ^ ex: @()@ or @{}@, only in patterns
  | As Range Name Expr                         -- ^ ex: @x\@p@, only in patterns
  | Dot Range Expr                             -- ^ ex: @.p@, only in patterns
  | DoubleDot Range Expr                       -- ^ ex: @..A@, used for parsing @..A -> B@
  | Quote Range                                -- ^ ex: @quote@, should be applied to a name
  | QuoteTerm Range                            -- ^ ex: @quoteTerm@, should be applied to a term
  | Tactic Range Expr                          -- ^ ex: @\@(tactic t)@, used to declare tactic arguments
  | Unquote Range                              -- ^ ex: @unquote@, should be applied to a term of type @Term@
  | DontCare Expr                              -- ^ to print irrelevant things
  | Equal Range Expr Expr                      -- ^ ex: @a = b@, used internally in the parser
  | Ellipsis Range                             -- ^ @...@, used internally to parse patterns.
  | KnownIdent NameKind QName
    -- ^ An identifier coming from abstract syntax, for which we know a
    -- precise syntactic highlighting class (used in printing).
  | KnownOpApp NameKind Range QName (Set A.Name) OpAppArgs
    -- ^ An identifier coming from abstract syntax, for which we know a
    -- precise syntactic highlighting class (used in printing).
  | Generalized Expr
  deriving Eq

type OpAppArgs = OpAppArgs' Expr
type OpAppArgs' e = [NamedArg (MaybePlaceholder (OpApp e))]

-- | Concrete patterns. No literals in patterns at the moment.
data Pattern
  = IdentP Bool QName                      -- ^ @c@ or @x@
                                           --
                                           -- If the boolean is
                                           -- 'False', then the
                                           -- 'QName' must not refer
                                           -- to a constructor or a
                                           -- pattern synonym. The
                                           -- value 'False' is used
                                           -- when a hidden argument
                                           -- pun is expanded.
  | QuoteP Range                           -- ^ @quote@
  | AppP Pattern (NamedArg Pattern)        -- ^ @p p'@ or @p {x = p'}@
  | RawAppP Range (List2 Pattern)          -- ^ @p1..pn@ before parsing operators
  | OpAppP Range QName (Set A.Name)
           [NamedArg Pattern]              -- ^ eg: @p => p'@ for operator @_=>_@
                                           -- The 'QName' is possibly
                                           -- ambiguous, but it must
                                           -- correspond to one of
                                           -- the names in the set.
  | HiddenP Range (Named_ Pattern)         -- ^ @{p}@ or @{x = p}@
  | InstanceP Range (Named_ Pattern)       -- ^ @{{p}}@ or @{{x = p}}@
  | ParenP Range Pattern                   -- ^ @(p)@
  | WildP Range                            -- ^ @_@
  | AbsurdP Range                          -- ^ @()@
  | AsP Range Name Pattern                 -- ^ @x\@p@ unused
  | DotP Range Expr                        -- ^ @.e@
  | LitP Range Literal                     -- ^ @0@, @1@, etc.
  | RecP Range [FieldAssignment' Pattern]  -- ^ @record {x = p; y = q}@
  | EqualP Range [(Expr,Expr)]             -- ^ @i = i1@ i.e. cubical face lattice generator
  | EllipsisP Range (Maybe Pattern)        -- ^ @...@, only as left-most pattern.
                                           --   Second arg is @Nothing@ before expansion, and
                                           --   @Just p@ after expanding ellipsis to @p@.
  | WithP Range Pattern                    -- ^ @| p@, for with-patterns.
  deriving Eq

data DoStmt
  = DoBind Range Pattern Expr [LamClause]   -- ^ @p ← e where cs@
  | DoThen Expr
  | DoLet Range (List1 Declaration)
  deriving Eq

-- | A Binder @x\@p@, the pattern is optional
data Binder' a = Binder
  { binderPattern :: Maybe Pattern
  , binderName    :: a
  } deriving (Eq, Functor, Foldable, Traversable)

type Binder = Binder' BoundName

mkBinder_ :: Name -> Binder
mkBinder_ = mkBinder . mkBoundName_

mkBinder :: a -> Binder' a
mkBinder = Binder Nothing

-- | A lambda binding is either domain free or typed.

type LamBinding = LamBinding' TypedBinding
data LamBinding' a
  = DomainFree (NamedArg Binder)
    -- ^ . @x@ or @{x}@ or @.x@ or @.{x}@ or @{.x}@ or @x\@p@ or @(p)@
  | DomainFull a
    -- ^ . @(xs : e)@ or @{xs : e}@
  deriving (Functor, Foldable, Traversable, Eq)

-- | Drop type annotations and lets from bindings.
dropTypeAndModality :: LamBinding -> [LamBinding]
dropTypeAndModality (DomainFull (TBind _ xs _)) =
  map (DomainFree . setModality defaultModality) $ List1.toList xs
dropTypeAndModality (DomainFull TLet{}) = []
dropTypeAndModality (DomainFree x) = [DomainFree $ setModality defaultModality x]

data BoundName = BName
  { boundName       :: Name
  , bnameFixity     :: Fixity'
  , bnameTactic     :: TacticAttribute -- From @tactic attribute
  , bnameIsFinite   :: Bool
  }
  deriving Eq

type TacticAttribute = Maybe Expr

mkBoundName_ :: Name -> BoundName
mkBoundName_ x = mkBoundName x noFixity'

mkBoundName :: Name -> Fixity' -> BoundName
mkBoundName x f = BName x f Nothing False

-- | A typed binding.

type TypedBinding = TypedBinding' Expr

data TypedBinding' e
  = TBind Range (List1 (NamedArg Binder)) e
    -- ^ Binding @(x1\@p1 ... xn\@pn : A)@.
  | TLet  Range (List1 Declaration)
    -- ^ Let binding @(let Ds)@ or @(open M args)@.
  deriving (Functor, Foldable, Traversable, Eq)

-- | A telescope is a sequence of typed bindings. Bound variables are in scope
--   in later types.
type Telescope1 = List1 TypedBinding
type Telescope  = [TypedBinding]

-- | We can try to get a @Telescope@ from a @[LamBinding]@.
--   If we have a type annotation already, we're happy.
--   Otherwise we manufacture a binder with an underscore for the type.
lamBindingsToTelescope :: Range -> [LamBinding] -> Telescope
lamBindingsToTelescope r = fmap $ \case
  DomainFull ty -> ty
  DomainFree nm -> TBind r (List1.singleton nm) $ Underscore r Nothing

-- | Smart constructor for @Pi@: check whether the @Telescope@ is empty

makePi :: Telescope -> Expr -> Expr
makePi []     = id
makePi (b:bs) = Pi (b :| bs)

-- | Smart constructor for @Lam@: check for non-zero bindings.

mkLam :: Range -> [LamBinding] -> Expr -> Expr
mkLam r []     e = e
mkLam r (x:xs) e = Lam r (x :| xs) e

-- | Smart constructor for @Let@: check for non-zero let bindings.

mkLet :: Range -> [Declaration] -> Expr -> Expr
mkLet r []     e = e
mkLet r (d:ds) e = Let r (d :| ds) (Just e)

-- | Smart constructor for @TLet@: check for non-zero let bindings.

mkTLet :: Range -> [Declaration] -> Maybe (TypedBinding' e)
mkTLet r []     = Nothing
mkTLet r (d:ds) = Just $ TLet r (d :| ds)

{-| Left hand sides can be written in infix style. For example:

    > n + suc m = suc (n + m)
    > (f ∘ g) x = f (g x)

   We use fixity information to see which name is actually defined.
-}
data LHS = LHS  -- ^ Original pattern (including with-patterns), rewrite equations and with-expressions.
  { lhsOriginalPattern :: Pattern
    -- ^ e.g. @f ps | wps@
  , lhsRewriteEqn      :: [RewriteEqn]
    -- ^ @(rewrite e | with p <- e in eq)@ (many)
  , lhsWithExpr        :: [WithExpr]
    -- ^ @with e1 in eq | {e2} | ...@ (many)
  }
  deriving Eq

type RewriteEqn = RewriteEqn' () Name Pattern Expr
type WithExpr   = Named Name (Arg Expr)

-- | Processed (operator-parsed) intermediate form of the core @f ps@ of 'LHS'.
--   Corresponds to 'lhsOriginalPattern'.
data LHSCore
  = LHSHead  { lhsDefName      :: QName               -- ^ @f@
             , lhsPats         :: [NamedArg Pattern]  -- ^ @ps@
             }
  | LHSProj  { lhsDestructor   :: QName               -- ^ Record projection.
             , lhsPatsLeft     :: [NamedArg Pattern]  -- ^ Patterns for record indices (currently none).
             , lhsFocus        :: NamedArg LHSCore    -- ^ Main argument.
             , lhsPats         :: [NamedArg Pattern]  -- ^ More application patterns.
             }
  | LHSWith  { lhsHead         :: LHSCore
             , lhsWithPatterns :: [Pattern]          -- ^ Non-empty; at least one @(| p)@.
             , lhsPats         :: [NamedArg Pattern] -- ^ More application patterns.
             }
  | LHSEllipsis
             { lhsEllipsisRange :: Range
             , lhsEllipsisPat   :: LHSCore           -- ^ Pattern that was expanded from an ellipsis @...@.
             }
  deriving Eq

type RHS = RHS' Expr
data RHS' e
  = AbsurdRHS -- ^ No right hand side because of absurd match.
  | RHS e
  deriving (Functor, Foldable, Traversable, Eq)

-- | @where@ block following a clause.
type WhereClause = WhereClause' [Declaration]

-- The generalization @WhereClause'@ is for the sake of Concrete.Generic.
data WhereClause' decls
  = NoWhere
      -- ^ No @where@ clauses.
  | AnyWhere Range decls
      -- ^ Ordinary @where@.  'Range' of the @where@ keyword.
      --   List of declarations can be empty.
  | SomeWhere Range Erased Name Access decls
      -- ^ Named where: @module M where ds@.
      --   'Range' of the keywords @module@ and @where@.
      --   The 'Access' flag applies to the 'Name' (not the module contents!)
      --   and is propagated from the parent function.
      --   List of declarations can be empty.
  deriving (Eq, Functor, Foldable, Traversable)

data LamClause = LamClause
  { lamLHS      :: [Pattern]   -- ^ Possibly empty sequence.
  , lamRHS      :: RHS
  , lamCatchAll :: Bool
  }
  deriving Eq

-- | An expression followed by a where clause.
--   Currently only used to give better a better error message in interaction.
data ExprWhere = ExprWhere Expr WhereClause

-- | The things you are allowed to say when you shuffle names between name
--   spaces (i.e. in @import@, @namespace@, or @open@ declarations).
type ImportDirective = ImportDirective' Name Name
type Using           = Using'           Name Name
type Renaming        = Renaming'        Name Name
type RenamingDirective = RenamingDirective' Name Name
type HidingDirective   = HidingDirective'   Name Name  -- 'Hiding' is already taken

-- | An imported name can be a module or a defined name.
type ImportedName = ImportedName' Name Name

-- | The content of the @as@-clause of the import statement.
data AsName' a = AsName
  { asName  :: a
    -- ^ The \"as\" name.
  , asRange :: Range
    -- ^ The range of the \"as\" keyword.  Retained for highlighting purposes.
  }
  deriving (Show, Functor, Foldable, Traversable, Eq)

-- | From the parser, we get an expression for the @as@-'Name', which
--   we have to parse into a 'Name'.
type AsName = AsName' (Either Expr Name)

{--------------------------------------------------------------------------
    Declarations
 --------------------------------------------------------------------------}

-- | Just type signatures.
type TypeSignature = Declaration

-- | Just field signatures
type FieldSignature = Declaration

-- | Just type signatures or instance blocks.
type TypeSignatureOrInstanceBlock = Declaration

-- | Isolated record directives parsed as Declarations
data RecordDirective
   = Induction (Ranged Induction)
       -- ^ Range of keyword @[co]inductive@.
   | Constructor Name IsInstance
   | Eta         (Ranged HasEta0)
       -- ^ Range of @[no-]eta-equality@ keyword.
   | PatternOrCopattern Range
       -- ^ If declaration @pattern@ is present, give its range.
   deriving (Eq, Show)

type RecordDirectives = RecordDirectives' (Name, IsInstance)

{-| The representation type of a declaration. The comments indicate
    which type in the intended family the constructor targets.
-}

data Declaration
  = TypeSig ArgInfo TacticAttribute Name Expr
      -- ^ Axioms and functions can be irrelevant. (Hiding should be NotHidden)
  | FieldSig IsInstance TacticAttribute Name (Arg Expr)
  | Generalize Range [TypeSignature] -- ^ Variables to be generalized, can be hidden and/or irrelevant.
  | Field Range [FieldSignature]
  | FunClause LHS RHS WhereClause Bool
  | DataSig     Range Erased Name [LamBinding] Expr -- ^ lone data signature in mutual block
  | Data        Range Erased Name [LamBinding] Expr
                [TypeSignatureOrInstanceBlock]
  | DataDef     Range Name [LamBinding] [TypeSignatureOrInstanceBlock]
  | RecordSig   Range Erased Name [LamBinding] Expr -- ^ lone record signature in mutual block
  | RecordDef   Range Name RecordDirectives [LamBinding] [Declaration]
  | Record      Range Erased Name RecordDirectives [LamBinding] Expr
                [Declaration]
  | RecordDirective RecordDirective -- ^ Should not survive beyond the parser
  | Infix Fixity (List1 Name)
  | Syntax      Name Notation -- ^ notation declaration for a name
  | PatternSyn  Range Name [Arg Name] Pattern
  | Mutual      Range [Declaration]  -- @Range@ of the whole @mutual@ block.
  | InterleavedMutual Range [Declaration]
  | Abstract    Range [Declaration]
  | Private     Range Origin [Declaration]
    -- ^ In "Agda.Syntax.Concrete.Definitions" we generate private blocks
    --   temporarily, which should be treated different that user-declared
    --   private blocks.  Thus the 'Origin'.
  | InstanceB   Range [Declaration]
    -- ^ The 'Range' here (exceptionally) only refers to the range of the
    --   @instance@ keyword.  The range of the whole block @InstanceB r ds@
    --   is @fuseRange r ds@.
  | LoneConstructor Range [Declaration]
  | Macro       Range [Declaration]
  | Postulate   Range [TypeSignatureOrInstanceBlock]
  | Primitive   Range [TypeSignature]
  | Open        Range QName ImportDirective
  | Import      Range QName (Maybe AsName) !OpenShortHand ImportDirective
  | ModuleMacro Range Erased  Name ModuleApplication !OpenShortHand
                ImportDirective
  | Module      Range Erased QName Telescope [Declaration]
  | UnquoteDecl Range [Name] Expr
      -- ^ @unquoteDecl xs = e@
  | UnquoteDef  Range [Name] Expr
      -- ^ @unquoteDef xs = e@
  | UnquoteData Range Name [Name] Expr
      -- ^ @unquoteDecl data d constructor xs = e@
  | Pragma      Pragma
  | Opaque      Range [Declaration]
    -- ^ @opaque ...@
  | Unfolding   Range [QName]
    -- ^ @unfolding ...@
  deriving Eq

-- | Extract a record directive
isRecordDirective :: Declaration -> Maybe RecordDirective
isRecordDirective (RecordDirective r) = Just r
isRecordDirective (InstanceB r [RecordDirective (Constructor n p)]) = Just (Constructor n (InstanceDef r))
isRecordDirective _ = Nothing

data ModuleApplication
  = SectionApp Range Telescope Expr
    -- ^ @tel. M args@
  | RecordModuleInstance Range QName
    -- ^ @M {{...}}@
  deriving Eq

data OpenShortHand = DoOpen | DontOpen
  deriving (Eq, Show, Generic)

-- Pragmas ----------------------------------------------------------------

data Pragma
  = OptionsPragma             Range [String]
  | BuiltinPragma             Range RString QName
  | RewritePragma             Range Range [QName]        -- ^ Second Range is for REWRITE keyword.
  | ForeignPragma             Range RString String       -- ^ first string is backend name
  | CompilePragma             Range RString QName String -- ^ first string is backend name
  | StaticPragma              Range QName
  | InlinePragma              Range Bool QName  -- ^ INLINE or NOINLINE

  | ImpossiblePragma          Range [String]
    -- ^ Throws an internal error in the scope checker.
    --   The 'String's are words to be displayed with the error.
  | EtaPragma                 Range QName
    -- ^ For coinductive records, use pragma instead of regular
    --   @eta-equality@ definition (as it is might make Agda loop).
  | WarningOnUsage            Range QName Text
    -- ^ Applies to the named function
  | WarningOnImport           Range Text
    -- ^ Applies to the current module
  | InjectivePragma           Range QName
    -- ^ Mark a definition as injective for the pattern matching unifier.
  | DisplayPragma             Range Pattern Expr
    -- ^ Display lhs as rhs (modifies the printer).

  -- Attached (more or less) pragmas handled in the nicifier (Concrete.Definitions):
  | CatchallPragma            Range
    -- ^ Applies to the following function clause.
  | TerminationCheckPragma    Range (TerminationCheck Name)
    -- ^ Applies to the following function (and all that are mutually recursive with it)
    --   or to the functions in the following mutual block.
  | NoCoverageCheckPragma     Range
    -- ^ Applies to the following function (and all that are mutually recursive with it)
    --   or to the functions in the following mutual block.
  | NoPositivityCheckPragma   Range
    -- ^ Applies to the following data/record type or mutual block.
  | PolarityPragma            Range Name [Occurrence]
  | NoUniverseCheckPragma     Range
    -- ^ Applies to the following data/record type.
  | NotProjectionLikePragma   Range QName
    -- ^ Applies to the stated function
  deriving Eq

---------------------------------------------------------------------------

-- | Modules: Top-level pragmas plus other top-level declarations.

data Module = Mod
  { modPragmas :: [Pragma]
  , modDecls   :: [Declaration]
  }

-- | Splits off allowed (= import) declarations before the first
--   non-allowed declaration.
--   After successful parsing, the first non-allowed declaration
--   should be a module declaration.
spanAllowedBeforeModule :: [Declaration] -> ([Declaration], [Declaration])
spanAllowedBeforeModule = span isAllowedBeforeModule
  where
    isAllowedBeforeModule (Pragma OptionsPragma{}) = True
    isAllowedBeforeModule (Pragma BuiltinPragma{}) = True
    isAllowedBeforeModule (Private _ _ ds) = all isAllowedBeforeModule ds
    isAllowedBeforeModule Import{}       = True
    isAllowedBeforeModule ModuleMacro{}  = True
    isAllowedBeforeModule Open{}         = True
    isAllowedBeforeModule _              = False

{--------------------------------------------------------------------------
    Things we parse but are not part of the Agda file syntax
 --------------------------------------------------------------------------}

-- | Extended content of an interaction hole.
data HoleContent' qn nm p e
  = HoleContentExpr    e                       -- ^ @e@
  | HoleContentRewrite [RewriteEqn' qn nm p e] -- ^ @(rewrite | invert) e0 | ... | en@
  deriving (Functor, Foldable, Traversable)

type HoleContent = HoleContent' () Name Pattern Expr

---------------------------------------------------------------------------
-- * Smart constructors
---------------------------------------------------------------------------

rawApp :: List1 Expr -> Expr
rawApp es@(e1 :| e2 : rest) = RawApp (getRange es) $ List2 e1 e2 rest
rawApp (e :| []) = e

rawAppP :: List1 Pattern -> Pattern
rawAppP ps@(p1 :| p2 : rest) = RawAppP (getRange ps) $ List2 p1 p2 rest
rawAppP (p :| []) = p

{--------------------------------------------------------------------------
    Views
 --------------------------------------------------------------------------}

-- | The 'Expr' is not an application.
data AppView = AppView Expr [NamedArg Expr]

appView :: Expr -> AppView
appView e = f (DL.toList ess)
  where
    (f, ess) = appView' e

    appView' = \case
      App r e1 e2      -> vApp (appView' e1) e2
      RawApp _ (List2 e1 e2 es)
                       -> (AppView e1, DL.fromList (map arg (e2 : es)))
      e                -> (AppView e, mempty)

    vApp (f, es) arg = (f, es `DL.snoc` arg)

    arg (HiddenArg   _ e) = hide         $ defaultArg e
    arg (InstanceArg _ e) = makeInstance $ defaultArg e
    arg e                 = defaultArg (unnamed e)

unAppView :: AppView -> Expr
unAppView (AppView e nargs) = rawApp (e :| map unNamedArg nargs)

  where
    unNamedArg narg = ($ unArg narg) $ case getHiding narg of
      Hidden     -> HiddenArg (getRange narg)
      NotHidden  -> namedThing
      Instance{} -> InstanceArg (getRange narg)

isSingleIdentifierP :: Pattern -> Maybe Name
isSingleIdentifierP = \case
  IdentP _ (QName x) -> Just x
  WildP r            -> Just $ noName r
  ParenP _ p         -> isSingleIdentifierP p
  _                  -> Nothing

removeParenP :: Pattern -> Pattern
removeParenP = \case
    ParenP _ p -> removeParenP p
    p -> p

-- | Observe the hiding status of an expression
observeHiding :: Expr -> WithHiding Expr
observeHiding = \case
  HiddenArg _   (Named Nothing e) -> WithHiding Hidden e
  InstanceArg _ (Named Nothing e) -> WithHiding (Instance NoOverlap) e
  e                               -> WithHiding NotHidden e

-- | Observe the relevance status of an expression
observeRelevance :: Expr -> (Relevance, Expr)
observeRelevance = \case
  Dot _ e       -> (Irrelevant, e)
  DoubleDot _ e -> (NonStrict, e)
  e             -> (Relevant, e)

-- | Observe various modifiers applied to an expression
observeModifiers :: Expr -> Arg Expr
observeModifiers e =
  let (rel, WithHiding hid e') = fmap observeHiding (observeRelevance e) in
  setRelevance rel $ setHiding hid $ defaultArg e'

returnExpr :: Expr -> Maybe Expr
returnExpr (Pi _ e)        = returnExpr e
returnExpr (Fun _ _  e)    = returnExpr e
returnExpr (Let _ _ e)     = returnExpr =<< e
returnExpr (Paren _ e)     = returnExpr e
returnExpr (Generalized e) = returnExpr e
returnExpr e               = pure e

-- | Turn an expression into a pattern. Fails if the expression is not a
--   valid pattern.

isPattern :: Expr -> Maybe Pattern
isPattern = exprToPattern (const Nothing)

-- | Turn an expression into a pattern, turning non-pattern subexpressions into 'WildP'.

exprToPatternWithHoles :: Expr -> Pattern
exprToPatternWithHoles = runIdentity . exprToPattern (Identity . WildP . getRange)

-- | Generic expression to pattern conversion.

exprToPattern :: Applicative m
  => (Expr -> m Pattern)  -- ^ Default result for non-pattern things.
  -> Expr                 -- ^ The expression to translate.
  -> m Pattern            -- ^ The translated pattern (maybe).
exprToPattern fallback = loop
  where
  loop = \case
    Ident       x        -> pure $ IdentP True x
    App         _ e1 e2  -> AppP <$> loop e1 <*> traverse (traverse loop) e2
    Paren       r e      -> ParenP r <$> loop e
    Underscore  r _      -> pure $ WildP r
    Absurd      r        -> pure $ AbsurdP r
    As          r x e    -> pushUnderBracesP r (AsP r x) <$> loop e
    Dot         r e      -> pure $ pushUnderBracesE r (DotP r) e
    -- Wen, 2020-08-27: We disallow Float patterns, since equality for floating
    -- point numbers is not stable across architectures and with different
    -- compiler flags.
    e@(Lit _ LitFloat{}) -> fallback e
    Lit         r l      -> pure $ LitP r l
    HiddenArg   r e      -> HiddenP   r <$> traverse loop e
    InstanceArg r e      -> InstanceP r <$> traverse loop e
    RawApp      r es     -> RawAppP   r <$> traverse loop es
    Quote       r        -> pure $ QuoteP r
    Equal       r e1 e2  -> pure $ EqualP r [(e1, e2)]
    Ellipsis    r        -> pure $ EllipsisP r Nothing
    e@(Rec r es)
        -- We cannot translate record expressions with module parts.
      | Just fs <- mapM maybeLeft es -> RecP r <$> traverse (traverse loop) fs
      | otherwise -> fallback e
    -- WithApp has already lost the range information of the bars '|'
    WithApp     r e es   -> do -- ApplicativeDo
      p  <- loop e
      ps <- forA es $ \ e -> do -- ApplicativeDo
        p <- loop e
        pure $ defaultNamedArg $ WithP (getRange e) p   -- TODO #2822: Range!
      pure $ foldl AppP p ps
    e -> fallback e

  pushUnderBracesP :: Range -> (Pattern -> Pattern) -> (Pattern -> Pattern)
  pushUnderBracesP r f = \case
    HiddenP   _ p   -> HiddenP   r $ fmap f p
    InstanceP _ p   -> InstanceP r $ fmap f p
    p               -> f p

  pushUnderBracesE :: Range -> (Expr -> Pattern) -> (Expr -> Pattern)
  pushUnderBracesE r f = \case
    HiddenArg   _ p -> HiddenP   r $ fmap f p
    InstanceArg _ p -> InstanceP r $ fmap f p
    p               -> f p

isAbsurdP :: Pattern -> Maybe (Range, Hiding)
isAbsurdP = \case
  AbsurdP r      -> pure (r, NotHidden)
  AsP _ _      p -> isAbsurdP p
  ParenP _     p -> isAbsurdP p
  HiddenP   _ np -> (Hidden <$)              <$> isAbsurdP (namedThing np)
  InstanceP _ np -> (Instance YesOverlap <$) <$> isAbsurdP (namedThing np)
  _ -> Nothing

isBinderP :: Pattern -> Maybe Binder
isBinderP = \case
  IdentP _ qn
             -> mkBinder_ <$> isUnqualified qn
  WildP r    -> pure $ mkBinder_ $ setRange r simpleHole
  AsP r n p  -> pure $ Binder (Just p) $ mkBoundName_ n
  ParenP r p -> pure $ Binder (Just p) $ mkBoundName_ $ setRange r simpleHole
  _ -> Nothing

{--------------------------------------------------------------------------
    Instances
 --------------------------------------------------------------------------}

-- Null
------------------------------------------------------------------------

-- | A 'WhereClause' is 'null' when the @where@ keyword is absent.
--   An empty list of declarations does not count as 'null' here.

instance Null (WhereClause' a) where
  empty = NoWhere
  null NoWhere = True
  null AnyWhere{} = False
  null SomeWhere{} = False

-- Lenses
------------------------------------------------------------------------

instance LensHiding LamBinding where
  getHiding   (DomainFree x) = getHiding x
  getHiding   (DomainFull a) = getHiding a
  mapHiding f (DomainFree x) = DomainFree $ mapHiding f x
  mapHiding f (DomainFull a) = DomainFull $ mapHiding f a

instance LensHiding TypedBinding where
  getHiding (TBind _ (x :| _) _) = getHiding x   -- Slightly dubious
  getHiding TLet{}              = mempty
  mapHiding f (TBind r xs e) = TBind r (fmap (mapHiding f) xs) e
  mapHiding f b@TLet{}       = b

instance LensRelevance TypedBinding where
  getRelevance (TBind _ (x :|_) _) = getRelevance x   -- Slightly dubious
  getRelevance TLet{}              = unitRelevance
  mapRelevance f (TBind r xs e) = TBind r (fmap (mapRelevance f) xs) e
  mapRelevance f b@TLet{}       = b

-- HasRange instances
------------------------------------------------------------------------

instance HasRange e => HasRange (OpApp e) where
  getRange = \case
    Ordinary e -> getRange e
    SyntaxBindingLambda r _ _ -> r

instance HasRange Expr where
  getRange = \case
      Ident x            -> getRange x
      Lit r _            -> r
      QuestionMark r _   -> r
      Underscore r _     -> r
      App r _ _          -> r
      RawApp r _         -> r
      OpApp r _ _ _      -> r
      WithApp r _ _      -> r
      Lam r _ _          -> r
      AbsurdLam r _      -> r
      ExtendedLam r _ _  -> r
      Fun r _ _          -> r
      Pi b e             -> fuseRange b e
      Let r _ _          -> r
      Paren r _          -> r
      IdiomBrackets r _  -> r
      DoBlock r _        -> r
      As r _ _           -> r
      Dot r _            -> r
      DoubleDot r _      -> r
      Absurd r           -> r
      HiddenArg r _      -> r
      InstanceArg r _    -> r
      Rec r _            -> r
      RecUpdate r _ _    -> r
      Quote r            -> r
      QuoteTerm r        -> r
      Unquote r          -> r
      Tactic r _         -> r
      DontCare{}         -> noRange
      Equal r _ _        -> r
      Ellipsis r         -> r
      Generalized e      -> getRange e
      KnownIdent _ q     -> getRange q
      KnownOpApp _ r _ _ _ -> r

-- instance HasRange Telescope where
--     getRange (TeleBind bs) = getRange bs
--     getRange (TeleFun x y) = fuseRange x y

instance HasRange Binder where
  getRange (Binder a b) = fuseRange a b

instance HasRange TypedBinding where
  getRange (TBind r _ _) = r
  getRange (TLet r _)    = r

instance HasRange LamBinding where
  getRange (DomainFree x) = getRange x
  getRange (DomainFull b) = getRange b

instance HasRange BoundName where
  getRange = getRange . boundName

instance HasRange WhereClause where
  getRange  NoWhere               = noRange
  getRange (AnyWhere r ds)        = getRange (r, ds)
  getRange (SomeWhere r e x _ ds) = getRange (r, e, x, ds)

instance HasRange ModuleApplication where
  getRange (SectionApp r _ _) = r
  getRange (RecordModuleInstance r _) = r

instance HasRange a => HasRange (FieldAssignment' a) where
  getRange (FieldAssignment a b) = fuseRange a b

instance HasRange ModuleAssignment where
  getRange (ModuleAssignment a b c) = fuseRange a b `fuseRange` c

instance HasRange RecordDirective where
  getRange (Induction a)          = getRange a
  getRange (Eta a    )            = getRange a
  getRange (Constructor a b)      = getRange (a, b)
  getRange (PatternOrCopattern r) = r

instance HasRange Declaration where
  getRange (TypeSig _ _ x t)       = fuseRange x t
  getRange (FieldSig _ _ x t)      = fuseRange x t
  getRange (Field r _)             = r
  getRange (FunClause lhs rhs wh _) = fuseRange lhs rhs `fuseRange` wh
  getRange (DataSig r _ _ _ _)     = r
  getRange (Data r _ _ _ _ _)      = r
  getRange (DataDef r _ _ _)       = r
  getRange (RecordSig r _ _ _ _)   = r
  getRange (RecordDef r _ _ _ _)   = r
  getRange (Record r _ _ _ _ _ _)  = r
  getRange (RecordDirective r)     = getRange r
  getRange (Mutual r _)            = r
  getRange (InterleavedMutual r _) = r
  getRange (LoneConstructor r _)   = r
  getRange (Abstract r _)          = r
  getRange (Generalize r _)        = r
  getRange (Open r _ _)            = r
  getRange (ModuleMacro r _ _ _ _ _)
                                   = r
  getRange (Import r _ _ _ _)      = r
  getRange (InstanceB r _)         = r
  getRange (Macro r _)             = r
  getRange (Private r _ _)         = r
  getRange (Postulate r _)         = r
  getRange (Primitive r _)         = r
  getRange (Module r _ _ _ _)      = r
  getRange (Infix f _)             = getRange f
  getRange (Syntax n _)            = getRange n
  getRange (PatternSyn r _ _ _)    = r
  getRange (UnquoteDecl r _ _)     = r
  getRange (UnquoteDef r _ _)      = r
  getRange (UnquoteData r _ _ _)   = r
  getRange (Pragma p)              = getRange p
  getRange (Opaque r _)            = r
  getRange (Unfolding r _)         = r

instance HasRange LHS where
  getRange (LHS p eqns ws) = p `fuseRange` eqns `fuseRange` ws

instance HasRange LHSCore where
  getRange (LHSHead f ps)              = fuseRange f ps
  getRange (LHSProj d ps1 lhscore ps2) = d `fuseRange` ps1 `fuseRange` lhscore `fuseRange` ps2
  getRange (LHSWith f wps ps)          = f `fuseRange` wps `fuseRange` ps
  getRange (LHSEllipsis r p)           = r

instance HasRange RHS where
  getRange AbsurdRHS = noRange
  getRange (RHS e)   = getRange e

instance HasRange LamClause where
  getRange (LamClause lhs rhs _) = getRange (lhs, rhs)

instance HasRange DoStmt where
  getRange (DoBind r _ _ _) = r
  getRange (DoThen e)       = getRange e
  getRange (DoLet r _)      = r

instance HasRange Pragma where
  getRange (OptionsPragma r _)               = r
  getRange (BuiltinPragma r _ _)             = r
  getRange (RewritePragma r _ _)             = r
  getRange (CompilePragma r _ _ _)           = r
  getRange (ForeignPragma r _ _)             = r
  getRange (StaticPragma r _)                = r
  getRange (InjectivePragma r _)             = r
  getRange (InlinePragma r _ _)              = r
  getRange (ImpossiblePragma r _)            = r
  getRange (EtaPragma r _)                   = r
  getRange (TerminationCheckPragma r _)      = r
  getRange (NoCoverageCheckPragma r)         = r
  getRange (WarningOnUsage r _ _)            = r
  getRange (WarningOnImport r _)             = r
  getRange (CatchallPragma r)                = r
  getRange (DisplayPragma r _ _)             = r
  getRange (NoPositivityCheckPragma r)       = r
  getRange (PolarityPragma r _ _)            = r
  getRange (NoUniverseCheckPragma r)         = r
  getRange (NotProjectionLikePragma r _)     = r

instance HasRange AsName where
  getRange a = getRange (asRange a, asName a)

instance HasRange Pattern where
  getRange (IdentP _ x)       = getRange x
  getRange (AppP p q)         = fuseRange p q
  getRange (OpAppP r _ _ _)   = r
  getRange (RawAppP r _)      = r
  getRange (ParenP r _)       = r
  getRange (WildP r)          = r
  getRange (AsP r _ _)        = r
  getRange (AbsurdP r)        = r
  getRange (LitP r _)         = r
  getRange (QuoteP r)         = r
  getRange (HiddenP r _)      = r
  getRange (InstanceP r _)    = r
  getRange (DotP r _)         = r
  getRange (RecP r _)         = r
  getRange (EqualP r _)       = r
  getRange (EllipsisP r _)    = r
  getRange (WithP r _)        = r

-- SetRange instances
------------------------------------------------------------------------

instance SetRange Pattern where
  setRange r (IdentP c x)       = IdentP c (setRange r x)
  setRange r (AppP p q)         = AppP (setRange r p) (setRange r q)
  setRange r (OpAppP _ x ns ps) = OpAppP r x ns ps
  setRange r (RawAppP _ ps)     = RawAppP r ps
  setRange r (ParenP _ p)       = ParenP r p
  setRange r (WildP _)          = WildP r
  setRange r (AsP _ x p)        = AsP r (setRange r x) p
  setRange r (AbsurdP _)        = AbsurdP r
  setRange r (LitP _ l)         = LitP r l
  setRange r (QuoteP _)         = QuoteP r
  setRange r (HiddenP _ p)      = HiddenP r p
  setRange r (InstanceP _ p)    = InstanceP r p
  setRange r (DotP _ e)         = DotP r e
  setRange r (RecP _ fs)        = RecP r fs
  setRange r (EqualP _ es)      = EqualP r es
  setRange r (EllipsisP _ mp)   = EllipsisP r mp
  setRange r (WithP _ p)        = WithP r p

instance SetRange TypedBinding where
  setRange r (TBind _ xs e) = TBind r xs e
  setRange r (TLet _ ds)    = TLet r ds

-- KillRange instances
------------------------------------------------------------------------

instance KillRange a => KillRange (FieldAssignment' a) where
  killRange (FieldAssignment a b) = killRangeN FieldAssignment a b

instance KillRange ModuleAssignment where
  killRange (ModuleAssignment a b c) = killRangeN ModuleAssignment a b c

instance KillRange AsName where
  killRange (AsName n _) = killRangeN (flip AsName noRange) n

instance KillRange Binder where
  killRange (Binder a b) = killRangeN Binder a b

instance KillRange BoundName where
  killRange (BName n f t b) = killRangeN BName n f t b

instance KillRange RecordDirective where
  killRange (Induction a)          = killRangeN Induction a
  killRange (Eta a    )            = killRangeN Eta a
  killRange (Constructor a b)      = killRangeN Constructor a b
  killRange (PatternOrCopattern _) = PatternOrCopattern noRange

instance KillRange Declaration where
  killRange (TypeSig i t n e)       = killRangeN (TypeSig i) t n e
  killRange (FieldSig i t n e)      = killRangeN FieldSig i t n e
  killRange (Generalize r ds )      = killRangeN (Generalize noRange) ds
  killRange (Field r fs)            = killRangeN (Field noRange) fs
  killRange (FunClause l r w ca)    = killRangeN FunClause l r w ca
  killRange (DataSig _ er n l e)    = killRangeN (DataSig noRange) er n l e
  killRange (Data _ er n l e c)     = killRangeN (Data noRange) er n l e c
  killRange (DataDef _ n l c)       = killRangeN (DataDef noRange) n l c
  killRange (RecordSig _ er n l e)  = killRangeN (RecordSig noRange) er n l e
  killRange (RecordDef _ n dir k d) = killRangeN (RecordDef noRange) n dir k d
  killRange (RecordDirective a)     = killRangeN RecordDirective a
  killRange (Record _ er n dir k e d)
                                    = killRangeN (Record noRange) er n dir k e d
  killRange (Infix f n)             = killRangeN Infix f n
  killRange (Syntax n no)           = killRangeN (\n -> Syntax n no) n
  killRange (PatternSyn _ n ns p)   = killRangeN (PatternSyn noRange) n ns p
  killRange (Mutual _ d)            = killRangeN (Mutual noRange) d
  killRange (InterleavedMutual _ d) = killRangeN (InterleavedMutual noRange) d
  killRange (LoneConstructor _ d)   = killRangeN (LoneConstructor noRange) d
  killRange (Abstract _ d)          = killRangeN (Abstract noRange) d
  killRange (Private _ o d)         = killRangeN (Private noRange) o d
  killRange (InstanceB _ d)         = killRangeN (InstanceB noRange) d
  killRange (Macro _ d)             = killRangeN (Macro noRange) d
  killRange (Postulate _ t)         = killRangeN (Postulate noRange) t
  killRange (Primitive _ t)         = killRangeN (Primitive noRange) t
  killRange (Open _ q i)            = killRangeN (Open noRange) q i
  killRange (Import _ q a o i)      = killRangeN (\q a -> Import noRange q a o) q a i
  killRange (ModuleMacro _ e n m o i)
                                    = killRangeN
                                        (\e n m -> ModuleMacro noRange e n m o)
                                        e n m i
  killRange (Module _ e q t d)      = killRangeN (Module noRange) e q t d
  killRange (UnquoteDecl _ x t)     = killRangeN (UnquoteDecl noRange) x t
  killRange (UnquoteDef _ x t)      = killRangeN (UnquoteDef noRange) x t
  killRange (UnquoteData _ xs cs t) = killRangeN (UnquoteData noRange) xs cs t
  killRange (Pragma p)              = killRangeN Pragma p
  killRange (Opaque r xs)           = killRangeN Opaque r xs
  killRange (Unfolding r xs)        = killRangeN Unfolding r xs

instance KillRange Expr where
  killRange (Ident q)             = killRangeN Ident q
  killRange (Lit _ l)             = killRangeN (Lit noRange) l
  killRange (QuestionMark _ n)    = QuestionMark noRange n
  killRange (Underscore _ n)      = Underscore noRange n
  killRange (RawApp _ e)          = killRangeN (RawApp noRange) e
  killRange (App _ e a)           = killRangeN (App noRange) e a
  killRange (OpApp _ n ns o)      = killRangeN (OpApp noRange) n ns o
  killRange (WithApp _ e es)      = killRangeN (WithApp noRange) e es
  killRange (HiddenArg _ n)       = killRangeN (HiddenArg noRange) n
  killRange (InstanceArg _ n)     = killRangeN (InstanceArg noRange) n
  killRange (Lam _ l e)           = killRangeN (Lam noRange) l e
  killRange (AbsurdLam _ h)       = killRangeN (AbsurdLam noRange) h
  killRange (ExtendedLam _ e lrw) = killRangeN (ExtendedLam noRange) e lrw
  killRange (Fun _ e1 e2)         = killRangeN (Fun noRange) e1 e2
  killRange (Pi t e)              = killRangeN Pi t e
  killRange (Rec _ ne)            = killRangeN (Rec noRange) ne
  killRange (RecUpdate _ e ne)    = killRangeN (RecUpdate noRange) e ne
  killRange (Let _ d e)           = killRangeN (Let noRange) d e
  killRange (Paren _ e)           = killRangeN (Paren noRange) e
  killRange (IdiomBrackets _ es)  = killRangeN (IdiomBrackets noRange) es
  killRange (DoBlock _ ss)        = killRangeN (DoBlock noRange) ss
  killRange (Absurd _)            = Absurd noRange
  killRange (As _ n e)            = killRangeN (As noRange) n e
  killRange (Dot _ e)             = killRangeN (Dot noRange) e
  killRange (DoubleDot _ e)       = killRangeN (DoubleDot noRange) e
  killRange (Quote _)             = Quote noRange
  killRange (QuoteTerm _)         = QuoteTerm noRange
  killRange (Unquote _)           = Unquote noRange
  killRange (Tactic _ t)          = killRangeN (Tactic noRange) t
  killRange (DontCare e)          = killRangeN DontCare e
  killRange (Equal _ x y)         = Equal noRange x y
  killRange (Ellipsis _)          = Ellipsis noRange
<<<<<<< HEAD
  killRange (Generalized e)       = killRange1 Generalized e
  killRange (KnownIdent a b)      = killRange1 (KnownIdent a) b
  killRange (KnownOpApp a b c d e) = killRange4 (KnownOpApp a) b c d e
=======
  killRange (Generalized e)       = killRangeN Generalized e
>>>>>>> 3d393d65

instance KillRange LamBinding where
  killRange (DomainFree b) = killRangeN DomainFree b
  killRange (DomainFull t) = killRangeN DomainFull t

instance KillRange LHS where
  killRange (LHS p r w)  = killRangeN LHS p r w

instance KillRange LamClause where
  killRange (LamClause a b c) = killRangeN LamClause a b c

instance KillRange DoStmt where
  killRange (DoBind r p e w) = killRangeN DoBind r p e w
  killRange (DoThen e)       = killRangeN DoThen e
  killRange (DoLet r ds)     = killRangeN DoLet r ds

instance KillRange ModuleApplication where
  killRange (SectionApp _ t e)    = killRangeN (SectionApp noRange) t e
  killRange (RecordModuleInstance _ q) = killRangeN (RecordModuleInstance noRange) q

instance KillRange e => KillRange (OpApp e) where
  killRange (SyntaxBindingLambda _ l e) = killRangeN (SyntaxBindingLambda noRange) l e
  killRange (Ordinary e)                = killRangeN Ordinary e

instance KillRange Pattern where
  killRange (IdentP c q)      = killRangeN IdentP c q
  killRange (AppP p ps)       = killRangeN AppP p ps
  killRange (RawAppP _ p)     = killRangeN (RawAppP noRange) p
  killRange (OpAppP _ n ns p) = killRangeN (OpAppP noRange) n ns p
  killRange (HiddenP _ n)     = killRangeN (HiddenP noRange) n
  killRange (InstanceP _ n)   = killRangeN (InstanceP noRange) n
  killRange (ParenP _ p)      = killRangeN (ParenP noRange) p
  killRange (WildP _)         = WildP noRange
  killRange (AbsurdP _)       = AbsurdP noRange
  killRange (AsP _ n p)       = killRangeN (AsP noRange) n p
  killRange (DotP _ e)        = killRangeN (DotP noRange) e
  killRange (LitP _ l)        = killRangeN (LitP noRange) l
  killRange (QuoteP _)        = QuoteP noRange
  killRange (RecP _ fs)       = killRangeN (RecP noRange) fs
  killRange (EqualP _ es)     = killRangeN (EqualP noRange) es
  killRange (EllipsisP _ mp)  = killRangeN (EllipsisP noRange) mp
  killRange (WithP _ p)       = killRangeN (WithP noRange) p

instance KillRange Pragma where
  killRange (OptionsPragma _ s)               = OptionsPragma noRange s
  killRange (BuiltinPragma _ s e)             = killRangeN (BuiltinPragma noRange s) e
  killRange (RewritePragma _ _ qs)            = killRangeN (RewritePragma noRange noRange) qs
  killRange (StaticPragma _ q)                = killRangeN (StaticPragma noRange) q
  killRange (InjectivePragma _ q)             = killRangeN (InjectivePragma noRange) q
  killRange (InlinePragma _ b q)              = killRangeN (InlinePragma noRange b) q
  killRange (CompilePragma _ b q s)           = killRangeN (\ q -> CompilePragma noRange b q s) q
  killRange (ForeignPragma _ b s)             = ForeignPragma noRange b s
  killRange (ImpossiblePragma _ strs)         = ImpossiblePragma noRange strs
  killRange (TerminationCheckPragma _ t)      = TerminationCheckPragma noRange (killRange t)
  killRange (NoCoverageCheckPragma _)         = NoCoverageCheckPragma noRange
  killRange (WarningOnUsage _ nm str)         = WarningOnUsage noRange (killRange nm) str
  killRange (WarningOnImport _ str)           = WarningOnImport noRange str
  killRange (CatchallPragma _)                = CatchallPragma noRange
  killRange (DisplayPragma _ lhs rhs)         = killRangeN (DisplayPragma noRange) lhs rhs
  killRange (EtaPragma _ q)                   = killRangeN (EtaPragma noRange) q
  killRange (NoPositivityCheckPragma _)       = NoPositivityCheckPragma noRange
  killRange (PolarityPragma _ q occs)         = killRangeN (\q -> PolarityPragma noRange q occs) q
  killRange (NoUniverseCheckPragma _)         = NoUniverseCheckPragma noRange
  killRange (NotProjectionLikePragma _ q)     = NotProjectionLikePragma noRange q

instance KillRange RHS where
  killRange AbsurdRHS = AbsurdRHS
  killRange (RHS e)   = killRangeN RHS e

instance KillRange TypedBinding where
  killRange (TBind _ b e) = killRangeN (TBind noRange) b e
  killRange (TLet r ds)   = killRangeN TLet r ds

instance KillRange WhereClause where
  killRange NoWhere               = NoWhere
  killRange (AnyWhere r d)        = killRangeN (AnyWhere noRange) d
  killRange (SomeWhere r e n a d) =
    killRangeN (SomeWhere noRange) e n a d

------------------------------------------------------------------------
-- NFData instances

-- | Ranges are not forced.

instance NFData Expr where
  rnf (Ident a)           = rnf a
  rnf (Lit _ a)           = rnf a
  rnf (QuestionMark _ a)  = rnf a
  rnf (Underscore _ a)    = rnf a
  rnf (RawApp _ a)        = rnf a
  rnf (App _ a b)         = rnf a `seq` rnf b
  rnf (OpApp _ a b c)     = rnf a `seq` rnf b `seq` rnf c
  rnf (WithApp _ a b)     = rnf a `seq` rnf b
  rnf (HiddenArg _ a)     = rnf a
  rnf (InstanceArg _ a)   = rnf a
  rnf (Lam _ a b)         = rnf a `seq` rnf b
  rnf (AbsurdLam _ a)     = rnf a
  rnf (ExtendedLam _ a b) = rnf a `seq` rnf b
  rnf (Fun _ a b)         = rnf a `seq` rnf b
  rnf (Pi a b)            = rnf a `seq` rnf b
  rnf (Rec _ a)           = rnf a
  rnf (RecUpdate _ a b)   = rnf a `seq` rnf b
  rnf (Let _ a b)         = rnf a `seq` rnf b
  rnf (Paren _ a)         = rnf a
  rnf (IdiomBrackets _ a) = rnf a
  rnf (DoBlock _ a)       = rnf a
  rnf (Absurd _)          = ()
  rnf (As _ a b)          = rnf a `seq` rnf b
  rnf (Dot _ a)           = rnf a
  rnf (DoubleDot _ a)     = rnf a
  rnf (Quote _)           = ()
  rnf (QuoteTerm _)       = ()
  rnf (Tactic _ a)        = rnf a
  rnf (Unquote _)         = ()
  rnf (DontCare a)        = rnf a
  rnf (Equal _ a b)       = rnf a `seq` rnf b
  rnf (Ellipsis _)        = ()
  rnf (Generalized e)     = rnf e
  rnf (KnownIdent a b)    = rnf b
  rnf (KnownOpApp a b c d e) = rnf a `seq` rnf b `seq` rnf c `seq` rnf d `seq` rnf c

-- | Ranges are not forced.

instance NFData Pattern where
  rnf (IdentP a b)     = rnf a `seq` rnf b
  rnf (QuoteP _)       = ()
  rnf (AppP a b)       = rnf a `seq` rnf b
  rnf (RawAppP _ a)    = rnf a
  rnf (OpAppP _ a b c) = rnf a `seq` rnf b `seq` rnf c
  rnf (HiddenP _ a)    = rnf a
  rnf (InstanceP _ a)  = rnf a
  rnf (ParenP _ a)     = rnf a
  rnf (WildP _)        = ()
  rnf (AbsurdP _)      = ()
  rnf (AsP _ a b)      = rnf a `seq` rnf b
  rnf (DotP _ a)       = rnf a
  rnf (LitP _ a)       = rnf a
  rnf (RecP _ a)       = rnf a
  rnf (EqualP _ es)    = rnf es
  rnf (EllipsisP _ mp) = rnf mp
  rnf (WithP _ a)      = rnf a

-- | Ranges are not forced.

instance NFData RecordDirective where
  rnf (Induction a)          = rnf a
  rnf (Eta a    )            = rnf a
  rnf (Constructor a b)      = rnf (a, b)
  rnf (PatternOrCopattern _) = ()

instance NFData Declaration where
  rnf (TypeSig a b c d)       = rnf a `seq` rnf b `seq` rnf c `seq` rnf d
  rnf (FieldSig a b c d)      = rnf a `seq` rnf b `seq` rnf c `seq` rnf d
  rnf (Generalize _ a)        = rnf a
  rnf (Field _ fs)            = rnf fs
  rnf (FunClause a b c d)     = rnf a `seq` rnf b `seq` rnf c `seq` rnf d
  rnf (DataSig _ a b c d)     = rnf a `seq` rnf b `seq` rnf c `seq` rnf d
  rnf (Data _ a b c d e)      = rnf a `seq` rnf b `seq` rnf c `seq` rnf d
                                      `seq` rnf e
  rnf (DataDef _ a b c)       = rnf a `seq` rnf b `seq` rnf c
  rnf (RecordSig _ a b c d)   = rnf a `seq` rnf b `seq` rnf c `seq` rnf d
  rnf (RecordDef _ a b c d)   = rnf (a, b, c, d)
  rnf (Record _ a b c d e f)  = rnf (a, b, c, d, e, f)
  rnf (RecordDirective a)     = rnf a
  rnf (Infix a b)             = rnf a `seq` rnf b
  rnf (Syntax a b)            = rnf a `seq` rnf b
  rnf (PatternSyn _ a b c)    = rnf a `seq` rnf b `seq` rnf c
  rnf (Mutual _ a)            = rnf a
  rnf (InterleavedMutual _ a) = rnf a
  rnf (LoneConstructor _ a)   = rnf a
  rnf (Abstract _ a)          = rnf a
  rnf (Private _ _ a)         = rnf a
  rnf (InstanceB _ a)         = rnf a
  rnf (Macro _ a)             = rnf a
  rnf (Postulate _ a)         = rnf a
  rnf (Primitive _ a)         = rnf a
  rnf (Open _ a b)            = rnf a `seq` rnf b
  rnf (Import _ a b _ c)      = rnf a `seq` rnf b `seq` rnf c
  rnf (ModuleMacro _ a b c _ d)
                              = rnf a `seq` rnf b `seq` rnf c `seq` rnf d
  rnf (Module _ a b c d)      = rnf a `seq` rnf b `seq` rnf c `seq` rnf d
  rnf (UnquoteDecl _ a b)     = rnf a `seq` rnf b
  rnf (UnquoteDef _ a b)      = rnf a `seq` rnf b
  rnf (UnquoteData _ a b c)   = rnf a `seq` rnf b `seq` rnf c
  rnf (Pragma a)              = rnf a
  rnf (Opaque r xs)           = rnf r `seq` rnf xs
  rnf (Unfolding r xs)        = rnf r `seq` rnf xs

instance NFData OpenShortHand

-- | Ranges are not forced.

instance NFData Pragma where
  rnf (OptionsPragma _ a)               = rnf a
  rnf (BuiltinPragma _ a b)             = rnf a `seq` rnf b
  rnf (RewritePragma _ _ a)             = rnf a
  rnf (CompilePragma _ a b c)           = rnf a `seq` rnf b `seq` rnf c
  rnf (ForeignPragma _ b s)             = rnf b `seq` rnf s
  rnf (StaticPragma _ a)                = rnf a
  rnf (InjectivePragma _ a)             = rnf a
  rnf (InlinePragma _ _ a)              = rnf a
  rnf (ImpossiblePragma _ a)            = rnf a
  rnf (EtaPragma _ a)                   = rnf a
  rnf (TerminationCheckPragma _ a)      = rnf a
  rnf (NoCoverageCheckPragma _)         = ()
  rnf (WarningOnUsage _ a b)            = rnf a `seq` rnf b
  rnf (WarningOnImport _ a)             = rnf a
  rnf (CatchallPragma _)                = ()
  rnf (DisplayPragma _ a b)             = rnf a `seq` rnf b
  rnf (NoPositivityCheckPragma _)       = ()
  rnf (PolarityPragma _ a b)            = rnf a `seq` rnf b
  rnf (NoUniverseCheckPragma _)         = ()
  rnf (NotProjectionLikePragma _ q)     = rnf q

-- | Ranges are not forced.

instance NFData AsName where
  rnf (AsName a _) = rnf a

-- | Ranges are not forced.

instance NFData a => NFData (TypedBinding' a) where
  rnf (TBind _ a b) = rnf a `seq` rnf b
  rnf (TLet _ a)    = rnf a

-- | Ranges are not forced.

instance NFData ModuleApplication where
  rnf (SectionApp _ a b)    = rnf a `seq` rnf b
  rnf (RecordModuleInstance _ a) = rnf a

-- | Ranges are not forced.

instance NFData a => NFData (OpApp a) where
  rnf (SyntaxBindingLambda _ a b) = rnf a `seq` rnf b
  rnf (Ordinary a)                = rnf a

-- | Ranges are not forced.

instance NFData LHS where
  rnf (LHS a b c) = rnf a `seq` rnf b `seq` rnf c

instance NFData a => NFData (FieldAssignment' a) where
  rnf (FieldAssignment a b) = rnf a `seq` rnf b

instance NFData ModuleAssignment where
  rnf (ModuleAssignment a b c) = rnf a `seq` rnf b `seq` rnf c

instance NFData a => NFData (WhereClause' a) where
  rnf NoWhere               = ()
  rnf (AnyWhere _ a)        = rnf a
  rnf (SomeWhere _ a b c d) = rnf a `seq` rnf b `seq` rnf c `seq` rnf d

instance NFData LamClause where
  rnf (LamClause a b c) = rnf (a, b, c)

instance NFData a => NFData (LamBinding' a) where
  rnf (DomainFree a) = rnf a
  rnf (DomainFull a) = rnf a

instance NFData Binder where
  rnf (Binder a b) = rnf a `seq` rnf b

instance NFData BoundName where
  rnf (BName a b c d) = rnf a `seq` rnf b `seq` rnf c `seq` rnf d

instance NFData a => NFData (RHS' a) where
  rnf AbsurdRHS = ()
  rnf (RHS a)   = rnf a

instance NFData DoStmt where
  rnf (DoBind _ p e w) = rnf (p, e, w)
  rnf (DoThen e)       = rnf e
  rnf (DoLet _ ds)     = rnf ds<|MERGE_RESOLUTION|>--- conflicted
+++ resolved
@@ -1086,45 +1086,41 @@
   killRange (Unfolding r xs)        = killRangeN Unfolding r xs
 
 instance KillRange Expr where
-  killRange (Ident q)             = killRangeN Ident q
-  killRange (Lit _ l)             = killRangeN (Lit noRange) l
-  killRange (QuestionMark _ n)    = QuestionMark noRange n
-  killRange (Underscore _ n)      = Underscore noRange n
-  killRange (RawApp _ e)          = killRangeN (RawApp noRange) e
-  killRange (App _ e a)           = killRangeN (App noRange) e a
-  killRange (OpApp _ n ns o)      = killRangeN (OpApp noRange) n ns o
-  killRange (WithApp _ e es)      = killRangeN (WithApp noRange) e es
-  killRange (HiddenArg _ n)       = killRangeN (HiddenArg noRange) n
-  killRange (InstanceArg _ n)     = killRangeN (InstanceArg noRange) n
-  killRange (Lam _ l e)           = killRangeN (Lam noRange) l e
-  killRange (AbsurdLam _ h)       = killRangeN (AbsurdLam noRange) h
-  killRange (ExtendedLam _ e lrw) = killRangeN (ExtendedLam noRange) e lrw
-  killRange (Fun _ e1 e2)         = killRangeN (Fun noRange) e1 e2
-  killRange (Pi t e)              = killRangeN Pi t e
-  killRange (Rec _ ne)            = killRangeN (Rec noRange) ne
-  killRange (RecUpdate _ e ne)    = killRangeN (RecUpdate noRange) e ne
-  killRange (Let _ d e)           = killRangeN (Let noRange) d e
-  killRange (Paren _ e)           = killRangeN (Paren noRange) e
-  killRange (IdiomBrackets _ es)  = killRangeN (IdiomBrackets noRange) es
-  killRange (DoBlock _ ss)        = killRangeN (DoBlock noRange) ss
-  killRange (Absurd _)            = Absurd noRange
-  killRange (As _ n e)            = killRangeN (As noRange) n e
-  killRange (Dot _ e)             = killRangeN (Dot noRange) e
-  killRange (DoubleDot _ e)       = killRangeN (DoubleDot noRange) e
-  killRange (Quote _)             = Quote noRange
-  killRange (QuoteTerm _)         = QuoteTerm noRange
-  killRange (Unquote _)           = Unquote noRange
-  killRange (Tactic _ t)          = killRangeN (Tactic noRange) t
-  killRange (DontCare e)          = killRangeN DontCare e
-  killRange (Equal _ x y)         = Equal noRange x y
-  killRange (Ellipsis _)          = Ellipsis noRange
-<<<<<<< HEAD
-  killRange (Generalized e)       = killRange1 Generalized e
-  killRange (KnownIdent a b)      = killRange1 (KnownIdent a) b
-  killRange (KnownOpApp a b c d e) = killRange4 (KnownOpApp a) b c d e
-=======
-  killRange (Generalized e)       = killRangeN Generalized e
->>>>>>> 3d393d65
+  killRange (Ident q)              = killRangeN Ident q
+  killRange (Lit _ l)              = killRangeN (Lit noRange) l
+  killRange (QuestionMark _ n)     = QuestionMark noRange n
+  killRange (Underscore _ n)       = Underscore noRange n
+  killRange (RawApp _ e)           = killRangeN (RawApp noRange) e
+  killRange (App _ e a)            = killRangeN (App noRange) e a
+  killRange (OpApp _ n ns o)       = killRangeN (OpApp noRange) n ns o
+  killRange (WithApp _ e es)       = killRangeN (WithApp noRange) e es
+  killRange (HiddenArg _ n)        = killRangeN (HiddenArg noRange) n
+  killRange (InstanceArg _ n)      = killRangeN (InstanceArg noRange) n
+  killRange (Lam _ l e)            = killRangeN (Lam noRange) l e
+  killRange (AbsurdLam _ h)        = killRangeN (AbsurdLam noRange) h
+  killRange (ExtendedLam _ e lrw)  = killRangeN (ExtendedLam noRange) e lrw
+  killRange (Fun _ e1 e2)          = killRangeN (Fun noRange) e1 e2
+  killRange (Pi t e)               = killRangeN Pi t e
+  killRange (Rec _ ne)             = killRangeN (Rec noRange) ne
+  killRange (RecUpdate _ e ne)     = killRangeN (RecUpdate noRange) e ne
+  killRange (Let _ d e)            = killRangeN (Let noRange) d e
+  killRange (Paren _ e)            = killRangeN (Paren noRange) e
+  killRange (IdiomBrackets _ es)   = killRangeN (IdiomBrackets noRange) es
+  killRange (DoBlock _ ss)         = killRangeN (DoBlock noRange) ss
+  killRange (Absurd _)             = Absurd noRange
+  killRange (As _ n e)             = killRangeN (As noRange) n e
+  killRange (Dot _ e)              = killRangeN (Dot noRange) e
+  killRange (DoubleDot _ e)        = killRangeN (DoubleDot noRange) e
+  killRange (Quote _)              = Quote noRange
+  killRange (QuoteTerm _)          = QuoteTerm noRange
+  killRange (Unquote _)            = Unquote noRange
+  killRange (Tactic _ t)           = killRangeN (Tactic noRange) t
+  killRange (DontCare e)           = killRangeN DontCare e
+  killRange (Equal _ x y)          = Equal noRange x y
+  killRange (Ellipsis _)           = Ellipsis noRange
+  killRange (Generalized e)        = killRangeN Generalized e
+  killRange (KnownIdent a b)       = killRangeN (KnownIdent a) b
+  killRange (KnownOpApp a b c d e) = killRangeN (KnownOpApp a) b c d e
 
 instance KillRange LamBinding where
   killRange (DomainFree b) = killRangeN DomainFree b
