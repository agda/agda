{-# LANGUAGE CPP                  #-}
{-# LANGUAGE DeriveDataTypeable   #-}
{-# LANGUAGE DeriveFoldable       #-}
{-# LANGUAGE DeriveFunctor        #-}
{-# LANGUAGE DeriveTraversable    #-}
{-# LANGUAGE FlexibleInstances    #-}
{-# LANGUAGE TypeSynonymInstances #-}

{-| The concrete syntax is a raw representation of the program text
    without any desugaring at all.  This is what the parser produces.
    The idea is that if we figure out how to keep the concrete syntax
    around, it can be printed exactly as the user wrote it.
-}
module Agda.Syntax.Concrete
  ( -- * Expressions
    Expr(..)
  , OpApp(..), fromOrdinary
  , module Agda.Syntax.Concrete.Name
  , appView, AppView(..)
    -- * Bindings
  , LamBinding
  , LamBinding'(..)
  , TypedBindings
  , TypedBindings'(..)
  , TypedBinding
  , TypedBinding'(..)
  , ColoredTypedBinding(..)
  , BoundName(..), mkBoundName_, mkBoundName
  , Telescope -- (..)
  , countTelVars
    -- * Declarations
  , Declaration(..)
  , ModuleApplication(..)
  , TypeSignature
  , TypeSignatureOrInstanceBlock
  , Constructor
  , ImportDirective(..), UsingOrHiding(..), ImportedName(..)
  , Renaming(..), AsName(..)
  , defaultImportDir
  , OpenShortHand(..), RewriteEqn, WithExpr
  , LHS(..), Pattern(..), LHSCore(..)
  , RHS, RHS'(..), WhereClause, WhereClause'(..)
  , Pragma(..)
  , Module
  , ThingWithFixity(..)
  , topLevelModuleName
    -- * Pattern tools
  , patternHead, patternNames
    -- * Concrete instances
  , Color
  , Arg
  -- , Dom
  , NamedArg
  , ArgInfo
  )
  where

import Control.DeepSeq
import Data.Typeable (Typeable)
import Data.Foldable (Foldable)
import Data.Traversable (Traversable)
import Data.List
import Agda.Syntax.Position
import Agda.Syntax.Common hiding (Arg, Dom, NamedArg, ArgInfo)
import qualified Agda.Syntax.Common as Common
import Agda.Syntax.Fixity
import Agda.Syntax.Notation
import Agda.Syntax.Literal

import Agda.Syntax.Concrete.Name

#include "../undefined.h"
import Agda.Utils.Impossible

type Color      = Expr
type Arg a      = Common.Arg Color a
-- type Dom a      = Common.Dom Color a
type NamedArg a = Common.NamedArg Color a
type ArgInfo    = Common.ArgInfo Color

data OpApp e
  = SyntaxBindingLambda !Range [LamBinding] e
    -- ^ An abstraction inside a special syntax declaration
    --   (see Issue 358 why we introduce this).
  | Ordinary e
  deriving (Typeable, Functor, Foldable, Traversable)

fromOrdinary :: e -> OpApp e -> e
fromOrdinary d (Ordinary e) = e
fromOrdinary d _            = d

-- | Concrete expressions. Should represent exactly what the user wrote.
data Expr
  = Ident QName                                -- ^ ex: @x@
  | Lit Literal                                -- ^ ex: @1@ or @\"foo\"@
  | QuestionMark !Range (Maybe Nat)            -- ^ ex: @?@ or @{! ... !}@
  | Underscore !Range (Maybe String)           -- ^ ex: @_@ or @_A_5@
  | RawApp !Range [Expr]                       -- ^ before parsing operators
  | App !Range Expr (NamedArg Expr)            -- ^ ex: @e e@, @e {e}@, or @e {x = e}@
  | OpApp !Range QName [NamedArg (OpApp Expr)] -- ^ ex: @e + e@
  | WithApp !Range Expr [Expr]                 -- ^ ex: @e | e1 | .. | en@
  | HiddenArg !Range (Named_ Expr)             -- ^ ex: @{e}@ or @{x=e}@
  | InstanceArg !Range (Named_ Expr)           -- ^ ex: @{{e}}@ or @{{x=e}}@
  | Lam !Range [LamBinding] Expr               -- ^ ex: @\\x {y} -> e@ or @\\(x:A){y:B} -> e@
  | AbsurdLam !Range Hiding                    -- ^ ex: @\\ ()@
  | ExtendedLam !Range [(LHS,RHS,WhereClause)] -- ^ ex: @\\ { p11 .. p1a -> e1 ; .. ; pn1 .. pnz -> en }@
  | Fun !Range Expr Expr                       -- ^ ex: @e -> e@ or @.e -> e@ (NYI: @{e} -> e@)
  | Pi Telescope Expr                          -- ^ ex: @(xs:e) -> e@ or @{xs:e} -> e@
  | Set !Range                                 -- ^ ex: @Set@
  | Prop !Range                                -- ^ ex: @Prop@
  | SetN !Range Integer                        -- ^ ex: @Set0, Set1, ..@
  | Rec !Range [(Name, Expr)]                  -- ^ ex: @record {x = a; y = b}@
  | RecUpdate !Range Expr [(Name, Expr)]       -- ^ ex: @record e {x = a; y = b}@
  | Let !Range [Declaration] Expr              -- ^ ex: @let Ds in e@
  | Paren !Range Expr                          -- ^ ex: @(e)@
  | Absurd !Range                              -- ^ ex: @()@ or @{}@, only in patterns
  | As !Range Name Expr                        -- ^ ex: @x\@p@, only in patterns
  | Dot !Range Expr                            -- ^ ex: @.p@, only in patterns
  | ETel Telescope                             -- ^ only used for printing telescopes
  | QuoteGoal !Range Name Expr                 -- ^ ex: @quoteGoal x in e@
  | QuoteContext !Range Name Expr              -- ^ ex: @quoteContext ctx in e@
  | Quote !Range                               -- ^ ex: @quote@, should be applied to a name
  | QuoteTerm !Range                           -- ^ ex: @quoteTerm@, should be applied to a term
  | Tactic !Range Expr [Expr]                  -- ^ @tactic solve | subgoal1 | .. | subgoalN@
  | Unquote !Range                             -- ^ ex: @unquote@, should be applied to a term of type @Term@
  | DontCare Expr                              -- ^ to print irrelevant things
  | Equal !Range Expr Expr                     -- ^ ex: @a = b@, used internally in the parser
  deriving (Typeable)

instance NFData Expr

-- | Concrete patterns. No literals in patterns at the moment.
data Pattern
  = IdentP QName                            -- ^ @c@ or @x@
  | QuoteP !Range                           -- ^ @quote@
  | AppP Pattern (NamedArg Pattern)         -- ^ @p p'@ or @p {x = p'}@
  | RawAppP !Range [Pattern]                -- ^ @p1..pn@ before parsing operators
  | OpAppP !Range QName [NamedArg Pattern]  -- ^ eg: @p => p'@ for operator @_=>_@
  | HiddenP !Range (Named_ Pattern)         -- ^ @{p}@ or @{x = p}@
  | InstanceP !Range (Named_ Pattern)       -- ^ @{{p}}@ or @{{x = p}}@
  | ParenP !Range Pattern                   -- ^ @(p)@
  | WildP !Range                            -- ^ @_@
  | AbsurdP !Range                          -- ^ @()@
  | AsP !Range Name Pattern                 -- ^ @x\@p@ unused
  | DotP !Range Expr                        -- ^ @.e@
  | LitP Literal                            -- ^ @0@, @1@, etc.
  deriving (Typeable)

instance NFData Pattern

-- | A lambda binding is either domain free or typed.
type LamBinding = LamBinding' TypedBindings
data LamBinding' a
  = DomainFree ArgInfo BoundName  -- ^ . @x@ or @{x}@ or @.x@ or @.{x}@ or @{.x}@
  | DomainFull a                  -- ^ . @(xs : e)@ or @{xs : e}@
  deriving (Typeable, Functor, Foldable, Traversable)


-- | A sequence of typed bindings with hiding information. Appears in dependent
--   function spaces, typed lambdas, and telescopes.

type TypedBindings = TypedBindings' TypedBinding

data TypedBindings' a = TypedBindings !Range (Arg a)
     -- ^ . @(xs : e)@ or @{xs : e}@
  deriving (Typeable, Functor, Foldable, Traversable)

data BoundName = BName
  { boundName   :: Name
  , boundLabel  :: Name    -- ^ for implicit function types the label matters and can't be alpha-renamed
  , bnameFixity :: Fixity'
  }
  deriving (Typeable)

mkBoundName_ :: Name -> BoundName
mkBoundName_ x = mkBoundName x defaultFixity'

mkBoundName :: Name -> Fixity' -> BoundName
mkBoundName x f = BName x x f

-- | A typed binding.

type TypedBinding = TypedBinding' Expr

data TypedBinding' e
  = TBind !Range [BoundName] e  -- ^ Binding @(x1 ... xn : A)@.
  | TLet  !Range [Declaration]  -- ^ Let binding @(let Ds)@ or @(open M args)@.
  deriving (Typeable, Functor, Foldable, Traversable)

-- | Color a TypeBinding. Used by Pretty.
data ColoredTypedBinding = WithColors [Color] TypedBinding

-- | A telescope is a sequence of typed bindings. Bound variables are in scope
--   in later types.
type Telescope = [TypedBindings]

countTelVars :: Telescope -> Nat
countTelVars tel =
  sum [ case unArg b of
          TBind _ xs _ -> genericLength xs
          TLet{}       -> 0
      | TypedBindings _ b <- tel ]

{-| Left hand sides can be written in infix style. For example:

    > n + suc m = suc (n + m)
    > (f ∘ g) x = f (g x)

   We use fixity information to see which name is actually defined.
-}
data LHS
  = LHS { lhsOriginalPattern :: Pattern       -- ^ @f ps@
        , lhsWithPattern     :: [Pattern]     -- ^ @| p@ (many)
        , lhsRewriteEqn      :: [RewriteEqn]  -- ^ @rewrite e@ (many)
        , lhsWithExpr        :: [WithExpr]    -- ^ @with e@ (many)
        }
    -- ^ original pattern, with-patterns, rewrite equations and with-expressions
  | Ellipsis Range [Pattern] [RewriteEqn] [WithExpr]
    -- ^ new with-patterns, rewrite equations and with-expressions
  deriving (Typeable)

type RewriteEqn = Expr
type WithExpr   = Expr

-- | Processed (scope-checked) intermediate form of the core @f ps@ of 'LHS'.
--   Corresponds to 'lhsOriginalPattern'.
data LHSCore
  = LHSHead  { lhsDefName  :: Name                -- ^ @f@
             , lhsPats     :: [NamedArg Pattern]  -- ^ @ps@
             }
  | LHSProj  { lhsDestructor :: QName      -- ^ record projection identifier
             , lhsPatsLeft   :: [NamedArg Pattern]  -- ^ side patterns
             , lhsFocus      :: NamedArg LHSCore    -- ^ main branch
             , lhsPatsRight  :: [NamedArg Pattern]  -- ^ side patterns
             }
  deriving (Typeable)

instance NFData LHSCore

{- TRASH
lhsCoreToPattern :: LHSCore -> Pattern
lhsCoreToPattern (LHSHead f args) = OpAppP (fuseRange f args) (unqualify f) args
lhsCoreToPattern (LHSProj d ps1 lhscore ps2) = OpAppP (fuseRange d ps) (unqualify) ps
  where p = lhsCoreToPattern lhscore
        ps = ps1 ++ p : ps2
-}

type RHS = RHS' Expr
data RHS' e
  = AbsurdRHS -- ^ No right hand side because of absurd match.
  | RHS e
  deriving (Typeable, Functor, Foldable, Traversable)


type WhereClause = WhereClause' [Declaration]
data WhereClause' decls
  = NoWhere               -- ^ No @where@ clauses.
  | AnyWhere decls        -- ^ Ordinary @where@.
  | SomeWhere Name decls  -- ^ Named where: @module M where@.
  deriving (Typeable, Functor, Foldable, Traversable)


-- | The things you are allowed to say when you shuffle names between name
--   spaces (i.e. in @import@, @namespace@, or @open@ declarations).
data ImportDirective = ImportDirective
  { importDirRange :: !Range
  , usingOrHiding  :: UsingOrHiding
  , renaming       :: [Renaming]
  , publicOpen     :: Bool -- ^ Only for @open@. Exports the opened names from the current module.
  }
  deriving (Typeable)

-- | Default is directive is @private@ (use everything, but do not export).
defaultImportDir :: ImportDirective
defaultImportDir = ImportDirective noRange (Hiding []) [] False

data UsingOrHiding
  = Hiding [ImportedName]
  | Using  [ImportedName]
  deriving (Typeable)

-- | An imported name can be a module or a defined name
data ImportedName
  = ImportedModule  { importedName :: Name }
  | ImportedName    { importedName :: Name }
  deriving (Typeable, Eq, Ord)

instance Show ImportedName where
  show (ImportedModule x) = "module " ++ show x
  show (ImportedName   x) = show x

data Renaming = Renaming
  { renFrom    :: ImportedName
    -- ^ Rename from this name.
  , renTo      :: Name
    -- ^ To this one.
  , renToRange :: Range
    -- ^ The range of the \"to\" keyword.  Retained for highlighting purposes.
  }
  deriving (Typeable)

data AsName = AsName
  { asName  :: Name
    -- ^ The \"as\" name.
  , asRange :: Range
    -- ^ The range of the \"as\" keyword.  Retained for highlighting purposes.
  }
  deriving (Typeable, Show)

{--------------------------------------------------------------------------
    Declarations
 --------------------------------------------------------------------------}

-- | Just type signatures.
type TypeSignature = Declaration

-- | Just type signatures or instance blocks.
type TypeSignatureOrInstanceBlock = Declaration

-- | A data constructor declaration is just a type signature.
type Constructor = TypeSignature

{-| The representation type of a declaration. The comments indicate
    which type in the intended family the constructor targets.
-}

data Declaration
  = TypeSig ArgInfo Name Expr
  -- ^ Axioms and functions can be irrelevant. (Hiding should be NotHidden)
  | Field Name (Arg Expr) -- ^ Record field, can be hidden and/or irrelevant.
  | FunClause LHS RHS WhereClause
  | DataSig     !Range Induction Name [LamBinding] Expr -- ^ lone data signature in mutual block
  | Data        !Range Induction Name [LamBinding] (Maybe Expr) [Constructor]
  | RecordSig   !Range Name [LamBinding] Expr -- ^ lone record signature in mutual block
  | Record      !Range Name (Maybe (Ranged Induction)) (Maybe Name) [LamBinding] (Maybe Expr) [Declaration]
    -- ^ The optional name is a name for the record constructor.
  | Infix Fixity [Name]
  | Syntax      Name Notation -- ^ notation declaration for a name
  | PatternSyn  !Range Name [Arg Name] Pattern
  | Mutual      !Range [Declaration]
  | Abstract    !Range [Declaration]
  | Private     !Range [Declaration]
  | InstanceB   !Range [Declaration]
  | Postulate   !Range [TypeSignatureOrInstanceBlock]
  | Primitive   !Range [TypeSignature]
  | Open        !Range QName ImportDirective
  | Import      !Range QName (Maybe AsName) OpenShortHand ImportDirective
  | ModuleMacro !Range  Name ModuleApplication OpenShortHand ImportDirective
  | Module      !Range QName [TypedBindings] [Declaration]
  | UnquoteDecl !Range Name Expr
  | Pragma      Pragma
  deriving (Typeable)

data ModuleApplication
  = SectionApp Range [TypedBindings] Expr
    -- ^ @tel. M args@
  | RecordModuleIFS Range QName
    -- ^ @M {{...}}@
  deriving (Typeable)

data OpenShortHand = DoOpen | DontOpen
  deriving (Typeable, Eq, Show)

-- Pragmas ----------------------------------------------------------------

<<<<<<< HEAD
data Pragma = OptionsPragma     !Range [String]
	    | BuiltinPragma     !Range String Expr
	    | RewritePragma     !Range QName
            | CompiledDataPragma !Range QName String [String]
            | CompiledTypePragma !Range QName String
            | CompiledPragma    !Range QName String
            | CompiledExportPragma    !Range QName String
            | CompiledEpicPragma !Range QName String
            | CompiledJSPragma  !Range QName String
            | CompiledCorePragma !Range QName String
            | CompiledCoreDataPragma  !Range QName String [String]
            | StaticPragma      !Range QName
            | ImportPragma      !Range String
              -- ^ Invariant: The string must be a valid Haskell
              -- module name.
            | ImpossiblePragma !Range
            | EtaPragma !Range QName
            | TerminationCheckPragma !Range (TerminationCheck Name)
    deriving (Typeable)
=======
data Pragma
  = OptionsPragma          !Range [String]
  | BuiltinPragma          !Range String Expr
  | RewritePragma          !Range QName
  | CompiledDataPragma     !Range QName String [String]
  | CompiledTypePragma     !Range QName String
  | CompiledPragma         !Range QName String
  | CompiledExportPragma   !Range QName String
  | CompiledEpicPragma     !Range QName String
  | CompiledJSPragma       !Range QName String
  | StaticPragma           !Range QName
  | ImportPragma           !Range String
    -- ^ Invariant: The string must be a valid Haskell module name.
  | ImpossiblePragma       !Range
  | EtaPragma              !Range QName
  | TerminationCheckPragma !Range (TerminationCheck Name)
  deriving (Typeable)
>>>>>>> 9969fa0a

---------------------------------------------------------------------------

-- | Modules: Top-level pragmas plus other top-level declarations.

type Module = ([Pragma], [Declaration])

-- | Computes the top-level module name.
--
-- Precondition: The 'Module' has to be well-formed.

topLevelModuleName :: Module -> TopLevelModuleName
topLevelModuleName (_, []) = __IMPOSSIBLE__
topLevelModuleName (_, ds) = case last ds of
  Module _ n _ _ -> toTopLevelModuleName n
  _              -> __IMPOSSIBLE__

{--------------------------------------------------------------------------
    Views
 --------------------------------------------------------------------------}

-- | The 'Expr' is not an application.
data AppView = AppView Expr [NamedArg Expr]

appView :: Expr -> AppView
appView (App r e1 e2) = vApp (appView e1) e2
  where
    vApp (AppView e es) arg = AppView e (es ++ [arg])
appView (RawApp _ (e:es)) = AppView e $ map arg es
  where
    arg (HiddenArg   _ e) = noColorArg Hidden    Relevant e
    arg (InstanceArg _ e) = noColorArg Instance  Relevant e
    arg e                 = noColorArg NotHidden Relevant (unnamed e)
appView e = AppView e []

{--------------------------------------------------------------------------
    Patterns
 --------------------------------------------------------------------------}

-- | Get the leftmost symbol in a pattern.
patternHead :: Pattern -> Maybe Name
patternHead p =
  case p of
    IdentP x               -> return $ unqualify x
    AppP p p'              -> patternHead p
    RawAppP _ []           -> __IMPOSSIBLE__
    RawAppP _ (p:_)        -> patternHead p
    OpAppP _ name ps       -> return $ unqualify name
    HiddenP _ (namedPat)   -> patternHead (namedThing namedPat)
    ParenP _ p             -> patternHead p
    WildP _                -> Nothing
    AbsurdP _              -> Nothing
    AsP _ x p              -> patternHead p
    DotP{}                 -> Nothing
    LitP (LitQName _ x)    -> Nothing -- return $ unqualify x -- does not compile
    LitP _                 -> Nothing
    QuoteP _               -> Nothing
    InstanceP _ (namedPat) -> patternHead (namedThing namedPat)


-- | Get all the identifiers in a pattern in left-to-right order.
patternNames :: Pattern -> [Name]
patternNames p =
  case p of
    IdentP x               -> [unqualify x]
    AppP p p'              -> concatMap patternNames [p, namedArg p']
    RawAppP _ ps           -> concatMap patternNames  ps
    OpAppP _ name ps       -> unqualify name : concatMap (patternNames . namedArg) ps
    HiddenP _ (namedPat)   -> patternNames (namedThing namedPat)
    ParenP _ p             -> patternNames p
    WildP _                -> []
    AbsurdP _              -> []
    AsP _ x p              -> patternNames p
    DotP{}                 -> []
    LitP _                 -> []
    QuoteP _               -> []
    InstanceP _ (namedPat) -> patternNames (namedThing namedPat)

{--------------------------------------------------------------------------
    Instances
 --------------------------------------------------------------------------}

instance HasRange e => HasRange (OpApp e) where
  getRange e = case e of
    Ordinary e -> getRange e
    SyntaxBindingLambda r _ _ -> r

instance HasRange Expr where
  getRange e =
    case e of
      Ident x            -> getRange x
      Lit x              -> getRange x
      QuestionMark r _   -> r
      Underscore r _     -> r
      App r _ _          -> r
      RawApp r _         -> r
      OpApp r _ _        -> r
      WithApp r _ _      -> r
      Lam r _ _          -> r
      AbsurdLam r _      -> r
      ExtendedLam r _    -> r
      Fun r _ _          -> r
      Pi b e             -> fuseRange b e
      Set r              -> r
      Prop r             -> r
      SetN r _           -> r
      Let r _ _          -> r
      Paren r _          -> r
      As r _ _           -> r
      Dot r _            -> r
      Absurd r           -> r
      HiddenArg r _      -> r
      InstanceArg r _    -> r
      Rec r _            -> r
      RecUpdate r _ _    -> r
      ETel tel           -> getRange tel
      QuoteGoal r _ _    -> r
      QuoteContext r _ _ -> r
      Quote r            -> r
      QuoteTerm r        -> r
      Unquote r          -> r
      Tactic r _ _       -> r
      DontCare{}         -> noRange
      Equal r _ _        -> r

-- instance HasRange Telescope where
--     getRange (TeleBind bs) = getRange bs
--     getRange (TeleFun x y) = fuseRange x y

instance HasRange TypedBindings where
  getRange (TypedBindings r _) = r

instance HasRange TypedBinding where
  getRange (TBind r _ _) = r
  getRange (TLet r _)    = r

instance HasRange LamBinding where
  getRange (DomainFree _ x) = getRange x
  getRange (DomainFull b)   = getRange b

instance HasRange BoundName where
  getRange = getRange . boundName

instance HasRange WhereClause where
  getRange  NoWhere         = noRange
  getRange (AnyWhere ds)    = getRange ds
  getRange (SomeWhere _ ds) = getRange ds

instance HasRange ModuleApplication where
  getRange (SectionApp r _ _) = r
  getRange (RecordModuleIFS r _) = r

instance HasRange Declaration where
  getRange (TypeSig _ x t)         = fuseRange x t
  getRange (Field x t)             = fuseRange x t
  getRange (FunClause lhs rhs wh)  = fuseRange lhs rhs `fuseRange` wh
  getRange (DataSig r _ _ _ _)     = r
  getRange (Data r _ _ _ _ _)      = r
  getRange (RecordSig r _ _ _)     = r
  getRange (Record r _ _ _ _ _ _)  = r
  getRange (Mutual r _)            = r
  getRange (Abstract r _)          = r
  getRange (Open r _ _)            = r
  getRange (ModuleMacro r _ _ _ _) = r
  getRange (Import r _ _ _ _)      = r
  getRange (InstanceB r _)         = r
  getRange (Private r _)           = r
  getRange (Postulate r _)         = r
  getRange (Primitive r _)         = r
  getRange (Module r _ _ _)        = r
  getRange (Infix f _)             = getRange f
  getRange (Syntax n _)            = getRange n
  getRange (PatternSyn r _ _ _)    = r
  getRange (UnquoteDecl r _ _)     = r
  getRange (Pragma p)              = getRange p

instance HasRange LHS where
  getRange (LHS p ps eqns ws) = fuseRange p (fuseRange ps (eqns ++ ws))
  getRange (Ellipsis r _ _ _) = r

instance HasRange LHSCore where
  getRange (LHSHead f ps)              = fuseRange f ps
  getRange (LHSProj d ps1 lhscore ps2) = d `fuseRange` ps1 `fuseRange` lhscore `fuseRange` ps2

instance HasRange RHS where
  getRange AbsurdRHS = noRange
  getRange (RHS e)   = getRange e

instance HasRange Pragma where
<<<<<<< HEAD
    getRange (OptionsPragma r _)          = r
    getRange (BuiltinPragma r _ _)        = r
    getRange (RewritePragma r _)          = r
    getRange (CompiledDataPragma r _ _ _) = r
    getRange (CompiledTypePragma r _ _)   = r
    getRange (CompiledPragma r _ _)       = r
    getRange (CompiledExportPragma r _ _) = r
    getRange (CompiledEpicPragma r _ _)   = r
    getRange (CompiledJSPragma r _ _)     = r
    getRange (CompiledCorePragma r _ _)   = r
    getRange (CompiledCoreDataPragma r _ _ _) = r
    getRange (StaticPragma r _)           = r
    getRange (ImportPragma r _)           = r
    getRange (ImpossiblePragma r)         = r
    getRange (EtaPragma r _)              = r
    getRange (TerminationCheckPragma r _) = r
=======
  getRange (OptionsPragma r _)          = r
  getRange (BuiltinPragma r _ _)        = r
  getRange (RewritePragma r _)          = r
  getRange (CompiledDataPragma r _ _ _) = r
  getRange (CompiledTypePragma r _ _)   = r
  getRange (CompiledPragma r _ _)       = r
  getRange (CompiledExportPragma r _ _) = r
  getRange (CompiledEpicPragma r _ _)   = r
  getRange (CompiledJSPragma r _ _)     = r
  getRange (StaticPragma r _)           = r
  getRange (ImportPragma r _)           = r
  getRange (ImpossiblePragma r)         = r
  getRange (EtaPragma r _)              = r
  getRange (TerminationCheckPragma r _) = r
>>>>>>> 9969fa0a

instance HasRange UsingOrHiding where
  getRange (Using xs)  = getRange xs
  getRange (Hiding xs) = getRange xs

instance HasRange ImportDirective where
  getRange = importDirRange

instance HasRange ImportedName where
  getRange (ImportedName x)   = getRange x
  getRange (ImportedModule x) = getRange x

instance HasRange Renaming where
  getRange r = getRange (renFrom r, renTo r)

instance HasRange AsName where
  getRange a = getRange (asRange a, asName a)

instance HasRange Pattern where
  getRange (IdentP x)         = getRange x
  getRange (AppP p q)         = fuseRange p q
  getRange (OpAppP r _ _)     = r
  getRange (RawAppP r _)      = r
  getRange (ParenP r _)       = r
  getRange (WildP r)          = r
  getRange (AsP r _ _)        = r
  getRange (AbsurdP r)        = r
  getRange (LitP l)           = getRange l
  getRange (QuoteP r)         = r
  getRange (HiddenP r _)      = r
  getRange (InstanceP r _)    = r
  getRange (DotP r _)         = r

instance KillRange AsName where
  killRange (AsName n _) = killRange1 (flip AsName noRange) n

instance KillRange BoundName where
  killRange (BName n l f) = killRange3 BName n l f

instance KillRange Declaration where
  killRange (TypeSig i n e)         = killRange2 (TypeSig i) n e
  killRange (Field n a)             = killRange2 Field n a
  killRange (FunClause l r w)       = killRange3 FunClause l r w
  killRange (DataSig _ i n l e)     = killRange4 (DataSig noRange) i n l e
  killRange (Data _ i n l e c)      = killRange4 (Data noRange i) n l e c
  killRange (RecordSig _ n l e)     = killRange3 (RecordSig noRange) n l e
  killRange (Record _ n mi mn k e d)= killRange6 (Record noRange) n mi mn k e d
  killRange (Infix f n)             = killRange2 Infix f n
  killRange (Syntax n no)           = killRange1 (\n -> Syntax n no) n
  killRange (PatternSyn _ n ns p)   = killRange3 (PatternSyn noRange) n ns p
  killRange (Mutual _ d)            = killRange1 (Mutual noRange) d
  killRange (Abstract _ d)          = killRange1 (Abstract noRange) d
  killRange (Private _ d)           = killRange1 (Private noRange) d
  killRange (InstanceB _ d)         = killRange1 (InstanceB noRange) d
  killRange (Postulate _ t)         = killRange1 (Postulate noRange) t
  killRange (Primitive _ t)         = killRange1 (Primitive noRange) t
  killRange (Open _ q i)            = killRange2 (Open noRange) q i
  killRange (Import _ q a o i)      = killRange3 (\q a -> Import noRange q a o) q a i
  killRange (ModuleMacro _ n m o i) = killRange3 (\n m -> ModuleMacro noRange n m o) n m i
  killRange (Module _ q t d)        = killRange3 (Module noRange) q t d
  killRange (UnquoteDecl _ x t)     = killRange2 (UnquoteDecl noRange) x t
  killRange (Pragma p)              = killRange1 Pragma p

instance KillRange Expr where
  killRange (Ident q)            = killRange1 Ident q
  killRange (Lit l)              = killRange1 Lit l
  killRange (QuestionMark _ n)   = QuestionMark noRange n
  killRange (Underscore _ n)     = Underscore noRange n
  killRange (RawApp _ e)         = killRange1 (RawApp noRange) e
  killRange (App _ e a)          = killRange2 (App noRange) e a
  killRange (OpApp _ n o)        = killRange2 (OpApp noRange) n o
  killRange (WithApp _ e es)     = killRange2 (WithApp noRange) e es
  killRange (HiddenArg _ n)      = killRange1 (HiddenArg noRange) n
  killRange (InstanceArg _ n)    = killRange1 (InstanceArg noRange) n
  killRange (Lam _ l e)          = killRange2 (Lam noRange) l e
  killRange (AbsurdLam _ h)      = killRange1 (AbsurdLam noRange) h
  killRange (ExtendedLam _ lrw)  = killRange1 (ExtendedLam noRange) lrw
  killRange (Fun _ e1 e2)        = killRange2 (Fun noRange) e1 e2
  killRange (Pi t e)             = killRange2 Pi t e
  killRange (Set _)              = Set noRange
  killRange (Prop _)             = Prop noRange
  killRange (SetN _ n)           = SetN noRange n
  killRange (Rec _ ne)           = killRange1 (Rec noRange) ne
  killRange (RecUpdate _ e ne)   = killRange2 (RecUpdate noRange) e ne
  killRange (Let _ d e)          = killRange2 (Let noRange) d e
  killRange (Paren _ e)          = killRange1 (Paren noRange) e
  killRange (Absurd _)           = Absurd noRange
  killRange (As _ n e)           = killRange2 (As noRange) n e
  killRange (Dot _ e)            = killRange1 (Dot noRange) e
  killRange (ETel t)             = killRange1 ETel t
  killRange (QuoteGoal _ n e)    = killRange2 (QuoteGoal noRange) n e
  killRange (QuoteContext _ n e) = killRange2 (QuoteContext noRange) n e
  killRange (Quote _)            = Quote noRange
  killRange (QuoteTerm _)        = QuoteTerm noRange
  killRange (Unquote _)          = Unquote noRange
  killRange (Tactic _ t es)      = killRange2 (Tactic noRange) t es
  killRange (DontCare e)         = killRange1 DontCare e
  killRange (Equal _ x y)        = Equal noRange x y

instance KillRange ImportDirective where
  killRange (ImportDirective _ u r p) =
    killRange2 (\u r -> ImportDirective noRange u r p) u r

instance KillRange ImportedName where
  killRange (ImportedModule n) = killRange1 ImportedModule n
  killRange (ImportedName   n) = killRange1 ImportedName   n

instance KillRange LamBinding where
  killRange (DomainFree i b) = killRange2 DomainFree i b
  killRange (DomainFull t)   = killRange1 DomainFull t

instance KillRange LHS where
  killRange (LHS p ps r w)     = killRange4 LHS p ps r w
  killRange (Ellipsis _ p r w) = killRange3 (Ellipsis noRange) p r w

instance KillRange ModuleApplication where
  killRange (SectionApp _ t e)    = killRange2 (SectionApp noRange) t e
  killRange (RecordModuleIFS _ q) = killRange1 (RecordModuleIFS noRange) q

instance KillRange e => KillRange (OpApp e) where
  killRange (SyntaxBindingLambda _ l e) = killRange2 (SyntaxBindingLambda noRange) l e
  killRange (Ordinary e)                = killRange1 Ordinary e

instance KillRange Pattern where
  killRange (IdentP q)      = killRange1 IdentP q
  killRange (AppP p n)      = killRange2 AppP p n
  killRange (RawAppP _ p)   = killRange1 (RawAppP noRange) p
  killRange (OpAppP _ n p)  = killRange2 (OpAppP noRange) n p
  killRange (HiddenP _ n)   = killRange1 (HiddenP noRange) n
  killRange (InstanceP _ n) = killRange1 (InstanceP noRange) n
  killRange (ParenP _ p)    = killRange1 (ParenP noRange) p
  killRange (WildP _)       = WildP noRange
  killRange (AbsurdP _)     = AbsurdP noRange
  killRange (AsP _ n p)     = killRange2 (AsP noRange) n p
  killRange (DotP _ e)      = killRange1 (DotP noRange) e
  killRange (LitP l)        = killRange1 LitP l
  killRange (QuoteP _)      = QuoteP noRange

instance KillRange Pragma where
  killRange (OptionsPragma _ s)           = OptionsPragma noRange s
  killRange (BuiltinPragma _ s e)         = killRange1 (BuiltinPragma noRange s) e
  killRange (RewritePragma _ q)           = killRange1 (RewritePragma noRange) q
  killRange (CompiledDataPragma _ q s ss) = killRange1 (\q -> CompiledDataPragma noRange q s ss) q
  killRange (CompiledTypePragma _ q s)    = killRange1 (\q -> CompiledTypePragma noRange q s) q
  killRange (CompiledPragma _ q s)        = killRange1 (\q -> CompiledPragma noRange q s) q
  killRange (CompiledExportPragma _ q s)  = killRange1 (\q -> CompiledExportPragma noRange q s) q
  killRange (CompiledEpicPragma _ q s)    = killRange1 (\q -> CompiledEpicPragma noRange q s) q
  killRange (CompiledJSPragma _ q s)      = killRange1 (\q -> CompiledJSPragma noRange q s) q
  killRange (CompiledCorePragma _ q s)    = killRange1 (\q -> CompiledCorePragma noRange q s) q
  killRange (CompiledCoreDataPragma _ q s ss) = killRange1 (\q -> CompiledCoreDataPragma noRange q s ss) q
  killRange (StaticPragma _ q)            = killRange1 (StaticPragma noRange) q
  killRange (ImportPragma _ s)            = ImportPragma noRange s
  killRange (ImpossiblePragma _)          = ImpossiblePragma noRange
  killRange (EtaPragma _ q)               = killRange1 (EtaPragma noRange) q
  killRange (TerminationCheckPragma _ t)  = TerminationCheckPragma noRange (killRange t)

instance KillRange Renaming where
  killRange (Renaming i n _) = killRange2 (\i n -> Renaming i n noRange) i n

instance KillRange RHS where
  killRange AbsurdRHS = AbsurdRHS
  killRange (RHS e)   = killRange1 RHS e

instance KillRange TypedBinding where
  killRange (TBind _ b e) = killRange2 (TBind noRange) b e
  killRange (TLet r ds)   = killRange2 TLet r ds

instance KillRange TypedBindings where
  killRange (TypedBindings _ t) = killRange1 (TypedBindings noRange) t

instance KillRange UsingOrHiding where
  killRange (Hiding i) = killRange1 Hiding i
  killRange (Using  i) = killRange1 Using  i

instance KillRange WhereClause where
  killRange NoWhere         = NoWhere
  killRange (AnyWhere d)    = killRange1 AnyWhere d
  killRange (SomeWhere n d) = killRange2 SomeWhere n d<|MERGE_RESOLUTION|>--- conflicted
+++ resolved
@@ -363,27 +363,6 @@
 
 -- Pragmas ----------------------------------------------------------------
 
-<<<<<<< HEAD
-data Pragma = OptionsPragma     !Range [String]
-	    | BuiltinPragma     !Range String Expr
-	    | RewritePragma     !Range QName
-            | CompiledDataPragma !Range QName String [String]
-            | CompiledTypePragma !Range QName String
-            | CompiledPragma    !Range QName String
-            | CompiledExportPragma    !Range QName String
-            | CompiledEpicPragma !Range QName String
-            | CompiledJSPragma  !Range QName String
-            | CompiledCorePragma !Range QName String
-            | CompiledCoreDataPragma  !Range QName String [String]
-            | StaticPragma      !Range QName
-            | ImportPragma      !Range String
-              -- ^ Invariant: The string must be a valid Haskell
-              -- module name.
-            | ImpossiblePragma !Range
-            | EtaPragma !Range QName
-            | TerminationCheckPragma !Range (TerminationCheck Name)
-    deriving (Typeable)
-=======
 data Pragma
   = OptionsPragma          !Range [String]
   | BuiltinPragma          !Range String Expr
@@ -394,6 +373,8 @@
   | CompiledExportPragma   !Range QName String
   | CompiledEpicPragma     !Range QName String
   | CompiledJSPragma       !Range QName String
+  | CompiledCorePragma !Range QName String
+  | CompiledCoreDataPragma  !Range QName String [String]
   | StaticPragma           !Range QName
   | ImportPragma           !Range String
     -- ^ Invariant: The string must be a valid Haskell module name.
@@ -401,7 +382,6 @@
   | EtaPragma              !Range QName
   | TerminationCheckPragma !Range (TerminationCheck Name)
   deriving (Typeable)
->>>>>>> 9969fa0a
 
 ---------------------------------------------------------------------------
 
@@ -591,24 +571,6 @@
   getRange (RHS e)   = getRange e
 
 instance HasRange Pragma where
-<<<<<<< HEAD
-    getRange (OptionsPragma r _)          = r
-    getRange (BuiltinPragma r _ _)        = r
-    getRange (RewritePragma r _)          = r
-    getRange (CompiledDataPragma r _ _ _) = r
-    getRange (CompiledTypePragma r _ _)   = r
-    getRange (CompiledPragma r _ _)       = r
-    getRange (CompiledExportPragma r _ _) = r
-    getRange (CompiledEpicPragma r _ _)   = r
-    getRange (CompiledJSPragma r _ _)     = r
-    getRange (CompiledCorePragma r _ _)   = r
-    getRange (CompiledCoreDataPragma r _ _ _) = r
-    getRange (StaticPragma r _)           = r
-    getRange (ImportPragma r _)           = r
-    getRange (ImpossiblePragma r)         = r
-    getRange (EtaPragma r _)              = r
-    getRange (TerminationCheckPragma r _) = r
-=======
   getRange (OptionsPragma r _)          = r
   getRange (BuiltinPragma r _ _)        = r
   getRange (RewritePragma r _)          = r
@@ -618,12 +580,13 @@
   getRange (CompiledExportPragma r _ _) = r
   getRange (CompiledEpicPragma r _ _)   = r
   getRange (CompiledJSPragma r _ _)     = r
+  getRange (CompiledCorePragma r _ _)   = r
+  getRange (CompiledCoreDataPragma r _ _ _) = r
   getRange (StaticPragma r _)           = r
   getRange (ImportPragma r _)           = r
   getRange (ImpossiblePragma r)         = r
   getRange (EtaPragma r _)              = r
   getRange (TerminationCheckPragma r _) = r
->>>>>>> 9969fa0a
 
 instance HasRange UsingOrHiding where
   getRange (Using xs)  = getRange xs
