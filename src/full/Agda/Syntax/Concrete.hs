--- conflicted
+++ resolved
@@ -189,12 +189,8 @@
                                            -- by the system)
   | LitP Literal                           -- ^ @0@, @1@, etc.
   | RecP Range [FieldAssignment' Pattern]  -- ^ @record {x = p; y = q}@
-<<<<<<< HEAD
   | EqualP Range [(Expr,Expr)]             -- ^ @i = i1@ i.e. cubical face lattice generator
-  deriving (Typeable)
-=======
   deriving (Typeable, Data)
->>>>>>> 26b7e75f
 
 -- | A lambda binding is either domain free or typed.
 type LamBinding = LamBinding' TypedBindings
