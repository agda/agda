--- conflicted
+++ resolved
@@ -489,38 +489,6 @@
     arg e                 = defaultArg (unnamed e)
 
 {--------------------------------------------------------------------------
-<<<<<<< HEAD
-    Patterns
- --------------------------------------------------------------------------}
-
--- | Get all the identifiers in a pattern in left-to-right order.
-patternQNames :: Pattern -> [QName]
-patternQNames p =
-  case p of
-    IdentP x               -> [x]
-    AppP p p'              -> concatMap patternQNames [p, namedArg p']
-    RawAppP _ ps           -> concatMap patternQNames  ps
-    OpAppP _ x _ ps        -> x : concatMap (patternQNames . namedArg) ps
-    HiddenP _ (namedPat)   -> patternQNames (namedThing namedPat)
-    ParenP _ p             -> patternQNames p
-    WildP _                -> []
-    AbsurdP _              -> []
-    AsP _ x p              -> patternQNames p
-    DotP{}                 -> []
-    LitP _                 -> []
-    QuoteP _               -> []
-    InstanceP _ (namedPat) -> patternQNames (namedThing namedPat)
-    RecP _ fs              -> concatMap (patternQNames . (^. exprFieldA)) fs
-    EqualP{}               -> [] -- Andrea: cargo culted from DotP
-    EllipsisP _            -> []
-
--- | Get all the identifiers in a pattern in left-to-right order.
-patternNames :: Pattern -> [Name]
-patternNames = map unqualify . patternQNames
-
-{--------------------------------------------------------------------------
-=======
->>>>>>> 0d56d821
     Instances
  --------------------------------------------------------------------------}
 
