--- conflicted
+++ resolved
@@ -79,11 +79,7 @@
 -- Invariant: All the names in the list must have the same concrete,
 -- unqualified name.  (This implies that they all have the same 'Range').
 newtype AmbiguousQName = AmbQ { unAmbQ :: [QName] }
-<<<<<<< HEAD
   deriving (Typeable, Show, Eq)
-=======
-  deriving (Eq, Typeable, Show)
->>>>>>> 733a6c6d
 
 -- | A module is anonymous if the qualification path ends in an underscore.
 isAnonymousModuleName :: ModuleName -> Bool
