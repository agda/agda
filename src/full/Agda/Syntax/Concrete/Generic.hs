
-- | Generic traversal and reduce for concrete syntax,
--   in the style of "Agda.Syntax.Internal.Generic".
--
--   However, here we use the terminology of 'Data.Traversable'.

module Agda.Syntax.Concrete.Generic where

import Data.Bifunctor

import Agda.Syntax.Common
import Agda.Syntax.Concrete

import Agda.Utils.Either
import Agda.Utils.List1 (List1)
import Agda.Utils.List2 (List2)

import Agda.Utils.Impossible

-- | Generic traversals for concrete expressions.
--
--   Note: does not go into patterns!
class ExprLike a where
  mapExpr :: (Expr -> Expr) -> a -> a
  -- ^ This corresponds to 'map'.

  foldExpr :: Monoid m => (Expr -> m) -> a -> m
  -- ^ This corresponds to 'foldMap'.

  traverseExpr :: Monad m => (Expr -> m Expr) -> a -> m a
  -- ^ This corresponds to 'mapM'.

  default mapExpr :: (Functor t, ExprLike b, t b ~ a) => (Expr -> Expr) -> a -> a
  mapExpr = fmap . mapExpr

  default foldExpr
    :: (Monoid m, Foldable t, ExprLike b, t b ~ a)
    => (Expr -> m) -> a -> m
  foldExpr = foldMap . foldExpr

  default traverseExpr
    :: (Monad m, Traversable t, ExprLike b, t b ~ a)
    => (Expr -> m Expr) -> a -> m a
  traverseExpr = traverse . traverseExpr


-- * Instances for things that do not contain expressions.

instance ExprLike () where
  mapExpr _      = id
  foldExpr _ _   = mempty
  traverseExpr _ = return

instance ExprLike Name where
  mapExpr _      = id
  foldExpr _ _   = mempty
  traverseExpr _ = return

instance ExprLike QName where
  mapExpr _      = id
  foldExpr _ _   = mempty
  traverseExpr _ = return

instance ExprLike Bool where
  mapExpr _      = id
  foldExpr _ _   = mempty
  traverseExpr _ = return

-- * Instances for collections and decorations.

instance ExprLike a => ExprLike [a]
instance ExprLike a => ExprLike (List1 a)
instance ExprLike a => ExprLike (List2 a)
instance ExprLike a => ExprLike (Maybe a)

instance ExprLike a => ExprLike (Arg a)
instance ExprLike a => ExprLike (Named name a)
instance ExprLike a => ExprLike (WithHiding a)

instance ExprLike a => ExprLike (MaybePlaceholder a)
instance ExprLike a => ExprLike (RHS' a)
instance ExprLike a => ExprLike (TypedBinding' a)
instance ExprLike a => ExprLike (WhereClause' a)

instance (ExprLike a, ExprLike b) => ExprLike (Either a b) where
  mapExpr f      = bimap (mapExpr f) (mapExpr f)
  traverseExpr f = traverseEither (traverseExpr f) (traverseExpr f)
  foldExpr f     = either (foldExpr f) (foldExpr f)

instance (ExprLike a, ExprLike b) => ExprLike (a, b) where
  mapExpr      f (x, y) = (mapExpr f x, mapExpr f y)
  traverseExpr f (x, y) = (,) <$> traverseExpr f x <*> traverseExpr f y
  foldExpr     f (x, y) = foldExpr f x `mappend` foldExpr f y

instance (ExprLike a, ExprLike b, ExprLike c) => ExprLike (a, b, c) where
  mapExpr      f (x, y, z) = (mapExpr f x, mapExpr f y, mapExpr f z)
  traverseExpr f (x, y, z) = (,,) <$> traverseExpr f x <*> traverseExpr f y <*> traverseExpr f z
  foldExpr     f (x, y, z) = foldExpr f x `mappend` foldExpr f y `mappend` foldExpr f z

instance (ExprLike a, ExprLike b, ExprLike c, ExprLike d) => ExprLike (a, b, c, d) where
  mapExpr      f (x, y, z, w) = (mapExpr f x, mapExpr f y, mapExpr f z, mapExpr f w)
  traverseExpr f (x, y, z, w) = (,,,) <$> traverseExpr f x <*> traverseExpr f y <*> traverseExpr f z <*> traverseExpr f w
  foldExpr     f (x, y, z, w) = foldExpr f x `mappend` foldExpr f y `mappend` foldExpr f z `mappend` foldExpr f w

-- * Interesting instances

instance ExprLike Expr where
  mapExpr f e0 = case e0 of
     Ident{}            -> f $ e0
     Lit{}              -> f $ e0
     QuestionMark{}     -> f $ e0
     Underscore{}       -> f $ e0
     RawApp r es        -> f $ RawApp r               $ mapE es
     App r e es         -> f $ App r       (mapE e)   $ mapE es
     OpApp r q ns es    -> f $ OpApp r q ns           $ mapE es
     WithApp r e es     -> f $ WithApp r   (mapE e)   $ mapE es
     HiddenArg r e      -> f $ HiddenArg r            $ mapE e
     InstanceArg r e    -> f $ InstanceArg r          $ mapE e
     Lam r bs e         -> f $ Lam r       (mapE bs)  $ mapE e
     AbsurdLam{}        -> f $ e0
     ExtendedLam r cs   -> f $ ExtendedLam r          $ mapE cs
     Fun r a b          -> f $ Fun r     (mapE <$> a) $ mapE b
     Pi tel e           -> f $ Pi          (mapE tel) $ mapE e
     Rec r es           -> f $ Rec r                  $ mapE es
     RecUpdate r e es   -> f $ RecUpdate r (mapE e)   $ mapE es
     Let r ds e         -> f $ Let r       (mapE ds)  $ mapE e
     Paren r e          -> f $ Paren r                $ mapE e
     IdiomBrackets r es -> f $ IdiomBrackets r        $ mapE es
     DoBlock r ss       -> f $ DoBlock r              $ mapE ss
     Absurd{}           -> f $ e0
     As r x e           -> f $ As r x                 $ mapE e
     Dot r e            -> f $ Dot r                  $ mapE e
     DoubleDot r e      -> f $ DoubleDot r            $ mapE e
     ETel tel           -> f $ ETel                   $ mapE tel
     Tactic r e         -> f $ Tactic r     (mapE e)
     Quote{}            -> f $ e0
     QuoteTerm{}        -> f $ e0
     Unquote{}          -> f $ e0
     DontCare e         -> f $ DontCare               $ mapE e
     Equal{}            -> f $ e0
     Ellipsis{}         -> f $ e0
     Generalized e      -> f $ Generalized            $ mapE e
   where
     mapE :: ExprLike e => e -> e
     mapE = mapExpr f

  foldExpr     = __IMPOSSIBLE__
  traverseExpr = __IMPOSSIBLE__

instance ExprLike FieldAssignment where
  mapExpr      f (FieldAssignment x e) = FieldAssignment x (mapExpr f e)
  traverseExpr f (FieldAssignment x e) = (\e' -> FieldAssignment x e') <$> traverseExpr f e
  foldExpr     f (FieldAssignment _ e) = foldExpr f e

instance ExprLike ModuleAssignment where
  mapExpr      f (ModuleAssignment m es i) = ModuleAssignment m (mapExpr f es) i
  traverseExpr f (ModuleAssignment m es i) = (\es' -> ModuleAssignment m es' i) <$> traverseExpr f es
  foldExpr     f (ModuleAssignment m es i) = foldExpr f es

instance ExprLike a => ExprLike (OpApp a) where
  mapExpr f = \case
     SyntaxBindingLambda r bs e -> SyntaxBindingLambda r (mapE bs) $ mapE e
     Ordinary                 e -> Ordinary                        $ mapE e
   where
     mapE :: ExprLike e => e -> e
     mapE = mapExpr f
  foldExpr     = __IMPOSSIBLE__
  traverseExpr = __IMPOSSIBLE__

instance ExprLike LamBinding where
  mapExpr f = \case
     e@DomainFree{}-> e
     DomainFull bs -> DomainFull $ mapE bs
   where mapE e = mapExpr f e
  foldExpr     = __IMPOSSIBLE__
  traverseExpr = __IMPOSSIBLE__

instance ExprLike LHS where
  mapExpr f = \case
     LHS ps res wes -> LHS ps (mapE res) (mapE wes)
   where
     mapE :: ExprLike a => a -> a
     mapE = mapExpr f
  foldExpr     = __IMPOSSIBLE__
  traverseExpr = __IMPOSSIBLE__

instance (ExprLike qn, ExprLike e) => ExprLike (RewriteEqn' qn nm p e) where
  mapExpr f = \case
    Rewrite es    -> Rewrite (mapExpr f es)
<<<<<<< HEAD
    Invert qn pes -> Invert qn (map (fmap $ fmap $ mapExpr f) pes)
=======
    Invert qn pes -> Invert qn (fmap (mapExpr f <$>) pes)
  foldExpr     = __IMPOSSIBLE__
  traverseExpr = __IMPOSSIBLE__
>>>>>>> 4f87d390

instance ExprLike LamClause where
  mapExpr f (LamClause ps rhs ca) = LamClause ps (mapExpr f rhs) ca
  foldExpr     = __IMPOSSIBLE__
  traverseExpr = __IMPOSSIBLE__

instance ExprLike DoStmt where
  mapExpr f (DoBind r p e cs) = DoBind r p (mapExpr f e) (mapExpr f cs)
  mapExpr f (DoThen e)        = DoThen (mapExpr f e)
  mapExpr f (DoLet r ds)      = DoLet r (mapExpr f ds)

  foldExpr     = __IMPOSSIBLE__
  traverseExpr = __IMPOSSIBLE__

instance ExprLike ModuleApplication where
  mapExpr f = \case
     SectionApp r bs e -> SectionApp r (mapE bs) $ mapE e
     e@RecordModuleInstance{} -> e
   where
     mapE :: ExprLike e => e -> e
     mapE = mapExpr f
  foldExpr     = __IMPOSSIBLE__
  traverseExpr = __IMPOSSIBLE__

instance ExprLike Declaration where
  mapExpr f = \case
     TypeSig ai t x e          -> TypeSig ai (mapE t) x (mapE e)
     FieldSig i t n e          -> FieldSig i (mapE t) n (mapE e)
     Field r fs                -> Field r                              $ map (mapExpr f) fs
     FunClause lhs rhs wh ca   -> FunClause (mapE lhs) (mapE rhs) (mapE wh) (mapE ca)
     DataSig r x bs e          -> DataSig r x (mapE bs)                $ mapE e
     DataDef r n bs cs         -> DataDef r n (mapE bs)                $ mapE cs
     Data r n bs e cs          -> Data r n (mapE bs) (mapE e)          $ mapE cs
     RecordSig r ind bs e      -> RecordSig r ind (mapE bs)            $ mapE e
     RecordDef r n dir tel ds  -> RecordDef r n dir (mapE tel)         $ mapE ds
     Record r n dir tel e ds   -> Record r n dir (mapE tel) (mapE e)   $ mapE ds
     e@RecordDirective{}       -> e
     e@Infix{}                 -> e
     e@Syntax{}                -> e
     e@PatternSyn{}            -> e
     Mutual    r ds            -> Mutual    r                          $ mapE ds
     InterleavedMutual r ds    -> InterleavedMutual r                  $ mapE ds
     LoneConstructor r ds      -> LoneConstructor r                    $ mapE ds
     Abstract  r ds            -> Abstract  r                          $ mapE ds
     Private   r o ds          -> Private   r o                        $ mapE ds
     InstanceB r ds            -> InstanceB r                          $ mapE ds
     Macro     r ds            -> Macro     r                          $ mapE ds
     Postulate r ds            -> Postulate r                          $ mapE ds
     Primitive r ds            -> Primitive r                          $ mapE ds
     Generalize r ds           -> Generalize r                         $ mapE ds
     e@Open{}                  -> e
     e@Import{}                -> e
     ModuleMacro r n es op dir -> ModuleMacro r n (mapE es) op dir
     Module r n tel ds         -> Module r n (mapE tel)                $ mapE ds
     UnquoteDecl r x e         -> UnquoteDecl r x (mapE e)
     UnquoteDef r x e          -> UnquoteDef r x (mapE e)
     e@Pragma{}                -> e
   where
     mapE :: ExprLike e => e -> e
     mapE = mapExpr f

  foldExpr     = __IMPOSSIBLE__
  traverseExpr = __IMPOSSIBLE__


{- Template

instance ExprLike a where
  mapExpr f = \case
    where mapE e = mapExpr f e
  foldExpr     = __IMPOSSIBLE__
  traverseExpr = __IMPOSSIBLE__

-}<|MERGE_RESOLUTION|>--- conflicted
+++ resolved
@@ -187,13 +187,9 @@
 instance (ExprLike qn, ExprLike e) => ExprLike (RewriteEqn' qn nm p e) where
   mapExpr f = \case
     Rewrite es    -> Rewrite (mapExpr f es)
-<<<<<<< HEAD
-    Invert qn pes -> Invert qn (map (fmap $ fmap $ mapExpr f) pes)
-=======
-    Invert qn pes -> Invert qn (fmap (mapExpr f <$>) pes)
-  foldExpr     = __IMPOSSIBLE__
-  traverseExpr = __IMPOSSIBLE__
->>>>>>> 4f87d390
+    Invert qn pes -> Invert qn (fmap (fmap $ fmap $ mapExpr f) pes)
+  foldExpr     = __IMPOSSIBLE__
+  traverseExpr = __IMPOSSIBLE__
 
 instance ExprLike LamClause where
   mapExpr f (LamClause ps rhs ca) = LamClause ps (mapExpr f rhs) ca
