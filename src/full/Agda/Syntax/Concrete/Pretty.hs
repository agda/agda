--- conflicted
+++ resolved
@@ -401,17 +401,10 @@
                 where
                     as Nothing  = empty
                     as (Just x) = text "as" <+> pretty (asName x)
-<<<<<<< HEAD
-            UnquoteDecl _ x t ->
-              sep [ text "unquoteDecl" <+> pretty x <+> text "=", nest 2 $ pretty t ]
-            UnquoteDef _ x t ->
-              sep [ text "unquoteDef" <+> pretty x <+> text "=", nest 2 $ pretty t ]
-=======
             UnquoteDecl _ xs t ->
               sep [ text "unquoteDecl" <+> fsep (map pretty xs) <+> text "=", nest 2 $ pretty t ]
             UnquoteDef _ xs t ->
               sep [ text "unquoteDef" <+> fsep (map pretty xs) <+> text "=", nest 2 $ pretty t ]
->>>>>>> 97c5415e
             Pragma pr   -> sep [ text "{-#" <+> pretty pr, text "#-}" ]
         where
             namedBlock s ds =
