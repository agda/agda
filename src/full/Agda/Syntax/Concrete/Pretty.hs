--- conflicted
+++ resolved
@@ -349,12 +349,12 @@
     else pretty xb
 
     where
-<<<<<<< HEAD
 
     xb = namedArg x
     bn = binderName xb
     prH | withH     = prettyRelevance x
                     . prettyHiding x mparens
+                    . prettyCohesion x
                     . prettyQuantity x
                     . prettyTactic bn
         | otherwise = id
@@ -362,15 +362,6 @@
     mparens
       | noUserQuantity x, Nothing <- bnameTactic bn = id
       | otherwise = parens
-=======
-      xb = namedArg x
-      prH | withH     = prettyRelevance x . prettyHiding x mparens . prettyCohesion x . prettyQuantity x . prettyTactic xb
-          | otherwise = id
-      -- Parentheses are needed when an attribute @... is present
-      mparens
-        | noUserQuantity x, Nothing <- bnameTactic xb = id
-        | otherwise = parens
->>>>>>> e7f588d4
 
 instance Pretty LamBinding where
     pretty (DomainFree x) = pretty (NamedBinding True x)
@@ -381,14 +372,11 @@
     pretty (TBind _ xs (Underscore _ Nothing)) =
       fsep (map (pretty . NamedBinding True) xs)
     pretty (TBind _ xs e) = fsep
-<<<<<<< HEAD
       [ prettyRelevance y
         $ prettyHiding y parens
+        $ prettyCohesion y
         $ prettyQuantity y
         $ prettyTactic (binderName $ namedArg y) $
-=======
-      [ prettyRelevance y $ prettyHiding y parens $ prettyCohesion y $ prettyQuantity y $ prettyTactic (namedArg y) $
->>>>>>> e7f588d4
         sep [ fsep (map (pretty . NamedBinding False) ys)
             , ":" <+> pretty e ]
       | ys@(y : _) <- groupBinds xs ]
