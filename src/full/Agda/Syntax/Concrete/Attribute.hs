--- conflicted
+++ resolved
@@ -26,16 +26,9 @@
 data Attribute
   = RelevanceAttribute Relevance
   | QuantityAttribute  Quantity
-<<<<<<< HEAD
-  | LockAttribute      Lock
-  deriving (Eq, Ord, Show)
-
--- | (Conjunctive constraint.)
-
-type LensAttribute a = (LensRelevance a, LensQuantity a, LensLock a)
-=======
   | TacticAttribute Expr
   | CohesionAttribute Cohesion
+  | LockAttribute      Lock
   deriving (Show)
 
 instance HasRange Attribute where
@@ -44,6 +37,7 @@
     QuantityAttribute q  -> getRange q
     CohesionAttribute c  -> getRange c
     TacticAttribute e    -> getRange e
+    LockAttribute l      -> NoRange
 
 instance SetRange Attribute where
   setRange r = \case
@@ -51,6 +45,7 @@
     QuantityAttribute q  -> QuantityAttribute  $ setRange r q
     CohesionAttribute c  -> CohesionAttribute  $ setRange r c
     TacticAttribute e    -> TacticAttribute e  -- -- $ setRange r e -- SetRange Expr not yet implemented
+    LockAttribute l      -> LockAttribute l
 
 instance KillRange Attribute where
   killRange = \case
@@ -58,11 +53,11 @@
     QuantityAttribute q  -> QuantityAttribute  $ killRange q
     CohesionAttribute c  -> CohesionAttribute  $ killRange c
     TacticAttribute e    -> TacticAttribute    $ killRange e
+    LockAttribute l      -> LockAttribute l
 
 -- | (Conjunctive constraint.)
 
-type LensAttribute a = (LensRelevance a, LensQuantity a, LensCohesion a)
->>>>>>> 8255ee2a
+type LensAttribute a = (LensRelevance a, LensQuantity a, LensCohesion a, LensLock a)
 
 -- | Modifiers for 'Relevance'.
 
@@ -113,11 +108,8 @@
 attributesMap = Map.fromList $ concat
   [ map (second RelevanceAttribute) relevanceAttributeTable
   , map (second QuantityAttribute)  quantityAttributeTable
-<<<<<<< HEAD
+  , map (second CohesionAttribute)  cohesionAttributeTable
   , map (second LockAttribute)      lockAttributeTable
-=======
-  , map (second CohesionAttribute)  cohesionAttributeTable
->>>>>>> 8255ee2a
   ]
 
 -- | Parsing a string into an attribute.
@@ -137,13 +129,10 @@
 setAttribute = \case
   RelevanceAttribute r -> setRelevance r
   QuantityAttribute  q -> setQuantity  q
-<<<<<<< HEAD
+  CohesionAttribute  c -> setCohesion  c
   LockAttribute      l -> setLock      l
-=======
-  CohesionAttribute  c -> setCohesion  c
   TacticAttribute t    -> id
 
->>>>>>> 8255ee2a
 
 -- | Setting some attributes in left-to-right order.
 --   Blindly overwrites previous settings.
@@ -190,12 +179,9 @@
 setPristineAttribute = \case
   RelevanceAttribute r -> setPristineRelevance r
   QuantityAttribute  q -> setPristineQuantity  q
-<<<<<<< HEAD
+  CohesionAttribute  c -> setPristineCohesion  c
   LockAttribute      l -> setPristineLock      l
-=======
-  CohesionAttribute  c -> setPristineCohesion  c
   TacticAttribute{}    -> Just
->>>>>>> 8255ee2a
 
 -- | Setting a list of unset attributes.
 
