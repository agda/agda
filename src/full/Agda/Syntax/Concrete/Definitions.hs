{-# LANGUAGE DeriveDataTypeable #-}
{-# LANGUAGE GADTs              #-}
{-# LANGUAGE GeneralizedNewtypeDeriving #-}

-- | Preprocess 'Agda.Syntax.Concrete.Declaration's, producing 'NiceDeclaration's.
--
--   * Attach fixity and syntax declarations to the definition they refer to.
--
--   * Distribute the following attributes to the individual definitions:
--       @abstract@,
--       @instance@,
--       @postulate@,
--       @primitive@,
--       @private@,
--       termination pragmas.
--
--   * Gather the function clauses belonging to one function definition.
--
--   * Expand ellipsis @...@ in function clauses following @with@.
--
--   * Infer mutual blocks.
--     A block starts when a lone signature is encountered, and ends when
--     all lone signatures have seen their definition.
--
--   * Report basic well-formedness error,
--     when one of the above transformation fails.
--     When possible, errors should be deferred to the scope checking phase
--     (ConcreteToAbstract), where we are in the TCM and can produce more
--     informative error messages.


module Agda.Syntax.Concrete.Definitions
    ( NiceDeclaration(..)
    , NiceConstructor, NiceTypeSignature
    , Clause(..)
    , DeclarationException(..)
    , DeclarationWarning(..)
    , Nice, runNice
    , niceDeclarations
    , notSoNiceDeclarations
    , niceHasAbstract
    , Measure
    , declarationWarningName
    ) where

import Prelude hiding (null)

import Control.Arrow ((&&&), (***), second)
import Control.Monad.Except
import Control.Monad.State

import qualified Data.Map as Map
import Data.Map (Map)
import Data.Maybe
import qualified Data.List as List
import qualified Data.Foldable as Fold
import Data.Traversable (Traversable, traverse)
import qualified Data.Traversable as Trav

import Data.Data (Data)

import Agda.Syntax.Concrete
import Agda.Syntax.Concrete.Pattern
import Agda.Syntax.Common hiding (TerminationCheck())
import qualified Agda.Syntax.Common as Common
import Agda.Syntax.Position
import Agda.Syntax.Fixity
import Agda.Syntax.Notation
import Agda.Syntax.Concrete.Pretty () --instance only
import Agda.Syntax.Concrete.Fixity

import Agda.Interaction.Options.Warnings

import Agda.Utils.AffineHole
import Agda.Utils.Except ( MonadError(throwError) )
import Agda.Utils.Functor
import Agda.Utils.Lens
import Agda.Utils.List (isSublistOf)
import Agda.Utils.Maybe
import Agda.Utils.Null
import qualified Agda.Utils.Pretty as Pretty
import Agda.Utils.Pretty
import Agda.Utils.Singleton
import Agda.Utils.Three
import Agda.Utils.Tuple
import Agda.Utils.Update

import Agda.Utils.Impossible

{--------------------------------------------------------------------------
    Types
 --------------------------------------------------------------------------}

{-| The nice declarations. No fixity declarations and function definitions are
    contained in a single constructor instead of spread out between type
    signatures and clauses. The @private@, @postulate@, @abstract@ and @instance@
    modifiers have been distributed to the individual declarations.

    Observe the order of components:

      Range
      Fixity'
      Access
      IsAbstract
      IsInstance
      TerminationCheck
      PositivityCheck

      further attributes

      (Q)Name

      content (Expr, Declaration ...)
-}
data NiceDeclaration
  = Axiom Range Access IsAbstract IsInstance ArgInfo Name Expr
      -- ^ 'IsAbstract' argument: We record whether a declaration was made in an @abstract@ block.
      --
      --   'ArgInfo' argument: Axioms and functions can be declared irrelevant.
      --   ('Hiding' should be 'NotHidden'.)
  | NiceField Range Access IsAbstract IsInstance Name (Arg Expr)
  | PrimitiveFunction Range Access IsAbstract Name Expr
  | NiceMutual Range TerminationCheck CoverageCheck PositivityCheck [NiceDeclaration]
  | NiceModule Range Access IsAbstract QName Telescope [Declaration]
  | NiceModuleMacro Range Access Name ModuleApplication OpenShortHand ImportDirective
  | NiceOpen Range QName ImportDirective
  | NiceImport Range QName (Maybe AsName) OpenShortHand ImportDirective
  | NicePragma Range Pragma
  | NiceRecSig Range Access IsAbstract PositivityCheck UniverseCheck Name [LamBinding] Expr
  | NiceDataSig Range Access IsAbstract PositivityCheck UniverseCheck Name [LamBinding] Expr
  | NiceFunClause Range Access IsAbstract TerminationCheck CoverageCheck Catchall Declaration
    -- ^ An uncategorized function clause, could be a function clause
    --   without type signature or a pattern lhs (e.g. for irrefutable let).
    --   The 'Declaration' is the actual 'FunClause'.
  | FunSig Range Access IsAbstract IsInstance IsMacro ArgInfo TerminationCheck CoverageCheck Name Expr
  | FunDef Range [Declaration] IsAbstract IsInstance TerminationCheck CoverageCheck Name [Clause]
      -- ^ Block of function clauses (we have seen the type signature before).
      --   The 'Declaration's are the original declarations that were processed
      --   into this 'FunDef' and are only used in 'notSoNiceDeclaration'.
      --   Andreas, 2017-01-01: Because of issue #2372, we add 'IsInstance' here.
      --   An alias should know that it is an instance.
  | NiceDataDef Range Origin IsAbstract PositivityCheck UniverseCheck Name [LamBinding] [NiceConstructor]
  | NiceRecDef Range Origin IsAbstract PositivityCheck UniverseCheck Name (Maybe (Ranged Induction)) (Maybe HasEta)
           (Maybe (Name, IsInstance)) [LamBinding] [Declaration]
  | NicePatternSyn Range Name [Arg Name] Pattern
  | NiceGeneralize Range Access ArgInfo Name Expr
  | NiceUnquoteDecl Range Access IsAbstract IsInstance TerminationCheck CoverageCheck [Name] Expr
  | NiceUnquoteDef Range Access IsAbstract TerminationCheck CoverageCheck [Name] Expr
  deriving (Data, Show)

type TerminationCheck = Common.TerminationCheck Measure

-- | Termination measure is, for now, a variable name.
type Measure = Name

type Catchall = Bool

-- | Only 'Axiom's.
type NiceConstructor = NiceTypeSignature

-- | Only 'Axiom's.
type NiceTypeSignature  = NiceDeclaration

-- | One clause in a function definition. There is no guarantee that the 'LHS'
--   actually declares the 'Name'. We will have to check that later.
data Clause = Clause Name Catchall LHS RHS WhereClause [Clause]
    deriving (Data, Show)

-- | The exception type.
data DeclarationException
        = MultipleEllipses Pattern
        | InvalidName Name
        | DuplicateDefinition Name
        | MissingWithClauses Name LHS
        | WrongDefinition Name DataRecOrFun DataRecOrFun
        | Codata Range
        | DeclarationPanic String
        | WrongContentBlock KindOfBlock Range
        | AmbiguousFunClauses LHS [Name] -- ^ in a mutual block, a clause could belong to any of the @[Name]@ type signatures
        | InvalidMeasureMutual Range
          -- ^ In a mutual block, all or none need a MEASURE pragma.
          --   Range is of mutual block.
        | UnquoteDefRequiresSignature [Name]
        | BadMacroDef NiceDeclaration
    deriving (Data, Show)

-- | Non-fatal errors encountered in the Nicifier
data DeclarationWarning
  = EmptyAbstract Range   -- ^ Empty @abstract@  block.
  | EmptyInstance Range   -- ^ Empty @instance@  block
  | EmptyMacro Range      -- ^ Empty @macro@     block.
  | EmptyMutual Range     -- ^ Empty @mutual@    block.
  | EmptyPostulate Range  -- ^ Empty @postulate@ block.
  | EmptyPrivate Range    -- ^ Empty @private@   block.
  | EmptyGeneralize Range -- ^ Empty @variable@  block.
  | EmptyPrimitive Range  -- ^ Empty @primitive@ block.
  | EmptyField Range      -- ^ Empty @field@     block.
  | InvalidCatchallPragma Range
      -- ^ A {-\# CATCHALL \#-} pragma
      --   that does not precede a function clause.
  | InvalidNoPositivityCheckPragma Range
      -- ^ A {-\# NO_POSITIVITY_CHECK \#-} pragma
      --   that does not apply to any data or record type.
  | InvalidNoUniverseCheckPragma Range
      -- ^ A {-\# NO_UNIVERSE_CHECK \#-} pragma
      --   that does not apply to a data or record type.
  | InvalidTerminationCheckPragma Range
      -- ^ A {-\# TERMINATING \#-} and {-\# NON_TERMINATING \#-} pragma
      --   that does not apply to any function.
  | InvalidCoverageCheckPragma Range
      -- ^ A {-\# NON_COVERING \#-} pragma that does not apply to any function
  | MissingDefinitions [Name]
  | ShadowingInTelescope [(Name, [Range])]
  | NotAllowedInMutual Range String
  | PolarityPragmasButNotPostulates [Name]
  | PragmaNoTerminationCheck Range
  -- ^ Pragma @{-\# NO_TERMINATION_CHECK \#-}@ has been replaced
  --   by @{-\# TERMINATING \#-}@ and @{-\# NON_TERMINATING \#-}@.
  | PragmaCompiled Range
  -- ^ @COMPILE@ pragmas are not allowed in safe mode
  | UnknownFixityInMixfixDecl [Name]
  | UnknownNamesInFixityDecl [Name]
  | UnknownNamesInPolarityPragmas [Name]
  | UselessAbstract Range
  | UselessInstance Range
  | UselessPrivate Range
  | OpenPublicPrivate Range
  | OpenPublicAbstract Range
  deriving (Data, Show)

declarationWarningName :: DeclarationWarning -> WarningName
declarationWarningName dw = case dw of
  EmptyAbstract{}                   -> EmptyAbstract_
  EmptyInstance{}                   -> EmptyInstance_
  EmptyMacro{}                      -> EmptyMacro_
  EmptyMutual{}                     -> EmptyMutual_
  EmptyPrivate{}                    -> EmptyPrivate_
  EmptyPostulate{}                  -> EmptyPostulate_
  EmptyGeneralize{}                 -> EmptyGeneralize_
  EmptyPrimitive{}                  -> EmptyPrimitive_
  EmptyField{}                      -> EmptyField_
  InvalidCatchallPragma{}           -> InvalidCatchallPragma_
  InvalidNoPositivityCheckPragma{}  -> InvalidNoPositivityCheckPragma_
  InvalidNoUniverseCheckPragma{}    -> InvalidNoUniverseCheckPragma_
  InvalidTerminationCheckPragma{}   -> InvalidTerminationCheckPragma_
  InvalidCoverageCheckPragma{}      -> InvalidCoverageCheckPragma_
  MissingDefinitions{}              -> MissingDefinitions_
  ShadowingInTelescope{}            -> ShadowingInTelescope_
  NotAllowedInMutual{}              -> NotAllowedInMutual_
  PolarityPragmasButNotPostulates{} -> PolarityPragmasButNotPostulates_
  PragmaNoTerminationCheck{}        -> PragmaNoTerminationCheck_
  PragmaCompiled{}                  -> PragmaCompiled_
  UnknownFixityInMixfixDecl{}       -> UnknownFixityInMixfixDecl_
  UnknownNamesInFixityDecl{}        -> UnknownNamesInFixityDecl_
  UnknownNamesInPolarityPragmas{}   -> UnknownNamesInPolarityPragmas_
  UselessAbstract{}                 -> UselessAbstract_
  UselessInstance{}                 -> UselessInstance_
  UselessPrivate{}                  -> UselessPrivate_
  OpenPublicPrivate{}               -> OpenPublicPrivate_
  OpenPublicAbstract{}              -> OpenPublicAbstract_

-- | Several declarations expect only type signatures as sub-declarations.  These are:
data KindOfBlock
  = PostulateBlock  -- ^ @postulate@
  | PrimitiveBlock  -- ^ @primitive@.  Ensured by parser.
  | InstanceBlock   -- ^ @instance@.  Actually, here all kinds of sub-declarations are allowed a priori.
  | FieldBlock      -- ^ @field@.  Ensured by parser.
  | DataBlock       -- ^ @data ... where@.  Here we got a bad error message for Agda-2.5 (Issue 1698).
  deriving (Data, Eq, Ord, Show)


instance HasRange DeclarationException where
  getRange (MultipleEllipses d)                 = getRange d
  getRange (InvalidName x)                      = getRange x
  getRange (DuplicateDefinition x)              = getRange x
  getRange (MissingWithClauses x lhs)           = getRange lhs
  getRange (WrongDefinition x k k')             = getRange x
  getRange (AmbiguousFunClauses lhs xs)         = getRange lhs
  getRange (Codata r)                           = r
  getRange (DeclarationPanic _)                 = noRange
  getRange (WrongContentBlock _ r)              = r
  getRange (InvalidMeasureMutual r)             = r
  getRange (UnquoteDefRequiresSignature x)      = getRange x
  getRange (BadMacroDef d)                      = getRange d

instance HasRange DeclarationWarning where
  getRange (UnknownNamesInFixityDecl xs)        = getRange . head $ xs
  getRange (UnknownFixityInMixfixDecl xs)       = getRange . head $ xs
  getRange (UnknownNamesInPolarityPragmas xs)   = getRange . head $ xs
  getRange (PolarityPragmasButNotPostulates xs) = getRange . head $ xs
  getRange (MissingDefinitions xs)              = getRange . head $ xs
  getRange (UselessPrivate r)                   = r
  getRange (NotAllowedInMutual r x)             = r
  getRange (UselessAbstract r)                  = r
  getRange (UselessInstance r)                  = r
  getRange (EmptyMutual r)                      = r
  getRange (EmptyAbstract r)                    = r
  getRange (EmptyPrivate r)                     = r
  getRange (EmptyInstance r)                    = r
  getRange (EmptyMacro r)                       = r
  getRange (EmptyPostulate r)                   = r
  getRange (EmptyGeneralize r)                  = r
  getRange (EmptyPrimitive r)                   = r
  getRange (EmptyField r)                       = r
  getRange (InvalidTerminationCheckPragma r)    = r
  getRange (InvalidCoverageCheckPragma r)       = r
  getRange (InvalidNoPositivityCheckPragma r)   = r
  getRange (InvalidCatchallPragma r)            = r
  getRange (InvalidNoUniverseCheckPragma r)     = r
  getRange (PragmaNoTerminationCheck r)         = r
  getRange (PragmaCompiled r)                   = r
<<<<<<< HEAD
  getRange (OpenPublicAbstract r)               = r
  getRange (OpenPublicPrivate r)                = r
=======
  getRange (ShadowingInTelescope ns)            = getRange ns
>>>>>>> 9c882b3b

instance HasRange NiceDeclaration where
  getRange (Axiom r _ _ _ _ _ _)           = r
  getRange (NiceField r _ _ _ _ _)         = r
  getRange (NiceMutual r _ _ _ _)          = r
  getRange (NiceModule r _ _ _ _ _ )       = r
  getRange (NiceModuleMacro r _ _ _ _ _)   = r
  getRange (NiceOpen r _ _)                = r
  getRange (NiceImport r _ _ _ _)          = r
  getRange (NicePragma r _)                = r
  getRange (PrimitiveFunction r _ _ _ _)   = r
  getRange (FunSig r _ _ _ _ _ _ _ _ _)    = r
  getRange (FunDef r _ _ _ _ _ _ _)        = r
  getRange (NiceDataDef r _ _ _ _ _ _ _)   = r
  getRange (NiceRecDef r _ _ _ _ _ _ _ _ _ _)  = r
  getRange (NiceRecSig r _ _ _ _ _ _ _)    = r
  getRange (NiceDataSig r _ _ _ _ _ _ _)   = r
  getRange (NicePatternSyn r _ _ _)        = r
  getRange (NiceGeneralize r _ _ _ _)      = r
  getRange (NiceFunClause r _ _ _ _ _ _)   = r
  getRange (NiceUnquoteDecl r _ _ _ _ _ _ _) = r
  getRange (NiceUnquoteDef r _ _ _ _ _ _)    = r

instance Pretty NiceDeclaration where
  pretty = \case
    Axiom _ _ _ _ _ x _            -> text "postulate" <+> pretty x <+> colon <+> text "_"
    NiceField _ _ _ _ x _          -> text "field" <+> pretty x
    PrimitiveFunction _ _ _ x _    -> text "primitive" <+> pretty x
    NiceMutual{}                   -> text "mutual"
    NiceModule _ _ _ x _ _         -> text "module" <+> pretty x <+> text "where"
    NiceModuleMacro _ _ x _ _ _    -> text "module" <+> pretty x <+> text "= ..."
    NiceOpen _ x _                 -> text "open" <+> pretty x
    NiceImport _ x _ _ _           -> text "import" <+> pretty x
    NicePragma{}                   -> text "{-# ... #-}"
    NiceRecSig _ _ _ _ _ x _ _     -> text "record" <+> pretty x
    NiceDataSig _ _ _ _ _ x _ _    -> text "data" <+> pretty x
    NiceFunClause{}                -> text "<function clause>"
    FunSig _ _ _ _ _ _ _ _ x _     -> pretty x <+> colon <+> text "_"
    FunDef _ _ _ _ _ _ x _         -> pretty x <+> text "= _"
    NiceDataDef _ _ _ _ _ x _ _    -> text "data" <+> pretty x <+> text "where"
    NiceRecDef _ _ _ _ _ x _ _ _ _ _   -> text "record" <+> pretty x <+> text "where"
    NicePatternSyn _ x _ _         -> text "pattern" <+> pretty x
    NiceGeneralize _ _ _ x _       -> text "variable" <+> pretty x
    NiceUnquoteDecl _ _ _ _ _ _ xs _ -> text "<unquote declarations>"
    NiceUnquoteDef _ _ _ _ _ xs _    -> text "<unquote definitions>"

-- These error messages can (should) be terminated by a dot ".",
-- there is no error context printed after them.
instance Pretty DeclarationException where
  pretty (MultipleEllipses p) = fsep $
    pwords "Multiple ellipses in left-hand side" ++ [pretty p]
  pretty (InvalidName x) = fsep $
    pwords "Invalid name:" ++ [pretty x]
  pretty (DuplicateDefinition x) = fsep $
    pwords "Duplicate definition of" ++ [pretty x]
  pretty (MissingWithClauses x lhs) = fsep $
    pwords "Missing with-clauses for function" ++ [pretty x]

  pretty (WrongDefinition x k k') = fsep $ pretty x :
    pwords ("has been declared as a " ++ show k ++
      ", but is being defined as a " ++ show k')
  pretty (AmbiguousFunClauses lhs xs) = sep
    [ fsep $
        pwords "More than one matching type signature for left hand side " ++ [pretty lhs] ++
        pwords "it could belong to any of:"
    , vcat $ map (pretty . PrintRange) xs
    ]
  pretty (WrongContentBlock b _)      = fsep . pwords $
    case b of
      PostulateBlock -> "A postulate block can only contain type signatures, possibly under keyword instance"
      DataBlock -> "A data definition can only contain type signatures, possibly under keyword instance"
      _ -> "Unexpected declaration"
  pretty (InvalidMeasureMutual _) = fsep $
    pwords "In a mutual block, either all functions must have the same (or no) termination checking pragma."
  pretty (UnquoteDefRequiresSignature xs) = fsep $
    pwords "Missing type signatures for unquoteDef" ++ map pretty xs
  pretty (BadMacroDef nd) = fsep $
    [text $ declName nd] ++ pwords "are not allowed in macro blocks"
  pretty (Codata _) = text $
    "The codata construction has been removed. " ++
    "Use the INFINITY builtin instead."
  pretty (DeclarationPanic s) = text s

instance Pretty DeclarationWarning where
  pretty (UnknownNamesInFixityDecl xs) = fsep $
    pwords "The following names are not declared in the same scope as their syntax or fixity declaration (i.e., either not in scope at all, imported from another module, or declared in a super module):"
    ++ punctuate comma (map pretty xs)
  pretty (UnknownFixityInMixfixDecl xs) = fsep $
    pwords "The following mixfix names do not have an associated fixity declaration:"
    ++ punctuate comma (map pretty xs)
  pretty (UnknownNamesInPolarityPragmas xs) = fsep $
    pwords "The following names are not declared in the same scope as their polarity pragmas (they could for instance be out of scope, imported from another module, or declared in a super module):"
    ++ punctuate comma  (map pretty xs)
  pretty (MissingDefinitions xs) = fsep $
   pwords "The following names are declared but not accompanied by a definition:"
   ++ punctuate comma (map pretty xs)
  pretty (NotAllowedInMutual r nd) = fsep $
    [text nd] ++ pwords "in mutual blocks are not supported.  Suggestion: get rid of the mutual block by manually ordering declarations"
  pretty (PolarityPragmasButNotPostulates xs) = fsep $
    pwords "Polarity pragmas have been given for the following identifiers which are not postulates:"
    ++ punctuate comma (map pretty xs)
  pretty (UselessPrivate _)      = fsep $
    pwords "Using private here has no effect. Private applies only to declarations that introduce new identifiers into the module, like type signatures and data, record, and module declarations."
  pretty (UselessAbstract _)      = fsep $
    pwords "Using abstract here has no effect. Abstract applies to only definitions like data definitions, record type definitions and function clauses."
  pretty (UselessInstance _)      = fsep $
    pwords "Using instance here has no effect. Instance applies only to declarations that introduce new identifiers into the module, like type signatures and axioms."
  pretty (EmptyMutual    _)  = fsep $ pwords "Empty mutual block."
  pretty (EmptyAbstract  _)  = fsep $ pwords "Empty abstract block."
  pretty (EmptyPrivate   _)  = fsep $ pwords "Empty private block."
  pretty (EmptyInstance  _)  = fsep $ pwords "Empty instance block."
  pretty (EmptyMacro     _)  = fsep $ pwords "Empty macro block."
  pretty (EmptyPostulate _)  = fsep $ pwords "Empty postulate block."
  pretty (EmptyGeneralize _) = fsep $ pwords "Empty variable block."
  pretty (EmptyPrimitive _)  = fsep $ pwords "Empty primitive block."
  pretty (EmptyField _)      = fsep $ pwords "Empty field block."
  pretty (InvalidTerminationCheckPragma _) = fsep $
    pwords "Termination checking pragmas can only precede a function definition or a mutual block (that contains a function definition)."
  pretty (InvalidCoverageCheckPragma _)    = fsep $
    pwords "Coverage checking pragmas can only precede a function definition or a mutual block (that contains a function definition)."
  pretty (InvalidNoPositivityCheckPragma _) = fsep $
    pwords "NO_POSITIVITY_CHECKING pragmas can only precede a data/record definition or a mutual block (that contains a data/record definition)."
  pretty (InvalidCatchallPragma _) = fsep $
    pwords "The CATCHALL pragma can only precede a function clause."
  pretty (InvalidNoUniverseCheckPragma _) = fsep $
    pwords "NO_UNIVERSE_CHECKING pragmas can only precede a data/record definition."
  pretty (PragmaNoTerminationCheck _) = fsep $
    pwords "Pragma {-# NO_TERMINATION_CHECK #-} has been removed.  To skip the termination check, label your definitions either as {-# TERMINATING #-} or {-# NON_TERMINATING #-}."
  pretty (PragmaCompiled _) = fsep $
    pwords "COMPILE pragma not allowed in safe mode."
<<<<<<< HEAD
  pretty (OpenPublicAbstract _) = fsep $
    pwords "public does not have any effect in an abstract block."
  pretty (OpenPublicPrivate _) = fsep $
    pwords "public does not have any effect in a private block."
=======
  pretty (ShadowingInTelescope nrs) = fsep $
    pwords "Shadowing in telescope, repeated variable names:"
    ++ punctuate comma (map (pretty . fst) nrs)

>>>>>>> 9c882b3b

declName :: NiceDeclaration -> String
declName Axiom{}             = "Postulates"
declName NiceField{}         = "Fields"
declName NiceMutual{}        = "Mutual blocks"
declName NiceModule{}        = "Modules"
declName NiceModuleMacro{}   = "Modules"
declName NiceOpen{}          = "Open declarations"
declName NiceImport{}        = "Import statements"
declName NicePragma{}        = "Pragmas"
declName PrimitiveFunction{} = "Primitive declarations"
declName NicePatternSyn{}    = "Pattern synonyms"
declName NiceGeneralize{}    = "Generalized variables"
declName NiceUnquoteDecl{}   = "Unquoted declarations"
declName NiceUnquoteDef{}    = "Unquoted definitions"
declName NiceRecSig{}        = "Records"
declName NiceDataSig{}       = "Data types"
declName NiceFunClause{}     = "Functions without a type signature"
declName FunSig{}            = "Type signatures"
declName FunDef{}            = "Function definitions"
declName NiceRecDef{}            = "Records"
declName NiceDataDef{}       = "Data types"

{--------------------------------------------------------------------------
    The niceifier
 --------------------------------------------------------------------------}

data InMutual
  = InMutual    -- ^ we are nicifying a mutual block
  | NotInMutual -- ^ we are nicifying decls not in a mutual block
    deriving (Eq, Show)

-- | The kind of the forward declaration.

data DataRecOrFun
  = DataName
    { _kindPosCheck :: PositivityCheck
    , _kindUniCheck :: UniverseCheck
    }
    -- ^ Name of a data type
  | RecName
    { _kindPosCheck :: PositivityCheck
    , _kindUniCheck :: UniverseCheck
    }
    -- ^ Name of a record type
  | FunName TerminationCheck CoverageCheck
    -- ^ Name of a function.
  deriving Data

-- Ignore pragmas when checking equality
instance Eq DataRecOrFun where
  DataName{} == DataName{} = True
  RecName{}  == RecName{}  = True
  FunName{}  == FunName{}  = True
  _          == _          = False

instance Show DataRecOrFun where
  show DataName{} = "data type"
  show RecName{}  = "record type"
  show FunName{}  = "function"

isFunName :: DataRecOrFun -> Bool
isFunName (FunName{}) = True
isFunName _           = False

sameKind :: DataRecOrFun -> DataRecOrFun -> Bool
sameKind = (==)

terminationCheck :: DataRecOrFun -> TerminationCheck
terminationCheck (FunName tc _) = tc
terminationCheck _ = TerminationCheck

coverageCheck :: DataRecOrFun -> CoverageCheck
coverageCheck (FunName _ cc) = cc
coverageCheck _ = YesCoverageCheck

positivityCheck :: DataRecOrFun -> PositivityCheck
positivityCheck (DataName pc _) = pc
positivityCheck (RecName pc _)  = pc
positivityCheck _               = YesPositivityCheck

universeCheck :: DataRecOrFun -> UniverseCheck
universeCheck (DataName _ uc) = uc
universeCheck (RecName _ uc)  = uc
universeCheck _               = YesUniverseCheck

-- | Check that declarations in a mutual block are consistently
--   equipped with MEASURE pragmas, or whether there is a
--   NO_TERMINATION_CHECK pragma.
combineTerminationChecks :: Range -> [TerminationCheck] -> Nice TerminationCheck
combineTerminationChecks r tcs = loop tcs where
  loop :: [TerminationCheck] -> Nice TerminationCheck
  loop []         = return TerminationCheck
  loop (tc : tcs) = do
    let failure r = throwError $ InvalidMeasureMutual r
    tc' <- loop tcs
    case (tc, tc') of
      (TerminationCheck      , tc'                   ) -> return tc'
      (tc                    , TerminationCheck      ) -> return tc
      (NonTerminating        , NonTerminating        ) -> return NonTerminating
      (NoTerminationCheck    , NoTerminationCheck    ) -> return NoTerminationCheck
      (NoTerminationCheck    , Terminating           ) -> return Terminating
      (Terminating           , NoTerminationCheck    ) -> return Terminating
      (Terminating           , Terminating           ) -> return Terminating
      (TerminationMeasure{}  , TerminationMeasure{}  ) -> return tc
      (TerminationMeasure r _, NoTerminationCheck    ) -> failure r
      (TerminationMeasure r _, Terminating           ) -> failure r
      (NoTerminationCheck    , TerminationMeasure r _) -> failure r
      (Terminating           , TerminationMeasure r _) -> failure r
      (TerminationMeasure r _, NonTerminating        ) -> failure r
      (NonTerminating        , TerminationMeasure r _) -> failure r
      (NoTerminationCheck    , NonTerminating        ) -> failure r
      (Terminating           , NonTerminating        ) -> failure r
      (NonTerminating        , NoTerminationCheck    ) -> failure r
      (NonTerminating        , Terminating           ) -> failure r

combineCoverageChecks :: [CoverageCheck] -> CoverageCheck
combineCoverageChecks = Fold.fold

combinePositivityChecks :: [PositivityCheck] -> PositivityCheck
combinePositivityChecks = Fold.fold

-- | Nicifier monad.
--   Preserve the state when throwing an exception.

newtype Nice a = Nice { unNice :: ExceptT DeclarationException (State NiceEnv) a }
  deriving ( Functor, Applicative, Monad
           , MonadState NiceEnv, MonadError DeclarationException
           )

-- | Run a Nicifier computation, return result and warnings
--   (in chronological order).
runNice :: Nice a -> (Either DeclarationException a, NiceWarnings)
runNice m = second (reverse . niceWarn) $
  runExceptT (unNice m) `runState` initNiceEnv

-- | Nicifier state.

data NiceEnv = NiceEnv
  { _loneSigs :: LoneSigs
    -- ^ Lone type signatures that wait for their definition.
  , _termChk  :: TerminationCheck
    -- ^ Termination checking pragma waiting for a definition.
  , _posChk   :: PositivityCheck
    -- ^ Positivity checking pragma waiting for a definition.
  , _uniChk   :: UniverseCheck
    -- ^ Universe checking pragma waiting for a data/rec signature or definition.
  , _catchall :: Catchall
    -- ^ Catchall pragma waiting for a function clause.
  , _covChk  :: CoverageCheck
    -- ^ Coverage pragma waiting for a definition.
  , niceWarn :: NiceWarnings
    -- ^ Stack of warnings. Head is last warning.
  }

type LoneSigs     = Map Name (Name, DataRecOrFun)
     -- ^ We retain the 'Name' also in the codomain since
     --   'Name' as a key is up to @Eq Name@ which ignores the range.
     --   However, without range names are not unique in case the
     --   user gives a second definition of the same name.
     --   This causes then problems in 'replaceSigs' which might
     --   replace the wrong signature.
type NiceWarnings = [DeclarationWarning]
     -- ^ Stack of warnings. Head is last warning.

-- | Initial nicifier state.

initNiceEnv :: NiceEnv
initNiceEnv = NiceEnv
  { _loneSigs = empty
  , _termChk  = TerminationCheck
  , _posChk   = YesPositivityCheck
  , _uniChk   = YesUniverseCheck
  , _catchall = False
  , _covChk   = YesCoverageCheck
  , niceWarn  = []
  }

-- * Handling the lone signatures, stored to infer mutual blocks.

-- | Lens for field '_loneSigs'.

loneSigs :: Lens' LoneSigs NiceEnv
loneSigs f e = f (_loneSigs e) <&> \ s -> e { _loneSigs = s }

-- | Adding a lone signature to the state.

addLoneSig :: Name -> DataRecOrFun -> Nice ()
addLoneSig x k = loneSigs %== \ s -> do
   let (mr, s') = Map.insertLookupWithKey (\ _k new _old -> new) x (x, k) s
   case mr of
     Nothing -> return s'
     Just{}  -> throwError $ DuplicateDefinition x

-- | Remove a lone signature from the state.

removeLoneSig :: Name -> Nice ()
removeLoneSig x = loneSigs %= Map.delete x

-- | Search for forward type signature.

getSig :: Name -> Nice (Maybe DataRecOrFun)
getSig x = fmap snd . Map.lookup x <$> use loneSigs

-- | Check that no lone signatures are left in the state.

noLoneSigs :: Nice Bool
noLoneSigs = null <$> use loneSigs

-- | Ensure that all forward declarations have been given a definition.

forgetLoneSigs :: Nice ()
forgetLoneSigs = loneSigs .= Map.empty

checkLoneSigs :: LoneSigs -> Nice ()
checkLoneSigs xs = do
  forgetLoneSigs
  unless (Map.null xs) $ niceWarning $ MissingDefinitions $ Map.keys xs

-- | Get names of lone function signatures.

loneFuns :: LoneSigs -> [Name]
loneFuns = map fst . filter (isFunName . snd . snd) . Map.toList

-- | Create a 'LoneSigs' map from an association list.

loneSigsFromLoneNames :: [(Name, DataRecOrFun)] -> LoneSigs
loneSigsFromLoneNames = Map.fromList . map (\ (x,k) -> (x, (x,k)))

-- | Lens for field '_termChk'.

terminationCheckPragma :: Lens' TerminationCheck NiceEnv
terminationCheckPragma f e = f (_termChk e) <&> \ s -> e { _termChk = s }

withTerminationCheckPragma :: TerminationCheck -> Nice a -> Nice a
withTerminationCheckPragma tc f = do
  tc_old <- use terminationCheckPragma
  terminationCheckPragma .= tc
  result <- f
  terminationCheckPragma .= tc_old
  return result

coverageCheckPragma :: Lens' CoverageCheck NiceEnv
coverageCheckPragma f e = f (_covChk e) <&> \ s -> e { _covChk = s }

withCoverageCheckPragma :: CoverageCheck -> Nice a -> Nice a
withCoverageCheckPragma tc f = do
  tc_old <- use coverageCheckPragma
  coverageCheckPragma .= tc
  result <- f
  coverageCheckPragma .= tc_old
  return result

-- | Lens for field '_posChk'.

positivityCheckPragma :: Lens' PositivityCheck NiceEnv
positivityCheckPragma f e = f (_posChk e) <&> \ s -> e { _posChk = s }

withPositivityCheckPragma :: PositivityCheck -> Nice a -> Nice a
withPositivityCheckPragma pc f = do
  pc_old <- use positivityCheckPragma
  positivityCheckPragma .= pc
  result <- f
  positivityCheckPragma .= pc_old
  return result

-- | Lens for field '_uniChk'.

universeCheckPragma :: Lens' UniverseCheck NiceEnv
universeCheckPragma f e = f (_uniChk e) <&> \ s -> e { _uniChk = s }

withUniverseCheckPragma :: UniverseCheck -> Nice a -> Nice a
withUniverseCheckPragma uc f = do
  uc_old <- use universeCheckPragma
  universeCheckPragma .= uc
  result <- f
  universeCheckPragma .= uc_old
  return result

-- | Get universe check pragma from a data/rec signature.
--   Defaults to 'YesUniverseCheck'.

getUniverseCheckFromSig :: Name -> Nice UniverseCheck
getUniverseCheckFromSig x = maybe YesUniverseCheck universeCheck <$> getSig x

-- | Lens for field '_catchall'.

catchallPragma :: Lens' Catchall NiceEnv
catchallPragma f e = f (_catchall e) <&> \ s -> e { _catchall = s }

-- | Get current catchall pragma, and reset it for the next clause.

popCatchallPragma :: Nice Catchall
popCatchallPragma = do
  ca <- use catchallPragma
  catchallPragma .= False
  return ca

withCatchallPragma :: Catchall -> Nice a -> Nice a
withCatchallPragma ca f = do
  ca_old <- use catchallPragma
  catchallPragma .= ca
  result <- f
  catchallPragma .= ca_old
  return result

-- | Add a new warning.
niceWarning :: DeclarationWarning -> Nice ()
niceWarning w = modify $ \ st -> st { niceWarn = w : niceWarn st }

data DeclKind
    = LoneSig DataRecOrFun Name
    | LoneDefs DataRecOrFun [Name]
    | OtherDecl
  deriving (Eq, Show)

declKind :: NiceDeclaration -> DeclKind
declKind (FunSig _ _ _ _ _ _ tc cc x _)     = LoneSig (FunName tc cc) x
declKind (NiceRecSig _ _ _ pc uc x pars _)  = LoneSig (RecName pc uc) x
declKind (NiceDataSig _ _ _ pc uc x pars _) = LoneSig (DataName pc uc) x
declKind (FunDef r _ abs ins tc cc x _)     = LoneDefs (FunName tc cc) [x]
declKind (NiceDataDef _ _ _ pc uc x pars _) = LoneDefs (DataName pc uc) [x]
declKind (NiceRecDef _ _ _ pc uc x _ _ _ pars _)= LoneDefs (RecName pc uc) [x]
declKind (NiceUnquoteDef _ _ _ tc cc xs _)  = LoneDefs (FunName tc cc) xs
declKind Axiom{}                            = OtherDecl
declKind NiceField{}                        = OtherDecl
declKind PrimitiveFunction{}                = OtherDecl
declKind NiceMutual{}                       = OtherDecl
declKind NiceModule{}                       = OtherDecl
declKind NiceModuleMacro{}                  = OtherDecl
declKind NiceOpen{}                         = OtherDecl
declKind NiceImport{}                       = OtherDecl
declKind NicePragma{}                       = OtherDecl
declKind NiceFunClause{}                    = OtherDecl
declKind NicePatternSyn{}                   = OtherDecl
declKind NiceGeneralize{}                   = OtherDecl
declKind NiceUnquoteDecl{}                  = OtherDecl

-- | Replace (Data/Rec/Fun)Sigs with Axioms for postulated names
--   The first argument is a list of axioms only.
replaceSigs
  :: LoneSigs               -- ^ Lone signatures to be turned into Axioms
  -> [NiceDeclaration]      -- ^ Declarations containing them
  -> [NiceDeclaration]      -- ^ In the output, everything should be defined
replaceSigs ps = if Map.null ps then id else \case
  []     -> __IMPOSSIBLE__
  (d:ds) ->
    case replaceable d of
      -- If declaration d of x is mentioned in the map of lone signatures then replace
      -- it with an axiom
      Just (x, axiom)
        | (Just (x', _), ps') <- Map.updateLookupWithKey (\ _ _ -> Nothing) x ps
        , getRange x == getRange x'
            -- Use the range as UID to ensure we do not replace the wrong signature.
            -- This could happen if the user wrote a duplicate definition.
        -> axiom : replaceSigs ps' ds
      _ -> d     : replaceSigs ps  ds

  where

    -- A @replaceable@ declaration is a signature. It has a name and we can make an
    -- @Axiom@ out of it.
    replaceable :: NiceDeclaration -> Maybe (Name, NiceDeclaration)
    replaceable = \case
      FunSig r acc abst inst _ argi _ _ x e ->
        Just (x, Axiom r acc abst inst argi x e)
      NiceRecSig r acc abst _ _ x pars t ->
        let e = Generalized $ makePi (lamBindingsToTelescope r pars) t in
        Just (x, Axiom r acc abst NotInstanceDef defaultArgInfo x e)
      NiceDataSig r acc abst _ _ x pars t ->
        let e = Generalized $ makePi (lamBindingsToTelescope r pars) t in
        Just (x, Axiom r acc abst NotInstanceDef defaultArgInfo x e)
      _ -> Nothing

-- | Main. Fixities (or more precisely syntax declarations) are needed when
--   grouping function clauses.
niceDeclarations :: Fixities -> [Declaration] -> Nice [NiceDeclaration]
niceDeclarations fixs ds = do

  -- Run the nicifier in an initial environment. But keep the warnings.
  st <- get
  put $ initNiceEnv { niceWarn = niceWarn st }
  nds <- nice ds

  -- Check that every signature got its definition.
  ps <- use loneSigs
  checkLoneSigs ps
  -- We postulate the missing ones and insert them in place of the corresponding @FunSig@
  let ds = replaceSigs ps nds

  -- Note that loneSigs is ensured to be empty.
  -- (Important, since inferMutualBlocks also uses loneSigs state).
  res <- inferMutualBlocks ds

  -- Restore the old state, but keep the warnings.
  warns <- gets niceWarn
  put $ st { niceWarn = warns }
  return res

  where

    inferMutualBlocks :: [NiceDeclaration] -> Nice [NiceDeclaration]
    inferMutualBlocks [] = return []
    inferMutualBlocks (d : ds) =
      case declKind d of
        OtherDecl    -> (d :) <$> inferMutualBlocks ds
        LoneDefs{}   -> (d :) <$> inferMutualBlocks ds  -- Andreas, 2017-10-09, issue #2576: report error in ConcreteToAbstract
        LoneSig k x  -> do
          addLoneSig x k
          let tcccpc = ([terminationCheck k], [coverageCheck k], [positivityCheck k])
          ((tcs, ccs, pcs), (nds0, ds1)) <- untilAllDefined tcccpc ds
          -- If we still have lone signatures without any accompanying definition,
          -- we postulate the definition and substitute the axiom for the lone signature
          ps <- use loneSigs
          checkLoneSigs ps
          let ds0 = replaceSigs ps (d : nds0) -- NB: don't forget the LoneSig the block started with!
          -- We then keep processing the rest of the block
          tc <- combineTerminationChecks (getRange d) tcs
          let cc = combineCoverageChecks ccs
          let pc = combinePositivityChecks pcs
          (NiceMutual (getRange ds0) tc cc pc ds0 :) <$> inferMutualBlocks ds1
      where
        untilAllDefined :: ([TerminationCheck], [CoverageCheck], [PositivityCheck])
                        -> [NiceDeclaration]
                        -> Nice (([TerminationCheck], [CoverageCheck], [PositivityCheck]) -- checks for this block
                                , ([NiceDeclaration]                                      -- mutual block
                                , [NiceDeclaration])                                      -- leftovers
                                )
        untilAllDefined tcccpc@(tc, cc, pc) ds = do
          done <- noLoneSigs
          if done then return (tcccpc, ([], ds)) else
            case ds of
              []     -> return (tcccpc, ([], ds))
              d : ds -> case declKind d of
                LoneSig k x -> do
                  addLoneSig x k
                  let tcccpc' = (terminationCheck k : tc, coverageCheck k : cc, positivityCheck k : pc)
                  cons d (untilAllDefined tcccpc' ds)
                LoneDefs k xs -> do
                  mapM_ removeLoneSig xs
                  let tcccpc' = (terminationCheck k : tc, coverageCheck k : cc, positivityCheck k : pc)
                  cons d (untilAllDefined tcccpc' ds)
                OtherDecl   -> cons d (untilAllDefined tcccpc ds)
          where
            -- ASR (26 December 2015): Type annotated version of the @cons@ function.
            -- cons d = fmap $
            --            (id :: (([TerminationCheck], [PositivityCheck]) -> ([TerminationCheck], [PositivityCheck])))
            --            *** (d :)
            --            *** (id :: [NiceDeclaration] -> [NiceDeclaration])
            cons d = fmap (id *** (d :) *** id)

    notMeasure TerminationMeasure{} = False
    notMeasure _ = True

    nice :: [Declaration] -> Nice [NiceDeclaration]
    nice [] = return []
    nice ds = do
      (xs , ys) <- nice1 ds
      (xs ++) <$> nice ys

    nice1 :: [Declaration] -> Nice ([NiceDeclaration], [Declaration])
    nice1 []     = return ([], []) -- Andreas, 2017-09-16, issue #2759: no longer __IMPOSSIBLE__
    nice1 (d:ds) = do
      let justWarning w = do niceWarning w; nice1 ds

      case d of

        TypeSig info x t -> do
          termCheck <- use terminationCheckPragma
          covCheck  <- use coverageCheckPragma
          let r = getRange d
          -- register x as lone type signature, to recognize clauses later
          addLoneSig x $ FunName termCheck covCheck
          return ([FunSig r PublicAccess ConcreteDef NotInstanceDef NotMacroDef info termCheck covCheck x t] , ds)

        -- Should not show up: all FieldSig are part of a Field block
        FieldSig{} -> __IMPOSSIBLE__

        Generalize r [] -> justWarning $ EmptyGeneralize r
        Generalize r sigs -> do
          gs <- forM sigs $ \case
            sig@(TypeSig info x t) -> do
              return $ NiceGeneralize (getRange sig) PublicAccess info x t
            _ -> __IMPOSSIBLE__
          return (gs, ds)

        (FunClause lhs _ _ _)         -> do
          termCheck <- use terminationCheckPragma
          covCheck  <- use coverageCheckPragma
          catchall  <- popCatchallPragma
          xs <- loneFuns <$> use loneSigs
          -- for each type signature 'x' waiting for clauses, we try
          -- if we have some clauses for 'x'
          case [ (x, (fits, rest))
               | x <- xs
               , let (fits, rest) =
                      -- Anonymous declarations only have 1 clause each!
                      if isNoName x then ([d], ds)
                      else span (couldBeFunClauseOf (Map.lookup x fixs) x) (d : ds)
               , not (null fits)
               ] of

            -- case: clauses match none of the sigs
            [] -> case lhs of
              -- Subcase: The lhs is single identifier (potentially anonymous).
              -- Treat it as a function clause without a type signature.
              LHS p [] [] | Just x <- isSingleIdentifierP p -> do
                d  <- mkFunDef defaultArgInfo termCheck covCheck x Nothing [d] -- fun def without type signature is relevant
                return (d , ds)
              -- Subcase: The lhs is a proper pattern.
              -- This could be a let-pattern binding. Pass it on.
              -- A missing type signature error might be raise in ConcreteToAbstract
              _ -> do
                return ([NiceFunClause (getRange d) PublicAccess ConcreteDef termCheck covCheck catchall d] , ds)

            -- case: clauses match exactly one of the sigs
            [(x,(fits,rest))] -> do
               removeLoneSig x
               ds  <- expandEllipsis fits
               cs  <- mkClauses x ds False
               return ([FunDef (getRange fits) fits ConcreteDef NotInstanceDef termCheck covCheck x cs] , rest)

            -- case: clauses match more than one sigs (ambiguity)
            l -> throwError $ AmbiguousFunClauses lhs $ reverse $ map fst l
                 -- "ambiguous function clause; cannot assign it uniquely to one type signature"

        Field r [] -> justWarning $ EmptyField r
        Field _ fs -> (,ds) <$> niceAxioms FieldBlock fs

        DataSig r CoInductive _ _ _   -> throwError (Codata r)
        Data r CoInductive _ _ _ _    -> throwError (Codata r)
        DataDef r CoInductive _ _ _   -> throwError (Codata r)

        DataSig r Inductive x tel t -> do
          pc <- use positivityCheckPragma
          uc <- use universeCheckPragma
          addLoneSig x $ DataName pc uc
          (,) <$> dataOrRec pc uc NiceDataDef NiceDataSig (niceAxioms DataBlock) r x (Just (tel, t)) Nothing
              <*> return ds

        Data r Inductive x tel t cs -> do
          pc <- use positivityCheckPragma
          -- Andreas, 2018-10-27, issue #3327
          -- Propagate {-# NO_UNIVERSE_CHECK #-} pragma from signature to definition.
          -- Universe check is performed if both the current value of
          -- 'universeCheckPragma' AND the one from the signature say so.
          uc <- use universeCheckPragma
          uc <- if uc == NoUniverseCheck then return uc else getUniverseCheckFromSig x
          mt <- defaultTypeSig (DataName pc uc) x (Just t)
          (,) <$> dataOrRec pc uc NiceDataDef NiceDataSig (niceAxioms DataBlock) r x ((tel,) <$> mt) (Just (tel, cs))
              <*> return ds

        DataDef r Inductive x tel cs -> do
          pc <- use positivityCheckPragma
          -- Andreas, 2018-10-27, issue #3327
          -- Propagate {-# NO_UNIVERSE_CHECK #-} pragma from signature to definition.
          -- Universe check is performed if both the current value of
          -- 'universeCheckPragma' AND the one from the signature say so.
          uc <- use universeCheckPragma
          uc <- if uc == NoUniverseCheck then return uc else getUniverseCheckFromSig x
          mt <- defaultTypeSig (DataName pc uc) x Nothing
          (,) <$> dataOrRec pc uc NiceDataDef NiceDataSig (niceAxioms DataBlock) r x ((tel,) <$> mt) (Just (tel, cs))
              <*> return ds

        RecordSig r x tel t         -> do
          pc <- use positivityCheckPragma
          uc <- use universeCheckPragma
          addLoneSig x $ RecName pc uc
          return ([NiceRecSig r PublicAccess ConcreteDef pc uc x tel t] , ds)

        Record r x i e c tel t cs   -> do
          pc <- use positivityCheckPragma
          -- Andreas, 2018-10-27, issue #3327
          -- Propagate {-# NO_UNIVERSE_CHECK #-} pragma from signature to definition.
          -- Universe check is performed if both the current value of
          -- 'universeCheckPragma' AND the one from the signature say so.
          uc <- use universeCheckPragma
          uc <- if uc == NoUniverseCheck then return uc else getUniverseCheckFromSig x
          mt <- defaultTypeSig (RecName pc uc) x (Just t)
          (,) <$> dataOrRec pc uc (\ r o a pc uc x tel cs -> NiceRecDef r o a pc uc x i e c tel cs) NiceRecSig
                    return r x ((tel,) <$> mt) (Just (tel, cs))
              <*> return ds

        RecordDef r x i e c tel cs   -> do
          pc <- use positivityCheckPragma
          -- Andreas, 2018-10-27, issue #3327
          -- Propagate {-# NO_UNIVERSE_CHECK #-} pragma from signature to definition.
          -- Universe check is performed if both the current value of
          -- 'universeCheckPragma' AND the one from the signature say so.
          uc <- use universeCheckPragma
          uc <- if uc == NoUniverseCheck then return uc else getUniverseCheckFromSig x
          mt <- defaultTypeSig (RecName pc uc) x Nothing
          (,) <$> dataOrRec pc uc (\ r o a pc uc x tel cs -> NiceRecDef r o a pc uc x i e c tel cs) NiceRecSig
                    return r x ((tel,) <$> mt) (Just (tel, cs))
              <*> return ds

        Mutual r ds' -> do
          -- The lone signatures encountered so far are not in scope
          -- for the mutual definition
          forgetLoneSigs
          case ds' of
            [] -> justWarning $ EmptyMutual r
            _  -> (,ds) <$> (singleton <$> (mkOldMutual r =<< nice ds'))

        Abstract r []  -> justWarning $ EmptyAbstract r
        Abstract r ds' ->
          (,ds) <$> (abstractBlock r =<< nice ds')

        Private r UserWritten []  -> justWarning $ EmptyPrivate r
        Private r o ds' ->
          (,ds) <$> (privateBlock r o =<< nice ds')

        InstanceB r []  -> justWarning $ EmptyInstance r
        InstanceB r ds' ->
          (,ds) <$> (instanceBlock r =<< nice ds')

        Macro r []  -> justWarning $ EmptyMacro r
        Macro r ds' ->
          (,ds) <$> (macroBlock r =<< nice ds')

        Postulate r []  -> justWarning $ EmptyPostulate r
        Postulate _ ds' ->
          (,ds) <$> niceAxioms PostulateBlock ds'

        Primitive r []  -> justWarning $ EmptyPrimitive r
        Primitive _ ds' -> (,ds) <$> (map toPrim <$> niceAxioms PrimitiveBlock ds')

        Module r x tel ds' -> return $
          ([NiceModule r PublicAccess ConcreteDef x tel ds'] , ds)

        ModuleMacro r x modapp op is -> return $
          ([NiceModuleMacro r PublicAccess x modapp op is] , ds)

        -- Fixity and syntax declarations and polarity pragmas have
        -- already been processed.
        Infix _ _  -> return ([], ds)
        Syntax _ _ -> return ([], ds)

        PatternSyn r n as p -> do
          return ([NicePatternSyn r n as p] , ds)
        Open r x is         -> return ([NiceOpen r x is] , ds)
        Import r x as op is -> return ([NiceImport r x as op is] , ds)

        UnquoteDecl r xs e -> do
          tc <- use terminationCheckPragma
          cc <- use coverageCheckPragma
          return ([NiceUnquoteDecl r PublicAccess ConcreteDef NotInstanceDef tc cc xs e] , ds)

        UnquoteDef r xs e -> do
          sigs <- loneFuns <$> use loneSigs
          let missing = filter (`notElem` sigs) xs
          if null missing
            then do
              mapM_ removeLoneSig xs
              return ([NiceUnquoteDef r PublicAccess ConcreteDef TerminationCheck YesCoverageCheck xs e] , ds)
            else throwError $ UnquoteDefRequiresSignature missing

        Pragma p -> nicePragma p ds

    nicePragma :: Pragma -> [Declaration] -> Nice ([NiceDeclaration], [Declaration])

    nicePragma (TerminationCheckPragma r (TerminationMeasure _ x)) ds =
      if canHaveTerminationMeasure ds then
        withTerminationCheckPragma (TerminationMeasure r x) $ nice1 ds
      else do
        niceWarning $ InvalidTerminationCheckPragma r
        nice1 ds

    nicePragma (TerminationCheckPragma r NoTerminationCheck) ds = do
      -- This PRAGMA has been deprecated in favour of (NON_)TERMINATING
      -- We warn the user about it and then assume the function is NON_TERMINATING.
      niceWarning $ PragmaNoTerminationCheck r
      nicePragma (TerminationCheckPragma r NonTerminating) ds

    nicePragma (TerminationCheckPragma r tc) ds =
      if canHaveTerminationCheckPragma ds then
        withTerminationCheckPragma tc $ nice1 ds
      else do
        niceWarning $ InvalidTerminationCheckPragma r
        nice1 ds

    nicePragma (NoCoverageCheckPragma r) ds =
      if canHaveCoverageCheckPragma ds then
        withCoverageCheckPragma NoCoverageCheck $ nice1 ds
      else do
        niceWarning $ InvalidCoverageCheckPragma r
        nice1 ds

    nicePragma (CatchallPragma r) ds =
      if canHaveCatchallPragma ds then
        withCatchallPragma True $ nice1 ds
      else do
        niceWarning $ InvalidCatchallPragma r
        nice1 ds

    nicePragma (NoPositivityCheckPragma r) ds =
      if canHaveNoPositivityCheckPragma ds then
        withPositivityCheckPragma NoPositivityCheck $ nice1 ds
      else do
        niceWarning $ InvalidNoPositivityCheckPragma r
        nice1 ds

    nicePragma (NoUniverseCheckPragma r) ds =
      if canHaveNoUniverseCheckPragma ds then
        withUniverseCheckPragma NoUniverseCheck $ nice1 ds
      else do
        niceWarning $ InvalidNoUniverseCheckPragma r
        nice1 ds

    nicePragma p@CompilePragma{} ds = do
      niceWarning $ PragmaCompiled (getRange p)
      return ([NicePragma (getRange p) p], ds)

    nicePragma (PolarityPragma{}) ds = return ([], ds)

    nicePragma (BuiltinPragma r str qn@(QName x)) ds = do
      return ([NicePragma r (BuiltinPragma r str qn)], ds)

    nicePragma p ds = return ([NicePragma (getRange p) p], ds)

    canHaveTerminationMeasure :: [Declaration] -> Bool
    canHaveTerminationMeasure [] = False
    canHaveTerminationMeasure (d:ds) = case d of
      TypeSig{} -> True
      (Pragma p) | isAttachedPragma p -> canHaveTerminationMeasure ds
      _         -> False

    canHaveTerminationCheckPragma :: [Declaration] -> Bool
    canHaveTerminationCheckPragma []     = False
    canHaveTerminationCheckPragma (d:ds) = case d of
      Mutual _ ds   -> any (canHaveTerminationCheckPragma . singleton) ds
      TypeSig{}     -> True
      FunClause{}   -> True
      UnquoteDecl{} -> True
      (Pragma p) | isAttachedPragma p -> canHaveTerminationCheckPragma ds
      _             -> False

    canHaveCoverageCheckPragma :: [Declaration] -> Bool
    canHaveCoverageCheckPragma = canHaveTerminationCheckPragma

    canHaveCatchallPragma :: [Declaration] -> Bool
    canHaveCatchallPragma []     = False
    canHaveCatchallPragma (d:ds) = case d of
      FunClause{} -> True
      (Pragma p) | isAttachedPragma p -> canHaveCatchallPragma ds
      _           -> False

    canHaveNoPositivityCheckPragma :: [Declaration] -> Bool
    canHaveNoPositivityCheckPragma []     = False
    canHaveNoPositivityCheckPragma (d:ds) = case d of
      Mutual _ ds                   -> any (canHaveNoPositivityCheckPragma . singleton) ds
      Data _ Inductive _ _ _ _      -> True
      DataSig _ Inductive _ _ _     -> True
      DataDef _ Inductive _ _ _     -> True
      Record{}                      -> True
      RecordSig{}                   -> True
      RecordDef{}                   -> True
      Pragma p | isAttachedPragma p -> canHaveNoPositivityCheckPragma ds
      _                             -> False

    canHaveNoUniverseCheckPragma :: [Declaration] -> Bool
    canHaveNoUniverseCheckPragma []     = False
    canHaveNoUniverseCheckPragma (d:ds) = case d of
      Data _ Inductive _ _ _ _      -> True
      DataSig _ Inductive _ _ _     -> True
      DataDef _ Inductive _ _ _     -> True
      Record{}                      -> True
      RecordSig{}                   -> True
      RecordDef{}                   -> True
      Pragma p | isAttachedPragma p -> canHaveNoPositivityCheckPragma ds
      _                             -> False

    -- Pragma that attaches to the following declaration.
    isAttachedPragma :: Pragma -> Bool
    isAttachedPragma p = case p of
      TerminationCheckPragma{}  -> True
      CatchallPragma{}          -> True
      NoPositivityCheckPragma{} -> True
      NoUniverseCheckPragma{}   -> True
      _                         -> False

    -- We could add a default type signature here, but at the moment we can't
    -- infer the type of a record or datatype, so better to just fail here.
    defaultTypeSig :: DataRecOrFun -> Name -> Maybe Expr -> Nice (Maybe Expr)
    defaultTypeSig k x t@Just{} = return t
    defaultTypeSig k x Nothing  = do
      caseMaybeM (getSig x) (return Nothing) $ \ k' -> do
        unless (sameKind k k') $ throwError $ WrongDefinition x k' k
        Nothing <$ removeLoneSig x

    dataOrRec
      :: forall a decl
      .  PositivityCheck
      -> UniverseCheck
      -> (Range -> Origin -> IsAbstract -> PositivityCheck -> UniverseCheck -> Name -> [LamBinding] -> [decl] -> NiceDeclaration)
         -- ^ Construct definition.
      -> (Range -> Access -> IsAbstract -> PositivityCheck -> UniverseCheck -> Name -> [LamBinding] -> Expr -> NiceDeclaration)
         -- ^ Construct signature.
      -> ([a] -> Nice [decl])
         -- ^ Constructor checking.
      -> Range
      -> Name          -- ^ Data/record type name.
      -> Maybe ([LamBinding], Expr)    -- ^ Parameters and type.  If not @Nothing@ a signature is created.
      -> Maybe ([LamBinding], [a])     -- ^ Parameters and constructors.  If not @Nothing@, a definition body is created.
      -> Nice [NiceDeclaration]
    dataOrRec pc uc mkDef mkSig niceD r x mt mcs = do
      mds <- Trav.forM mcs $ \ (tel, cs) -> (tel,) <$> niceD cs
      -- We set origin to UserWritten if the user split the data/rec herself,
      -- and to Inserted if the she wrote a single declaration that we're
      -- splitting up here. We distinguish these because the scoping rules for
      -- generalizable variables differ in these cases.
      let o | isJust mt && isJust mcs = Inserted
            | otherwise               = UserWritten
      return $ catMaybes $
        [ mt  <&> \ (tel, t)  -> mkSig (fuseRange x t) PublicAccess ConcreteDef pc uc x tel t
        , mds <&> \ (tel, ds) -> mkDef r o ConcreteDef pc uc x (caseMaybe mt tel $ const $ concatMap dropTypeAndModality tel) ds
          -- If a type is given (mt /= Nothing), we have to delete the types in @tel@
          -- for the data definition, lest we duplicate them. And also drop modalities (#1886).
        ]
      where
        -- | Drop type annotations and lets from bindings.
        dropTypeAndModality :: LamBinding -> [LamBinding]
        dropTypeAndModality (DomainFull (TBind _ xs _)) =
          map (DomainFree . setModality defaultModality) xs
        dropTypeAndModality (DomainFull TLet{}) = []
        dropTypeAndModality (DomainFree x) = [DomainFree $ setModality defaultModality x]

    -- Translate axioms
    niceAxioms :: KindOfBlock -> [TypeSignatureOrInstanceBlock] -> Nice [NiceDeclaration]
    niceAxioms b ds = liftM List.concat $ mapM (niceAxiom b) ds

    niceAxiom :: KindOfBlock -> TypeSignatureOrInstanceBlock -> Nice [NiceDeclaration]
    niceAxiom b d = case d of
      TypeSig rel x t -> do
        return [ Axiom (getRange d) PublicAccess ConcreteDef NotInstanceDef rel x t ]
      FieldSig i x argt | b == FieldBlock -> do
        return [ NiceField (getRange d) PublicAccess ConcreteDef i x argt ]
      InstanceB r decls -> do
        instanceBlock r =<< niceAxioms InstanceBlock decls
      Pragma p@(RewritePragma r _) -> do
        return [ NicePragma r p ]
      _ -> throwError $ WrongContentBlock b $ getRange d

    toPrim :: NiceDeclaration -> NiceDeclaration
    toPrim (Axiom r p a i rel x t) = PrimitiveFunction r p a x t
    toPrim _                       = __IMPOSSIBLE__

    -- Create a function definition.
    mkFunDef info termCheck covCheck x mt ds0 = do
      ds <- expandEllipsis ds0
      cs <- mkClauses x ds False
      return [ FunSig (fuseRange x t) PublicAccess ConcreteDef NotInstanceDef NotMacroDef info termCheck covCheck x t
             , FunDef (getRange ds0) ds0 ConcreteDef NotInstanceDef termCheck covCheck x cs ]
        where
          t = case mt of
                Just t  -> t
                Nothing -> underscore (getRange x)

    underscore r = Underscore r Nothing


    expandEllipsis :: [Declaration] -> Nice [Declaration]
    expandEllipsis [] = return []
    expandEllipsis (d@(FunClause lhs@(LHS p _ _) _ _ _) : ds)
      | hasEllipsis p = (d :) <$> expandEllipsis ds
      | otherwise     = (d :) <$> expand (killRange p) ds
      where
        expand :: Pattern -> [Declaration] -> Nice [Declaration]
        expand _ [] = return []
        expand p (d : ds) = do
          case d of
            Pragma (CatchallPragma _) -> do
                  (d :) <$> expand p ds
            FunClause (LHS p0 eqs es) rhs wh ca -> do
              case hasEllipsis' p0 of
                ManyHoles -> throwError $ MultipleEllipses p0
                OneHole cxt -> do
                  -- Replace the ellipsis by @p@.
                  let p1 = cxt p
                  let d' = FunClause (LHS p1 eqs es) rhs wh ca
                  -- If we have with-expressions (es /= []) then the following
                  -- ellipses also get the additional patterns in p0.
                  (d' :) <$> expand (if null es then p else killRange p1) ds
                ZeroHoles _ -> do
                  -- We can have ellipses after a fun clause without.
                  -- They refer to the last clause that introduced new with-expressions.
                  -- Same here: If we have new with-expressions, the next ellipses will
                  -- refer to us.
                  -- Andreas, Jesper, 2017-05-13, issue #2578
                  -- Need to update the range also on the next with-patterns.
                  (d :) <$> expand (if null es then p else killRange p0) ds
            _ -> __IMPOSSIBLE__
    expandEllipsis _ = __IMPOSSIBLE__

    -- Turn function clauses into nice function clauses.
    mkClauses :: Name -> [Declaration] -> Catchall -> Nice [Clause]
    mkClauses _ [] _ = return []
    mkClauses x (Pragma (CatchallPragma r) : cs) True  = do
      niceWarning $ InvalidCatchallPragma r
      mkClauses x cs True
    mkClauses x (Pragma (CatchallPragma r) : cs) False = do
      when (null cs) $ niceWarning $ InvalidCatchallPragma r
      mkClauses x cs True

    mkClauses x (FunClause lhs rhs wh ca : cs) catchall
      | null (lhsWithExpr lhs) || hasEllipsis lhs  =
      (Clause x (ca || catchall) lhs rhs wh [] :) <$> mkClauses x cs False   -- Will result in an error later.

    mkClauses x (FunClause lhs rhs wh ca : cs) catchall = do
      when (null withClauses) $ throwError $ MissingWithClauses x lhs
      wcs <- mkClauses x withClauses False
      (Clause x (ca || catchall) lhs rhs wh wcs :) <$> mkClauses x cs' False
      where
        (withClauses, cs') = subClauses cs

        -- A clause is a subclause if the number of with-patterns is
        -- greater or equal to the current number of with-patterns plus the
        -- number of with arguments.
        numWith = numberOfWithPatterns p + length es where LHS p _ es = lhs

        subClauses :: [Declaration] -> ([Declaration],[Declaration])
        subClauses (c@(FunClause (LHS p0 _ _) _ _ _) : cs)
         | isEllipsis p0 ||
           numberOfWithPatterns p0 >= numWith = mapFst (c:) (subClauses cs)
         | otherwise                           = ([], c:cs)
        subClauses (c@(Pragma (CatchallPragma r)) : cs) = case subClauses cs of
          ([], cs') -> ([], c:cs')
          (cs, cs') -> (c:cs, cs')
        subClauses [] = ([],[])
        subClauses _  = __IMPOSSIBLE__
    mkClauses _ _ _ = __IMPOSSIBLE__

    -- for finding clauses for a type sig in mutual blocks
    couldBeFunClauseOf :: Maybe Fixity' -> Name -> Declaration -> Bool
    couldBeFunClauseOf mFixity x (Pragma (CatchallPragma{})) = True
    couldBeFunClauseOf mFixity x (FunClause (LHS p _ _) _ _ _) = hasEllipsis p ||
      let
      pns        = patternNames p
      xStrings   = nameStringParts x
      patStrings = concatMap nameStringParts pns
      in
--          trace ("x = " ++ prettyShow x) $
--          trace ("pns = " ++ show pns) $
--          trace ("xStrings = " ++ show xStrings) $
--          trace ("patStrings = " ++ show patStrings) $
--          trace ("mFixity = " ++ show mFixity) $
      case (listToMaybe pns, mFixity) of
        -- first identifier in the patterns is the fun.symbol?
        (Just y, _) | x == y -> True -- trace ("couldBe since y = " ++ prettyShow y) $ True
        -- are the parts of x contained in p
        _ | xStrings `isSublistOf` patStrings -> True -- trace ("couldBe since isSublistOf") $ True
        -- looking for a mixfix fun.symb
        (_, Just fix) ->  -- also matches in case of a postfix
           let notStrings = stringParts (theNotation fix)
           in  -- trace ("notStrings = " ++ show notStrings) $
               -- trace ("patStrings = " ++ show patStrings) $
               (not $ null notStrings) && (notStrings `isSublistOf` patStrings)
        -- not a notation, not first id: give up
        _ -> False -- trace ("couldBe not (case default)") $ False
    couldBeFunClauseOf _ _ _ = False -- trace ("couldBe not (fun default)") $ False

    -- | Turn an old-style mutual block into a new style mutual block
    --   by pushing the definitions to the end.
    mkOldMutual
      :: Range                -- ^ Range of the whole @mutual@ block.
      -> [NiceDeclaration]    -- ^ Declarations inside the block.
      -> Nice NiceDeclaration -- ^ Returns a 'NiceMutual'.
    mkOldMutual r ds' = do
        -- Postulate the missing definitions
        let ps = loneSigsFromLoneNames loneNames
        checkLoneSigs ps
        let ds = replaceSigs ps ds'

        -- -- Remove the declarations that aren't allowed in old style mutual blocks
        -- ds <- fmap catMaybes $ forM ds $ \ d -> let success = pure (Just d) in case d of
        --   -- Andreas, 2013-11-23 allow postulates in mutual blocks
        --   Axiom{}          -> success
        --   -- Andreas, 2017-10-09, issue #2576, raise error about missing type signature
        --   -- in ConcreteToAbstract rather than here.
        --   NiceFunClause{}  -> success
        --   -- Andreas, 2018-05-11, issue #3052, allow pat.syn.s in mutual blocks
        --   NicePatternSyn{} -> success
        --   -- Otherwise, only categorized signatures and definitions are allowed:
        --   -- Data, Record, Fun
        --   _ -> if (declKind d /= OtherDecl) then success
        --        else Nothing <$ niceWarning (NotAllowedInMutual (getRange d) $ declName d)
        -- Sort the declarations in the mutual block.
        -- Declarations of names go to the top.  (Includes module definitions.)
        -- Definitions of names go to the bottom.
        -- Some declarations are forbidden, as their positioning could confuse
        -- the user.
        (top, bottom, invalid) <- forEither3M ds $ \ d -> do
          let top       = return (In1 d)
              bottom    = return (In2 d)
              invalid s = In3 d <$ do niceWarning $ NotAllowedInMutual (getRange d) s
          case d of
            -- Andreas, 2013-11-23 allow postulates in mutual blocks
            Axiom{}             -> top
            NiceField{}         -> top
            PrimitiveFunction{} -> top
            -- Andreas, 2019-07-23 issue #3932:
            -- Nested mutual blocks are not supported.
            NiceMutual{}        -> invalid "mutual blocks"
            -- Andreas, 2018-10-29, issue #3246
            -- We could allow modules (top), but this is potentially confusing.
            NiceModule{}        -> invalid "Module definitions"
            NiceModuleMacro{}   -> top
            NiceOpen{}          -> top
            NiceImport{}        -> top
            NiceRecSig{}        -> top
            NiceDataSig{}       -> top
            -- Andreas, 2017-10-09, issue #2576, raise error about missing type signature
            -- in ConcreteToAbstract rather than here.
            NiceFunClause{}     -> bottom
            FunSig{}            -> top
            FunDef{}            -> bottom
            NiceDataDef{}       -> bottom
            NiceRecDef{}        -> bottom
            -- Andreas, 2018-05-11, issue #3051, allow pat.syn.s in mutual blocks
            -- Andreas, 2018-10-29: We shift pattern synonyms to the bottom
            -- since they might refer to constructors defined in a data types
            -- just above them.
            NicePatternSyn{}    -> bottom
            NiceGeneralize{}    -> top
            NiceUnquoteDecl{}   -> top
            NiceUnquoteDef{}    -> bottom
            NicePragma r pragma -> case pragma of

              OptionsPragma{}           -> top     -- error thrown in the type checker

              -- Some builtins require a definition, and they affect type checking
              -- Thus, we do not handle BUILTINs in mutual blocks (at least for now).
              BuiltinPragma{}           -> invalid "BUILTIN pragmas"

              -- The REWRITE pragma behaves differently before or after the def.
              -- and affects type checking.  Thus, we refuse it here.
              RewritePragma{}           -> invalid "REWRITE pragmas"

              -- Compiler pragmas are not needed for type checking, thus,
              -- can go to the bottom.
              ForeignPragma{}           -> bottom
              CompilePragma{}           -> bottom

              StaticPragma{}            -> bottom
              InlinePragma{}            -> bottom

              ImpossiblePragma{}        -> top     -- error thrown in scope checker
              EtaPragma{}               -> bottom  -- needs record definition
              WarningOnUsage{}          -> top
              WarningOnImport{}         -> top
              InjectivePragma{}         -> top     -- only needs name, not definition
              DisplayPragma{}           -> top     -- only for printing

              -- The attached pragmas have already been handled at this point.
              CatchallPragma{}          -> __IMPOSSIBLE__
              TerminationCheckPragma{}  -> __IMPOSSIBLE__
              NoPositivityCheckPragma{} -> __IMPOSSIBLE__
              PolarityPragma{}          -> __IMPOSSIBLE__
              NoUniverseCheckPragma{}   -> __IMPOSSIBLE__
              NoCoverageCheckPragma{}   -> __IMPOSSIBLE__

        -- -- Pull type signatures to the top
        -- let (sigs, other) = List.partition isTypeSig ds

        -- -- Push definitions to the bottom
        -- let (other, defs) = flip List.partition ds $ \case
        --       FunDef{}         -> False
        --       NiceDataDef{}    -> False
        --       NiceRecDef{}         -> False
        --       NiceFunClause{}  -> False
        --       NicePatternSyn{} -> False
        --       NiceUnquoteDef{} -> False
        --       _ -> True

        -- Compute termination checking flag for mutual block
        tc0 <- use terminationCheckPragma
        let tcs = map termCheck ds
        tc <- combineTerminationChecks r (tc0:tcs)

        -- Compute coverage checking flag for mutual block
        cc0 <- use coverageCheckPragma
        let ccs = map covCheck ds
        let cc = combineCoverageChecks (cc0:ccs)

        -- Compute positivity checking flag for mutual block
        pc0 <- use positivityCheckPragma
        let pcs = map positivityCheckOldMutual ds
        let pc = combinePositivityChecks (pc0:pcs)

        return $ NiceMutual r tc cc pc $ top ++ bottom
        -- return $ NiceMutual r tc pc $ other ++ defs
        -- return $ NiceMutual r tc pc $ sigs ++ other
      where

        -- isTypeSig Axiom{}                     = True
        -- isTypeSig d | LoneSig{} <- declKind d = True
        -- isTypeSig _                           = False

        sigNames  = [ (x, k) | LoneSig k x <- map declKind ds' ]
        defNames  = [ (x, k) | LoneDefs k xs <- map declKind ds', x <- xs ]
        -- compute the set difference with equality just on names
        loneNames = [ (x, k) | (x, k) <- sigNames, List.all ((x /=) . fst) defNames ]

        termCheck :: NiceDeclaration -> TerminationCheck
        -- Andreas, 2013-02-28 (issue 804):
        -- do not termination check a mutual block if any of its
        -- inner declarations comes with a {-# NO_TERMINATION_CHECK #-}
        termCheck (FunSig _ _ _ _ _ _ tc _ _ _)      = tc
        termCheck (FunDef _ _ _ _ tc _ _ _)          = tc
        -- ASR (28 December 2015): Is this equation necessary?
        termCheck (NiceMutual _ tc _ _ _)            = tc
        termCheck (NiceUnquoteDecl _ _ _ _ tc _ _ _) = tc
        termCheck (NiceUnquoteDef _ _ _ tc _ _ _)    = tc
        termCheck Axiom{}             = TerminationCheck
        termCheck NiceField{}         = TerminationCheck
        termCheck PrimitiveFunction{} = TerminationCheck
        termCheck NiceModule{}        = TerminationCheck
        termCheck NiceModuleMacro{}   = TerminationCheck
        termCheck NiceOpen{}          = TerminationCheck
        termCheck NiceImport{}        = TerminationCheck
        termCheck NicePragma{}        = TerminationCheck
        termCheck NiceRecSig{}        = TerminationCheck
        termCheck NiceDataSig{}       = TerminationCheck
        termCheck NiceFunClause{}     = TerminationCheck
        termCheck NiceDataDef{}       = TerminationCheck
        termCheck NiceRecDef{}        = TerminationCheck
        termCheck NicePatternSyn{}    = TerminationCheck
        termCheck NiceGeneralize{}    = TerminationCheck

        covCheck :: NiceDeclaration -> CoverageCheck
        covCheck (FunSig _ _ _ _ _ _ _ cc _ _)      = cc
        covCheck (FunDef _ _ _ _ _ cc _ _)          = cc
        -- ASR (28 December 2015): Is this equation necessary?
        covCheck (NiceMutual _ _ cc _ _)            = cc
        covCheck (NiceUnquoteDecl _ _ _ _ _ cc _ _) = cc
        covCheck (NiceUnquoteDef _ _ _ _ cc _ _)    = cc
        covCheck Axiom{}             = YesCoverageCheck
        covCheck NiceField{}         = YesCoverageCheck
        covCheck PrimitiveFunction{} = YesCoverageCheck
        covCheck NiceModule{}        = YesCoverageCheck
        covCheck NiceModuleMacro{}   = YesCoverageCheck
        covCheck NiceOpen{}          = YesCoverageCheck
        covCheck NiceImport{}        = YesCoverageCheck
        covCheck NicePragma{}        = YesCoverageCheck
        covCheck NiceRecSig{}        = YesCoverageCheck
        covCheck NiceDataSig{}       = YesCoverageCheck
        covCheck NiceFunClause{}     = YesCoverageCheck
        covCheck NiceDataDef{}       = YesCoverageCheck
        covCheck NiceRecDef{}        = YesCoverageCheck
        covCheck NicePatternSyn{}    = YesCoverageCheck
        covCheck NiceGeneralize{}    = YesCoverageCheck



        -- ASR (26 December 2015): Do not positivity check a mutual
        -- block if any of its inner declarations comes with a
        -- NO_POSITIVITY_CHECK pragma. See Issue 1614.
        positivityCheckOldMutual :: NiceDeclaration -> PositivityCheck
        positivityCheckOldMutual (NiceDataDef _ _ _ pc _ _ _ _) = pc
        positivityCheckOldMutual (NiceDataSig _ _ _ pc _ _ _ _) = pc
        positivityCheckOldMutual (NiceMutual _ _ _ pc _)        = pc
        positivityCheckOldMutual (NiceRecSig _ _ _ pc _ _ _ _)  = pc
        positivityCheckOldMutual (NiceRecDef _ _ _ pc _ _ _ _ _ _ _) = pc
        positivityCheckOldMutual _                              = YesPositivityCheck

        -- A mutual block cannot have a measure,
        -- but it can skip termination check.

    abstractBlock _ [] = return []
    abstractBlock r ds = do
      (ds', anyChange) <- runChangeT $ mkAbstract ds
      let inherited = r == noRange
      if anyChange then return ds' else do
        -- hack to avoid failing on inherited abstract blocks in where clauses
        unless inherited $ niceWarning $ UselessAbstract r
        return ds -- no change!

    privateBlock _ _ [] = return []
    privateBlock r o ds = do
      (ds', anyChange) <- runChangeT $ mkPrivate o ds
      if anyChange then return ds' else do
        when (o == UserWritten) $ niceWarning $ UselessPrivate r
        return ds -- no change!

    instanceBlock _ [] = return []
    instanceBlock r ds = do
      let (ds', anyChange) = runChange $ mapM mkInstance ds
      if anyChange then return ds' else do
        niceWarning $ UselessInstance r
        return ds -- no change!

    -- Make a declaration eligible for instance search.
    mkInstance :: Updater NiceDeclaration
    mkInstance = \case
        Axiom r p a i rel x e          -> (\ i -> Axiom r p a i rel x e) <$> setInstance i
        FunSig r p a i m rel tc cc x e -> (\ i -> FunSig r p a i m rel tc cc x e) <$> setInstance i
        NiceUnquoteDecl r p a i tc cc x e -> (\ i -> NiceUnquoteDecl r p a i tc cc x e) <$> setInstance i
        NiceMutual r tc cc pc ds        -> NiceMutual r tc cc pc <$> mapM mkInstance ds
        d@NiceFunClause{}              -> return d
        FunDef r ds a i tc cc x cs     -> (\ i -> FunDef r ds a i tc cc x cs) <$> setInstance i
        d@NiceField{}                  -> return d  -- Field instance are handled by the parser
        d@PrimitiveFunction{}          -> return d
        d@NiceUnquoteDef{}             -> return d
        d@NiceRecSig{}                 -> return d
        d@NiceDataSig{}                -> return d
        d@NiceModuleMacro{}            -> return d
        d@NiceModule{}                 -> return d
        d@NicePragma{}                 -> return d
        d@NiceOpen{}                   -> return d
        d@NiceImport{}                 -> return d
        d@NiceDataDef{}                -> return d
        d@NiceRecDef{}                 -> return d
        d@NicePatternSyn{}             -> return d
        d@NiceGeneralize{}             -> return d

    setInstance :: Updater IsInstance
    setInstance = \case
      i@InstanceDef -> return i
      _             -> dirty $ InstanceDef

    macroBlock r ds = mapM mkMacro ds

    mkMacro :: NiceDeclaration -> Nice NiceDeclaration
    mkMacro = \case
        FunSig r p a i _ rel tc cc x e -> return $ FunSig r p a i MacroDef rel tc cc x e
        d@FunDef{}                     -> return d
        d                              -> throwError (BadMacroDef d)

-- | Make a declaration abstract.
--
-- Mark computation as 'dirty' if there was a declaration that could be made abstract.
-- If no abstraction is taking place, we want to complain about 'UselessAbstract'.
--
-- Alternatively, we could only flag 'dirty' if a non-abstract thing was abstracted.
-- Then, nested @abstract@s would sometimes also be complained about.

class MakeAbstract a where
  mkAbstract :: UpdaterT Nice a
  default mkAbstract :: (Traversable f, MakeAbstract a', a ~ f a') => UpdaterT Nice a
  mkAbstract = traverse mkAbstract

instance MakeAbstract a => MakeAbstract [a] where
  -- Default definition kicks in here!
  -- But note that we still have to declare the instance!

-- Leads to overlap with 'WhereClause':
-- instance (Traversable f, MakeAbstract a) => MakeAbstract (f a) where
--   mkAbstract = traverse mkAbstract

instance MakeAbstract IsAbstract where
  mkAbstract = \case
    a@AbstractDef -> return a
    ConcreteDef -> dirty $ AbstractDef

instance MakeAbstract NiceDeclaration where
  mkAbstract = \case
      NiceMutual r termCheck cc pc ds  -> NiceMutual r termCheck cc pc <$> mkAbstract ds
      FunDef r ds a i tc cc x cs       -> (\ a -> FunDef r ds a i tc cc x) <$> mkAbstract a <*> mkAbstract cs
      NiceDataDef r o a pc uc x ps cs  -> (\ a -> NiceDataDef r o a pc uc x ps) <$> mkAbstract a <*> mkAbstract cs
      NiceRecDef r o a pc uc x i e c ps cs -> (\ a -> NiceRecDef r o a pc uc x i e c ps) <$> mkAbstract a <*> return cs
      NiceFunClause r p a tc cc catchall d  -> (\ a -> NiceFunClause r p a tc cc catchall d) <$> mkAbstract a
      -- The following declarations have an @InAbstract@ field
      -- but are not really definitions, so we do count them into
      -- the declarations which can be made abstract
      -- (thus, do not notify progress with @dirty@).
      Axiom r p a i rel x e          -> return $ Axiom             r p AbstractDef i rel x e
      FunSig r p a i m rel tc cc x e -> return $ FunSig            r p AbstractDef i m rel tc cc x e
      NiceRecSig r p a pc uc x ls t  -> return $ NiceRecSig        r p AbstractDef pc uc x ls t
      NiceDataSig r p a pc uc x ls t -> return $ NiceDataSig       r p AbstractDef pc uc x ls t
      NiceField r p _ i x e          -> return $ NiceField         r p AbstractDef i x e
      PrimitiveFunction r p _ x e    -> return $ PrimitiveFunction r p AbstractDef x e
      -- Andreas, 2016-07-17 it does have effect on unquoted defs.
      -- Need to set updater state to dirty!
<<<<<<< HEAD
      NiceUnquoteDecl r p _ i t x e  -> NiceUnquoteDecl r p AbstractDef i t x e <$ tellDirty
      NiceUnquoteDef r p _ t x e     -> NiceUnquoteDef r p AbstractDef t x e    <$ tellDirty
=======
      NiceUnquoteDecl r p _ i tc cc x e -> dirty $ NiceUnquoteDecl r p AbstractDef i tc cc x e
      NiceUnquoteDef r p _ tc cc x e    -> dirty $ NiceUnquoteDef r p AbstractDef tc cc x e
>>>>>>> 9c882b3b
      d@NiceModule{}                 -> return d
      d@NiceModuleMacro{}            -> return d
      d@NicePragma{}                 -> return d
      d@(NiceOpen _ _ directives)              -> do
        whenJust (publicOpen directives) $ lift . niceWarning . OpenPublicAbstract
        return d
      d@NiceImport{}                 -> return d
      d@NicePatternSyn{}             -> return d
      d@NiceGeneralize{}             -> return d

instance MakeAbstract Clause where
  mkAbstract (Clause x catchall lhs rhs wh with) = do
    Clause x catchall lhs rhs <$> mkAbstract wh <*> mkAbstract with

-- | Contents of a @where@ clause are abstract if the parent is.
instance MakeAbstract WhereClause where
  mkAbstract  NoWhere           = return $ NoWhere
  mkAbstract (AnyWhere ds)      = dirty $ AnyWhere [Abstract noRange ds]
  mkAbstract (SomeWhere m a ds) = dirty $ SomeWhere m a [Abstract noRange ds]

-- | Make a declaration private.
--
-- Andreas, 2012-11-17:
-- Mark computation as 'dirty' if there was a declaration that could be privatized.
-- If no privatization is taking place, we want to complain about 'UselessPrivate'.
--
-- Alternatively, we could only flag 'dirty' if a non-private thing was privatized.
-- Then, nested @private@s would sometimes also be complained about.

class MakePrivate a where
  mkPrivate :: Origin -> UpdaterT Nice a
  default mkPrivate :: (Traversable f, MakePrivate a', a ~ f a') => Origin -> UpdaterT Nice a
  mkPrivate o = traverse $ mkPrivate o

instance MakePrivate a => MakePrivate [a] where
  -- Default definition kicks in here!
  -- But note that we still have to declare the instance!

-- Leads to overlap with 'WhereClause':
-- instance (Traversable f, MakePrivate a) => MakePrivate (f a) where
--   mkPrivate = traverse mkPrivate

instance MakePrivate Access where
  mkPrivate o = \case
    p@PrivateAccess{} -> return p  -- OR? return $ PrivateAccess o
    _                 -> dirty $ PrivateAccess o

instance MakePrivate NiceDeclaration where
  mkPrivate o = \case
      Axiom r p a i rel x e                    -> (\ p -> Axiom r p a i rel x e)                    <$> mkPrivate o p
      NiceField r p a i x e                    -> (\ p -> NiceField r p a i x e)                    <$> mkPrivate o p
      PrimitiveFunction r p a x e              -> (\ p -> PrimitiveFunction r p a x e)              <$> mkPrivate o p
      NiceMutual r tc cc pc ds                 -> (\ ds-> NiceMutual r tc cc pc ds)                 <$> mkPrivate o ds
      NiceModule r p a x tel ds                -> (\ p -> NiceModule r p a x tel ds)                <$> mkPrivate o p
      NiceModuleMacro r p x ma op is           -> (\ p -> NiceModuleMacro r p x ma op is)           <$> mkPrivate o p
      FunSig r p a i m rel tc cc x e           -> (\ p -> FunSig r p a i m rel tc cc x e)              <$> mkPrivate o p
      NiceRecSig r p a pc uc x ls t            -> (\ p -> NiceRecSig r p a pc uc x ls t)            <$> mkPrivate o p
      NiceDataSig r p a pc uc x ls t           -> (\ p -> NiceDataSig r p a pc uc x ls t)           <$> mkPrivate o p
      NiceFunClause r p a tc cc catchall d     -> (\ p -> NiceFunClause r p a tc cc catchall d) <$> mkPrivate o p
      NiceUnquoteDecl r p a i tc cc x e        -> (\ p -> NiceUnquoteDecl r p a i tc cc x e)            <$> mkPrivate o p
      NiceUnquoteDef r p a tc cc x e           -> (\ p -> NiceUnquoteDef r p a tc cc x e)               <$> mkPrivate o p
      NiceGeneralize r p i x t                 -> (\ p -> NiceGeneralize r p i x t)                 <$> mkPrivate o p
      d@NicePragma{}                           -> return d
      d@(NiceOpen _ _ directives)              -> do
        whenJust (publicOpen directives) $ lift . niceWarning . OpenPublicPrivate
        return d
      d@NiceImport{}                           -> return d
      -- Andreas, 2016-07-08, issue #2089
      -- we need to propagate 'private' to the named where modules
      FunDef r ds a i tc cc x cls              -> FunDef r ds a i tc cc x <$> mkPrivate o cls
      d@NiceDataDef{}                          -> return d
      d@NiceRecDef{}                           -> return d
      d@NicePatternSyn{}                       -> return d

instance MakePrivate Clause where
  mkPrivate o (Clause x catchall lhs rhs wh with) = do
    Clause x catchall lhs rhs <$> mkPrivate o wh <*> mkPrivate o with

instance MakePrivate WhereClause where
  mkPrivate o  NoWhere         = return $ NoWhere
  -- @where@-declarations are protected behind an anonymous module,
  -- thus, they are effectively private by default.
  mkPrivate o (AnyWhere ds)    = return $ AnyWhere ds
  -- Andreas, 2016-07-08
  -- A @where@-module is private if the parent function is private.
  -- The contents of this module are not private, unless declared so!
  -- Thus, we do not recurse into the @ds@ (could not anyway).
  mkPrivate o (SomeWhere m a ds) = mkPrivate o a <&> \ a' -> SomeWhere m a' ds

-- The following function is (at the time of writing) only used three
-- times: for building Lets, and for printing error messages.

-- | (Approximately) convert a 'NiceDeclaration' back to a list of
-- 'Declaration's.
notSoNiceDeclarations :: NiceDeclaration -> [Declaration]
notSoNiceDeclarations = \case
    Axiom _ _ _ i rel x e          -> inst i [TypeSig rel x e]
    NiceField _ _ _ i x argt       -> [FieldSig i x argt]
    PrimitiveFunction r _ _ x e    -> [Primitive r [TypeSig defaultArgInfo x e]]
    NiceMutual r _ _ _ ds          -> [Mutual r $ concatMap notSoNiceDeclarations ds]
    NiceModule r _ _ x tel ds      -> [Module r x tel ds]
    NiceModuleMacro r _ x ma o dir -> [ModuleMacro r x ma o dir]
    NiceOpen r x dir               -> [Open r x dir]
    NiceImport r x as o dir        -> [Import r x as o dir]
    NicePragma _ p                 -> [Pragma p]
    NiceRecSig r _ _ _ _ x bs e    -> [RecordSig r x bs e]
    NiceDataSig r _ _ _ _ x bs e   -> [DataSig r Inductive x bs e]
    NiceFunClause _ _ _ _ _ _ d    -> [d]
    FunSig _ _ _ i _ rel _ _ x e   -> inst i [TypeSig rel x e]
    FunDef _ ds _ _ _ _ _ _        -> ds
    NiceDataDef r _ _ _ _ x bs cs  -> [DataDef r Inductive x bs $ concatMap notSoNiceDeclarations cs]
    NiceRecDef r _ _ _ _ x i e c bs ds -> [RecordDef r x i e c bs ds]
    NicePatternSyn r n as p        -> [PatternSyn r n as p]
    NiceGeneralize r _ i n e       -> [Generalize r [TypeSig i n e]]
    NiceUnquoteDecl r _ _ i _ _ x e -> inst i [UnquoteDecl r x e]
    NiceUnquoteDef r _ _ _ _ x e    -> [UnquoteDef r x e]
  where
    inst InstanceDef    ds = [InstanceB (getRange ds) ds]
    inst NotInstanceDef ds = ds

-- | Has the 'NiceDeclaration' a field of type 'IsAbstract'?
niceHasAbstract :: NiceDeclaration -> Maybe IsAbstract
niceHasAbstract = \case
    Axiom{}                       -> Nothing
    NiceField _ _ a _ _ _         -> Just a
    PrimitiveFunction _ _ a _ _   -> Just a
    NiceMutual{}                  -> Nothing
    NiceModule _ _ a _ _ _        -> Just a
    NiceModuleMacro{}             -> Nothing
    NiceOpen{}                    -> Nothing
    NiceImport{}                  -> Nothing
    NicePragma{}                  -> Nothing
    NiceRecSig{}                  -> Nothing
    NiceDataSig{}                 -> Nothing
    NiceFunClause _ _ a _ _ _ _   -> Just a
    FunSig{}                      -> Nothing
    FunDef _ _ a _ _ _ _ _        -> Just a
    NiceDataDef _ _ a _ _ _ _ _   -> Just a
    NiceRecDef _ _ a _ _ _ _ _ _ _ _ -> Just a
    NicePatternSyn{}              -> Nothing
    NiceGeneralize{}              -> Nothing
    NiceUnquoteDecl _ _ a _ _ _ _ _ -> Just a
    NiceUnquoteDef _ _ a _ _ _ _    -> Just a<|MERGE_RESOLUTION|>--- conflicted
+++ resolved
@@ -309,12 +309,9 @@
   getRange (InvalidNoUniverseCheckPragma r)     = r
   getRange (PragmaNoTerminationCheck r)         = r
   getRange (PragmaCompiled r)                   = r
-<<<<<<< HEAD
   getRange (OpenPublicAbstract r)               = r
   getRange (OpenPublicPrivate r)                = r
-=======
   getRange (ShadowingInTelescope ns)            = getRange ns
->>>>>>> 9c882b3b
 
 instance HasRange NiceDeclaration where
   getRange (Axiom r _ _ _ _ _ _)           = r
@@ -445,17 +442,13 @@
     pwords "Pragma {-# NO_TERMINATION_CHECK #-} has been removed.  To skip the termination check, label your definitions either as {-# TERMINATING #-} or {-# NON_TERMINATING #-}."
   pretty (PragmaCompiled _) = fsep $
     pwords "COMPILE pragma not allowed in safe mode."
-<<<<<<< HEAD
   pretty (OpenPublicAbstract _) = fsep $
     pwords "public does not have any effect in an abstract block."
   pretty (OpenPublicPrivate _) = fsep $
     pwords "public does not have any effect in a private block."
-=======
   pretty (ShadowingInTelescope nrs) = fsep $
     pwords "Shadowing in telescope, repeated variable names:"
     ++ punctuate comma (map (pretty . fst) nrs)
-
->>>>>>> 9c882b3b
 
 declName :: NiceDeclaration -> String
 declName Axiom{}             = "Postulates"
@@ -1729,13 +1722,8 @@
       PrimitiveFunction r p _ x e    -> return $ PrimitiveFunction r p AbstractDef x e
       -- Andreas, 2016-07-17 it does have effect on unquoted defs.
       -- Need to set updater state to dirty!
-<<<<<<< HEAD
-      NiceUnquoteDecl r p _ i t x e  -> NiceUnquoteDecl r p AbstractDef i t x e <$ tellDirty
-      NiceUnquoteDef r p _ t x e     -> NiceUnquoteDef r p AbstractDef t x e    <$ tellDirty
-=======
-      NiceUnquoteDecl r p _ i tc cc x e -> dirty $ NiceUnquoteDecl r p AbstractDef i tc cc x e
-      NiceUnquoteDef r p _ tc cc x e    -> dirty $ NiceUnquoteDef r p AbstractDef tc cc x e
->>>>>>> 9c882b3b
+      NiceUnquoteDecl r p _ i tc cc x e -> tellDirty $> NiceUnquoteDecl r p AbstractDef i tc cc x e
+      NiceUnquoteDef r p _ tc cc x e    -> tellDirty $> NiceUnquoteDef r p AbstractDef tc cc x e
       d@NiceModule{}                 -> return d
       d@NiceModuleMacro{}            -> return d
       d@NicePragma{}                 -> return d
