--- conflicted
+++ resolved
@@ -45,11 +45,7 @@
 
 import Prelude hiding (null)
 
-<<<<<<< HEAD
-import Control.Arrow ((***), second)
-=======
-import Control.Arrow ((&&&), (***), first, second)
->>>>>>> 71cb1264
+import Control.Arrow ((***), first, second)
 import Control.Monad.Except
 import Control.Monad.State
 
