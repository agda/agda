--- conflicted
+++ resolved
@@ -106,13 +106,8 @@
 -- place as where the holes are discarded, however that would require a dependently
 -- typed function (or duplicated code)
 opP :: IsExpr e =>
-<<<<<<< HEAD
        Parser e e -> NewNotation -> Parser e (NewNotation,Range,[e])
-opP p nsyn@(NewNotation q _ syn) = do
-=======
-       ReadP e e -> NewNotation -> ReadP e (NewNotation,Range,[e])
 opP p nsyn@(NewNotation q _ _ syn) = do
->>>>>>> 7b637d0d
   (range,es) <- worker (init $ qnameParts q) $ removeExternalHoles syn
   return (nsyn,range,es)
  where worker ms [IdPart x] = do r <- partP ms x; return (r,[])
