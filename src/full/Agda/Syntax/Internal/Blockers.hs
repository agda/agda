{-# LANGUAGE ViewPatterns #-}
{-# LANGUAGE CPP #-}

module Agda.Syntax.Internal.Blockers where

import Control.DeepSeq

import Data.Data (Data)
import Data.Set (Set)
import qualified Data.Set as Set
import Data.Semigroup

import GHC.Generics (Generic)

import Agda.Syntax.Common
import Agda.Syntax.Internal.Elim

import Agda.Utils.Pretty hiding ((<>))
import Agda.Utils.Functor
import Agda.Utils.IntSet.Typed (ISet)
import qualified Agda.Utils.IntSet.Typed as ISet

import Agda.Utils.Impossible

---------------------------------------------------------------------------
-- * Blocked Terms
---------------------------------------------------------------------------

-- | Even if we are not stuck on a meta during reduction
--   we can fail to reduce a definition by pattern matching
--   for another reason.
data NotBlocked' t
  = StuckOn (Elim' t)
    -- ^ The 'Elim' is neutral and blocks a pattern match.
  | Underapplied
    -- ^ Not enough arguments were supplied to complete the matching.
  | AbsurdMatch
    -- ^ We matched an absurd clause, results in a neutral 'Def'.
  | MissingClauses
    -- ^ We ran out of clauses, all considered clauses
    --   produced an actual mismatch.
    --   This can happen when try to reduce a function application
    --   but we are still missing some function clauses.
    --   See "Agda.TypeChecking.Patterns.Match".
  | ReallyNotBlocked
    -- ^ Reduction was not blocked, we reached a whnf
    --   which can be anything but a stuck @'Def'@.
  deriving (Show, Data, Generic)

-- | 'ReallyNotBlocked' is the unit.
--   'MissingClauses' is dominant.
--   @'StuckOn'{}@ should be propagated, if tied, we take the left.
instance Semigroup (NotBlocked' t) where
  ReallyNotBlocked <> b = b
  -- MissingClauses is dominant (absorptive)
  b@MissingClauses <> _ = b
  _ <> b@MissingClauses = b
  -- StuckOn is second strongest
  b@StuckOn{}      <> _ = b
  _ <> b@StuckOn{}      = b
  b <> _                = b

instance Monoid (NotBlocked' t) where
  -- ReallyNotBlocked is neutral
  mempty  = ReallyNotBlocked
  mappend = (<>)

<<<<<<< HEAD
data NatExt = NatExt Nat
            | NatInfinity
  deriving (Data, Show, Eq)

instance Bounded NatExt where
  minBound = NatExt 0
  maxBound = NatInfinity

instance Ord NatExt where
  _        <= NatInfinity          = True
  NatExt m <= NatExt n    | m <= n = True
  _        <= _                    = False

instance Pretty NatExt where
  pretty (NatExt n)   = pretty n
  pretty  NatInfinity = "∞"

newtype EffortLevel = EffortLevel NatExt
  deriving (Data, Show, Eq, Ord, Bounded)

newtype EffortDelta = EffortDelta NatExt
  deriving (Data, Show, Eq, Ord, Bounded)

tryHarder :: EffortDelta -> EffortLevel -> EffortLevel
tryHarder _                           e@(EffortLevel NatInfinity) = e
tryHarder   (EffortDelta NatInfinity) _                           = EffortLevel NatInfinity
tryHarder   (EffortDelta (NatExt n))    (EffortLevel (NatExt m))  = EffortLevel (NatExt (m + n))

effortDeltaFromTo :: EffortLevel -> EffortLevel -> EffortDelta
effortDeltaFromTo (EffortLevel (NatExt a)) (EffortLevel NatInfinity) = EffortDelta NatInfinity
effortDeltaFromTo (EffortLevel (NatExt a)) (EffortLevel (NatExt b)) = EffortDelta (NatExt (b - a))
effortDeltaFromTo e₁ e₂ | e₁ >= e₂ = EffortDelta (NatExt 0)
effortDeltaFromTo _ _ = __IMPOSSIBLE__
=======
instance NFData t => NFData (NotBlocked' t)
>>>>>>> 3ca4db8d

-- | What is causing the blocking? Or in other words which metas or problems need to be solved to
--   unblock the blocked computation/constraint.
data Blocker = UnblockOnAll (Set Blocker)
             | UnblockOnAny (Set Blocker)
             | UnblockOnMeta MetaId     -- ^ Unblock if meta is instantiated
             | UnblockOnProblem ProblemId
<<<<<<< HEAD
             | UnblockOnEffort EffortDelta
               -- ^ Unblock in exchange for increasing envEffortLevel by the given amount
               --   Note that effort levels 0 and ∞ should not appear in an unblocker,
               --   as they are, respectively, always and never unblocking.
  deriving (Data, Show, Eq, Ord)
=======
  deriving (Data, Show, Eq, Ord, Generic)

instance NFData Blocker
>>>>>>> 3ca4db8d

alwaysUnblock :: Blocker
alwaysUnblock = UnblockOnAll Set.empty

pattern AlwaysUnblock :: Blocker
pattern AlwaysUnblock <- ((== alwaysUnblock) -> True)
  where AlwaysUnblock = alwaysUnblock

neverUnblock :: Blocker
neverUnblock = UnblockOnAny Set.empty

pattern NeverUnblock :: Blocker
pattern NeverUnblock <- ((== neverUnblock) -> True)
  where NeverUnblock = neverUnblock

unblockOnAll :: Set Blocker -> Blocker
unblockOnAll us =
  case allViewS us of
    us | [u] <- Set.toList us -> u
    us                        -> UnblockOnAll us
  where
    allViewS = Set.unions . map allView . Set.toList
    allView (UnblockOnAll us) = allViewS us
    allView u                 = Set.singleton u

unblockOnAny :: Set Blocker -> Blocker
unblockOnAny us =
  case anyViewS us of
    us | [u] <- Set.toList us        -> u
    us | Set.member alwaysUnblock us -> alwaysUnblock
       | otherwise                   -> UnblockOnAny us
  where
    anyViewS = Set.unions . map anyView . Set.toList
    anyView (UnblockOnAny us) = anyViewS us
    anyView u                 = Set.singleton u

unblockOnEither :: Blocker -> Blocker -> Blocker
unblockOnEither a b = unblockOnAny $ Set.fromList [a, b]

unblockOnBoth :: Blocker -> Blocker -> Blocker
unblockOnBoth a b = unblockOnAll $ Set.fromList [a, b]

unblockOnMeta :: MetaId -> Blocker
unblockOnMeta = UnblockOnMeta

unblockOnProblem :: ProblemId -> Blocker
unblockOnProblem = UnblockOnProblem

unblockOnEffort :: EffortDelta -> Blocker
unblockOnEffort (EffortDelta (NatExt 0))   = alwaysUnblock
unblockOnEffort (EffortDelta  NatInfinity) = neverUnblock
unblockOnEffort  e                         = UnblockOnEffort e

unblockOnAllProblems :: ISet ProblemId -> Blocker
unblockOnAllProblems = unblockOnAll . Set.fromList . map UnblockOnProblem . ISet.toList

unblockOnAllMetas :: Set MetaId -> Blocker
unblockOnAllMetas = unblockOnAll . Set.mapMonotonic unblockOnMeta

unblockOnAnyMeta :: Set MetaId -> Blocker
unblockOnAnyMeta = unblockOnAny . Set.mapMonotonic unblockOnMeta

onBlockingMetasM :: Monad m => (MetaId -> m Blocker) -> Blocker -> m Blocker
onBlockingMetasM f (UnblockOnAll bs)    = unblockOnAll . Set.fromList <$> mapM (onBlockingMetasM f) (Set.toList bs)
onBlockingMetasM f (UnblockOnAny bs)    = unblockOnAny . Set.fromList <$> mapM (onBlockingMetasM f) (Set.toList bs)
onBlockingMetasM f (UnblockOnMeta x)    = f x
onBlockingMetasM _ b@UnblockOnProblem{} = pure b
onBlockingMetasM _ b@UnblockOnEffort{}  = pure b

allBlockingMetas :: Blocker -> Set MetaId
allBlockingMetas (UnblockOnAll us)  = Set.unions $ map allBlockingMetas $ Set.toList us
allBlockingMetas (UnblockOnAny us)  = Set.unions $ map allBlockingMetas $ Set.toList us
allBlockingMetas (UnblockOnMeta x)  = Set.singleton x
allBlockingMetas UnblockOnProblem{} = Set.empty
allBlockingMetas UnblockOnEffort{}  = Set.empty

allBlockingProblems :: Blocker -> ISet ProblemId
allBlockingProblems (UnblockOnAll us)    = ISet.unions $ map allBlockingProblems $ Set.toList us
allBlockingProblems (UnblockOnAny us)    = ISet.unions $ map allBlockingProblems $ Set.toList us
allBlockingProblems UnblockOnMeta{}      = ISet.empty
allBlockingProblems (UnblockOnProblem p) = ISet.singleton p
allBlockingProblems UnblockOnEffort{}    = ISet.empty

unblocksOnEffort :: Blocker -> EffortDelta
unblocksOnEffort (UnblockOnEffort e) = e
unblocksOnEffort UnblockOnMeta{}     = EffortDelta NatInfinity
unblocksOnEffort UnblockOnProblem{}  = EffortDelta NatInfinity
unblocksOnEffort (UnblockOnAll us)   = maximum $ (minBound:) $ map unblocksOnEffort $ Set.toList us
unblocksOnEffort (UnblockOnAny us)   = minimum $ (maxBound:) $ map unblocksOnEffort $ Set.toList us

unblockerModuloEffort :: Blocker -> Blocker
unblockerModuloEffort (UnblockOnAll bs)    = unblockOnAll . Set.fromList . map unblockerModuloEffort . Set.toList $ bs
unblockerModuloEffort (UnblockOnAny bs)    = unblockOnAny . Set.fromList . map unblockerModuloEffort . Set.toList $ bs
unblockerModuloEffort u@UnblockOnMeta{}    = u
unblockerModuloEffort u@UnblockOnProblem{} = u
unblockerModuloEffort UnblockOnEffort{}    = alwaysUnblock

-- Note: We pick the All rather than the Any as the semigroup instance.
instance Semigroup Blocker where
  x <> y = unblockOnAll $ Set.fromList [x, y]

instance Monoid Blocker where
  mempty = alwaysUnblock
  mappend = (<>)

instance Pretty EffortLevel where
  pretty (EffortLevel e) = "effort" <+> pretty e

instance Pretty EffortDelta where
  pretty (EffortDelta e) = "effort" <+> ("[+" <> pretty e <> "]")

instance Pretty Blocker where
  pretty (UnblockOnAll us)      = "all" <> parens (fsep $ punctuate "," $ map pretty $ Set.toList us)
  pretty (UnblockOnAny us)      = "any" <> parens (fsep $ punctuate "," $ map pretty $ Set.toList us)
  pretty (UnblockOnMeta m)      = pretty m
  pretty (UnblockOnProblem pid) = "problem" <+> pretty pid
  pretty (UnblockOnEffort e)    = pretty e

-- | Something where a meta variable may block reduction. Notably a top-level meta is considered
--   blocking. This did not use to be the case (pre Aug 2020).
data Blocked' t a
  = Blocked    { theBlocker      :: Blocker,       ignoreBlocking :: a }
  | NotBlocked { blockingStatus  :: NotBlocked' t, ignoreBlocking :: a }
  deriving (Data, Show, Functor, Foldable, Traversable, Generic)

instance Decoration (Blocked' t) where
  traverseF f (Blocked b x)     = Blocked b <$> f x
  traverseF f (NotBlocked nb x) = NotBlocked nb <$> f x

-- | Blocking on _all_ blockers.
instance Applicative (Blocked' t) where
  pure = notBlocked
  f <*> e = ((f $> ()) `mappend` (e $> ())) $> ignoreBlocking f (ignoreBlocking e)

instance Semigroup a => Semigroup (Blocked' t a) where
  Blocked x a    <> Blocked y b    = Blocked (x <> y) (a <> b)
  b@Blocked{}    <> NotBlocked{}   = b
  NotBlocked{}   <> b@Blocked{}    = b
  NotBlocked x a <> NotBlocked y b = NotBlocked (x <> y) (a <> b)

instance (Semigroup a, Monoid a) => Monoid (Blocked' t a) where
  mempty = notBlocked mempty
  mappend = (<>)

instance (NFData t, NFData a) => NFData (Blocked' t a)

-- | When trying to reduce @f es@, on match failed on one
--   elimination @e ∈ es@ that came with info @r :: NotBlocked@.
--   @stuckOn e r@ produces the new @NotBlocked@ info.
--
--   'MissingClauses' must be propagated, as this is blockage
--   that can be lifted in the future (as more clauses are added).
--
--   @'StuckOn' e0@ is also propagated, since it provides more
--   precise information as @StuckOn e@ (as @e0@ is the original
--   reason why reduction got stuck and usually a subterm of @e@).
--   An information like @StuckOn (Apply (Arg info (Var i [])))@
--   (stuck on a variable) could be used by the lhs/coverage checker
--   to trigger a split on that (pattern) variable.
--
--   In the remaining cases for @r@, we are terminally stuck
--   due to @StuckOn e@.  Propagating @'AbsurdMatch'@ does not
--   seem useful.
--
--   'Underapplied' must not be propagated, as this would mean
--   that @f es@ is underapplied, which is not the case (it is stuck).
--   Note that 'Underapplied' can only arise when projection patterns were
--   missing to complete the original match (in @e@).
--   (Missing ordinary pattern would mean the @e@ is of function type,
--   but we cannot match against something of function type.)
stuckOn :: Elim' t -> NotBlocked' t -> NotBlocked' t
stuckOn e r =
  case r of
    MissingClauses   -> r
    StuckOn{}        -> r
    Underapplied     -> r'
    AbsurdMatch      -> r'
    ReallyNotBlocked -> r'
  where r' = StuckOn e

---------------------------------------------------------------------------
-- * Handling blocked terms.
---------------------------------------------------------------------------

blockedOn :: Blocker -> a -> Blocked' t a
blockedOn b | alwaysUnblock == b = notBlocked
            | otherwise          = Blocked b

blocked :: MetaId -> a -> Blocked' t a
blocked = Blocked . unblockOnMeta

notBlocked :: a -> Blocked' t a
notBlocked = NotBlocked ReallyNotBlocked

blocked_ :: MetaId -> Blocked' t ()
blocked_ x = blocked x ()

notBlocked_ :: Blocked' t ()
notBlocked_ = notBlocked ()

-----------------------------------------------------------------------------
-- * Waking up logic
-----------------------------------------------------------------------------

-- | Should a constraint wake up or not? If not, we might refine the unblocker.
data WakeUp = WakeUp | DontWakeUp (Maybe Blocker)
  deriving (Show, Eq)

wakeUpWhen :: (constr -> Bool) -> (constr -> WakeUp) -> constr -> WakeUp
wakeUpWhen guard wake c | guard c   = wake c
                        | otherwise = DontWakeUp Nothing

wakeUpWhen_ :: (constr -> Bool) -> constr -> WakeUp
wakeUpWhen_ p = wakeUpWhen p (const WakeUp)

wakeIfBlockedOnProblem :: ProblemId -> Blocker -> WakeUp
wakeIfBlockedOnProblem pid u
  | u' == alwaysUnblock = WakeUp
  | otherwise           = DontWakeUp (Just u')
  where
    u' = unblockProblem pid u

wakeIfBlockedOnMeta :: MetaId -> Blocker -> WakeUp
wakeIfBlockedOnMeta x u
  | u' == alwaysUnblock = WakeUp
  | otherwise           = DontWakeUp (Just u')
  where
    u' = unblockMeta x u

unblockMeta :: MetaId -> Blocker -> Blocker
unblockMeta x u@(UnblockOnMeta y) | x == y    = alwaysUnblock
                                  | otherwise = u
unblockMeta _ u@UnblockOnProblem{} = u
unblockMeta _ u@UnblockOnEffort{} = u
unblockMeta x (UnblockOnAll us)    = unblockOnAll $ Set.map (unblockMeta x) us
unblockMeta x (UnblockOnAny us)    = unblockOnAny $ Set.map (unblockMeta x) us

unblockProblem :: ProblemId -> Blocker -> Blocker
unblockProblem p u@(UnblockOnProblem q) | p == q    = alwaysUnblock
                                        | otherwise = u
unblockProblem _ u@UnblockOnMeta{} = u
unblockProblem _ u@UnblockOnEffort{} = u
unblockProblem p (UnblockOnAll us) = unblockOnAll $ Set.map (unblockProblem p) us
unblockProblem p (UnblockOnAny us) = unblockOnAny $ Set.map (unblockProblem p) us<|MERGE_RESOLUTION|>--- conflicted
+++ resolved
@@ -65,10 +65,11 @@
   mempty  = ReallyNotBlocked
   mappend = (<>)
 
-<<<<<<< HEAD
+instance NFData t => NFData (NotBlocked' t)
+
 data NatExt = NatExt Nat
             | NatInfinity
-  deriving (Data, Show, Eq)
+  deriving (Data, Show, Eq, Generic)
 
 instance Bounded NatExt where
   minBound = NatExt 0
@@ -83,11 +84,13 @@
   pretty (NatExt n)   = pretty n
   pretty  NatInfinity = "∞"
 
+instance NFData NatExt
+
 newtype EffortLevel = EffortLevel NatExt
-  deriving (Data, Show, Eq, Ord, Bounded)
+  deriving (Data, Show, Eq, Ord, Bounded, NFData)
 
 newtype EffortDelta = EffortDelta NatExt
-  deriving (Data, Show, Eq, Ord, Bounded)
+  deriving (Data, Show, Eq, Ord, Bounded, NFData)
 
 tryHarder :: EffortDelta -> EffortLevel -> EffortLevel
 tryHarder _                           e@(EffortLevel NatInfinity) = e
@@ -99,9 +102,6 @@
 effortDeltaFromTo (EffortLevel (NatExt a)) (EffortLevel (NatExt b)) = EffortDelta (NatExt (b - a))
 effortDeltaFromTo e₁ e₂ | e₁ >= e₂ = EffortDelta (NatExt 0)
 effortDeltaFromTo _ _ = __IMPOSSIBLE__
-=======
-instance NFData t => NFData (NotBlocked' t)
->>>>>>> 3ca4db8d
 
 -- | What is causing the blocking? Or in other words which metas or problems need to be solved to
 --   unblock the blocked computation/constraint.
@@ -109,17 +109,13 @@
              | UnblockOnAny (Set Blocker)
              | UnblockOnMeta MetaId     -- ^ Unblock if meta is instantiated
              | UnblockOnProblem ProblemId
-<<<<<<< HEAD
              | UnblockOnEffort EffortDelta
                -- ^ Unblock in exchange for increasing envEffortLevel by the given amount
                --   Note that effort levels 0 and ∞ should not appear in an unblocker,
                --   as they are, respectively, always and never unblocking.
-  deriving (Data, Show, Eq, Ord)
-=======
   deriving (Data, Show, Eq, Ord, Generic)
 
 instance NFData Blocker
->>>>>>> 3ca4db8d
 
 alwaysUnblock :: Blocker
 alwaysUnblock = UnblockOnAll Set.empty
