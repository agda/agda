{-# LANGUAGE GADTs              #-}

{-| This module defines the notion of a scope and operations on scopes.
-}
module Agda.Syntax.Scope.Base where

import Prelude hiding ( null, length )

import Control.Arrow (first, second, (&&&))
import Control.DeepSeq
import Control.Monad

import Data.Either (partitionEithers)
import Data.Foldable ( length, toList )
import Data.Function
import qualified Data.List as List
import Data.Map (Map)
import qualified Data.Map as Map
import Data.Set (Set)
import qualified Data.Set as Set
import Data.Maybe
import Data.Semigroup ( Semigroup(..) )

import Data.Data (Data)

import GHC.Generics (Generic)

import Agda.Benchmarking

import Agda.Syntax.Position
import Agda.Syntax.Common
import Agda.Syntax.Fixity
import Agda.Syntax.Abstract.Name as A
import Agda.Syntax.Concrete.Name as C
import qualified Agda.Syntax.Concrete as C
import Agda.Syntax.Concrete.Fixity as C

import Agda.Utils.AssocList (AssocList)
import qualified Agda.Utils.AssocList as AssocList
import Agda.Utils.Functor
import Agda.Utils.Lens
import Agda.Utils.List
import Agda.Utils.List1 ( List1, pattern (:|) )
import qualified Agda.Utils.List1 as List1
import Agda.Utils.Maybe (filterMaybe)
import Agda.Utils.Null
import Agda.Utils.Pretty hiding ((<>))
import qualified Agda.Utils.Pretty as P
import Agda.Utils.Singleton
import qualified Agda.Utils.Map as Map

import Agda.Utils.Impossible

-- * Scope representation

-- | A scope is a named collection of names partitioned into public and private
--   names.
data Scope = Scope
      { scopeName           :: A.ModuleName
      , scopeParents        :: [A.ModuleName]
      , scopeNameSpaces     :: ScopeNameSpaces
      , scopeImports        :: Map C.QName A.ModuleName
      , scopeDatatypeModule :: Maybe DataOrRecordModule
      }
  deriving (Data, Eq, Show, Generic)

data DataOrRecordModule
  = IsDataModule
  | IsRecordModule
  deriving (Data, Show, Eq, Enum, Bounded, Generic)

-- | See 'Agda.Syntax.Common.Access'.
data NameSpaceId
  = PrivateNS        -- ^ Things not exported by this module.
  | PublicNS         -- ^ Things defined and exported by this module.
  | ImportedNS       -- ^ Things from open public, exported by this module.
  deriving (Data, Eq, Bounded, Enum, Show, Generic)

allNameSpaces :: [NameSpaceId]
allNameSpaces = [minBound..maxBound]

type ScopeNameSpaces = [(NameSpaceId, NameSpace)]

localNameSpace :: Access -> NameSpaceId
localNameSpace PublicAccess    = PublicNS
localNameSpace PrivateAccess{} = PrivateNS

nameSpaceAccess :: NameSpaceId -> Access
nameSpaceAccess PrivateNS = PrivateAccess Inserted
nameSpaceAccess _         = PublicAccess

-- | Get a 'NameSpace' from 'Scope'.
scopeNameSpace :: NameSpaceId -> Scope -> NameSpace
scopeNameSpace ns = fromMaybe __IMPOSSIBLE__ . lookup ns . scopeNameSpaces

-- | A lens for 'scopeNameSpaces'
updateScopeNameSpaces :: (ScopeNameSpaces -> ScopeNameSpaces) -> Scope -> Scope
updateScopeNameSpaces f s = s { scopeNameSpaces = f (scopeNameSpaces s) }

-- | ``Monadic'' lens (Functor sufficient).
updateScopeNameSpacesM ::
  (Functor m) => (ScopeNameSpaces -> m ScopeNameSpaces) -> Scope -> m Scope
updateScopeNameSpacesM f s = for (f $ scopeNameSpaces s) $ \ x ->
  s { scopeNameSpaces = x }

-- | The complete information about the scope at a particular program point
--   includes the scope stack, the local variables, and the context precedence.
data ScopeInfo = ScopeInfo
      { _scopeCurrent       :: A.ModuleName
      , _scopeModules       :: Map A.ModuleName Scope
      , _scopeVarsToBind    :: LocalVars     -- ^ The variables that will be bound at the end
                                             --   of the current block of variables (i.e. clause).
                                             --   We collect them here instead of binding them
                                             --   immediately so we can avoid shadowing between
                                             --   variables in the same variable block.
      , _scopeLocals        :: LocalVars
      , _scopePrecedence    :: !PrecedenceStack
      , _scopeInverseName   :: NameMap
      , _scopeInverseModule :: ModuleMap
      , _scopeInScope       :: InScopeSet
      , _scopeFixities      :: C.Fixities    -- ^ Maps concrete names C.Name to fixities
      , _scopePolarities    :: C.Polarities  -- ^ Maps concrete names C.Name to polarities
      }
  deriving (Data, Show, Generic)

-- | For the sake of highlighting, the '_scopeInverseName' map also stores
--   the 'KindOfName' of an @A.QName@.
data NameMapEntry = NameMapEntry
  { qnameKind     :: KindOfName     -- ^ The 'anameKind'.
  , qnameConcrete :: List1 C.QName  -- ^ Possible renderings of the abstract name.
  }
  deriving (Data, Show, Generic)

-- | Invariant: the 'KindOfName' components should be equal
--   whenever we have to concrete renderings of an abstract name.
instance Semigroup NameMapEntry where
  NameMapEntry k xs <> NameMapEntry _ ys = NameMapEntry k (xs <> ys)

type NameMap   = Map A.QName      NameMapEntry
type ModuleMap = Map A.ModuleName [C.QName]
-- type ModuleMap = Map A.ModuleName (List1 C.QName)

instance Eq ScopeInfo where
  ScopeInfo c1 m1 v1 l1 p1 _ _ _ _ _ == ScopeInfo c2 m2 v2 l2 p2 _ _ _ _ _ =
    c1 == c2 && m1 == m2 && v1 == v2 && l1 == l2 && p1 == p2

-- | Local variables.
type LocalVars = AssocList C.Name LocalVar

-- | For each bound variable, we want to know whether it was bound by a
--   λ, Π, module telescope, pattern, or @let@.
data BindingSource
  = LambdaBound  -- ^ @λ@ (currently also used for @Π@ and module parameters)
  | PatternBound -- ^ @f ... =@
  | LetBound     -- ^ @let ... in@
<<<<<<< HEAD
  | WithBound    -- ^ @| q : ...@
  deriving (Data, Show, Eq)
=======
  deriving (Data, Show, Eq, Generic)

instance Pretty BindingSource where
  pretty = \case
    LambdaBound  -> "local"
    PatternBound -> "pattern"
    LetBound     -> "let-bound"
>>>>>>> 4f87d390

-- | A local variable can be shadowed by an import.
--   In case of reference to a shadowed variable, we want to report
--   a scope error.
data LocalVar = LocalVar
  { localVar           :: A.Name
    -- ^ Unique ID of local variable.
  , localBindingSource :: BindingSource
    -- ^ Kind of binder used to introduce the variable (@λ@, @let@, ...).
  , localShadowedBy    :: [AbstractName]
     -- ^ If this list is not empty, the local variable is
     --   shadowed by one or more imports.
  }
  deriving (Data, Show, Generic)

instance Eq LocalVar where
  (==) = (==) `on` localVar

instance Ord LocalVar where
  compare = compare `on` localVar

-- | We show shadowed variables as prefixed by a ".", as not in scope.
instance Pretty LocalVar where
  pretty (LocalVar x _ []) = pretty x
  pretty (LocalVar x _ xs) = "." P.<> pretty x

-- | Shadow a local name by a non-empty list of imports.
shadowLocal :: [AbstractName] -> LocalVar -> LocalVar
shadowLocal [] _ = __IMPOSSIBLE__
shadowLocal ys (LocalVar x b zs) = LocalVar x b (ys ++ zs)

-- | Treat patternBound variable as a module parameter
patternToModuleBound :: LocalVar -> LocalVar
patternToModuleBound x
 | localBindingSource x == PatternBound =
   x { localBindingSource = LambdaBound }
 | otherwise                     = x

-- | Project name of unshadowed local variable.
notShadowedLocal :: LocalVar -> Maybe A.Name
notShadowedLocal (LocalVar x _ []) = Just x
notShadowedLocal _ = Nothing

-- | Get all locals that are not shadowed __by imports__.
notShadowedLocals :: LocalVars -> AssocList C.Name A.Name
notShadowedLocals = mapMaybe $ \ (c,x) -> (c,) <$> notShadowedLocal x

-- | Lenses for ScopeInfo components
scopeCurrent :: Lens' A.ModuleName ScopeInfo
scopeCurrent f s =
  f (_scopeCurrent s) <&>
  \x -> s { _scopeCurrent = x }

scopeModules :: Lens' (Map A.ModuleName Scope) ScopeInfo
scopeModules f s =
  f (_scopeModules s) <&>
  \x -> s { _scopeModules = x }

scopeVarsToBind :: Lens' LocalVars ScopeInfo
scopeVarsToBind f s =
  f (_scopeVarsToBind s) <&>
  \x -> s { _scopeVarsToBind = x }

scopeLocals :: Lens' LocalVars ScopeInfo
scopeLocals f s =
  f (_scopeLocals s) <&>
  \x -> s { _scopeLocals = x }

scopePrecedence :: Lens' PrecedenceStack ScopeInfo
scopePrecedence f s =
  f (_scopePrecedence s) <&>
  \x -> s { _scopePrecedence = x }

scopeInverseName :: Lens' NameMap ScopeInfo
scopeInverseName f s =
  f (_scopeInverseName s) <&>
  \x -> s { _scopeInverseName = x }

scopeInverseModule :: Lens' ModuleMap ScopeInfo
scopeInverseModule f s =
  f (_scopeInverseModule s) <&>
  \x -> s { _scopeInverseModule = x }

scopeInScope :: Lens' InScopeSet ScopeInfo
scopeInScope f s =
  f (_scopeInScope s) <&>
  \x -> s { _scopeInScope = x }

scopeFixities :: Lens' C.Fixities ScopeInfo
scopeFixities f s =
  f (_scopeFixities s) <&>
  \x -> s { _scopeFixities = x }

scopePolarities :: Lens' C.Polarities ScopeInfo
scopePolarities f s =
  f (_scopePolarities s) <&>
  \x -> s { _scopePolarities = x }

scopeFixitiesAndPolarities :: Lens' (C.Fixities, C.Polarities) ScopeInfo
scopeFixitiesAndPolarities f s =
  f' (_scopeFixities s) (_scopePolarities s) <&>
  \ (fixs, pols) -> s { _scopeFixities = fixs, _scopePolarities = pols }
  where
  -- Andreas, 2019-08-18: strict matching avoids space leak, see #1829.
  f' !fixs !pols = f (fixs, pols)
  -- Andrea comments on https://github.com/agda/agda/issues/1829#issuecomment-522312084
  -- on a naive version without the bang patterns:
  --
  -- useScope (because of useR) forces the result of projecting the
  -- lens, this usually prevents retaining the whole structure when we
  -- only need a field.  However your combined lens adds an extra layer
  -- of laziness with the pairs, so the actual projections remain
  -- unforced.
  --
  -- I guess scopeFixitiesAndPolarities could add some strictness when building the pair?

-- | Lens for 'scopeVarsToBind'.
updateVarsToBind :: (LocalVars -> LocalVars) -> ScopeInfo -> ScopeInfo
updateVarsToBind = over scopeVarsToBind

setVarsToBind :: LocalVars -> ScopeInfo -> ScopeInfo
setVarsToBind = set scopeVarsToBind

-- | Lens for 'scopeLocals'.
updateScopeLocals :: (LocalVars -> LocalVars) -> ScopeInfo -> ScopeInfo
updateScopeLocals = over scopeLocals

setScopeLocals :: LocalVars -> ScopeInfo -> ScopeInfo
setScopeLocals = set scopeLocals

------------------------------------------------------------------------
-- * Name spaces
--
-- Map concrete names to lists of abstract names.
------------------------------------------------------------------------

-- | A @NameSpace@ contains the mappings from concrete names that the user can
--   write to the abstract fully qualified names that the type checker wants to
--   read.
data NameSpace = NameSpace
      { nsNames   :: NamesInScope
        -- ^ Maps concrete names to a list of abstract names.
      , nsModules :: ModulesInScope
        -- ^ Maps concrete module names to a list of abstract module names.
      , nsInScope :: InScopeSet
        -- ^ All abstract names targeted by a concrete name in scope.
        --   Computed by 'recomputeInScopeSets'.
      }
  deriving (Data, Eq, Show, Generic)

type ThingsInScope a = Map C.Name [a]
type NamesInScope    = ThingsInScope AbstractName
type ModulesInScope  = ThingsInScope AbstractModule
type InScopeSet      = Set A.QName

-- | Set of types consisting of exactly 'AbstractName' and 'AbstractModule'.
--
--   A GADT just for some dependent-types trickery.
data InScopeTag a where
  NameTag   :: InScopeTag AbstractName
  ModuleTag :: InScopeTag AbstractModule

-- | Type class for some dependent-types trickery.
class Ord a => InScope a where
  inScopeTag :: InScopeTag a

instance InScope AbstractName where
  inScopeTag = NameTag

instance InScope AbstractModule where
  inScopeTag = ModuleTag

-- | @inNameSpace@ selects either the name map or the module name map from
--   a 'NameSpace'.  What is selected is determined by result type
--   (using the dependent-type trickery).
inNameSpace :: forall a. InScope a => NameSpace -> ThingsInScope a
inNameSpace = case inScopeTag :: InScopeTag a of
  NameTag   -> nsNames
  ModuleTag -> nsModules

-- | Non-dependent tag for name or module.
data NameOrModule = NameNotModule | ModuleNotName
  deriving (Data, Eq, Ord, Show, Enum, Bounded, Generic)

------------------------------------------------------------------------
-- * Decorated names
--
-- - What kind of name? (defined, constructor...)
-- - Where does the name come from? (to explain to user)
------------------------------------------------------------------------

-- | For the sake of parsing left-hand sides, we distinguish
--   constructor and record field names from defined names.

-- Note: order does matter in this enumeration, see 'isDefName'.
data KindOfName
  = ConName                  -- ^ Constructor name ('Inductive' or don't know).
  | CoConName                -- ^ Constructor name (definitely 'CoInductive').
  | FldName                  -- ^ Record field name.
  | PatternSynName           -- ^ Name of a pattern synonym.
  | GeneralizeName           -- ^ Name to be generalized
  | DisallowedGeneralizeName -- ^ Generalizable variable from a let open
  | MacroName                -- ^ Name of a macro
  | QuotableName             -- ^ A name that can only be quoted.
  -- Previous category @DefName@:
  -- (Refined in a flat manner as Enum and Bounded are not hereditary.)
  | DataName                 -- ^ Name of a @data@.
  | RecName                  -- ^ Name of a @record@.
  | FunName                  -- ^ Name of a defined function.
  | AxiomName                -- ^ Name of a @postulate@.
  | PrimName                 -- ^ Name of a @primitive@.
  | OtherDefName             -- ^ A @DefName@, but either other kind or don't know which kind.
  -- End @DefName@.  Keep these together in sequence, for sake of @isDefName@!
  deriving (Eq, Ord, Show, Data, Enum, Bounded, Generic)

isDefName :: KindOfName -> Bool
isDefName = (>= DataName)

isConName :: KindOfName -> Maybe Induction
isConName = \case
  ConName   -> Just Inductive
  CoConName -> Just CoInductive
  _ -> Nothing

conKindOfName :: Induction -> KindOfName
conKindOfName = \case
  Inductive   -> ConName
  CoInductive -> CoConName

-- | For ambiguous constructors, we might have both alternatives of 'Induction'.
--   In this case, we default to 'ConName'.
conKindOfName' :: Foldable t => t Induction -> KindOfName
conKindOfName' = conKindOfName . approxConInduction

-- | For ambiguous constructors, we might have both alternatives of 'Induction'.
--   In this case, we default to 'Inductive'.
approxConInduction :: Foldable t => t Induction -> Induction
approxConInduction = fromMaybe Inductive . exactConInduction

exactConInduction :: Foldable t => t Induction -> Maybe Induction
exactConInduction is = case toList is of
  [CoInductive] -> Just CoInductive
  [Inductive]   -> Just Inductive
  _ -> Nothing

-- | Only return @[Co]ConName@ if no ambiguity.
exactConName :: Foldable t => t Induction -> Maybe KindOfName
exactConName = fmap conKindOfName . exactConInduction

-- | A set of 'KindOfName', for the sake of 'elemKindsOfNames'.
data KindsOfNames
  = AllKindsOfNames
  | SomeKindsOfNames   (Set KindOfName)  -- ^ Only these kinds.
  | ExceptKindsOfNames (Set KindOfName)  -- ^ All but these Kinds.

elemKindsOfNames :: KindOfName -> KindsOfNames -> Bool
elemKindsOfNames k = \case
  AllKindsOfNames       -> True
  SomeKindsOfNames   ks -> k `Set.member` ks
  ExceptKindsOfNames ks -> k `Set.notMember` ks

allKindsOfNames :: KindsOfNames
allKindsOfNames = AllKindsOfNames

someKindsOfNames :: [KindOfName] -> KindsOfNames
someKindsOfNames = SomeKindsOfNames . Set.fromList

exceptKindsOfNames :: [KindOfName] -> KindsOfNames
exceptKindsOfNames = ExceptKindsOfNames . Set.fromList

-- | Decorate something with 'KindOfName'

data WithKind a = WithKind
  { theKind     :: KindOfName
  , kindedThing :: a
  } deriving (Data, Show, Eq, Ord, Functor, Foldable, Traversable)

-- | Where does a name come from?
--
--   This information is solely for reporting to the user,
--   see 'Agda.Interaction.InteractionTop.whyInScope'.
data WhyInScope
  = Defined
    -- ^ Defined in this module.
  | Opened C.QName WhyInScope
    -- ^ Imported from another module.
  | Applied C.QName WhyInScope
    -- ^ Imported by a module application.
  deriving (Data, Show, Generic)

-- | A decoration of 'Agda.Syntax.Abstract.Name.QName'.
data AbstractName = AbsName
  { anameName    :: A.QName
    -- ^ The resolved qualified name.
  , anameKind    :: KindOfName
    -- ^ The kind (definition, constructor, record field etc.).
  , anameLineage :: WhyInScope
    -- ^ Explanation where this name came from.
  , anameMetadata :: NameMetadata
    -- ^ Additional information needed during scope checking. Currently used
    --   for generalized data/record params.
  }
  deriving (Data, Show, Generic)

data NameMetadata = NoMetadata
                  | GeneralizedVarsMetadata (Map A.QName A.Name)
  deriving (Data, Show, Generic)

-- | A decoration of abstract syntax module names.
data AbstractModule = AbsModule
  { amodName    :: A.ModuleName
    -- ^ The resolved module name.
  , amodLineage :: WhyInScope
    -- ^ Explanation where this name came from.
  }
  deriving (Data, Show, Generic)

instance Eq AbstractName where
  (==) = (==) `on` anameName

instance Ord AbstractName where
  compare = compare `on` anameName

instance LensFixity AbstractName where
  lensFixity = lensAnameName . lensFixity

-- | Van Laarhoven lens on 'anameName'.
lensAnameName :: Lens' A.QName AbstractName
lensAnameName f am = f (anameName am) <&> \ m -> am { anameName = m }

instance Eq AbstractModule where
  (==) = (==) `on` amodName

instance Ord AbstractModule where
  compare = compare `on` amodName

-- | Van Laarhoven lens on 'amodName'.
lensAmodName :: Lens' A.ModuleName AbstractModule
lensAmodName f am = f (amodName am) <&> \ m -> am { amodName = m }


data ResolvedName
  = -- | Local variable bound by λ, Π, module telescope, pattern, @let@.
    VarName
    { resolvedVar           :: A.Name
    , resolvedBindingSource :: BindingSource    -- ^ What kind of binder?
    }

  | -- | Function, data/record type, postulate.
    DefinedName Access AbstractName A.Suffix -- ^ 'anameKind' can be 'DefName', 'MacroName', 'QuotableName'.

  | -- | Record field name.  Needs to be distinguished to parse copatterns.
    FieldName (List1 AbstractName)       -- ^ @('FldName' ==) . 'anameKind'@ for all names.

  | -- | Data or record constructor name.
    ConstructorName (Set Induction) (List1 AbstractName) -- ^ @isJust . 'isConName' . 'anameKind'@ for all names.

  | -- | Name of pattern synonym.
    PatternSynResName (List1 AbstractName) -- ^ @('PatternSynName' ==) . 'anameKind'@ for all names.

  | -- | Unbound name.
    UnknownName
  deriving (Data, Show, Eq, Generic)

instance Pretty ResolvedName where
  pretty = \case
    VarName x b          -> pretty b <+> "variable" <+> pretty x
    DefinedName a x s    -> pretty a      <+> (pretty x <> pretty s)
    FieldName xs         -> "field"       <+> pretty xs
    ConstructorName _ xs -> "constructor" <+> pretty xs
    PatternSynResName x  -> "pattern"     <+> pretty x
    UnknownName          -> "<unknown name>"

instance Pretty A.Suffix where
  pretty NoSuffix   = mempty
  pretty (Suffix i) = text (show i)

-- * Operations on name and module maps.

mergeNames :: Eq a => ThingsInScope a -> ThingsInScope a -> ThingsInScope a
mergeNames = Map.unionWith List.union

mergeNamesMany :: Eq a => [ThingsInScope a] -> ThingsInScope a
mergeNamesMany = Map.unionsWith List.union

------------------------------------------------------------------------
-- * Operations on name spaces
------------------------------------------------------------------------

-- | The empty name space.
emptyNameSpace :: NameSpace
emptyNameSpace = NameSpace Map.empty Map.empty Set.empty


-- | Map functions over the names and modules in a name space.
mapNameSpace :: (NamesInScope   -> NamesInScope  ) ->
                (ModulesInScope -> ModulesInScope) ->
                (InScopeSet     -> InScopeSet    ) ->
                NameSpace -> NameSpace
mapNameSpace fd fm fs ns =
  ns { nsNames   = fd $ nsNames   ns
     , nsModules = fm $ nsModules ns
     , nsInScope = fs $ nsInScope ns
     }

-- | Zip together two name spaces.
zipNameSpace :: (NamesInScope   -> NamesInScope   -> NamesInScope  ) ->
                (ModulesInScope -> ModulesInScope -> ModulesInScope) ->
                (InScopeSet     -> InScopeSet     -> InScopeSet    ) ->
                NameSpace -> NameSpace -> NameSpace
zipNameSpace fd fm fs ns1 ns2 =
  ns1 { nsNames   = nsNames   ns1 `fd` nsNames   ns2
      , nsModules = nsModules ns1 `fm` nsModules ns2
      , nsInScope = nsInScope ns1 `fs` nsInScope ns2
      }

-- | Map monadic function over a namespace.
mapNameSpaceM :: Applicative m =>
  (NamesInScope   -> m NamesInScope  ) ->
  (ModulesInScope -> m ModulesInScope) ->
  (InScopeSet     -> m InScopeSet    ) ->
  NameSpace -> m NameSpace
mapNameSpaceM fd fm fs ns = update ns <$> fd (nsNames ns) <*> fm (nsModules ns) <*> fs (nsInScope ns)
  where
    update ns ds ms is = ns { nsNames = ds, nsModules = ms, nsInScope = is }

------------------------------------------------------------------------
-- * General operations on scopes
------------------------------------------------------------------------

instance Null Scope where
  empty = emptyScope
  null  = __IMPOSSIBLE__
    -- TODO: define when needed, careful about scopeNameSpaces!

instance Null ScopeInfo where
  empty = emptyScopeInfo
  null  = __IMPOSSIBLE__
    -- TODO: define when needed, careful about _scopeModules!

-- | The empty scope.
emptyScope :: Scope
emptyScope = Scope
  { scopeName           = noModuleName
  , scopeParents        = []
  , scopeNameSpaces     = [ (nsid, emptyNameSpace) | nsid <- allNameSpaces ]
      -- Note (Andreas, 2019-08-19):  Cannot have [] here because
      -- zipScope assumes all NameSpaces to be present and in the same order.
  , scopeImports        = Map.empty
  , scopeDatatypeModule = Nothing
  }

-- | The empty scope info.
emptyScopeInfo :: ScopeInfo
emptyScopeInfo = ScopeInfo
  { _scopeCurrent       = noModuleName
  , _scopeModules       = Map.singleton noModuleName emptyScope
  , _scopeVarsToBind    = []
  , _scopeLocals        = []
  , _scopePrecedence    = []
  , _scopeInverseName   = Map.empty
  , _scopeInverseModule = Map.empty
  , _scopeInScope       = Set.empty
  , _scopeFixities      = Map.empty
  , _scopePolarities    = Map.empty
  }

-- | Map functions over the names and modules in a scope.
mapScope :: (NameSpaceId -> NamesInScope   -> NamesInScope  ) ->
            (NameSpaceId -> ModulesInScope -> ModulesInScope) ->
            (NameSpaceId -> InScopeSet    -> InScopeSet     ) ->
            Scope -> Scope
mapScope fd fm fs = updateScopeNameSpaces $ AssocList.mapWithKey mapNS
  where
    mapNS acc = mapNameSpace (fd acc) (fm acc) (fs acc)

-- | Same as 'mapScope' but applies the same function to all name spaces.
mapScope_ :: (NamesInScope   -> NamesInScope  ) ->
             (ModulesInScope -> ModulesInScope) ->
             (InScopeSet     -> InScopeSet    ) ->
             Scope -> Scope
mapScope_ fd fm fs = mapScope (const fd) (const fm) (const fs)

-- | Same as 'mapScope' but applies the function only on the given name space.
mapScopeNS :: NameSpaceId
           -> (NamesInScope   -> NamesInScope  )
           -> (ModulesInScope -> ModulesInScope)
           -> (InScopeSet    -> InScopeSet     )
           -> Scope -> Scope
mapScopeNS nsid fd fm fs = modifyNameSpace nsid $ mapNameSpace fd fm fs

-- | Map monadic functions over the names and modules in a scope.
mapScopeM :: Applicative m =>
  (NameSpaceId -> NamesInScope   -> m NamesInScope  ) ->
  (NameSpaceId -> ModulesInScope -> m ModulesInScope) ->
  (NameSpaceId -> InScopeSet     -> m InScopeSet    ) ->
  Scope -> m Scope
mapScopeM fd fm fs = updateScopeNameSpacesM $ AssocList.mapWithKeyM mapNS
  where
    mapNS acc = mapNameSpaceM (fd acc) (fm acc) (fs acc)

-- | Same as 'mapScopeM' but applies the same function to both the public and
--   private name spaces.
mapScopeM_ :: Applicative m =>
  (NamesInScope   -> m NamesInScope  ) ->
  (ModulesInScope -> m ModulesInScope) ->
  (InScopeSet     -> m InScopeSet    ) ->
  Scope -> m Scope
mapScopeM_ fd fm fs = mapScopeM (const fd) (const fm) (const fs)

-- | Zip together two scopes. The resulting scope has the same name as the
--   first scope.
zipScope :: (NameSpaceId -> NamesInScope   -> NamesInScope   -> NamesInScope  ) ->
            (NameSpaceId -> ModulesInScope -> ModulesInScope -> ModulesInScope) ->
            (NameSpaceId -> InScopeSet     -> InScopeSet     -> InScopeSet    ) ->
            Scope -> Scope -> Scope
zipScope fd fm fs s1 s2 =
  s1 { scopeNameSpaces =
         [ (nsid, zipNS nsid ns1 ns2)
         | ((nsid, ns1), (nsid', ns2)) <-
             fromMaybe __IMPOSSIBLE__ $
               zipWith' (,) (scopeNameSpaces s1) (scopeNameSpaces s2)
         , assert (nsid == nsid')
         ]
     , scopeImports  = (Map.union `on` scopeImports)  s1 s2
     }
  where
    assert True  = True
    assert False = __IMPOSSIBLE__
    zipNS acc = zipNameSpace (fd acc) (fm acc) (fs acc)

-- | Same as 'zipScope' but applies the same function to both the public and
--   private name spaces.
zipScope_ :: (NamesInScope   -> NamesInScope   -> NamesInScope  ) ->
             (ModulesInScope -> ModulesInScope -> ModulesInScope) ->
             (InScopeSet     -> InScopeSet     -> InScopeSet    ) ->
             Scope -> Scope -> Scope
zipScope_ fd fm fs = zipScope (const fd) (const fm) (const fs)

-- | Recompute the inScope sets of a scope.
recomputeInScopeSets :: Scope -> Scope
recomputeInScopeSets = updateScopeNameSpaces (map $ second recomputeInScope)
  where
    recomputeInScope ns = ns { nsInScope = allANames $ nsNames ns }
    allANames :: NamesInScope -> InScopeSet
    allANames = Set.fromList . map anameName . concat . Map.elems

-- | Filter a scope keeping only concrete names matching the predicates.
--   The first predicate is applied to the names and the second to the modules.
filterScope :: (C.Name -> Bool) -> (C.Name -> Bool) -> Scope -> Scope
filterScope pd pm = recomputeInScopeSets .  mapScope_ (Map.filterKeys pd) (Map.filterKeys pm) id
  -- We don't have enough information in the in scope set to do an
  -- incremental update here, so just recompute it from the name map.

-- | Return all names in a scope.
allNamesInScope :: InScope a => Scope -> ThingsInScope a
allNamesInScope = mergeNamesMany . map (inNameSpace . snd) . scopeNameSpaces

allNamesInScope' :: InScope a => Scope -> ThingsInScope (a, Access)
allNamesInScope' s =
  mergeNamesMany [ map (, nameSpaceAccess nsId) <$> inNameSpace ns
                 | (nsId, ns) <- scopeNameSpaces s ]

-- | Returns the scope's non-private names.
exportedNamesInScope :: InScope a => Scope -> ThingsInScope a
exportedNamesInScope = namesInScope [PublicNS, ImportedNS]

namesInScope :: InScope a => [NameSpaceId] -> Scope -> ThingsInScope a
namesInScope ids s =
  mergeNamesMany [ inNameSpace (scopeNameSpace nsid s) | nsid <- ids ]

allThingsInScope :: Scope -> NameSpace
allThingsInScope s =
  NameSpace { nsNames   = allNamesInScope s
            , nsModules = allNamesInScope s
            , nsInScope = Set.unions $ map (nsInScope . snd) $ scopeNameSpaces s
            }

thingsInScope :: [NameSpaceId] -> Scope -> NameSpace
thingsInScope fs s =
  NameSpace { nsNames   = namesInScope fs s
            , nsModules = namesInScope fs s
            , nsInScope = Set.unions [ nsInScope $ scopeNameSpace nsid s | nsid <- fs ]
            }

-- | Merge two scopes. The result has the name of the first scope.
mergeScope :: Scope -> Scope -> Scope
mergeScope = zipScope_ mergeNames mergeNames Set.union

-- | Merge a non-empty list of scopes. The result has the name of the first
--   scope in the list.
mergeScopes :: [Scope] -> Scope
mergeScopes [] = __IMPOSSIBLE__
mergeScopes ss = foldr1 mergeScope ss

-- * Specific operations on scopes

-- | Move all names in a scope to the given name space (except never move from
--   Imported to Public).
setScopeAccess :: NameSpaceId -> Scope -> Scope
setScopeAccess a s = (`updateScopeNameSpaces` s) $ AssocList.mapWithKey $ const . ns
  where
    zero  = emptyNameSpace
    one   = allThingsInScope s
    imp   = thingsInScope [ImportedNS] s
    noimp = thingsInScope [PublicNS, PrivateNS] s

    ns b = case (a, b) of
      (PublicNS, PublicNS)   -> noimp
      (PublicNS, ImportedNS) -> imp
      _ | a == b             -> one
        | otherwise          -> zero

-- | Update a particular name space.
setNameSpace :: NameSpaceId -> NameSpace -> Scope -> Scope
setNameSpace nsid ns = modifyNameSpace nsid $ const ns

-- | Modify a particular name space.
modifyNameSpace :: NameSpaceId -> (NameSpace -> NameSpace) -> Scope -> Scope
modifyNameSpace nsid f = updateScopeNameSpaces $ AssocList.updateAt nsid f

-- | Add a name to a scope.
addNameToScope :: NameSpaceId -> C.Name -> AbstractName -> Scope -> Scope
addNameToScope nsid x y =
  mapScopeNS nsid
    (Map.insertWith (flip List.union) x [y])  -- bind name x ↦ y
    id                                        -- no change to modules
    (Set.insert $ anameName y)                -- y is in scope now

-- | Remove a name from a scope. Caution: does not update the nsInScope set.
--   This is only used by rebindName and in that case we add the name right
--   back (but with a different kind).
removeNameFromScope :: NameSpaceId -> C.Name -> Scope -> Scope
removeNameFromScope nsid x = mapScopeNS nsid (Map.delete x) id id

-- | Add a module to a scope.
addModuleToScope :: NameSpaceId -> C.Name -> AbstractModule -> Scope -> Scope
addModuleToScope nsid x m = mapScopeNS nsid id addM id
  where addM = Map.insertWith (flip List.union) x [m]

-- | When we get here we cannot have both @using@ and @hiding@.
data UsingOrHiding
  = UsingOnly  [C.ImportedName]
  | HidingOnly [C.ImportedName]

usingOrHiding :: C.ImportDirective -> UsingOrHiding
usingOrHiding i =
  case (using i, hiding i) of
    (UseEverything, ys) -> HidingOnly ys
    (Using xs     , []) -> UsingOnly  xs
    _                   -> __IMPOSSIBLE__

-- | Apply an 'ImportDirective' to a scope:
--
--   1. rename keys (C.Name) according to @renaming@;
--
--   2. for untouched keys, either of
--
--      a) remove keys according to @hiding@, or
--      b) filter keys according to @using@.
--
--   Both steps could be done in one pass, by first preparing key-filtering
--   functions @C.Name -> Maybe C.Name@ for defined names and module names.
--   However, the penalty of doing it in two passes should not be too high.
--   (Doubling the run time.)
applyImportDirective :: C.ImportDirective -> Scope -> Scope
applyImportDirective dir = fst . applyImportDirective_ dir

-- | Version of 'applyImportDirective' that also returns sets of name
--   and module name clashes introduced by @renaming@ to identifiers
--   that are already imported by @using@ or lack of @hiding@.
applyImportDirective_
  :: C.ImportDirective
  -> Scope
  -> (Scope, (Set C.Name, Set C.Name)) -- ^ Merged scope, clashing names, clashing module names.
applyImportDirective_ dir@(ImportDirective{ impRenaming }) s
  | null dir  = (s, (empty, empty))
      -- Since each run of applyImportDirective rebuilds the scope
      -- with cost O(n log n) time, it makes sense to test for the identity.
  | otherwise = (recomputeInScopeSets $ mergeScope sUse sRen, (nameClashes, moduleClashes))
  where
    -- | Names kept via using/hiding.
    sUse :: Scope
    sUse = useOrHide (usingOrHiding dir) s

    -- | Things kept (under a different name) via renaming.
    sRen :: Scope
    sRen = rename impRenaming s

    -- | Which names are considered to be defined by a module?
    --   The ones actually defined there publicly ('publicNS')
    --   and the ones imported publicly ('ImportedNS')?
    exportedNSs = [PublicNS, ImportedNS]

    -- | Name clashes introduced by the @renaming@ clause.
    nameClashes :: Set C.Name
    nameClashes = Map.keysSet rNames `Set.intersection` Map.keysSet uNames
      -- NB: `intersection` returns a subset of the first argument.
      -- To get the correct error location, i.e., in the @renaming@ clause
      -- rather than at the definition location, we neet to return
      -- names from the @renaming@ clause.  (Issue #4154.)
      where
      uNames, rNames :: NamesInScope
      uNames = namesInScope exportedNSs sUse
      rNames = namesInScope exportedNSs sRen

    -- | Module name clashes introduced by the @renaming@ clause.

    -- Note: need to cut and paste because of 'InScope' dependent types trickery.
    moduleClashes :: Set C.Name
    moduleClashes = Map.keysSet uModules `Set.intersection` Map.keysSet rModules
      where
      uModules, rModules :: ModulesInScope
      uModules = namesInScope exportedNSs sUse
      rModules = namesInScope exportedNSs sRen


    -- Restrict scope by directive.
    useOrHide :: UsingOrHiding -> Scope -> Scope
    useOrHide (UsingOnly  xs) = filterNames Set.member xs
       -- Filter scope, keeping only xs.
    useOrHide (HidingOnly xs) = filterNames Set.notMember $ map renFrom impRenaming ++ xs
       -- Filter out xs and the to be renamed names from scope.

    -- Filter scope by (`rel` xs).
    -- O(n * log (length xs)).
    filterNames :: (C.Name -> Set C.Name -> Bool) -> [C.ImportedName] ->
                   Scope -> Scope
    filterNames rel xs = filterScope (`rel` Set.fromList ds) (`rel` Set.fromList ms)
      where
        (ds, ms) = partitionEithers $ for xs $ \case
          ImportedName   x -> Left x
          ImportedModule m -> Right m

    -- Apply a renaming to a scope.
    -- O(n * (log n + log (length rho))).
    rename :: [C.Renaming] -> Scope -> Scope
    rename rho = mapScope_ (updateFxs .
                            updateThingsInScope (AssocList.apply drho))
                           (updateThingsInScope (AssocList.apply mrho))
                           id
      where
        (drho, mrho) = partitionEithers $ for rho $ \case
          Renaming (ImportedName   x) (ImportedName   y) _fx _ -> Left  (x, y)
          Renaming (ImportedModule x) (ImportedModule y) _fx _ -> Right (x, y)
          _ -> __IMPOSSIBLE__

        fixities :: AssocList C.Name Fixity
        fixities = (`mapMaybe` rho) $ \case
          Renaming _ (ImportedName y) (Just fx)  _ -> Just (y, fx)
          _ -> Nothing

        -- Update fixities of abstract names targeted by renamed imported identifies.
        updateFxs :: NamesInScope -> NamesInScope
        updateFxs m = foldl upd m fixities
          where
          -- Update fixity of all abstract names targeted by concrete name y.
          upd m (y, fx) = Map.adjust (map $ set lensFixity fx) y m

        updateThingsInScope
          :: forall a. SetBindingSite a
          => (C.Name -> Maybe C.Name)
          -> ThingsInScope a -> ThingsInScope a
        updateThingsInScope f = Map.fromList . mapMaybe upd . Map.toAscList
          where
          upd :: (C.Name, [a]) -> Maybe (C.Name, [a])
          upd (x, ys) = f x <&> \ x' -> (x', setBindingSite (getRange x') ys)

-- | Rename the abstract names in a scope.
renameCanonicalNames :: Map A.QName A.QName -> Map A.ModuleName A.ModuleName ->
                        Scope -> Scope
renameCanonicalNames renD renM = mapScope_ renameD renameM (Set.map newName)
  where
    newName x = Map.findWithDefault x x renD
    newMod  x = Map.findWithDefault x x renM

    renameD = Map.map $ map $ over lensAnameName newName
    renameM = Map.map $ map $ over lensAmodName  newMod

-- | Remove private name space of a scope.
--
--   Should be a right identity for 'exportedNamesInScope'.
--   @exportedNamesInScope . restrictPrivate == exportedNamesInScope@.
restrictPrivate :: Scope -> Scope
restrictPrivate s = setNameSpace PrivateNS emptyNameSpace
                  $ s { scopeImports = Map.empty }

-- | Remove private things from the given module from a scope.
restrictLocalPrivate :: ModuleName -> Scope -> Scope
restrictLocalPrivate m =
  mapScopeNS PrivateNS
    (Map.mapMaybe rName)
    (Map.mapMaybe rMod)
    (Set.filter (not . (`isInModule` m)))
  where
    rName as = filterMaybe (not . null) $ filter (not . (`isInModule`        m) . anameName) as
    rMod  as = filterMaybe (not . null) $ filter (not . (`isLtChildModuleOf` m) . amodName)  as

-- | Filter privates out of a `ScopeInfo`
withoutPrivates :: ScopeInfo -> ScopeInfo
withoutPrivates scope = over scopeModules (fmap $ restrictLocalPrivate m) scope
  where
  m = scope ^. scopeCurrent

-- | Disallow using generalized variables from the scope
disallowGeneralizedVars :: Scope -> Scope
disallowGeneralizedVars = mapScope_ ((fmap . map) disallow) id id
  where
    disallow a = a { anameKind = disallowGen (anameKind a) }
    disallowGen GeneralizeName = DisallowedGeneralizeName
    disallowGen k              = k

-- | Add an explanation to why things are in scope.
inScopeBecause :: (WhyInScope -> WhyInScope) -> Scope -> Scope
inScopeBecause f = mapScope_ mapName mapMod id
  where
    mapName = fmap . map $ \a -> a { anameLineage = f $ anameLineage a }
    mapMod  = fmap . map $ \a -> a { amodLineage  = f $ amodLineage a  }

-- | Get the public parts of the public modules of a scope
publicModules :: ScopeInfo -> Map A.ModuleName Scope
publicModules scope = Map.filterWithKey (\ m _ -> reachable m) allMods
  where
    -- Get all modules in the ScopeInfo.
    allMods   = Map.map restrictPrivate $ scope ^. scopeModules
    root      = scope ^. scopeCurrent

    modules s = map amodName $ concat $ Map.elems $ allNamesInScope s

    chase m = m : concatMap chase ms
      where ms = maybe __IMPOSSIBLE__ modules $ Map.lookup m allMods

    reachable = (`elem` chase root)

publicNames :: ScopeInfo -> Set AbstractName
publicNames scope =
  Set.fromList $ concat $ Map.elems $
  exportedNamesInScope $ mergeScopes $ Map.elems $ publicModules scope

everythingInScope :: ScopeInfo -> NameSpace
everythingInScope scope = allThingsInScope $ mergeScopes $
    (s0 :) $ map look $ scopeParents s0
  where
    look m = fromMaybe __IMPOSSIBLE__ $ Map.lookup m $ scope ^. scopeModules
    s0     = look $ scope ^. scopeCurrent

everythingInScopeQualified :: ScopeInfo -> NameSpace
everythingInScopeQualified scope =
  allThingsInScope $ mergeScopes $
    chase Set.empty scopes
  where
    s0      = look $ scope ^. scopeCurrent
    scopes  = s0 : map look (scopeParents s0)
    look m  = fromMaybe __IMPOSSIBLE__ $ Map.lookup m $ scope ^. scopeModules
    lookP   = restrictPrivate . look

    -- We start with the current module and all its parents and look through
    -- all their imports and submodules.
    chase seen [] = []
    chase seen (s : ss)
      | Set.member name seen = chase seen ss
      | otherwise = s : chase (Set.insert name seen) (imports ++ submods ++ ss)
      where
        -- #4166: only include things that are actually in scope here
        inscope x _ = isInScope x == InScope
        name    = scopeName s
        imports = map lookP $ Map.elems $ scopeImports s
        submods = map (lookP . amodName) $ concat $ Map.elems $ Map.filterWithKey inscope $ allNamesInScope s

-- | Compute a flattened scope. Only include unqualified names or names
-- qualified by modules in the first argument.
flattenScope :: [[C.Name]] -> ScopeInfo -> Map C.QName [AbstractName]
flattenScope ms scope =
  Map.unionWith (++)
    (build ms allNamesInScope root)
    imported
  where
    current = moduleScope $ scope ^. scopeCurrent
    root    = mergeScopes $ current : map moduleScope (scopeParents current)

    imported = Map.unionsWith (++)
               [ qual c (build ms' exportedNamesInScope $ moduleScope a)
               | (c, a) <- Map.toList $ scopeImports root
               , let -- get the suffixes of c in ms
                     ms' = mapMaybe (List.stripPrefix $ List1.toList $ C.qnameParts c) ms
               , not $ null ms' ]
    qual c = Map.mapKeys (q c)
      where
        q (C.QName x)  = C.Qual x
        q (C.Qual m x) = C.Qual m . q x

    build :: [[C.Name]] -> (forall a. InScope a => Scope -> ThingsInScope a) -> Scope -> Map C.QName [AbstractName]
    build ms getNames s = Map.unionsWith (++) $
        Map.mapKeysMonotonic C.QName (getNames s) :
          [ Map.mapKeysMonotonic (\ y -> C.Qual x y) $
              build ms' exportedNamesInScope $ moduleScope m
          | (x, mods) <- Map.toList (getNames s)
          , let ms' = [ tl | hd:tl <- ms, hd == x ]
          , not $ null ms'
          , AbsModule m _ <- mods ]

    moduleScope :: A.ModuleName -> Scope
    moduleScope m = fromMaybe __IMPOSSIBLE__ $ Map.lookup m $ scope ^. scopeModules

-- | Get all concrete names in scope. Includes bound variables.
concreteNamesInScope :: ScopeInfo -> Set C.QName
concreteNamesInScope scope =
  Set.unions [ build allNamesInScope root, imported, locals ]
  where
    current = moduleScope $ scope ^. scopeCurrent
    root    = mergeScopes $ current : map moduleScope (scopeParents current)

    locals  = Set.fromList [ C.QName x | (x, _) <- scope ^. scopeLocals ]

    imported = Set.unions
               [ qual c (build exportedNamesInScope $ moduleScope a)
               | (c, a) <- Map.toList $ scopeImports root ]
    qual c = Set.map (q c)
      where
        q (C.QName x)  = C.Qual x
        q (C.Qual m x) = C.Qual m . q x

    build :: (forall a. InScope a => Scope -> ThingsInScope a) -> Scope -> Set C.QName
    build getNames s = Set.unions $
        Set.fromList (map C.QName $ Map.keys (getNames s :: ThingsInScope AbstractName)) :
          [ Set.mapMonotonic (\ y -> C.Qual x y) $
              build exportedNamesInScope $ moduleScope m
          | (x, mods) <- Map.toList (getNames s)
          , prettyShow x /= "_"
          , AbsModule m _ <- mods ]

    moduleScope :: A.ModuleName -> Scope
    moduleScope m = fromMaybe __IMPOSSIBLE__ $ Map.lookup m $ scope ^. scopeModules

-- | Look up a name in the scope
scopeLookup :: InScope a => C.QName -> ScopeInfo -> [a]
scopeLookup q scope = map fst $ scopeLookup' q scope

scopeLookup' :: forall a. InScope a => C.QName -> ScopeInfo -> [(a, Access)]
scopeLookup' q scope =
  nubOn fst $
    findName q root ++ maybeToList topImports ++ imports
  where

    -- 1. Finding a name in the current scope and its parents.

    moduleScope :: A.ModuleName -> Scope
    moduleScope m = fromMaybe __IMPOSSIBLE__ $ Map.lookup m $ scope ^. scopeModules

    current :: Scope
    current = moduleScope $ scope ^. scopeCurrent

    root    :: Scope
    root    = mergeScopes $ current : map moduleScope (scopeParents current)

    -- | Find a concrete, possibly qualified name in scope @s@.
    findName :: forall a. InScope a => C.QName -> Scope -> [(a, Access)]
    findName q0 s = case q0 of
      C.QName x  -> lookupName x s
      C.Qual x q -> do
        let -- | Get the modules named @x@ in scope @s@.
            mods :: [A.ModuleName]
            mods = amodName . fst <$> lookupName x s
            -- | Get the definitions named @x@ in scope @s@ and interpret them as modules.
            -- Andreas, 2013-05-01: Issue 836 debates this feature:
            -- Qualified constructors are qualified by their datatype rather than a module
            defs :: [A.ModuleName] -- NB:: Defined but not used
            defs = qnameToMName . anameName . fst <$> lookupName x s
        -- Andreas, 2013-05-01:  Issue 836 complains about the feature
        -- that constructors can also be qualified by their datatype
        -- and projections by their record type.  This feature is off
        -- if we just consider the modules:
        m <- mods
        -- The feature is on if we consider also the data and record types:
        -- trace ("mods ++ defs = " ++ show (mods ++ defs)) $ do
        -- m <- nub $ mods ++ defs -- record types will appear both as a mod and a def
        -- Get the scope of module m, if any, and remove its private definitions.
        let ss  = Map.lookup m $ scope ^. scopeModules
            ss' = restrictPrivate <$> ss
        -- trace ("ss  = " ++ show ss ) $ do
        -- trace ("ss' = " ++ show ss') $ do
        s' <- maybeToList ss'
        findName q s'
      where
        lookupName :: forall a. InScope a => C.Name -> Scope -> [(a, Access)]
        lookupName x s = fromMaybe [] $ Map.lookup x $ allNamesInScope' s

    -- 2. Finding a name in the top imports.

    topImports :: Maybe (a, Access)
    topImports = case (inScopeTag :: InScopeTag a) of
      NameTag   -> Nothing
      ModuleTag -> first (`AbsModule` Defined) <$> imported q

    imported :: C.QName -> Maybe (A.ModuleName, Access)
    imported q = fmap (,PublicAccess) $ Map.lookup q $ scopeImports root

    -- 3. Finding a name in the imports belonging to an initial part of the qualifier.

    imports :: [(a, Access)]
    imports = do
      (m, x) <- splitName q
      m <- maybeToList $ fst <$> imported m
      findName x $ restrictPrivate $ moduleScope m

    -- return all possible splittings, e.g.
    -- splitName X.Y.Z = [(X, Y.Z), (X.Y, Z)]
    splitName :: C.QName -> [(C.QName, C.QName)]
    splitName (C.QName x)  = []
    splitName (C.Qual x q) =
      (C.QName x, q) : [ (C.Qual x m, r) | (m, r) <- splitName q ]


-- * Inverse look-up

data AllowAmbiguousNames
  = AmbiguousAnything
      -- ^ Used for instance arguments to check whether a name is in scope,
      --   but we do not care whether is is ambiguous
  | AmbiguousConProjs
      -- ^ Ambiguous constructors, projections, or pattern synonyms.
  | AmbiguousNothing
  deriving (Eq)

isNameInScope :: A.QName -> ScopeInfo -> Bool
isNameInScope q scope =
  billToPure [ Scoping, InverseScopeLookup ] $
  Set.member q (scope ^. scopeInScope)

isNameInScopeUnqualified :: A.QName -> ScopeInfo -> Bool
isNameInScopeUnqualified q scope =
  case inverseScopeLookupName' AmbiguousNothing q scope of
    C.QName{} : _ -> True -- NOTE: inverseScopeLookupName' puts unqualified names first
    _             -> False

-- | Find the concrete names that map (uniquely) to a given abstract qualified name.
--   Sort by number of modules in the qualified name, unqualified names first.
inverseScopeLookupName :: A.QName -> ScopeInfo -> [C.QName]
inverseScopeLookupName = inverseScopeLookupName' AmbiguousConProjs

inverseScopeLookupName' :: AllowAmbiguousNames -> A.QName -> ScopeInfo -> [C.QName]
inverseScopeLookupName' amb q scope =
  maybe [] (List1.toList . qnameConcrete) $ inverseScopeLookupName'' amb q scope

-- | A version of 'inverseScopeLookupName' that also delivers the 'KindOfName'.
--   Used in highlighting.
inverseScopeLookupName'' :: AllowAmbiguousNames -> A.QName -> ScopeInfo -> Maybe NameMapEntry
inverseScopeLookupName'' amb q scope = billToPure [ Scoping , InverseScopeLookup ] $ do
  NameMapEntry k xs <- Map.lookup q (scope ^. scopeInverseName)
  NameMapEntry k <$> do List1.nonEmpty $ best $ List1.filter unambiguousName xs
  where
    best :: [C.QName] -> [C.QName]
    best = List.sortOn $ length . C.qnameParts

    unique :: forall a . [a] -> Bool
    unique []      = __IMPOSSIBLE__
    unique [_]     = True
    unique (_:_:_) = False

    unambiguousName :: C.QName -> Bool
    unambiguousName q = or
      [ amb == AmbiguousAnything
      , unique xs
      , amb == AmbiguousConProjs && or
          [ all (isJust . isConName) (k:ks)
          , k `elem` [ FldName, PatternSynName ] && all (k ==) ks
          ]
      ]
      where
      xs   = scopeLookup q scope
      k:ks = map anameKind xs

-- | Find the concrete names that map (uniquely) to a given abstract module name.
--   Sort by length, shortest first.
inverseScopeLookupModule :: A.ModuleName -> ScopeInfo -> [C.QName]
inverseScopeLookupModule = inverseScopeLookupModule' AmbiguousNothing

inverseScopeLookupModule' :: AllowAmbiguousNames -> A.ModuleName -> ScopeInfo -> [C.QName]
inverseScopeLookupModule' amb m scope = billToPure [ Scoping , InverseScopeLookup ] $
  best $ filter unambiguousModule $ findModule m
  where
    findModule m = fromMaybe [] $ Map.lookup m (scope ^. scopeInverseModule)

    best :: [C.QName] -> [C.QName]
    best = List.sortOn $ length . C.qnameParts

    unique :: forall a . [a] -> Bool
    unique []      = __IMPOSSIBLE__
    unique [_]     = True
    unique (_:_:_) = False

    unambiguousModule q = amb == AmbiguousAnything || unique (scopeLookup q scope :: [AbstractModule])

recomputeInverseScopeMaps :: ScopeInfo -> ScopeInfo
recomputeInverseScopeMaps scope = billToPure [ Scoping , InverseScopeLookup ] $
  scope { _scopeInverseName   = nameMap
        , _scopeInverseModule = Map.fromList [ (x, findModule x) | x <- Map.keys moduleMap ++ Map.keys importMap ]
        , _scopeInScope       = nsInScope $ everythingInScopeQualified scope
        }
  where
    this = scope ^. scopeCurrent
    current = this : scopeParents (moduleScope this)
    scopes  = [ (m, restrict m s) | (m, s) <- Map.toList (scope ^. scopeModules) ]

    moduleScope :: A.ModuleName -> Scope
    moduleScope m = fromMaybe __IMPOSSIBLE__ $ Map.lookup m $ scope ^. scopeModules

    restrict m s | m `elem` current = s
                 | otherwise = restrictPrivate s

    internalName :: C.QName -> Bool
    internalName C.QName{} = False
    internalName (C.Qual m n) = intern m || internalName n
      where
      -- Recognize fresh names created Parser.y
      intern (C.Name _ _ (C.Id ('.' : '#' : _) :| [])) = True
      intern _ = False

    findName :: Ord a => Map a [(A.ModuleName, C.Name)] -> a -> [C.QName]
    findName table q = do
      (m, x) <- fromMaybe [] $ Map.lookup q table
      if m `elem` current
        then return (C.QName x)
        else do
          y <- findModule m
          let z = C.qualify y x
          guard $ not $ internalName z
          return z

    findModule :: A.ModuleName -> [C.QName]
    findModule q = findName moduleMap q ++
                   fromMaybe [] (Map.lookup q importMap)

    importMap = Map.fromListWith (++) $ do
      (m, s) <- scopes
      (x, y) <- Map.toList $ scopeImports s
      return (y, singleton x)

    moduleMap = Map.fromListWith (++) $ do
      (m, s)  <- scopes
      (x, ms) <- Map.toList (allNamesInScope s)
      q       <- amodName <$> ms
      return (q, singleton (m, x))

    nameMap :: NameMap
    nameMap = Map.fromListWith (<>) $ do
      (m, s)  <- scopes
      (x, ms) <- Map.toList (allNamesInScope s)
      (q, k)  <- (anameName &&& anameKind) <$> ms
      let ret z = return (q, NameMapEntry k $ singleton z)
      if m `elem` current
        then ret $ C.QName x
        else do
          y <- findModule m
          let z = C.qualify y x
          guard $ not $ internalName z
          ret z

------------------------------------------------------------------------
-- * Update binding site
------------------------------------------------------------------------

-- | Set the 'nameBindingSite' in an abstract name.
class SetBindingSite a where
  setBindingSite :: Range -> a -> a

  default setBindingSite
    :: (SetBindingSite b, Functor t, t b ~ a)
    => Range -> a -> a
  setBindingSite = fmap . setBindingSite

instance SetBindingSite a => SetBindingSite [a]

instance SetBindingSite A.Name where
  setBindingSite r x = x { nameBindingSite = r }

instance SetBindingSite A.QName where
  setBindingSite r x = x { qnameName = setBindingSite r $ qnameName x }

-- | Sets the binding site of all names in the path.
instance SetBindingSite A.ModuleName where
  setBindingSite r (MName x) = MName $ setBindingSite r x

instance SetBindingSite AbstractName where
  setBindingSite r x = x { anameName = setBindingSite r $ anameName x }

instance SetBindingSite AbstractModule where
  setBindingSite r x = x { amodName = setBindingSite r $ amodName x }


------------------------------------------------------------------------
-- * (Debug) printing
------------------------------------------------------------------------

instance Pretty AbstractName where
  pretty = pretty . anameName

instance Pretty AbstractModule where
  pretty = pretty . amodName

instance Pretty NameSpaceId where
  pretty = text . \case
    PublicNS        -> "public"
    PrivateNS       -> "private"
    ImportedNS      -> "imported"

instance Pretty NameSpace where
  pretty = vcat . prettyNameSpace

prettyNameSpace :: NameSpace -> [Doc]
prettyNameSpace (NameSpace names mods _) =
    blockOfLines "names"   (map pr $ Map.toList names) ++
    blockOfLines "modules" (map pr $ Map.toList mods)
  where
    pr :: (Pretty a, Pretty b) => (a,b) -> Doc
    pr (x, y) = pretty x <+> "-->" <+> pretty y

instance Pretty Scope where
  pretty scope@Scope{ scopeName = name, scopeParents = parents, scopeImports = imps } =
    vcat $ concat
      [ [ "scope" <+> pretty name ]
      , scopeNameSpaces scope >>= \ (nsid, ns) -> do
          block (pretty nsid) $ prettyNameSpace ns
      , ifNull (Map.keys imps) [] {-else-} $ \ ks ->
          block "imports" [ prettyList ks ]
      ]
    where
    block :: Doc -> [Doc] -> [Doc]
    block hd = map (nest 2) . blockOfLines hd

-- | Add first string only if list is non-empty.
blockOfLines :: Doc -> [Doc] -> [Doc]
blockOfLines _  [] = []
blockOfLines hd ss = hd : map (nest 2) ss

instance Pretty ScopeInfo where
  pretty (ScopeInfo this mods toBind locals ctx _ _ _ _ _) = vcat $ concat
    [ [ "ScopeInfo"
      , nest 2 $ "current =" <+> pretty this
      ]
    , [ nest 2 $ "toBind  =" <+> pretty locals | not (null toBind) ]
    , [ nest 2 $ "locals  =" <+> pretty locals | not (null locals) ]
    , [ nest 2 $ "context =" <+> pretty ctx
      , nest 2 $ "modules"
      ]
    , map (nest 4 . pretty) $ Map.elems mods
    ]

------------------------------------------------------------------------
-- * Boring instances
------------------------------------------------------------------------

instance KillRange ScopeInfo where
  killRange m = m

instance HasRange AbstractName where
  getRange = getRange . anameName

instance SetRange AbstractName where
  setRange r x = x { anameName = setRange r $ anameName x }

instance NFData Scope
instance NFData DataOrRecordModule
instance NFData NameSpaceId
instance NFData ScopeInfo
instance NFData KindOfName
instance NFData NameMapEntry
instance NFData BindingSource
instance NFData LocalVar
instance NFData NameSpace
instance NFData NameOrModule
instance NFData WhyInScope
instance NFData AbstractName
instance NFData NameMetadata
instance NFData AbstractModule
instance NFData ResolvedName<|MERGE_RESOLUTION|>--- conflicted
+++ resolved
@@ -153,10 +153,7 @@
   = LambdaBound  -- ^ @λ@ (currently also used for @Π@ and module parameters)
   | PatternBound -- ^ @f ... =@
   | LetBound     -- ^ @let ... in@
-<<<<<<< HEAD
-  | WithBound    -- ^ @| q : ...@
-  deriving (Data, Show, Eq)
-=======
+  | WithBound    -- ^ @| ... in q@
   deriving (Data, Show, Eq, Generic)
 
 instance Pretty BindingSource where
@@ -164,7 +161,7 @@
     LambdaBound  -> "local"
     PatternBound -> "pattern"
     LetBound     -> "let-bound"
->>>>>>> 4f87d390
+    WithBound    -> "with-bound"
 
 -- | A local variable can be shadowed by an import.
 --   In case of reference to a shadowed variable, we want to report
