{-# LANGUAGE CPP                      #-}
{-# LANGUAGE LambdaCase               #-}
{-# LANGUAGE NondecreasingIndentation #-}
{-# LANGUAGE TupleSections            #-}

#if __GLASGOW_HASKELL__ >= 710
{-# LANGUAGE FlexibleContexts #-}
#endif

{-| The scope monad with operations.
-}

module Agda.Syntax.Scope.Monad where

import Prelude hiding (mapM)
import Control.Arrow (first, second)
import Control.Applicative
import Control.Monad hiding (mapM, forM)
import Control.Monad.Writer hiding (mapM, forM)
import Control.Monad.State hiding (mapM, forM)

import Data.List as List
import Data.Map (Map)
import qualified Data.Map as Map
import Data.Maybe
import Data.Set (Set)
import qualified Data.Set as Set
import Data.Traversable hiding (for)

import Agda.Syntax.Common
import Agda.Syntax.Position
import Agda.Syntax.Fixity
import Agda.Syntax.Abstract.Name as A
import qualified Agda.Syntax.Abstract as A
import Agda.Syntax.Concrete as C
import Agda.Syntax.Scope.Base

import Agda.TypeChecking.Monad.Base
import Agda.TypeChecking.Monad.State
import Agda.TypeChecking.Monad.Options

import qualified Agda.Utils.AssocList as AssocList
<<<<<<< HEAD
=======
import Agda.Utils.Function
import Agda.Utils.Functor
>>>>>>> c215b321
import Agda.Utils.List
import Agda.Utils.Maybe
import Agda.Utils.Null (unlessNull)
import Agda.Utils.Pretty
import Agda.Utils.Size
import Agda.Utils.Tuple

#include "undefined.h"
import Agda.Utils.Impossible

-- * The scope checking monad

-- | To simplify interaction between scope checking and type checking (in
--   particular when chasing imports), we use the same monad.
type ScopeM = TCM

-- * Errors

isDatatypeModule :: A.ModuleName -> ScopeM Bool
isDatatypeModule m = do
   sc <- getScope
   return $ maybe __IMPOSSIBLE__ scopeDatatypeModule (Map.lookup m (scopeModules sc))

-- * General operations

getCurrentModule :: ScopeM A.ModuleName
getCurrentModule = setRange noRange . scopeCurrent <$> getScope

setCurrentModule :: A.ModuleName -> ScopeM ()
setCurrentModule m = modifyScopeInfo $ \s -> s { scopeCurrent = m }

withCurrentModule :: A.ModuleName -> ScopeM a -> ScopeM a
withCurrentModule new action = do
  old <- getCurrentModule
  setCurrentModule new
  x   <- action
  setCurrentModule old
  return x

withCurrentModule' :: (MonadTrans t, Monad (t ScopeM)) => A.ModuleName -> t ScopeM a -> t ScopeM a
withCurrentModule' new action = do
  old <- lift getCurrentModule
  lift $ setCurrentModule new
  x   <- action
  lift $ setCurrentModule old
  return x

getNamedScope :: A.ModuleName -> ScopeM Scope
getNamedScope m = do
  scope <- getScope
  case Map.lookup m (scopeModules scope) of
    Just s  -> return s
    Nothing -> do
      reportSLn "" 0 $ "ERROR: In scope\n" ++ show scope ++ "\nNO SUCH SCOPE " ++ show m
      __IMPOSSIBLE__

getCurrentScope :: ScopeM Scope
getCurrentScope = getNamedScope =<< getCurrentModule

-- | Create a new module with an empty scope (Bool is True if it is a datatype module)
createModule :: Bool -> A.ModuleName -> ScopeM ()
createModule b m = do
  reportSLn "scope.createModule" 10 $ "createModule " ++ prettyShow m
  s <- getCurrentScope
  let parents = scopeName s : scopeParents s
      sm = emptyScope { scopeName           = m
                      , scopeParents        = parents
                      , scopeDatatypeModule = b }
  -- Andreas, 2015-07-02: internall error if module is not new.
  modifyScopes $ Map.insertWith __IMPOSSIBLE__ m sm

-- | Apply a function to the scope info.
modifyScopeInfo :: (ScopeInfo -> ScopeInfo) -> ScopeM ()
modifyScopeInfo = modifyScope

-- | Apply a function to the scope map.
modifyScopes :: (Map A.ModuleName Scope -> Map A.ModuleName Scope) -> ScopeM ()
modifyScopes f = modifyScopeInfo $ \s -> s { scopeModules = f $ scopeModules s }

-- | Apply a function to the given scope.
modifyNamedScope :: A.ModuleName -> (Scope -> Scope) -> ScopeM ()
modifyNamedScope m f = modifyScopes $ Map.adjust f m

setNamedScope :: A.ModuleName -> Scope -> ScopeM ()
setNamedScope m s = modifyNamedScope m $ const s

-- | Apply a monadic function to the top scope.
modifyNamedScopeM :: A.ModuleName -> (Scope -> ScopeM (a, Scope)) -> ScopeM a
modifyNamedScopeM m f = do
  (a, s) <- f =<< getNamedScope m
  setNamedScope m s
  return a

-- | Apply a function to the current scope.
modifyCurrentScope :: (Scope -> Scope) -> ScopeM ()
modifyCurrentScope f = getCurrentModule >>= (`modifyNamedScope` f)

modifyCurrentScopeM :: (Scope -> ScopeM (a, Scope)) -> ScopeM a
modifyCurrentScopeM f = getCurrentModule >>= (`modifyNamedScopeM` f)

-- | Apply a function to the public or private name space.
modifyCurrentNameSpace :: NameSpaceId -> (NameSpace -> NameSpace) -> ScopeM ()
modifyCurrentNameSpace acc f = modifyCurrentScope $ updateScopeNameSpaces $
  AssocList.updateAt acc f

setContextPrecedence :: Precedence -> ScopeM ()
setContextPrecedence p = modifyScopeInfo $ \s -> s { scopePrecedence = p }

getContextPrecedence :: ScopeM Precedence
getContextPrecedence = scopePrecedence <$> getScope

withContextPrecedence :: Precedence -> ScopeM a -> ScopeM a
withContextPrecedence p m = do
  p' <- getContextPrecedence
  setContextPrecedence p
  x <- m
  setContextPrecedence p'
  return x

getLocalVars :: ScopeM LocalVars
getLocalVars = scopeLocals <$> getScope

modifyLocalVars :: (LocalVars -> LocalVars) -> ScopeM ()
modifyLocalVars = modifyScope . updateScopeLocals

setLocalVars :: LocalVars -> ScopeM ()
setLocalVars vars = modifyLocalVars $ const vars

-- | Run a computation without changing the local variables.
withLocalVars :: ScopeM a -> ScopeM a
withLocalVars m = do
  vars <- getLocalVars
  x    <- m
  setLocalVars vars
  return x

-- * Names

-- | Create a fresh abstract name from a concrete name.
--
--   This function is used when we translate a concrete name
--   in a binder.  The 'Range' of the concrete name is
--   saved as the 'nameBindingSite' of the abstract name.
freshAbstractName :: Fixity' -> C.Name -> ScopeM A.Name
freshAbstractName fx x = do
  i <- fresh
  return $ A.Name
    { nameId          = i
    , nameConcrete    = x
    , nameBindingSite = getRange x
    , nameFixity      = fx
    }

-- | @freshAbstractName_ = freshAbstractName noFixity'@
freshAbstractName_ :: C.Name -> ScopeM A.Name
freshAbstractName_ = freshAbstractName noFixity'

-- | Create a fresh abstract qualified name.
freshAbstractQName :: Fixity' -> C.Name -> ScopeM A.QName
freshAbstractQName fx x = do
  y <- freshAbstractName fx x
  m <- getCurrentModule
  return $ A.qualify m y

-- * Resolving names

data ResolvedName = VarName A.Name
                  | DefinedName Access AbstractName
                  | FieldName AbstractName           -- ^ record fields names need to be distinguished to parse copatterns
                  | ConstructorName [AbstractName]
                  | PatternSynResName AbstractName
                  | UnknownName
  deriving (Show, Eq)

-- | Look up the abstract name referred to by a given concrete name.
resolveName :: C.QName -> ScopeM ResolvedName
resolveName = resolveName' allKindsOfNames Nothing

-- | Look up the abstract name corresponding to a concrete name of
--   a certain kind and/or from a given set of names.
--   Sometimes we know already that we are dealing with a constructor
--   or pattern synonym (e.g. when we have parsed a pattern).
--   Then, we can ignore conflicting definitions of that name
--   of a different kind. (See issue 822.)
resolveName' ::
  [KindOfName] -> Maybe (Set A.Name) -> C.QName -> ScopeM ResolvedName
resolveName' kinds names x = do
  scope <- getScope
  let vars     = AssocList.mapKeysMonotonic C.QName $ scopeLocals scope
      retVar y = return $ VarName $ y { nameConcrete = unqualify x }
      aName    = A.qnameName . anameName
  case lookup x vars of
    -- Case: we have a local variable x.
    Just (LocalVar y)  -> retVar y
    -- Case: ... but is (perhaps) shadowed by some imports.
    Just (ShadowedVar y ys) -> case names of
      Nothing -> shadowed ys
      Just ns -> case filter (\y -> aName y `Set.member` ns) ys of
        [] -> retVar y
        ys -> shadowed ys
      where
      shadowed ys =
        typeError $ AmbiguousName x $ A.qualify_ y : map anameName ys
    -- Case: we do not have a local variable x.
    Nothing -> do
      -- Consider only names of one of the given kinds
      let filtKind = filter $ \ y -> anameKind (fst y) `elem` kinds
      -- Consider only names in the given set of names
          filtName = filter $ \ y -> maybe True (Set.member (aName (fst y))) names
      case filtKind $ filtName $ scopeLookup' x scope of
        [] -> return UnknownName

        ds       | all ((==ConName) . anameKind . fst) ds ->
          return $ ConstructorName $ map (upd . fst) ds

        [(d, a)] | anameKind d == FldName ->
          return $ FieldName $ upd d

        [(d, a)] | anameKind d == PatternSynName ->
          return $ PatternSynResName $ upd d

        [(d, a)] ->
          return $ DefinedName a $ upd d

        ds -> typeError $ AmbiguousName x (map (anameName . fst) ds)
  where
  upd d = updateConcreteName d $ unqualify x
  updateConcreteName :: AbstractName -> C.Name -> AbstractName
  updateConcreteName d@(AbsName { anameName = A.QName qm qn }) x =
    d { anameName = A.QName (setRange (getRange x) qm) (qn { nameConcrete = x }) }

-- | Look up a module in the scope.
resolveModule :: C.QName -> ScopeM AbstractModule
resolveModule x = do
  ms <- scopeLookup x <$> getScope
  case ms of
    [AbsModule m why] -> return $ AbsModule (m `withRangesOfQ` x) why
    []                -> typeError $ NoSuchModule x
    ms                -> typeError $ AmbiguousModule x (map amodName ms)

-- | Get the notation of a name. The name is assumed to be in scope.
getNotation
  :: C.QName
  -> Set A.Name
     -- ^ The name must correspond to one of the names in this set.
  -> ScopeM NewNotation
getNotation x ns = do
  r <- resolveName' allKindsOfNames (Just ns) x
  case r of
    VarName y           -> return $ namesToNotation x y
    DefinedName _ d     -> return $ notation d
    FieldName d         -> return $ notation d
    ConstructorName ds  -> case mergeNotations $ map notation ds of
                             [n] -> return n
                             _   -> __IMPOSSIBLE__
    PatternSynResName n -> return $ notation n
    UnknownName         -> __IMPOSSIBLE__
  where
    notation = namesToNotation x . qnameName . anameName

-- * Binding names

-- | Bind a variable. The abstract name is supplied as the second argument.
bindVariable :: C.Name -> A.Name -> ScopeM ()
bindVariable x y = modifyScope $ updateScopeLocals $ AssocList.insert x $ LocalVar y

-- | Bind a defined name. Must not shadow anything.
bindName :: Access -> KindOfName -> C.Name -> A.QName -> ScopeM ()
bindName acc kind x y = do
  r  <- resolveName (C.QName x)
  ys <- case r of
    FieldName d        -> typeError $ ClashingDefinition (C.QName x) $ anameName d
    DefinedName _ d    -> typeError $ ClashingDefinition (C.QName x) $ anameName d
    VarName z          -> typeError $ ClashingDefinition (C.QName x) $ A.qualify (mnameFromList []) z
    ConstructorName [] -> __IMPOSSIBLE__
    ConstructorName ds
      | kind == ConName && all ((==ConName) . anameKind) ds -> return [ AbsName y kind Defined ]
      | otherwise -> typeError $ ClashingDefinition (C.QName x) $ anameName (headWithDefault __IMPOSSIBLE__ ds)
    PatternSynResName n -> typeError $ ClashingDefinition (C.QName x) $ anameName n
    UnknownName         -> return [AbsName y kind Defined]
  modifyCurrentScope $ addNamesToScope (localNameSpace acc) x ys

-- | Rebind a name. Use with care!
--   Ulf, 2014-06-29: Currently used to rebind the name defined by an
--   unquoteDecl, which is a 'QuotableName' in the body, but a 'DefinedName'
--   later on.
rebindName :: Access -> KindOfName -> C.Name -> A.QName -> ScopeM ()
rebindName acc kind x y = do
  modifyCurrentScope $ removeNameFromScope (localNameSpace acc) x
  bindName acc kind x y

-- | Bind a module name.
bindModule :: Access -> C.Name -> A.ModuleName -> ScopeM ()
bindModule acc x m = modifyCurrentScope $
  addModuleToScope (localNameSpace acc) x (AbsModule m Defined)

-- | Bind a qualified module name. Adds it to the imports field of the scope.
bindQModule :: Access -> C.QName -> A.ModuleName -> ScopeM ()
bindQModule acc q m = modifyCurrentScope $ \s ->
  s { scopeImports = Map.insert q m (scopeImports s) }

-- * Module manipulation operations

-- | Clear the scope of any no names.
stripNoNames :: ScopeM ()
stripNoNames = modifyScopes $ Map.map $ mapScope_ stripN stripN
  where
    stripN = Map.filterWithKey $ const . not . isNoName

type Out = (A.Ren A.ModuleName, A.Ren A.QName)
type WSM = StateT Out ScopeM

-- | Create a new scope with the given name from an old scope. Renames
--   public names in the old scope to match the new name and returns the
--   renamings.
copyScope :: C.QName -> A.ModuleName -> Scope -> ScopeM (Scope, (A.Ren A.ModuleName, A.Ren A.QName))
copyScope oldc new s = first (inScopeBecause $ Applied oldc) <$> runStateT (copy new s) ([], [])
  where
    copy :: A.ModuleName -> Scope -> StateT (A.Ren A.ModuleName, A.Ren A.QName) ScopeM Scope
    copy new s = do
      lift $ reportSLn "scope.copy" 20 $ "Copying scope " ++ show old ++ " to " ++ show new
      lift $ reportSLn "scope.copy" 50 $ show s
      s0 <- lift $ getNamedScope new
      -- Delete private names, then copy names and modules.
      s' <- mapScopeM_ copyD copyM $ setNameSpace PrivateNS emptyNameSpace s
      -- Fix name and parent.
      return $ s' { scopeName    = scopeName s0
                  , scopeParents = scopeParents s0
                  }
      where
        rnew = getRange new
        new' = killRange new
        newL = A.mnameToList new'
        old  = scopeName s

        copyD :: NamesInScope -> WSM NamesInScope
        copyD = traverse $ mapM $ onName renName

        copyM :: ModulesInScope -> WSM ModulesInScope
        copyM = traverse $ mapM $ lensAmodName renMod

        onName :: (A.QName -> WSM A.QName) -> AbstractName -> WSM AbstractName
        onName f d =
          case anameKind d of
            PatternSynName -> return d  -- Pattern synonyms are simply aliased, not renamed
            _ -> lensAnameName f d

        -- Adding to memo structure.
        addName x y = modify $ second $ ((x, y):)
        addMod  x y = modify $ first  $ ((x, y):)

        -- Querying the memo structure.
        findName x = lookup x <$> gets snd
        findMod  x = lookup x <$> gets fst

        -- Change a binding M.x -> old.M'.y to M.x -> new.M'.y
        renName :: A.QName -> WSM A.QName
        renName x = do
          -- Generate a fresh name for the target.
          y <- do
            i <- lift fresh
            return $ A.qualify new' $ (qnameName x) { nameId = i }
          lift $ reportSLn "scope.copy" 50 $ "  Copying " ++ show x ++ " to " ++ show y
          -- Andreas, 2015-08-11 Issue 1619:
          -- Names copied by a module macro should get the module macro's
          -- range as declaration range
          -- (maybe rather the one of the open statement).
          -- For now, we just set their range
          -- to the new module name's one, which fixes issue 1619.
          y <- return $ setRange rnew y
          addName x y
          return y

        -- Change a binding M.x -> old.M'.y to M.x -> new.M'.y
        renMod :: A.ModuleName -> WSM A.ModuleName
        renMod x = do
          -- Andreas, issue 1607:
          -- If we have already copied this module, return the copy.
          ifJustM (findMod x) return $ {- else -} do

          y <- do
             -- Andreas, Jesper, 2015-07-02: Issue 1597
             -- Don't blindly drop a prefix of length of the old qualifier.
             -- If things are imported by open public they do not have the old qualifier
             -- as prefix.  Those need just to be linked, not copied.
             -- return $ A.mnameFromList $ (newL ++) $ drop (size old) $ A.mnameToList x
             caseMaybe (maybePrefixMatch (A.mnameToList old) (A.mnameToList x)) (return x) $ \ suffix -> do
               return $ A.mnameFromList $ newL ++ suffix
          -- Andreas, Jesper, 2015-07-02: Issue 1597
          -- Don't copy a module over itself, it will just be emptied of its contents.
          if (x == y) then return x else do
          addMod x y
          -- We need to copy the contents of included modules recursively
          lift $ createModule False y
          s0 <- lift $ getNamedScope x
          s  <- withCurrentModule' y $ copy y s0
          lift $ modifyNamedScope y (const s)
          return y

-- | Apply an import directive and check that all the names mentioned actually
--   exist.
<<<<<<< HEAD
applyImportDirectiveM :: C.QName -> ImportDirective -> Scope -> ScopeM Scope
applyImportDirectiveM m dir scope = do
    let xs = filter doesntExist names
    reportSLn "scope.import.apply" 20 $ "non existing names: " ++ show xs
    unless (null xs)  $ typeError $ ModuleDoesntExport m xs

    let extraModules =
          [ x | ImportedName x <- names,
                let mx = ImportedModule x,
                 not $ doesntExist mx,
                 notElem mx names ]
        dir' = addExtraModules extraModules dir

    dir' <- sanityCheck dir'

    let dup = targetNames \\ nub targetNames
    unless (null dup) $ typeError $ DuplicateImports m dup
    return $ applyImportDirective dir' scope
=======
applyImportDirectiveM :: C.QName -> C.ImportDirective -> Scope -> ScopeM (A.ImportDirective, Scope)
applyImportDirectiveM m dir@ImportDirective{ impRenaming = ren, usingOrHiding = uh } scope = do
    -- Translate exported names to abstract syntax.
    -- Raise error if unsuccessful.
    caseMaybe mNamesA doesntExport $ \ namesA -> do

    -- Check for duplicate imports in a single import directive.
    -- @dup@ : To be imported names that are mentioned more than once.
    let dup = targetNames \\ nub targetNames
    unless (null dup) $ typeError $ DuplicateImports m dup

    -- Apply the import directive.
    let scope' = applyImportDirective dir scope

    -- Look up the defined names in the new scope.
    let namesInScope'   = (allNamesInScope scope' :: ThingsInScope AbstractName)
    let modulesInScope' = (allNamesInScope scope' :: ThingsInScope AbstractModule)
    let look x = head . Map.findWithDefault __IMPOSSIBLE__ x
    -- We set the ranges to the ranges of the concrete names in order to get
    -- highlighting for the names in the import directive.
    let definedA = for definedNames $ \case
          ImportedName   x -> ImportedName   . (x,) . setRange (getRange x) . anameName $ look x namesInScope'
          ImportedModule x -> ImportedModule . (x,) . setRange (getRange x) . amodName  $ look x modulesInScope'

    let adir = mapImportDir namesA definedA dir
    return (adir, scope') -- TODO Issue 1714: adir
>>>>>>> c215b321

  where
    -- | All names from the imported module mentioned in the import directive.
    names :: [ImportedName]
<<<<<<< HEAD
    names = map renFrom (renaming dir) ++ hiding dir ++ case using dir of
      Using  xs     -> xs
      UseEverything -> []
=======
    names = map renFrom ren ++ usingHidingNames uh

    -- | Names defined by the import (targets of renaming).
    definedNames :: [ImportedName]
    definedNames = map renTo ren
>>>>>>> c215b321

    -- | Names to be in scope after import.
    targetNames :: [ImportedName]
<<<<<<< HEAD
    targetNames = map renName (renaming dir) ++ case using dir of
      Using xs      -> xs
      UseEverything -> []
      where
        renName r = (renFrom r) { importedName = renTo r }

    sanityCheck dir =
      case (using dir, hiding dir) of
        (Using xs, ys) -> do
          let uselessHiding = [ x | x@ImportedName{} <- ys ] ++
                              [ x | x@(ImportedModule y) <- ys, ImportedName y `notElem` names ]
          unless (null uselessHiding) $ typeError $ GenericError $ "Hiding " ++ intercalate ", " (map show uselessHiding)
                                                                ++ " has no effect"
          return dir{ hiding = [] }
        _ -> return dir

    addExtraModules :: [C.Name] -> ImportDirective -> ImportDirective
    addExtraModules extra dir =
      dir{ using =
              case using dir of
                Using xs      -> Using $ concatMap addExtra xs
                UseEverything -> UseEverything
         , hiding   = concatMap addExtra      (hiding dir)
         , renaming = concatMap extraRenaming (renaming dir)
         }
      where
        addExtra f@(ImportedName y) | elem y extra = [f, ImportedModule y]
        addExtra m = [m]

        extraRenaming r =
          case renFrom r of
            ImportedName y | elem y extra -> [r, r{ renFrom = ImportedModule y }]
            _ -> [r]

    doesntExist (ImportedName   x) = isNothing $
      Map.lookup x (allNamesInScope scope :: ThingsInScope AbstractName)
    doesntExist (ImportedModule x) = isNothing $
      Map.lookup x (allNamesInScope scope :: ThingsInScope AbstractModule)
=======
    targetNames = definedNames ++ case uh of
      Using xs -> xs
      Hiding{} -> []

    -- | Names and modules (abstract) in scope before the import.
    namesInScope   = (allNamesInScope scope :: ThingsInScope AbstractName)
    modulesInScope = (allNamesInScope scope :: ThingsInScope AbstractModule)

    -- | AST versions of the concrete names from the imported module.
    --   @Nothing@ is one of the names is not exported.
    mNamesA = forM names $ \case
      ImportedName x   -> ImportedName   . (x,) . setRange (getRange x) . anameName . head <$> Map.lookup x namesInScope
      ImportedModule x -> ImportedModule . (x,) . setRange (getRange x) . amodName  . head <$> Map.lookup x modulesInScope

    head = headWithDefault __IMPOSSIBLE__

    -- For the sake of the error message, we (re)compute the list of unresolved names.
    doesntExport = do
      -- Names @xs@ mentioned in the import directive @dir@ but not in the @scope@.
      let xs = filter doesntExist names
      reportSLn "scope.import.apply" 20 $ "non existing names: " ++ show xs
      typeError $ ModuleDoesntExport m xs

    doesntExist (ImportedName   x) = isNothing $ Map.lookup x namesInScope
    doesntExist (ImportedModule x) = isNothing $ Map.lookup x modulesInScope

-- | A finite map for @ImportedName@s.
lookupImportedName
  :: (Eq a, Eq b)
  => ImportedName' a b
  -> [ImportedName' (a,c) (b,d)]
  -> ImportedName' c d
lookupImportedName (ImportedName x) = loop where
  loop [] = __IMPOSSIBLE__
  loop (ImportedName (y,z) : _) | x == y = ImportedName z
  loop (_ : ns) = loop ns
lookupImportedName (ImportedModule x) = loop where
  loop [] = __IMPOSSIBLE__
  loop (ImportedModule (y,z) : _) | x == y = ImportedModule z
  loop (_ : ns) = loop ns

-- | Translation of @ImportDirective@.
mapImportDir
  :: (Eq a, Eq b)
  => [ImportedName' (a,c) (b,d)]  -- ^ Translation of imported names.
  -> [ImportedName' (a,c) (b,d)]  -- ^ Translation of names defined by this import.
  -> ImportDirective' a b
  -> ImportDirective' c d
mapImportDir src tgt (ImportDirective r uh ren open) =
  ImportDirective r (mapUsingHiding src uh) (map (mapRenaming src tgt) ren) open

-- | Translation of @Using or Hiding@.
mapUsingHiding
  :: (Eq a, Eq b)
  => [ImportedName' (a,c) (b,d)] -- ^ Translation of names in @using@ or @hiding@ list.
  -> UsingOrHiding' a b
  -> UsingOrHiding' c d
mapUsingHiding src (Hiding xs) = Hiding $ map (`lookupImportedName` src) xs
mapUsingHiding src (Using  xs) = Using  $ map (`lookupImportedName` src) xs

-- | Translation of @Renaming@.
mapRenaming
  ::  (Eq a, Eq b)
  => [ImportedName' (a,c) (b,d)]  -- ^ Translation of 'renFrom' names.
  -> [ImportedName' (a,c) (b,d)]  -- ^ Translation of 'rento' names.
  -> Renaming' a b
  -> Renaming' c d
mapRenaming src tgt (Renaming from to r) =
  Renaming (lookupImportedName from src) (lookupImportedName to tgt) r
>>>>>>> c215b321

-- | Open a module.
openModule_ :: C.QName -> C.ImportDirective -> ScopeM A.ImportDirective
openModule_ cm dir = do
  current <- getCurrentModule
  m <- amodName <$> resolveModule cm
  let acc | not (publicOpen dir)      = PrivateNS
          | m `isSubModuleOf` current = PublicNS
          | otherwise                 = ImportedNS

  -- Get the scope exported by module to be opened.
  (adir, s') <- applyImportDirectiveM cm dir . inScopeBecause (Opened cm) . removeOnlyQualified . restrictPrivate =<< getNamedScope m
  let s  = setScopeAccess acc s'
  let ns = scopeNameSpace acc s
  checkForClashes ns
  modifyCurrentScope (`mergeScope` s)

  -- Importing names might shadow existing locals.
  verboseS "scope.locals" 10 $ do
    locals <- mapMaybe (\ (c,x) -> c <$ notShadowedLocal x) <$> getLocalVars
    let newdefs = Map.keys $ nsNames ns
        shadowed = List.intersect locals newdefs
    reportSLn "scope.locals" 10 $ "opening module shadows the following locals vars: " ++ show shadowed
  -- Andreas, 2014-09-03, issue 1266: shadow local variables by imported defs.
  modifyLocalVars $ AssocList.mapWithKey $ \ c x ->
    case Map.lookup c $ nsNames ns of
      Nothing -> x
      Just ys -> shadowLocal ys x

  return adir

  where
    -- Only checks for clashes that would lead to the same
    -- name being exported twice from the module.
    checkForClashes new = when (publicOpen dir) $ do

        old <- allThingsInScope . restrictPrivate <$> (getNamedScope =<< getCurrentModule)

        let defClashes = Map.toList $ Map.intersectionWith (,) (nsNames new) (nsNames old)
            modClashes = Map.toList $ Map.intersectionWith (,) (nsModules new) (nsModules old)

            -- No ambiguity if concrete identifier is mapped to
            -- single, identical abstract identifiers.
            realClash (_, ([x],[y])) = x /= y
            realClash _              = True

            -- No ambiguity if concrete identifier is only mapped to
            -- constructor names.
            defClash (_, (qs0, qs1)) =
              any ((/= ConName) . anameKind) (qs0 ++ qs1)

        -- We report the first clashing exported identifier.
        unlessNull (filter (\ x -> realClash x && defClash x) defClashes) $
          \ ((x, (_, q:_)) : _) -> typeError $ ClashingDefinition (C.QName x) (anameName q)

        unlessNull (filter realClash modClashes) $ \ ((_, (m0:_, m1:_)) : _) ->
          typeError $ ClashingModule (amodName m0) (amodName m1)<|MERGE_RESOLUTION|>--- conflicted
+++ resolved
@@ -40,11 +40,8 @@
 import Agda.TypeChecking.Monad.Options
 
 import qualified Agda.Utils.AssocList as AssocList
-<<<<<<< HEAD
-=======
 import Agda.Utils.Function
 import Agda.Utils.Functor
->>>>>>> c215b321
 import Agda.Utils.List
 import Agda.Utils.Maybe
 import Agda.Utils.Null (unlessNull)
@@ -446,12 +443,11 @@
 
 -- | Apply an import directive and check that all the names mentioned actually
 --   exist.
-<<<<<<< HEAD
-applyImportDirectiveM :: C.QName -> ImportDirective -> Scope -> ScopeM Scope
-applyImportDirectiveM m dir scope = do
-    let xs = filter doesntExist names
-    reportSLn "scope.import.apply" 20 $ "non existing names: " ++ show xs
-    unless (null xs)  $ typeError $ ModuleDoesntExport m xs
+applyImportDirectiveM :: C.QName -> C.ImportDirective -> Scope -> ScopeM (A.ImportDirective, Scope)
+applyImportDirectiveM m dir@ImportDirective{ impRenaming = ren, using = u, hiding = h } scope = do
+    -- Translate exported names to abstract syntax.
+    -- Raise error if unsuccessful.
+    caseMaybe mNamesA doesntExport $ \ namesA -> do
 
     let extraModules =
           [ x | ImportedName x <- names,
@@ -462,23 +458,13 @@
 
     dir' <- sanityCheck dir'
 
-    let dup = targetNames \\ nub targetNames
-    unless (null dup) $ typeError $ DuplicateImports m dup
-    return $ applyImportDirective dir' scope
-=======
-applyImportDirectiveM :: C.QName -> C.ImportDirective -> Scope -> ScopeM (A.ImportDirective, Scope)
-applyImportDirectiveM m dir@ImportDirective{ impRenaming = ren, usingOrHiding = uh } scope = do
-    -- Translate exported names to abstract syntax.
-    -- Raise error if unsuccessful.
-    caseMaybe mNamesA doesntExport $ \ namesA -> do
-
     -- Check for duplicate imports in a single import directive.
     -- @dup@ : To be imported names that are mentioned more than once.
     let dup = targetNames \\ nub targetNames
     unless (null dup) $ typeError $ DuplicateImports m dup
 
     -- Apply the import directive.
-    let scope' = applyImportDirective dir scope
+    let scope' = applyImportDirective dir' scope
 
     -- Look up the defined names in the new scope.
     let namesInScope'   = (allNamesInScope scope' :: ThingsInScope AbstractName)
@@ -492,31 +478,25 @@
 
     let adir = mapImportDir namesA definedA dir
     return (adir, scope') -- TODO Issue 1714: adir
->>>>>>> c215b321
 
   where
+    -- | Names in the @using@ directive.
+    usingNames :: [ImportedName]
+    usingNames = case u of
+      Using  xs     -> xs
+      UseEverything -> []
+
     -- | All names from the imported module mentioned in the import directive.
     names :: [ImportedName]
-<<<<<<< HEAD
-    names = map renFrom (renaming dir) ++ hiding dir ++ case using dir of
-      Using  xs     -> xs
-      UseEverything -> []
-=======
-    names = map renFrom ren ++ usingHidingNames uh
+    names = map renFrom ren ++ h ++ usingNames
 
     -- | Names defined by the import (targets of renaming).
     definedNames :: [ImportedName]
     definedNames = map renTo ren
->>>>>>> c215b321
 
     -- | Names to be in scope after import.
     targetNames :: [ImportedName]
-<<<<<<< HEAD
-    targetNames = map renName (renaming dir) ++ case using dir of
-      Using xs      -> xs
-      UseEverything -> []
-      where
-        renName r = (renFrom r) { importedName = renTo r }
+    targetNames = definedNames ++ usingNames
 
     sanityCheck dir =
       case (using dir, hiding dir) of
@@ -528,32 +508,24 @@
           return dir{ hiding = [] }
         _ -> return dir
 
-    addExtraModules :: [C.Name] -> ImportDirective -> ImportDirective
+    addExtraModules :: [C.Name] -> C.ImportDirective -> C.ImportDirective
     addExtraModules extra dir =
       dir{ using =
               case using dir of
                 Using xs      -> Using $ concatMap addExtra xs
                 UseEverything -> UseEverything
-         , hiding   = concatMap addExtra      (hiding dir)
-         , renaming = concatMap extraRenaming (renaming dir)
+         , hiding      = concatMap addExtra      (hiding dir)
+         , impRenaming = concatMap extraRenaming (impRenaming dir)
          }
       where
         addExtra f@(ImportedName y) | elem y extra = [f, ImportedModule y]
         addExtra m = [m]
 
-        extraRenaming r =
-          case renFrom r of
-            ImportedName y | elem y extra -> [r, r{ renFrom = ImportedModule y }]
+        extraRenaming r@(Renaming from to rng) =
+          case (from, to) of
+            (ImportedName y, ImportedName z) | elem y extra ->
+              [r, Renaming (ImportedModule y) (ImportedModule z) rng]
             _ -> [r]
-
-    doesntExist (ImportedName   x) = isNothing $
-      Map.lookup x (allNamesInScope scope :: ThingsInScope AbstractName)
-    doesntExist (ImportedModule x) = isNothing $
-      Map.lookup x (allNamesInScope scope :: ThingsInScope AbstractModule)
-=======
-    targetNames = definedNames ++ case uh of
-      Using xs -> xs
-      Hiding{} -> []
 
     -- | Names and modules (abstract) in scope before the import.
     namesInScope   = (allNamesInScope scope :: ThingsInScope AbstractName)
@@ -599,17 +571,20 @@
   -> [ImportedName' (a,c) (b,d)]  -- ^ Translation of names defined by this import.
   -> ImportDirective' a b
   -> ImportDirective' c d
-mapImportDir src tgt (ImportDirective r uh ren open) =
-  ImportDirective r (mapUsingHiding src uh) (map (mapRenaming src tgt) ren) open
+mapImportDir src tgt (ImportDirective r u h ren open) =
+  ImportDirective r
+    (mapUsing src u)
+    (map (`lookupImportedName` src) h)
+    (map (mapRenaming src tgt) ren) open
 
 -- | Translation of @Using or Hiding@.
-mapUsingHiding
+mapUsing
   :: (Eq a, Eq b)
   => [ImportedName' (a,c) (b,d)] -- ^ Translation of names in @using@ or @hiding@ list.
-  -> UsingOrHiding' a b
-  -> UsingOrHiding' c d
-mapUsingHiding src (Hiding xs) = Hiding $ map (`lookupImportedName` src) xs
-mapUsingHiding src (Using  xs) = Using  $ map (`lookupImportedName` src) xs
+  -> Using' a b
+  -> Using' c d
+mapUsing src UseEverything = UseEverything
+mapUsing src (Using  xs) = Using $ map (`lookupImportedName` src) xs
 
 -- | Translation of @Renaming@.
 mapRenaming
@@ -620,7 +595,6 @@
   -> Renaming' c d
 mapRenaming src tgt (Renaming from to r) =
   Renaming (lookupImportedName from src) (lookupImportedName to tgt) r
->>>>>>> c215b321
 
 -- | Open a module.
 openModule_ :: C.QName -> C.ImportDirective -> ScopeM A.ImportDirective
