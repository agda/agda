{-# LANGUAGE CPP                  #-}
{-# LANGUAGE UndecidableInstances #-}

{-| Translation from "Agda.Syntax.Concrete" to "Agda.Syntax.Abstract". Involves scope analysis,
    figuring out infix operator precedences and tidying up definitions.
-}
module Agda.Syntax.Translation.ConcreteToAbstract
    ( ToAbstract(..), localToAbstract
    , concreteToAbstract_
    , concreteToAbstract
    , NewModuleQName(..)
    , OldName(..)
    , TopLevel(..)
    , TopLevelInfo(..)
    , topLevelModuleName
    , AbstractRHS
    , NewModuleName, OldModuleName
    , NewName, OldQName
    , LeftHandSide, RightHandSide
    , PatName, APatName, LetDef, LetDefs
    ) where

#if MIN_VERSION_base(4,11,0)
import Prelude hiding ( (<>), mapM, null )
#else
import Prelude hiding ( mapM, null )
#endif

import Control.Applicative
import Control.Monad.Reader hiding (mapM)

import Data.Foldable (Foldable, traverse_)
import Data.Traversable (mapM, traverse)
import Data.List ((\\), nub, foldl')
import Data.Set (Set)
import qualified Data.Set as Set
import qualified Data.Map as Map
import Data.Maybe
import Data.Void

import Agda.Syntax.Concrete as C hiding (topLevelModuleName)
import Agda.Syntax.Concrete.Generic
import Agda.Syntax.Concrete.Operators
import Agda.Syntax.Concrete.Pattern
import Agda.Syntax.Abstract as A
import Agda.Syntax.Abstract.Pattern ( patternVars, checkPatternLinearity )
import Agda.Syntax.Abstract.Pretty
import qualified Agda.Syntax.Internal as I
import Agda.Syntax.Position
import Agda.Syntax.Literal
import Agda.Syntax.Common
import Agda.Syntax.Info
import Agda.Syntax.Concrete.Definitions as C
import Agda.Syntax.Fixity
import Agda.Syntax.Notation
import Agda.Syntax.Scope.Base
import Agda.Syntax.Scope.Monad
import Agda.Syntax.Translation.AbstractToConcrete (ToConcrete)
import Agda.Syntax.DoNotation
import Agda.Syntax.IdiomBrackets

import Agda.TypeChecking.Monad.Base hiding (ModuleInfo, MetaInfo)
import qualified Agda.TypeChecking.Monad.Benchmark as Bench
import Agda.TypeChecking.Monad.Builtin
import Agda.TypeChecking.Monad.Trace (traceCall, setCurrentRange)
import Agda.TypeChecking.Monad.State
import Agda.TypeChecking.Monad.MetaVars (registerInteractionPoint)
import Agda.TypeChecking.Monad.Debug
import Agda.TypeChecking.Monad.Options
import Agda.TypeChecking.Monad.Env (insideDotPattern, isInsideDotPattern)
import Agda.TypeChecking.Rules.Builtin (isUntypedBuiltin, bindUntypedBuiltin, builtinKindOfName)

import Agda.TypeChecking.Patterns.Abstract (expandPatternSynonyms)
import Agda.TypeChecking.Pretty hiding (pretty, prettyA)
import Agda.TypeChecking.Warnings

import Agda.Interaction.FindFile (checkModuleName)
-- import Agda.Interaction.Imports  -- for type-checking in ghci
import {-# SOURCE #-} Agda.Interaction.Imports (scopeCheckImport)
import Agda.Interaction.Options
import qualified Agda.Interaction.Options.Lenses as Lens

import Agda.Utils.AssocList (AssocList)
import qualified Agda.Utils.AssocList as AssocList
import Agda.Utils.Either
import Agda.Utils.Except ( MonadError(catchError, throwError) )
import Agda.Utils.FileName
import Agda.Utils.Functor
import Agda.Utils.Lens
import Agda.Utils.List
import Agda.Utils.Maybe
import Agda.Utils.Monad
import Agda.Utils.NonemptyList
import Agda.Utils.Null
import qualified Agda.Utils.Pretty as P
import Agda.Utils.Pretty (render, Pretty, pretty, prettyShow)
import Agda.Utils.Tuple
import Agda.Interaction.FindFile ( rootNameModule )

#include "undefined.h"
import Agda.Utils.Impossible
import Agda.ImpossibleTest (impossibleTest)

{--------------------------------------------------------------------------
    Exceptions
 --------------------------------------------------------------------------}

-- notAModuleExpr e = typeError $ NotAModuleExpr e

notAnExpression :: C.Expr -> ScopeM A.Expr
notAnExpression e = typeError $ NotAnExpression e

nothingAppliedToHiddenArg :: C.Expr -> ScopeM A.Expr
nothingAppliedToHiddenArg e = typeError $ NothingAppliedToHiddenArg e

nothingAppliedToInstanceArg :: C.Expr -> ScopeM A.Expr
nothingAppliedToInstanceArg e = typeError $ NothingAppliedToInstanceArg e

notAValidLetBinding :: NiceDeclaration -> ScopeM a
notAValidLetBinding d = typeError $ NotAValidLetBinding d

{--------------------------------------------------------------------------
    Helpers
 --------------------------------------------------------------------------}

annotateDecl :: ScopeM A.Declaration -> ScopeM A.Declaration
annotateDecl m = annotateDecls $ (:[]) <$> m

annotateDecls :: ScopeM [A.Declaration] -> ScopeM A.Declaration
annotateDecls m = do
  ds <- m
  s  <- getScope
  return $ ScopedDecl s ds

annotateExpr :: ScopeM A.Expr -> ScopeM A.Expr
annotateExpr m = do
  e <- m
  s <- getScope
  return $ ScopedExpr s e

-- | Make sure that there are no dot patterns (called on pattern synonyms).
noDotorEqPattern :: String -> A.Pattern' e -> ScopeM (A.Pattern' Void)
noDotorEqPattern err = dot
  where
    dot :: A.Pattern' e -> ScopeM (A.Pattern' Void)
    dot p = case p of
      A.VarP x               -> pure $ A.VarP x
      A.ConP i c args        -> A.ConP i c <$> (traverse $ traverse $ traverse dot) args
      A.ProjP i o d          -> pure $ A.ProjP i o d
      A.WildP i              -> pure $ A.WildP i
      A.AsP i x p            -> A.AsP i x <$> dot p
      A.DotP{}               -> typeError $ GenericError err
      A.EqualP{}             -> typeError $ GenericError err   -- Andrea: so we also disallow = patterns, reasonable?
      A.AbsurdP i            -> pure $ A.AbsurdP i
      A.LitP l               -> pure $ A.LitP l
      A.DefP i f args        -> A.DefP i f <$> (traverse $ traverse $ traverse dot) args
      A.PatternSynP i c args -> A.PatternSynP i c <$> (traverse $ traverse $ traverse dot) args
      A.RecP i fs            -> A.RecP i <$> (traverse $ traverse dot) fs
      A.WithP i p            -> A.WithP i <$> dot p

-- | Make sure that there are no dot patterns (WAS: called on pattern synonyms).
noDotPattern :: String -> A.Pattern' e -> ScopeM (A.Pattern' Void)
noDotPattern err = traverse $ const $ typeError $ GenericError err

-- | Compute the type of the record constructor (with bogus target type)
recordConstructorType :: [NiceDeclaration] -> ScopeM C.Expr
recordConstructorType fields = build <$> mapM validForLet fs
  where
    -- drop all declarations after the last field declaration
    fs = reverse $ dropWhile notField $ reverse fields

    notField NiceField{} = False
    notField _           = True

    -- | Check that declarations before last field can be handled
    --   by current translation into let.
    --
    --   Sometimes a declaration is valid with minor modifications.
    validForLet :: NiceDeclaration -> ScopeM NiceDeclaration
    validForLet d = do
      let failure = traceCall (SetRange $ getRange d) $
            typeError $ NotValidBeforeField d
      case d of

        -- Andreas, 2013-11-08
        -- Turn @open public@ into just @open@, since we cannot have an
        -- @open public@ in a @let@.  Fixes issue #532.
        C.NiceOpen r m dir ->
          return $ C.NiceOpen r m dir{ publicOpen = False }

        C.NiceModuleMacro r p x modapp open dir ->
          return $ C.NiceModuleMacro r p x modapp open dir{ publicOpen = False }

        C.NiceField{} ->
          return d

        C.NiceMutual _ _ _
          [ C.FunSig _ _ _ _ _instanc macro _info _ _ _
          , C.FunDef _ _ _ abstract _ _ _
             [ C.Clause _top _catchall (C.LHS _p [] []) (C.RHS _rhs) NoWhere [] ]
          ] | abstract /= AbstractDef && macro /= MacroDef ->
          -- TODO: this is still too generous, we also need to check that _p
          -- is only variable patterns.
          return d

        C.NiceMutual{}        -> failure
        -- TODO: some of these cases might be __IMPOSSIBLE__
        C.Axiom{}             -> failure
        C.PrimitiveFunction{} -> failure
        C.NiceModule{}        -> failure
        C.NiceImport{}        -> failure
        C.NicePragma{}        -> failure
        C.NiceRecSig{}        -> failure
        C.NiceDataSig{}       -> failure
        C.NiceFunClause{}     -> failure
        C.FunSig{}            -> failure  -- Note: these are bundled with FunDef in NiceMutual
        C.FunDef{}            -> failure
        C.DataDef{}           -> failure
        C.RecDef{}            -> failure
        C.NicePatternSyn{}    -> failure
        C.NiceUnquoteDecl{}   -> failure
        C.NiceUnquoteDef{}    -> failure

    build fs =
      let (ds1, ds2) = span notField fs
      in  lets (concatMap notSoNiceDeclarations ds1) $ fld ds2

    -- Turn a field declaration into a the domain of a Pi-type
    fld [] = C.SetN noRange 0 -- todo: nicer
    fld (NiceField r f _ _ _ x (Arg info e) : fs) =
        C.Pi [C.TypedBindings r $ Arg info (C.TBind r [pure $ mkBoundName x f] e)] $ build fs
      where r = getRange x
    fld _ = __IMPOSSIBLE__

    -- Turn non-field declarations into a let binding.
    -- Smart constructor for C.Let:
    lets [] c = c
    lets ds c = C.Let (getRange ds) ds (Just c)

checkModuleApplication
  :: C.ModuleApplication
  -> ModuleName
  -> C.Name
  -> C.ImportDirective
  -> ScopeM (A.ModuleApplication, ScopeCopyInfo, A.ImportDirective)

checkModuleApplication (C.SectionApp _ tel e) m0 x dir' = do
  reportSDoc "scope.decl" 70 $ vcat $
    [ text $ "scope checking ModuleApplication " ++ prettyShow x
    ]

  -- For the following, set the current module to be m0.
  withCurrentModule m0 $ do
    -- Check that expression @e@ is of the form @m args@.
    (m, args) <- parseModuleApplication e
    -- Scope check the telescope (introduces bindings!).
    tel' <- toAbstract tel
    -- Scope check the old module name and the module args.
    m1    <- toAbstract $ OldModuleName m
    args' <- toAbstractCtx (ArgumentCtx PreferParen) args
    -- Drop constructors (OnlyQualified) if there are arguments. The record constructor
    -- isn't properly in the record module, so copying it will lead to badness.
    let noRecConstr | null args = id
                    | otherwise = removeOnlyQualified
    -- Copy the scope associated with m and take the parts actually imported.
    (adir, s) <- applyImportDirectiveM (C.QName x) dir' =<< getNamedScope m1
    (s', copyInfo) <- copyScope m m0 (noRecConstr s)
    -- Set the current scope to @s'@
    modifyCurrentScope $ const s'
    printScope "mod.inst" 20 "copied source module"
    reportSDoc "scope.mod.inst" 30 $ return $ pretty copyInfo
    let amodapp = A.SectionApp tel' m1 args'
    reportSDoc "scope.decl" 70 $ vcat $
      [ text $ "scope checked ModuleApplication " ++ prettyShow x
      ]
    reportSDoc "scope.decl" 70 $ vcat $
      [ nest 2 $ prettyA amodapp
      ]
    return (amodapp, copyInfo, adir)

checkModuleApplication (C.RecordModuleIFS _ recN) m0 x dir' =
  withCurrentModule m0 $ do
    m1 <- toAbstract $ OldModuleName recN
    s <- getNamedScope m1
    (adir, s) <- applyImportDirectiveM recN dir' s
    (s', copyInfo) <- copyScope recN m0 (removeOnlyQualified s)
    modifyCurrentScope $ const s'

    printScope "mod.inst" 20 "copied record module"
    return (A.RecordModuleIFS m1, copyInfo, adir)

-- | @checkModuleMacro mkApply range access concreteName modapp open dir@
--
--   Preserves local variables.

checkModuleMacro
  :: (Pretty c, ToConcrete a c)
  => (ModuleInfo
      -> ModuleName
      -> A.ModuleApplication
      -> ScopeCopyInfo
      -> A.ImportDirective
      -> a)
  -> Range
  -> Access
  -> C.Name
  -> C.ModuleApplication
  -> OpenShortHand
  -> C.ImportDirective
  -> ScopeM [a]
checkModuleMacro apply r p x modapp open dir = do
    reportSDoc "scope.decl" 70 $ vcat $
      [ text $ "scope checking ModuleMacro " ++ prettyShow x
      ]
    notPublicWithoutOpen open dir

    m0 <- toAbstract (NewModuleName x)
    reportSDoc "scope.decl" 90 $ text "NewModuleName: m0 =" <+> prettyA m0

    printScope "mod.inst" 20 "module macro"

    -- If we're opening a /named/ module, the import directive is
    -- applied to the "open", otherwise to the module itself. However,
    -- "public" is always applied to the "open".
    let (moduleDir, openDir) = case (open, isNoName x) of
          (DoOpen,   False) -> (defaultImportDir, dir)
          (DoOpen,   True)  -> ( dir { publicOpen = False }
                               , defaultImportDir { publicOpen = publicOpen dir }
                               )
          (DontOpen, _)     -> (dir, defaultImportDir)

    -- Restore the locals after module application has been checked.
    (modapp', copyInfo, adir') <- withLocalVars $ checkModuleApplication modapp m0 x moduleDir
    printScope "mod.inst.app" 20 "checkModuleMacro, after checkModuleApplication"

    reportSDoc "scope.decl" 90 $ text "after mod app: trying to print m0 ..."
    reportSDoc "scope.decl" 90 $ text "after mod app: m0 =" <+> prettyA m0

    bindModule p x m0
    reportSDoc "scope.decl" 90 $ text "after bindMod: m0 =" <+> prettyA m0

    printScope "mod.inst.copy.after" 20 "after copying"

    -- Open the module if DoOpen.
    -- Andreas, 2014-09-02 openModule_ might shadow some locals!
    adir <- case open of
      DontOpen -> return adir'
      DoOpen   -> openModule_ (C.QName x) openDir
    printScope "mod.inst" 20 $ show open
    reportSDoc "scope.decl" 90 $ text "after open   : m0 =" <+> prettyA m0

    stripNoNames
    printScope "mod.inst" 10 $ "after stripping"
    reportSDoc "scope.decl" 90 $ text "after stripNo: m0 =" <+> prettyA m0

    let m      = m0 `withRangesOf` [x]
        adecls = [ apply info m modapp' copyInfo adir ]

    reportSDoc "scope.decl" 70 $ vcat $
      [ text $ "scope checked ModuleMacro " ++ prettyShow x
      ]
    reportSLn  "scope.decl" 90 $ "info    = " ++ show info
    reportSLn  "scope.decl" 90 $ "m       = " ++ prettyShow m
    reportSLn  "scope.decl" 90 $ "modapp' = " ++ show modapp'
    reportSDoc "scope.decl" 90 $ return $ pretty copyInfo
    reportSDoc "scope.decl" 70 $ vcat $
      map (nest 2 . prettyA) adecls
    return adecls
  where
    info = ModuleInfo
             { minfoRange  = r
             , minfoAsName = Nothing
             , minfoAsTo   = renamingRange dir
             , minfoOpenShort = Just open
             , minfoDirective = Just dir
             }

-- | The @public@ keyword must only be used together with @open@.

notPublicWithoutOpen :: OpenShortHand -> C.ImportDirective -> ScopeM ()
notPublicWithoutOpen DoOpen   dir = return ()
notPublicWithoutOpen DontOpen dir = when (publicOpen dir) $ typeError $
  GenericError
    "The public keyword must only be used together with the open keyword"

-- | Computes the range of all the \"to\" keywords used in a renaming
-- directive.

renamingRange :: C.ImportDirective -> Range
renamingRange = getRange . map renToRange . impRenaming

-- | Scope check a 'NiceOpen'.
checkOpen
  :: Range -> C.QName -> C.ImportDirective                -- ^ Arguments of 'NiceOpen'
  -> ScopeM (ModuleInfo, A.ModuleName, A.ImportDirective) -- ^ Arguments of 'A.Open'
checkOpen r x dir = do
  reportSDoc "scope.decl" 70 $ do
    cm <- getCurrentModule
    vcat $
      [ text   "scope checking NiceOpen " <> return (pretty x)
      , text   "  getCurrentModule       = " <> prettyA cm
      , text $ "  getCurrentModule (raw) = " ++ show cm
      , text $ "  C.ImportDirective      = " ++ prettyShow dir
      ]
  -- Andreas, 2017-01-01, issue #2377: warn about useless `public`
  when (publicOpen dir) $ do
    whenM ((A.noModuleName ==) <$> getCurrentModule) $ do
      warning $ UselessPublic

  m <- toAbstract (OldModuleName x)
  printScope "open" 20 $ "opening " ++ prettyShow x
  adir <- openModule_ x dir
  printScope "open" 20 $ "result:"
  let minfo = ModuleInfo
        { minfoRange     = r
        , minfoAsName    = Nothing
        , minfoAsTo      = renamingRange dir
        , minfoOpenShort = Nothing
        , minfoDirective = Just dir
        }
  let adecls = [A.Open minfo m adir]
  reportSDoc "scope.decl" 70 $ vcat $
    [ text $ "scope checked NiceOpen " ++ prettyShow x
    ] ++ map (nest 2 . prettyA) adecls
  return (minfo, m, adir)

{--------------------------------------------------------------------------
    Translation
 --------------------------------------------------------------------------}

concreteToAbstract_ :: ToAbstract c a => c -> ScopeM a
concreteToAbstract_ x = toAbstract x

concreteToAbstract :: ToAbstract c a => ScopeInfo -> c -> ScopeM a
concreteToAbstract scope x = withScope_ scope (toAbstract x)

-- | Things that can be translated to abstract syntax are instances of this
--   class.
class ToAbstract concrete abstract | concrete -> abstract where
    toAbstract :: concrete -> ScopeM abstract

-- | This function should be used instead of 'toAbstract' for things that need
--   to keep track of precedences to make sure that we don't forget about it.
toAbstractCtx :: ToAbstract concrete abstract =>
                 Precedence -> concrete -> ScopeM abstract
toAbstractCtx ctx c = withContextPrecedence ctx $ toAbstract c

toAbstractTopCtx :: ToAbstract c a => c -> ScopeM a
toAbstractTopCtx = toAbstractCtx TopCtx

toAbstractHiding :: (LensHiding h, ToAbstract c a) => h -> c -> ScopeM a
toAbstractHiding h | visible h = toAbstract -- don't change precedence if visible
toAbstractHiding _             = toAbstractCtx TopCtx

setContextCPS :: Precedence -> (a -> ScopeM b) ->
                 ((a -> ScopeM b) -> ScopeM b) -> ScopeM b
setContextCPS p ret f = do
  old <- scopePrecedence <$> getScope
  withContextPrecedence p $ f $ \ x -> setContextPrecedence old >> ret x

localToAbstractCtx :: ToAbstract concrete abstract =>
                     Precedence -> concrete -> (abstract -> ScopeM a) -> ScopeM a
localToAbstractCtx ctx c ret = setContextCPS ctx ret (localToAbstract c)

-- | This operation does not affect the scope, i.e. the original scope
--   is restored upon completion.
localToAbstract :: ToAbstract c a => c -> (a -> ScopeM b) -> ScopeM b
localToAbstract x ret = fst <$> localToAbstract' x ret

-- | Like 'localToAbstract' but returns the scope after the completion of the
--   second argument.
localToAbstract' :: ToAbstract c a => c -> (a -> ScopeM b) -> ScopeM (b, ScopeInfo)
localToAbstract' x ret = do
  scope <- getScope
  withScope scope $ ret =<< toAbstract x

instance (ToAbstract c1 a1, ToAbstract c2 a2) => ToAbstract (c1,c2) (a1,a2) where
  toAbstract (x,y) = (,) <$> toAbstract x <*> toAbstract y

instance (ToAbstract c1 a1, ToAbstract c2 a2, ToAbstract c3 a3) =>
         ToAbstract (c1,c2,c3) (a1,a2,a3) where
    toAbstract (x,y,z) = flatten <$> toAbstract (x,(y,z))
        where
            flatten (x,(y,z)) = (x,y,z)

instance {-# OVERLAPPABLE #-} ToAbstract c a => ToAbstract [c] [a] where
  toAbstract = mapM toAbstract

instance (ToAbstract c1 a1, ToAbstract c2 a2) =>
         ToAbstract (Either c1 c2) (Either a1 a2) where
    toAbstract = traverseEither toAbstract toAbstract

instance ToAbstract c a => ToAbstract (Maybe c) (Maybe a) where
  toAbstract = traverse toAbstract

-- Names ------------------------------------------------------------------

data NewName a = NewName
  { newLetBound :: Bool -- bound by a @let@?
  , newName     :: a
  }

data OldQName     = OldQName C.QName (Maybe (Set A.Name))
  -- ^ If a set is given, then the first name must correspond to one
  -- of the names in the set.
newtype OldName a = OldName a

-- | Wrapper to resolve a name to a 'ResolvedName' (rather than an 'A.Expr').
data ResolveQName = ResolveQName C.QName

data PatName      = PatName C.QName (Maybe (Set A.Name))
  -- ^ If a set is given, then the first name must correspond to one
  -- of the names in the set.

instance ToAbstract (NewName C.Name) A.Name where
  toAbstract (NewName b x) = do
    y <- freshAbstractName_ x
    bindVariable b x y
    return y

instance ToAbstract (NewName C.BoundName) A.Name where
  toAbstract (NewName b BName{ boundName = x, bnameFixity = fx }) = do
    y <- freshAbstractName fx x
    bindVariable b x y
    return y

instance ToAbstract OldQName A.Expr where
  toAbstract (OldQName x ns) = do
    qx <- resolveName' allKindsOfNames ns x
    reportSLn "scope.name" 10 $ "resolved " ++ prettyShow x ++ ": " ++ prettyShow qx
    case qx of
      VarName x' _         -> return $ A.Var x'
      DefinedName _ d      -> return $ nameExpr d
      FieldName     ds     -> return $ A.Proj ProjPrefix $ AmbQ (fmap anameName ds)
      ConstructorName ds   -> return $ A.Con $ AmbQ (fmap anameName ds)
      UnknownName          -> notInScope x
      PatternSynResName ds -> return $ A.PatternSyn $ AmbQ (fmap anameName ds)

instance ToAbstract ResolveQName ResolvedName where
  toAbstract (ResolveQName x) = resolveName x >>= \case
    UnknownName -> notInScope x
    q -> return q

data APatName = VarPatName A.Name
              | ConPatName (NonemptyList AbstractName)
              | PatternSynPatName (NonemptyList AbstractName)

instance ToAbstract PatName APatName where
  toAbstract (PatName x ns) = do
    reportSLn "scope.pat" 10 $ "checking pattern name: " ++ prettyShow x
    rx <- resolveName' [ConName, PatternSynName] ns x
          -- Andreas, 2013-03-21 ignore conflicting names which cannot
          -- be meant since we are in a pattern
    case (rx, x) of
      (VarName y _,     C.QName x)                          -> bindPatVar x
      (FieldName d,     C.QName x)                          -> bindPatVar x
      (DefinedName _ d, C.QName x) | DefName == anameKind d -> bindPatVar x
      (UnknownName,     C.QName x)                          -> bindPatVar x
      (ConstructorName ds, _)                               -> patCon ds
      (PatternSynResName d, _)                              -> patSyn d
      _ -> genericError $ "Cannot pattern match on non-constructor " ++ prettyShow x
    where
      bindPatVar x = do
        reportSLn "scope.pat" 10 $ "it was a var: " ++ prettyShow x
        y <- (AssocList.lookup x <$> getVarsToBind) >>= \case
          Just (LocalVar y _ _) -> return $ setRange (getRange x) y
          Nothing -> freshAbstractName_ x
        addVarToBind x $ LocalVar y False []
        return $ VarPatName y
      patCon ds = do
        reportSLn "scope.pat" 10 $ "it was a con: " ++ prettyShow (fmap anameName ds)
        return $ ConPatName ds
      patSyn ds = do
        reportSLn "scope.pat" 10 $ "it was a pat syn: " ++ prettyShow (fmap anameName ds)
        return $ PatternSynPatName ds

class ToQName a where
  toQName :: a -> C.QName

instance ToQName C.Name  where toQName = C.QName
instance ToQName C.QName where toQName = id

-- Should be a defined name.
instance (Show a, ToQName a) => ToAbstract (OldName a) A.QName where
  toAbstract (OldName x) = do
    rx <- resolveName (toQName x)
    case rx of
      DefinedName _ d      -> return $ anameName d
      -- We can get the cases below for DISPLAY pragmas
      ConstructorName ds   -> return $ anameName (headNe ds)   -- We'll throw out this one, so it doesn't matter which one we pick
      FieldName ds         -> return $ anameName (headNe ds)
      PatternSynResName ds -> return $ anameName (headNe ds)
      VarName x _          -> typeError $ GenericError $ "Not a defined name: " ++ prettyShow x
      UnknownName          -> notInScope (toQName x)

newtype NewModuleName      = NewModuleName      C.Name
newtype NewModuleQName     = NewModuleQName     C.QName
newtype OldModuleName      = OldModuleName      C.QName

freshQModule :: A.ModuleName -> C.Name -> ScopeM A.ModuleName
freshQModule m x = A.qualifyM m . mnameFromList . (:[]) <$> freshAbstractName_ x

checkForModuleClash :: C.Name -> ScopeM ()
checkForModuleClash x = do
  ms <- scopeLookup (C.QName x) <$> getScope
  unless (null ms) $ do
    reportSLn "scope.clash" 20 $ "clashing modules ms = " ++ prettyShow ms
    reportSLn "scope.clash" 60 $ "clashing modules ms = " ++ show ms
    setCurrentRange x $
      typeError $ ShadowedModule x $
                map ((`withRangeOf` x) . amodName) ms

instance ToAbstract NewModuleName A.ModuleName where
  toAbstract (NewModuleName x) = do
    checkForModuleClash x
    m <- getCurrentModule
    y <- freshQModule m x
    createModule Nothing y
    return y

instance ToAbstract NewModuleQName A.ModuleName where
  toAbstract (NewModuleQName m) = toAbs noModuleName m
    where
      toAbs m (C.QName x)  = do
        y <- freshQModule m x
        createModule Nothing y
        return y
      toAbs m (C.Qual x q) = do
        m' <- freshQModule m x
        toAbs m' q

instance ToAbstract OldModuleName A.ModuleName where
  toAbstract (OldModuleName q) = setCurrentRange q $ do
    amodName <$> resolveModule q

-- Expressions ------------------------------------------------------------

-- | Peel off 'C.HiddenArg' and represent it as an 'NamedArg'.
mkNamedArg :: C.Expr -> NamedArg C.Expr
mkNamedArg (C.HiddenArg   _ e) = Arg (hide         defaultArgInfo) e
mkNamedArg (C.InstanceArg _ e) = Arg (makeInstance defaultArgInfo) e
mkNamedArg e                   = Arg defaultArgInfo $ unnamed e

-- | Peel off 'C.HiddenArg' and represent it as an 'Arg', throwing away any name.
mkArg' :: ArgInfo -> C.Expr -> Arg C.Expr
mkArg' info (C.HiddenArg   _ e) = Arg (hide         info) $ namedThing e
mkArg' info (C.InstanceArg _ e) = Arg (makeInstance info) $ namedThing e
mkArg' info e                   = Arg (setHiding NotHidden info) e

-- | By default, arguments are @Relevant@.
mkArg :: C.Expr -> Arg C.Expr
mkArg e = mkArg' defaultArgInfo e

inferParenPreference :: C.Expr -> ParenPreference
inferParenPreference C.Paren{} = PreferParen
inferParenPreference _         = PreferParenless

-- | Parse a possibly dotted C.Expr as A.Expr.  Bool = True if dotted.
toAbstractDot :: Precedence -> C.Expr -> ScopeM (A.Expr, Bool)
toAbstractDot prec e = do
    reportSLn "scope.irrelevance" 100 $ "toAbstractDot: " ++ (render $ pretty e)
    traceCall (ScopeCheckExpr e) $ case e of

      C.Dot _ e -> do
        e <- toAbstractCtx prec e
        return (e, True)

      C.RawApp r es -> do
        e <- parseApplication es
        toAbstractDot prec e

      C.Paren _ e -> toAbstractDot TopCtx e

      e -> do
        e <- toAbstractCtx prec e
        return (e, False)

-- | Translate concrete expression under at least one binder into nested
--   lambda abstraction in abstract syntax.
toAbstractLam :: Range -> [C.LamBinding] -> C.Expr -> Precedence -> ScopeM A.Expr
toAbstractLam r bs e ctx = do
  -- Translate the binders
  localToAbstract (map (C.DomainFull . makeDomainFull) bs) $ \ bs -> do
    -- Translate the body
    e <- toAbstractCtx ctx e
    -- We have at least one binder.  Get first @b@ and rest @bs@.
    caseList bs __IMPOSSIBLE__ $ \ b bs -> do
      return $ A.Lam (ExprRange r) b $ foldr mkLam e bs
  where
    mkLam b e = A.Lam (ExprRange $ fuseRange b e) b e

-- | Scope check extended lambda expression.
scopeCheckExtendedLam :: Range -> [C.LamClause] -> ScopeM A.Expr
scopeCheckExtendedLam r cs = do
  whenM isInsideDotPattern $
    genericError "Extended lambdas are not allowed in dot patterns"

  -- Find an unused name for the extended lambda definition.
  cname <- nextlamname r 0 extendedLambdaName
  name  <- freshAbstractName_ cname
  reportSLn "scope.extendedLambda" 10 $ "new extended lambda name: " ++ prettyShow name
  verboseS "scope.extendedLambda" 60 $ do
    forM_ cs $ \ c -> do
      reportSLn "scope.extendedLambda" 60 $ "extended lambda lhs: " ++ show (C.lamLHS c)
  qname <- qualifyName_ name
  bindName (PrivateAccess Inserted) DefName cname qname

  -- Compose a function definition and scope check it.
  a <- aModeToDef <$> asks envAbstractMode
  let
    insertApp :: C.Pattern -> ScopeM C.Pattern
    insertApp (C.RawAppP r es) = return $ C.RawAppP r $ IdentP (C.QName cname) : es
    insertApp (C.AppP p1 p2)   = return $ (IdentP (C.QName cname) `C.AppP` defaultNamedArg p1) `C.AppP` p2  -- Case occurs in issue #2785
    insertApp p = return $ C.RawAppP r $ IdentP (C.QName cname) : [p] -- Issue #2807: C.ParenP also possible
      where r = getRange p
      -- Andreas, 2017-10-17 issue #2807: do not raise IMPOSSSIBLE here
      -- since we are actually not sure what is possible and what not.

    -- insertApp (C.IdentP q    ) = return $ C.RawAppP r $ IdentP (C.QName cname) : [C.IdentP q]
    --   where r = getRange q
    -- insertApp p = do
    --   reportSLn "impossible" 10 $ "scopeCheckExtendedLam: unexpected pattern: " ++
    --     case p of
    --       C.QuoteP{}    -> "QuoteP"
    --       C.OpAppP{}    -> "OpAppP"
    --       C.HiddenP{}   -> "HiddenP"
    --       C.InstanceP{} -> "InstanceP"
    --       C.ParenP{}    -> "ParenP"
    --       C.WildP{}     -> "WildP"
    --       C.AbsurdP{}   -> "AbsurdP"
    --       C.AsP{}       -> "AsP"
    --       C.DotP{}      -> "DotP"
    --       C.LitP{}      -> "LitP"
    --       C.RecP{}      -> "RecP"
    --       _ -> __IMPOSSIBLE__
    --   __IMPOSSIBLE__

  d <- C.FunDef r [] noFixity' {-'-} a NotInstanceDef __IMPOSSIBLE__ cname <$> do
          forM cs $ \ (LamClause lhs rhs wh ca) -> do -- wh == NoWhere, see parser for more info
            lhs' <- mapLhsOriginalPatternM insertApp lhs
            return $ C.Clause cname ca lhs' rhs wh []
  scdef <- toAbstract d

  -- Create the abstract syntax for the extended lambda.
  case scdef of
    A.ScopedDecl si [A.FunDef di qname' NotDelayed cs] -> do
      setScope si  -- This turns into an A.ScopedExpr si $ A.ExtendedLam...
      return $ A.ExtendedLam (ExprRange r) di qname' cs
    _ -> __IMPOSSIBLE__

  where
    -- Get a concrete name that is not yet in scope.
    nextlamname :: Range -> Int -> String -> ScopeM C.Name
    nextlamname r i s = do
      let cname = C.Name r [Id $ stringToRawName $ s ++ show i]
      rn <- resolveName $ C.QName cname
      case rn of
        UnknownName -> return cname
        _           -> nextlamname r (i+1) s

instance ToAbstract C.Expr A.Expr where
  toAbstract e =
    traceCall (ScopeCheckExpr e) $ annotateExpr $ case e of

  -- Names
      Ident x -> toAbstract (OldQName x Nothing)

  -- Literals
      C.Lit l ->
        case l of
          LitNat r n -> do
            let builtin | n < 0     = Just <$> primFromNeg    -- negative literals are only allowed if FROMNEG is defined
                        | otherwise = ensureInScope =<< getBuiltin' builtinFromNat
                l'   = LitNat r (abs n)
                info = defaultAppInfo r
            conv <- builtin
            case conv of
              Just (I.Def q _) -> return $ A.App info (A.Def q) $ defaultNamedArg (A.Lit l')
              _                -> return $ A.Lit l

          LitString r s -> do
            conv <- ensureInScope =<< getBuiltin' builtinFromString
            let info = defaultAppInfo r
            case conv of
              Just (I.Def q _) -> return $ A.App info (A.Def q) $ defaultNamedArg (A.Lit l)
              _                -> return $ A.Lit l

          _ -> return $ A.Lit l
        where
          ensureInScope :: Maybe I.Term -> ScopeM (Maybe I.Term)
          ensureInScope v@(Just (I.Def q _)) = ifM (isNameInScope q <$> getScope) (return v) (return Nothing)
          ensureInScope _ = return Nothing

  -- Meta variables
      C.QuestionMark r n -> do
        scope <- getScope
        -- Andreas, 2014-04-06 create interaction point.
        ii <- registerInteractionPoint True r n
        let info = MetaInfo
             { metaRange  = r
             , metaScope  = scope
             , metaNumber = Nothing
             , metaNameSuggestion = ""
             }
        return $ A.QuestionMark info ii
      C.Underscore r n -> do
        scope <- getScope
        return $ A.Underscore $ MetaInfo
                    { metaRange  = r
                    , metaScope  = scope
                    , metaNumber = maybe Nothing __IMPOSSIBLE__ n
                    , metaNameSuggestion = fromMaybe "" n
                    }

  -- Raw application
      C.RawApp r es -> do
        e <- parseApplication es
        toAbstract e

  -- Application
      C.App r e1 e2 -> do
        let parenPref = inferParenPreference (namedArg e2)
            info = (defaultAppInfo r) { appOrigin = UserWritten, appParens = parenPref }
        e1 <- toAbstractCtx FunctionCtx e1
        e2 <- toAbstractCtx (ArgumentCtx parenPref) e2
        return $ A.App info e1 e2

  -- Operator application
      C.OpApp r op ns es -> toAbstractOpApp op ns es

  -- With application
      C.WithApp r e es -> do
        e  <- toAbstractCtx WithFunCtx e
        es <- mapM (toAbstractCtx WithArgCtx) es
        return $ A.WithApp (ExprRange r) e es

  -- Misplaced hidden argument
      C.HiddenArg _ _ -> nothingAppliedToHiddenArg e
      C.InstanceArg _ _ -> nothingAppliedToInstanceArg e

  -- Lambda
      C.AbsurdLam r h -> return $ A.AbsurdLam (ExprRange r) h

      C.Lam r bs e -> toAbstractLam r bs e TopCtx

  -- Extended Lambda
      C.ExtendedLam r cs -> scopeCheckExtendedLam r cs

  -- Relevant and irrelevant non-dependent function type
      C.Fun r e1 e2 -> do
        Arg info (e0, dotted) <- traverse (toAbstractDot FunctionSpaceDomainCtx) $ mkArg e1
        let e1 = Arg ((if dotted then setRelevance Irrelevant else id) info) e0
        e2 <- toAbstractCtx TopCtx e2
        return $ A.Fun (ExprRange r) e1 e2

  -- Dependent function type
      e0@(C.Pi tel e) ->
        localToAbstract tel $ \tel -> do
        e    <- toAbstractCtx TopCtx e
        let info = ExprRange (getRange e0)
        return $ A.Pi info tel e

  -- Sorts
      C.Set _    -> return $ A.Set (ExprRange $ getRange e) 0
      C.SetN _ n -> return $ A.Set (ExprRange $ getRange e) n
      C.Prop _   -> return $ A.Prop $ ExprRange $ getRange e

  -- Let
      e0@(C.Let _ ds (Just e)) ->
        ifM isInsideDotPattern (genericError $ "Let-expressions are not allowed in dot patterns") $
        localToAbstract (LetDefs ds) $ \ds' -> do
          e <- toAbstractCtx TopCtx e
          let info = ExprRange (getRange e0)
          return $ A.Let info ds' e
      C.Let _ _ Nothing -> genericError "Missing body in let-expression"

  -- Record construction
      C.Rec r fs  -> do
        fs' <- toAbstractCtx TopCtx fs
        let ds'  = [ d | Right (_, ds) <- fs', d <- ds ]
            fs'' = map (mapRight fst) fs'
            i    = ExprRange r
        return $ A.mkLet i ds' (A.Rec i fs'')

  -- Record update
      C.RecUpdate r e fs -> do
        A.RecUpdate (ExprRange r) <$> toAbstract e <*> toAbstractCtx TopCtx fs

  -- Parenthesis
      C.Paren _ e -> toAbstractCtx TopCtx e

  -- Idiom brackets
      C.IdiomBrackets r e ->
        toAbstractCtx TopCtx =<< parseIdiomBrackets r e

  -- Do notation
      C.DoBlock r ss ->
        toAbstractCtx TopCtx =<< desugarDoNotation r ss

  -- Post-fix projections
      C.Dot r e  -> A.Dot (ExprRange r) <$> toAbstract e

  -- Pattern things
      C.As _ _ _ -> notAnExpression e
      C.Absurd _ -> notAnExpression e

  -- Impossible things
      C.ETel _  -> __IMPOSSIBLE__
      C.Equal{} -> genericError "Parse error: unexpected '='"
      C.Ellipsis _ -> genericError "Parse error: unexpected '...'"

  -- Quoting
      C.QuoteGoal _ x e -> do
        x' <- toAbstract (NewName False x)
        e' <- toAbstract e
        return $ A.QuoteGoal (ExprRange $ getRange e) x' e'
      C.QuoteContext r -> return $ A.QuoteContext (ExprRange r)
      C.Quote r -> return $ A.Quote (ExprRange r)
      C.QuoteTerm r -> return $ A.QuoteTerm (ExprRange r)
      C.Unquote r -> return $ A.Unquote (ExprRange r)

      C.Tactic r e es -> do
        let AppView e' args = appView e
        e' : es <- toAbstract (e' : es)
        args    <- toAbstract args
        return $ A.Tactic (ExprRange r) e' args (map defaultNamedArg es)

  -- DontCare
      C.DontCare e -> A.DontCare <$> toAbstract e


instance ToAbstract C.ModuleAssignment (A.ModuleName, [A.LetBinding]) where
  toAbstract (C.ModuleAssignment m es i)
    | null es && isDefaultImportDir i = (\x-> (x, [])) <$> toAbstract (OldModuleName m)
    | otherwise = do
        x <- C.NoName (getRange m) <$> fresh
        r <- checkModuleMacro LetApply (getRange (m, es, i)) PublicAccess x
                          (C.SectionApp (getRange (m , es)) [] (RawApp (fuseRange m es) (Ident m : es)))
                          DontOpen i
        case r of
          (LetApply _ m' _ _ _ : _) -> return (m', r)
          _ -> __IMPOSSIBLE__

instance ToAbstract c a => ToAbstract (FieldAssignment' c) (FieldAssignment' a) where
  toAbstract = traverse toAbstract

instance ToAbstract C.LamBinding A.LamBinding where
  toAbstract (C.DomainFree info x) = A.DomainFree info . A.BindName <$> toAbstract (NewName False x)
  toAbstract (C.DomainFull tb)     = A.DomainFull <$> toAbstract tb

makeDomainFull :: C.LamBinding -> C.TypedBindings
makeDomainFull (C.DomainFull b)      = b
makeDomainFull (C.DomainFree info x) =
  C.TypedBindings r $ Arg info $ C.TBind r [pure x] $ C.Underscore r Nothing
  where r = getRange x

instance ToAbstract C.TypedBindings A.TypedBindings where
  toAbstract (C.TypedBindings r bs) = A.TypedBindings r <$> toAbstract bs

instance ToAbstract C.TypedBinding A.TypedBinding where
  toAbstract (C.TBind r xs t) = do
    t' <- toAbstractCtx TopCtx t
    xs' <- toAbstract $ map (fmap (NewName False)) xs
    return $ A.TBind r (map (fmap A.BindName) xs') t'
  toAbstract (C.TLet r ds) = A.TLet r <$> toAbstract (LetDefs ds)

-- | Scope check a module (top level function).
--
scopeCheckNiceModule
  :: Range
  -> Access
  -> C.Name
  -> C.Telescope
  -> ScopeM [A.Declaration]
  -> ScopeM [A.Declaration]
scopeCheckNiceModule r p name tel checkDs
  | telHasOpenStmsOrModuleMacros tel = do
      -- Andreas, 2013-12-10:
      -- If the module telescope contains open statements
      -- or module macros (Issue 1299),
      -- add an extra anonymous module around the current one.
      -- Otherwise, the open statements would create
      -- identifiers in the parent scope of the current module.
      -- But open statements in the module telescope should
      -- only affect the current module!
      scopeCheckNiceModule noRange p noName_ [] $
        scopeCheckNiceModule_

  | otherwise = do
        scopeCheckNiceModule_
  where
    -- The actual workhorse:
    scopeCheckNiceModule_ = do

      -- Check whether we are dealing with an anonymous module.
      -- This corresponds to a Coq/LEGO section.
      (name, p', open) <- do
        if isNoName name then do
          (i :: NameId) <- fresh
          return (C.NoName (getRange name) i, PrivateAccess Inserted, True)
         else return (name, p, False)

      -- Check and bind the module, using the supplied check for its contents.
      aname <- toAbstract (NewModuleName name)
      ds <- snd <$> do
        scopeCheckModule r (C.QName name) aname tel checkDs
      bindModule p' name aname

      -- If the module was anonymous open it public
      -- unless it's private, in which case we just open it (#2099)
      when open $
       void $ -- We can discard the returned default A.ImportDirective.
        openModule_ (C.QName name) $
          defaultImportDir { publicOpen = p == PublicAccess }
      return ds

-- | Check whether a telescope has open declarations or module macros.
telHasOpenStmsOrModuleMacros :: C.Telescope -> Bool
telHasOpenStmsOrModuleMacros = any yesBinds
  where
    yesBinds (C.TypedBindings _ tb) = yesBind $ unArg tb
    yesBind C.TBind{}     = False
    yesBind (C.TLet _ ds) = any yes ds
    yes C.ModuleMacro{}   = True
    yes C.Open{}          = True
    yes C.Import{}        = True -- not __IMPOSSIBLE__, see Issue #1718
      -- However, it does not matter what we return here, as this will
      -- become an error later: "Not a valid let-declaration".
      -- (Andreas, 2015-11-17)
    yes (C.Mutual   _ ds) = any yes ds
    yes (C.Abstract _ ds) = any yes ds
    yes (C.Private _ _ ds) = any yes ds
    yes _                 = False

{- UNUSED
telHasLetStms :: C.Telescope -> Bool
telHasLetStms = any isLetBinds
  where
    isLetBinds (C.TypedBindings _ tb) = isLetBind $ unArg tb
    isLetBind C.TBind{} = False
    isLetBind C.TLet{}  = True
-}

-- | We for now disallow let-bindings in @data@ and @record@ telescopes.
--   This due "nested datatypes"; there is no easy interpretation of
--   @
--      data D (A : Set) (open M A) (b : B) : Set where
--        c : D (A × A) b → D A b
--   @
--   where @B@ is brought in scope by @open M A@.

class EnsureNoLetStms a where
  ensureNoLetStms :: a -> ScopeM ()

{- From ghc 7.2, there is LANGUAGE DefaultSignatures
  default ensureNoLetStms :: Foldable t => t a -> ScopeM ()
  ensureNoLetStms = traverse_ ensureNoLetStms
-}

instance EnsureNoLetStms C.TypedBinding where
  ensureNoLetStms tb =
    case tb of
      C.TLet{}  -> typeError $ IllegalLetInTelescope tb
      C.TBind{} -> return ()

instance EnsureNoLetStms a => EnsureNoLetStms (LamBinding' a) where
  ensureNoLetStms = traverse_ ensureNoLetStms

instance EnsureNoLetStms a => EnsureNoLetStms (TypedBindings' a) where
  ensureNoLetStms = traverse_ ensureNoLetStms

instance EnsureNoLetStms a => EnsureNoLetStms [a] where
  ensureNoLetStms = traverse_ ensureNoLetStms


-- | Returns the scope inside the checked module.
scopeCheckModule
  :: Range
  -> C.QName                 -- ^ The concrete name of the module.
  -> A.ModuleName            -- ^ The abstract name of the module.
  -> C.Telescope             -- ^ The module telescope.
  -> ScopeM [A.Declaration]  -- ^ The code for checking the module contents.
  -> ScopeM (ScopeInfo, [A.Declaration])
scopeCheckModule r x qm tel checkDs = do
  printScope "module" 20 $ "checking module " ++ prettyShow x
  -- Andreas, 2013-12-10: Telescope does not live in the new module
  -- but its parent, so check it before entering the new module.
  -- This is important for Nicolas Pouillard's open parametrized modules
  -- statements inside telescopes.
  res <- withLocalVars $ do
    tel <- toAbstract tel
    withCurrentModule qm $ do
      -- pushScope m
      -- qm <- getCurrentModule
      printScope "module" 20 $ "inside module " ++ prettyShow x
      ds    <- checkDs
      scope <- getScope
      return (scope, [ A.Section info (qm `withRangesOfQ` x) tel ds ])

  -- Binding is done by the caller
  printScope "module" 20 $ "after module " ++ prettyShow x
  return res
  where
    info = ModuleInfo r noRange Nothing Nothing Nothing

-- | Temporary data type to scope check a file.
data TopLevel a = TopLevel
  { topLevelPath           :: AbsolutePath
    -- ^ The file path from which we loaded this module.
  , topLevelExpectedName   :: C.TopLevelModuleName
    -- ^ The expected module name
    --   (coming from the import statement that triggered scope checking this file).
  , topLevelTheThing       :: a
    -- ^ The file content.
  }

data TopLevelInfo = TopLevelInfo
        { topLevelDecls :: [A.Declaration]
        , topLevelScope :: ScopeInfo  -- ^ as seen from inside the module
        }

-- | The top-level module name.

topLevelModuleName :: TopLevelInfo -> A.ModuleName
topLevelModuleName topLevel = scopeCurrent (topLevelScope topLevel)

-- | Top-level declarations are always
--   @
--     (import|open)*         -- a bunch of possibly opened imports
--     module ThisModule ...  -- the top-level module of this file
--   @
instance ToAbstract (TopLevel [C.Declaration]) TopLevelInfo where
    toAbstract (TopLevel file expectedMName ds) =
      -- A file is a bunch of preliminary decls (imports etc.)
      -- plus a single module decl.
      case C.spanAllowedBeforeModule ds of

        -- If there are declarations after the top-level module
        -- we have to report a parse error here.
        (_, C.Module{} : d : _) -> traceCall (SetRange $ getRange d) $
          genericError $ "No declarations allowed after top-level module."

        -- Otherwise, proceed.
        (outsideDecls, [ C.Module r m0 tel insideDecls ]) -> do
          -- If the module name is _ compute the name from the file path
          m <- if isNoName m0
                then do
                  -- Andreas, 2017-07-28, issue #1077
                  -- Check if the insideDecls end in a single module which has the same
                  -- name as the file.  In this case, it is highly likely that the user
                  -- put some non-allowed declarations before the top-level module in error.
                  -- Andreas, 2017-10-19, issue #2808
                  -- Widen this check to:
                  -- If the first module of the insideDecls has the same name as the file,
                  -- report an error.
                  case flip span insideDecls $ \case { C.Module{} -> False; _ -> True } of
                    (ds0, (C.Module _ m1 _ _ : _))
                       | C.toTopLevelModuleName m1 == expectedMName
                         -- If the anonymous module comes from the user,
                         -- the range cannot be the beginningOfFile.
                         -- That is the range if the parser inserted the anon. module.
                       , r == beginningOfFile (getRange insideDecls) -> do

                         traceCall (SetRange $ getRange ds0) $ typeError $ GenericError $
                           "Illegal declaration(s) before top-level module"

                    -- Otherwise, reconstruct the top-level module name
                    _ -> return $ C.QName $ C.Name (getRange m0)
                           [Id $ stringToRawName $ rootNameModule file]
                -- Andreas, 2017-05-17, issue #2574, keep name as jump target!
                -- Andreas, 2016-07-12, ALTERNATIVE:
                -- -- We assign an anonymous file module the name expected from
                -- -- its import.  For flat file structures, this is the same.
                -- -- For hierarchical file structures, this reverses the behavior:
                -- -- Loading the file by itself will fail, but it can be imported.
                -- -- The previous behavior is: it can be loaded by itself, but not
                -- -- be imported
                -- then return $ C.fromTopLevelModuleName expectedMName
                else do
                -- Andreas, 2014-03-28  Issue 1078
                -- We need to check the module name against the file name here.
                -- Otherwise one could sneak in a lie and confuse the scope
                -- checker.
                  checkModuleName (C.toTopLevelModuleName m0) file $ Just expectedMName
                  return m0
          setTopLevelModule m
          am           <- toAbstract (NewModuleQName m)
          -- Scope check the declarations outside
          outsideDecls <- toAbstract outsideDecls
          (insideScope, insideDecls) <- scopeCheckModule r m am tel $
             toAbstract insideDecls
          let scope = mapScopeInfo (restrictLocalPrivate am) insideScope
          setScope scope
          return $ TopLevelInfo (outsideDecls ++ insideDecls) scope

        -- We already inserted the missing top-level module, see
        -- 'Agda.Syntax.Parser.Parser.figureOutTopLevelModule',
        -- thus, this case is impossible:
        _ -> __IMPOSSIBLE__

-- | runs Syntax.Concrete.Definitions.niceDeclarations on main module
niceDecls :: [C.Declaration] -> ScopeM [NiceDeclaration]
niceDecls ds = do
  let (result, warns) = runNice $ niceDeclarations ds
  unless (null warns) $ setCurrentRange ds $ warning $ NicifierIssue warns
  case result of
    Left e   -> throwError $ Exception (getRange e) $ pretty e
    Right ds -> return ds

instance {-# OVERLAPPING #-} ToAbstract [C.Declaration] [A.Declaration] where
  toAbstract ds = do
    -- When --safe is active the termination checker (Issue 586) and
    -- positivity checker (Issue 1614) may not be switched off, and
    -- polarities may not be assigned.
    ds <- ifM (Lens.getSafeMode <$> commandLineOptions)
              (mapM (noNoTermCheck >=> noNoPositivityCheck >=> noPolarity) ds)
              (return ds)
    toAbstract =<< niceDecls ds
   where
    -- ASR (31 December 2015). We don't pattern-match on
    -- @NoTerminationCheck@ because the @NO_TERMINATION_CHECK@ pragma
    -- was removed. See Issue 1763.
    noNoTermCheck :: C.Declaration -> TCM C.Declaration
    noNoTermCheck d@(C.Pragma (C.TerminationCheckPragma r NonTerminating)) =
      d <$ (setCurrentRange d $ warning SafeFlagNonTerminating)
    noNoTermCheck d@(C.Pragma (C.TerminationCheckPragma r Terminating)) =
      d <$ (setCurrentRange d $ warning SafeFlagTerminating)
    noNoTermCheck d = return d

    noNoPositivityCheck :: C.Declaration -> TCM C.Declaration
    noNoPositivityCheck d@(C.Pragma (C.NoPositivityCheckPragma _)) =
      d <$ (setCurrentRange d $ warning SafeFlagNoPositivityCheck)
    noNoPositivityCheck d = return d

    noPolarity :: C.Declaration -> TCM C.Declaration
    noPolarity d@(C.Pragma C.PolarityPragma{}) =
      d <$ (setCurrentRange d $ warning SafeFlagPolarity)
    noPolarity d                               = return d

newtype LetDefs = LetDefs [C.Declaration]
newtype LetDef = LetDef NiceDeclaration

instance ToAbstract LetDefs [A.LetBinding] where
  toAbstract (LetDefs ds) =
    concat <$> (toAbstract =<< map LetDef <$> niceDecls ds)

instance ToAbstract LetDef [A.LetBinding] where
  toAbstract (LetDef d) =
    case d of
      NiceMutual _ _ _ d@[C.FunSig _ fx _ _ instanc macro info _ x t, C.FunDef _ _ _ abstract _ _ _ [cl]] ->
          do  when (abstract == AbstractDef) $ do
                genericError $ "abstract not allowed in let expressions"
              when (macro == MacroDef) $ do
                genericError $ "Macros cannot be defined in a let expression."
              t <- toAbstract t
              -- We bind the name here to make sure it's in scope for the LHS (#917).
              -- It's unbound for the RHS in letToAbstract.
              x <- toAbstract (NewName True $ mkBoundName x fx)
              (x', e) <- letToAbstract cl
              -- If InstanceDef set info to Instance
              let info' | instanc == InstanceDef = makeInstance info
                        | otherwise              = info
              -- There are sometimes two instances of the
              -- let-bound variable, one declaration and one
              -- definition. The first list element below is
              -- used to highlight the declared instance in the
              -- right way (see Issue 1618).
              return [ A.LetDeclaredVariable (A.BindName (setRange (getRange x') x))
                     , A.LetBind (LetRange $ getRange d) info' (A.BindName x) t e
                     ]

      -- irrefutable let binding, like  (x , y) = rhs
      NiceFunClause r PublicAccess ConcreteDef termCheck catchall d@(C.FunClause lhs@(C.LHS p [] []) (C.RHS rhs) NoWhere ca) -> do
        mp  <- setCurrentRange p $
                 (Right <$> parsePattern p)
                   `catchError`
                 (return . Left)
        case mp of
          Right p -> do
            rhs <- toAbstract rhs
            p   <- toAbstract p
            checkPatternLinearity p $ \ys ->
              typeError $ RepeatedVariablesInPattern ys
            bindVarsToBind
            p   <- toAbstract p
            return [ A.LetPatBind (LetRange r) p rhs ]
          -- It's not a record pattern, so it should be a prefix left-hand side
          Left err ->
            case definedName p of
              Nothing -> throwError err
              Just x  -> toAbstract $ LetDef $ NiceMutual r termCheck True
                [ C.FunSig r noFixity' PublicAccess ConcreteDef NotInstanceDef NotMacroDef defaultArgInfo termCheck x (C.Underscore (getRange x) Nothing)
                , C.FunDef r __IMPOSSIBLE__ __IMPOSSIBLE__ ConcreteDef NotInstanceDef __IMPOSSIBLE__ __IMPOSSIBLE__
                  [C.Clause x (ca || catchall) lhs (C.RHS rhs) NoWhere []]
                ]
            where
              definedName (C.IdentP (C.QName x)) = Just x
              definedName C.IdentP{}             = Nothing
              definedName (C.RawAppP _ (p : _))  = definedName p
              definedName (C.ParenP _ p)         = definedName p
              definedName C.WildP{}              = Nothing   -- for instance let _ + x = x in ... (not allowed)
              definedName C.AbsurdP{}            = Nothing
              definedName C.AsP{}                = Nothing
              definedName C.DotP{}               = Nothing
              definedName C.EqualP{}             = Nothing
              definedName C.LitP{}               = Nothing
              definedName C.RecP{}               = Nothing
              definedName C.QuoteP{}             = Nothing
              definedName C.HiddenP{}            = Nothing -- Not impossible, see issue #2291
              definedName C.InstanceP{}          = Nothing
              definedName C.WithP{}              = Nothing
              definedName C.RawAppP{}            = __IMPOSSIBLE__
              definedName C.AppP{}               = __IMPOSSIBLE__
              definedName C.OpAppP{}             = __IMPOSSIBLE__
              definedName C.EllipsisP{}          = __IMPOSSIBLE__

      -- You can't open public in a let
      NiceOpen r x dirs -> do
        when (publicOpen dirs) $ warning UselessPublic
        m    <- toAbstract (OldModuleName x)
        adir <- openModule_ x dirs
        let minfo = ModuleInfo
              { minfoRange  = r
              , minfoAsName = Nothing
              , minfoAsTo   = renamingRange dirs
              , minfoOpenShort = Nothing
              , minfoDirective = Just dirs
              }
        return [A.LetOpen minfo m adir]

      NiceModuleMacro r p x modapp open dir -> do
        when (publicOpen dir) $ warning UselessPublic
        -- Andreas, 2014-10-09, Issue 1299: module macros in lets need
        -- to be private
        checkModuleMacro LetApply r (PrivateAccess Inserted) x modapp open dir

      _   -> notAValidLetBinding d
    where
        letToAbstract (C.Clause top catchall clhs@(C.LHS p [] []) (C.RHS rhs) NoWhere []) = do
{-
            p    <- parseLHS top p
            localToAbstract (snd $ lhsArgs p) $ \args ->
-}
            (x, args) <- do
              res <- setCurrentRange p $ parseLHS (C.QName top) p
              case res of
                C.LHSHead x args -> return (x, args)
                C.LHSProj{} -> genericError $ "copatterns not allowed in let bindings"
                C.LHSWith{} -> genericError $ "with-patterns not allowed in let bindings"

            e <- localToAbstract args $ \args -> do
                bindVarsToBind
                -- Make sure to unbind the function name in the RHS, since lets are non-recursive.
                rhs <- unbindVariable top $ toAbstract rhs
                foldM lambda rhs (reverse args)  -- just reverse because these DomainFree
            return (x, e)
        letToAbstract _ = notAValidLetBinding d

        -- Named patterns not allowed in let definitions
        lambda e (Arg info (Named Nothing (A.VarP x))) =
                return $ A.Lam i (A.DomainFree info x) e
            where i = ExprRange (fuseRange x e)
        lambda e (Arg info (Named Nothing (A.WildP i))) =
            do  x <- freshNoName (getRange i)
                return $ A.Lam i' (A.DomainFree info $ A.BindName x) e
            where i' = ExprRange (fuseRange i e)
        lambda _ _ = notAValidLetBinding d

newtype Blind a = Blind { unBlind :: a }

instance ToAbstract (Blind a) (Blind a) where
  toAbstract = return

-- The only reason why we return a list is that open declarations disappears.
-- For every other declaration we get a singleton list.
instance ToAbstract NiceDeclaration A.Declaration where

  toAbstract d = annotateDecls $
    traceCall (ScopeCheckDeclaration d) $
    -- Andreas, 2015-10-05, Issue 1677:
    -- We record in the environment whether we are scope checking an
    -- abstract definition.  This way, we can propagate this attribute
    -- the extended lambdas.
    caseMaybe (niceHasAbstract d) id (\ a -> local $ \ e -> e { envAbstractMode = aDefToMode a }) $
    case d of

  -- Axiom (actual postulate)
    C.Axiom r f p a i rel _ x t -> do
      -- check that we do not postulate in --safe mode
      clo <- commandLineOptions
      when (Lens.getSafeMode clo) (warning $ SafeFlagPostulate x)
      -- check the postulate
      toAbstractNiceAxiom A.NoFunSig NotMacroDef d

  -- Fields
    C.NiceField r f p a i x t -> do
      unless (p == PublicAccess) $ genericError "Record fields can not be private"
      -- Interaction points for record fields have already been introduced
      -- when checking the type of the record constructor.
      -- To avoid introducing interaction points (IP) twice, we turn
      -- all question marks to underscores.  (See issue 1138.)
      let maskIP (C.QuestionMark r _) = C.Underscore r Nothing
          maskIP e                     = e
      t' <- toAbstractCtx TopCtx $ mapExpr maskIP t
      y  <- freshAbstractQName f x
      irrProj <- optIrrelevantProjections <$> pragmaOptions
      unless (isIrrelevant t && not irrProj) $
        -- Andreas, 2010-09-24: irrelevant fields are not in scope
        -- this ensures that projections out of irrelevant fields cannot occur
        -- Ulf: unless you turn on --irrelevant-projections
        bindName p FldName x y
      return [ A.Field (mkDefInfoInstance x f p a i NotMacroDef r) y t' ]

  -- Primitive function
    PrimitiveFunction r f p a x t -> do
      t' <- toAbstractCtx TopCtx t
      y  <- freshAbstractQName f x
      bindName p DefName x y
      return [ A.Primitive (mkDefInfo x f p a r) y t' ]

  -- Definitions (possibly mutual)
    NiceMutual r termCheck pc ds -> do
      ds' <- toAbstract ds
      -- We only termination check blocks that do not have a measure.
      return [ A.Mutual (MutualInfo termCheck pc r) ds' ]

    C.NiceRecSig r f p a _pc x ls t -> do
      ensureNoLetStms ls
      withLocalVars $ do
        ls' <- toAbstract (map makeDomainFull ls)
        t'  <- toAbstract t
        x'  <- freshAbstractQName f x
        bindName p DefName x x'
        return [ A.RecSig (mkDefInfo x f p a r) x' ls' t' ]

    C.NiceDataSig r f p a _pc x ls t -> withLocalVars $ do
        printScope "scope.data.sig" 20 ("checking DataSig for " ++ prettyShow x)
        ensureNoLetStms ls
        ls' <- toAbstract (map makeDomainFull ls)
        t'  <- toAbstract t
        x'  <- freshAbstractQName f x
        {- -- Andreas, 2012-01-16: remember number of parameters
        bindName p (DataName (length ls)) x x' -}
        bindName p DefName x x'
        return [ A.DataSig (mkDefInfo x f p a r) x' ls' t' ]

  -- Type signatures
    C.FunSig r f p a i m rel tc x t ->
        toAbstractNiceAxiom A.FunSig m (C.Axiom r f p a i rel Nothing x t)

  -- Function definitions
    C.FunDef r ds f a i tc x cs -> do
        printLocals 10 $ "checking def " ++ prettyShow x
        (x',cs) <- toAbstract (OldName x,cs)
        -- Andreas, 2017-12-04 the name must reside in the current module
        unlessM ((A.qnameModule x' ==) <$> getCurrentModule) $
          __IMPOSSIBLE__
        let delayed = NotDelayed
        -- (delayed, cs) <- translateCopatternClauses cs -- TODO
        return [ A.FunDef (mkDefInfoInstance x f PublicAccess a i NotMacroDef r) x' delayed cs ]

  -- Uncategorized function clauses
    C.NiceFunClause r acc abs termCheck catchall (C.FunClause lhs rhs wcls ca) ->
      genericError $
        "Missing type signature for left hand side " ++ prettyShow lhs
    C.NiceFunClause{} -> __IMPOSSIBLE__

  -- Data definitions
    C.DataDef r f a _ x pars cons -> withLocalVars $ do
        printScope "scope.data.def" 20 ("checking DataDef for " ++ prettyShow x)
        (p, ax) <- resolveName (C.QName x) >>= \case
          DefinedName p ax -> do
            livesInCurrentModule ax  -- Andreas, 2017-12-04, issue #2862
            return (p, ax)
          _ -> genericError $ "Missing type signature for data definition " ++ prettyShow x
        ensureNoLetStms pars
        -- Check for duplicate constructors
        do cs <- mapM conName cons
           let dups = nub $ cs \\ nub cs
               bad  = filter (`elem` dups) cs
           unless (distinct cs) $
             setCurrentRange bad $
                typeError $ DuplicateConstructors dups

        pars <- toAbstract pars
        let x' = anameName ax
        -- Create the module for the qualified constructors
        checkForModuleClash x -- disallow shadowing previously defined modules
        let m = mnameFromList $ qnameToList x'
        createModule (Just IsData) m
        bindModule p x m  -- make it a proper module
        cons <- toAbstract (map (ConstrDecl NoRec m a p) cons)
        -- Open the module
        -- openModule_ (C.QName x) defaultImportDir{ publicOpen = True }
        printScope "data" 20 $ "Checked data " ++ prettyShow x
        return [ A.DataDef (mkDefInfo x f PublicAccess a r) x' pars cons ]
      where
        conName (C.Axiom _ _ _ _ _ _ _ c _) = return c
        conName d = errorNotConstrDecl d

  -- Record definitions (mucho interesting)
    C.RecDef r f a _ x ind eta cm pars fields -> do
      printScope "scope.rec.def" 20 ("checking RecDef for " ++ prettyShow x)
      (p, ax) <- resolveName (C.QName x) >>= \case
        DefinedName p ax -> do
          livesInCurrentModule ax  -- Andreas, 2017-12-04, issue #2862
          return (p, ax)
        _ -> genericError $ "Missing type signature for record definition " ++ prettyShow x
      ensureNoLetStms pars
      withLocalVars $ do
        -- Check that the generated module doesn't clash with a previously
        -- defined module
        checkForModuleClash x
        pars   <- toAbstract pars
        let x' = anameName ax
        -- We scope check the fields a first time when putting together
        -- the type of the constructor.
        contel <- toAbstract =<< recordConstructorType fields
        m0     <- getCurrentModule
        let m = A.qualifyM m0 $ mnameFromList [ last $ qnameToList x' ]
        printScope "rec" 15 "before record"
        createModule (Just IsRecord) m
        -- We scope check the fields a second time, as actual fields.
        afields <- withCurrentModule m $ do
          afields <- toAbstract fields
          printScope "rec" 15 "checked fields"
          return afields
        -- Andreas, 2017-07-13 issue #2642 disallow duplicate fields
        -- Check for duplicate fields. (See "Check for duplicate constructors")
        do let fs = catMaybes $ for fields $ \case
                 C.NiceField _ _ _ _ _ f _ -> Just f
                 _ -> Nothing
           let dups = nub $ fs \\ nub fs
               bad  = filter (`elem` dups) fs
           unless (distinct fs) $
             setCurrentRange bad $
               typeError $ DuplicateFields dups
        bindModule p x m
        cm' <- mapM (\(ThingWithFixity c f, _) -> bindConstructorName m c f a p YesRec) cm
        let inst = caseMaybe cm NotInstanceDef snd
        printScope "rec" 15 "record complete"
        return [ A.RecDef (mkDefInfoInstance x f PublicAccess a inst NotMacroDef r) x' ind eta cm' pars contel afields ]

    NiceModule r p a x@(C.QName name) tel ds -> do
      reportSDoc "scope.decl" 70 $ vcat $
        [ text $ "scope checking NiceModule " ++ prettyShow x
        ]

      adecls <- traceCall (ScopeCheckDeclaration $ NiceModule r p a x tel []) $ do
        scopeCheckNiceModule r p name tel $ toAbstract ds

      reportSDoc "scope.decl" 70 $ vcat $
        [ text $ "scope checked NiceModule " ++ prettyShow x
        ] ++ map (nest 2 . prettyA) adecls
      return adecls

    NiceModule _ _ _ m@C.Qual{} _ _ ->
      genericError $ "Local modules cannot have qualified names"

    NiceModuleMacro r p x modapp open dir -> do
      reportSDoc "scope.decl" 70 $ vcat $
        [ text $ "scope checking NiceModuleMacro " ++ prettyShow x
        ]

      adecls <- checkModuleMacro Apply r p x modapp open dir

      reportSDoc "scope.decl" 70 $ vcat $
        [ text $ "scope checked NiceModuleMacro " ++ prettyShow x
        ] ++ map (nest 2 . prettyA) adecls
      return adecls

    NiceOpen r x dir -> do
      (minfo, m, adir) <- checkOpen r x dir
      return [A.Open minfo m adir]

    NicePragma r p -> do
      ps <- toAbstract p
      return $ map (A.Pragma r) ps

    NiceImport r x as open dir -> setCurrentRange r $ do
      notPublicWithoutOpen open dir

      -- First scope check the imported module and return its name and
      -- interface. This is done with that module as the top-level module.
      -- This is quite subtle. We rely on the fact that when setting the
      -- top-level module and generating a fresh module name, the generated
      -- name will be exactly the same as the name generated when checking
      -- the imported module.
      (m, i) <- withCurrentModule noModuleName $ withTopLevelModule x $ do
        m <- toAbstract $ NewModuleQName x
        printScope "import" 10 "before import:"
        (m, i) <- scopeCheckImport m
        printScope "import" 10 $ "scope checked import: " ++ show i
        -- We don't want the top scope of the imported module (things happening
        -- before the module declaration)
        return (m, Map.delete noModuleName i)

      -- Merge the imported scopes with the current scopes
      modifyScopes $ \ ms -> Map.unionWith mergeScope (Map.delete m ms) i

      -- Bind the desired module name to the right abstract name.
      case as of
        Nothing -> bindQModule (PrivateAccess Inserted) x m
        Just y  -> bindModule (PrivateAccess Inserted) (asName y) m

      printScope "import" 10 "merged imported sig:"

      -- Open if specified, otherwise apply import directives
      let (name, theAsSymbol, theAsName) = case as of
            Nothing -> (x,                  noRange,   Nothing)
            Just a  -> (C.QName (asName a), asRange a, Just (asName a))
      adir <- case open of
        DoOpen   -> do
          (_minfo, _m, adir) <- checkOpen r name dir
          return adir
        -- If not opening, import directives are applied to the original scope.
        DontOpen -> modifyNamedScopeM m $ applyImportDirectiveM x dir
      let minfo = ModuleInfo
            { minfoRange     = r
            , minfoAsName    = theAsName
            , minfoAsTo      = getRange (theAsSymbol, renamingRange dir)
            , minfoOpenShort = Just open
            , minfoDirective = Just dir
            }
      return [ A.Import minfo m adir ]

    NiceUnquoteDecl r fxs p a i tc xs e -> do
      ys <- zipWithM freshAbstractQName fxs xs
      zipWithM_ (bindName p QuotableName) xs ys
      e <- toAbstract e
      zipWithM_ (rebindName p DefName) xs ys
      let mi = MutualInfo tc True r
      return [ A.Mutual mi [A.UnquoteDecl mi [ mkDefInfoInstance x fx p a i NotMacroDef r | (fx, x) <- zip fxs xs ] ys e] ]

    NiceUnquoteDef r fxs p a tc xs e -> do
      ys <- mapM (toAbstract . OldName) xs
      zipWithM_ (rebindName p QuotableName) xs ys
      e <- toAbstract e
      zipWithM_ (rebindName p DefName) xs ys
      return [ A.UnquoteDef [ mkDefInfo x fx PublicAccess a r | (fx, x) <- zip fxs xs ] ys e ]

    NicePatternSyn r fx n as p -> do
      reportSLn "scope.pat" 10 $ "found nice pattern syn: " ++ prettyShow n
      (as, p) <- withLocalVars $ do
         p  <- toAbstract =<< parsePatternSyn p
         checkPatternLinearity p $ \ys ->
           typeError $ RepeatedVariablesInPattern ys
<<<<<<< HEAD
         let err = "Dot or equality patterns are not allowed in pattern synonyms. Maybe use '_' instead."
         p <- noDotorEqPattern err p
=======
         bindVarsToBind
         let err = "Dot patterns are not allowed in pattern synonyms. Use '_' instead."
         p <- noDotPattern err p
>>>>>>> 489ef788
         as <- (traverse . mapM) (unVarName <=< resolveName . C.QName) as
         unlessNull (patternVars p \\ map unArg as) $ \ xs -> do
           typeError . GenericDocError =<< do
             text "Unbound variables in pattern synonym: " <+>
               sep (map prettyA xs)
         return (as, p)
      y <- freshAbstractQName fx n
      bindName PublicAccess PatternSynName n y
      -- Expanding pattern synonyms already at definition makes it easier to
      -- fold them back when printing (issue #2762).
      ep <- expandPatternSynonyms p
      modifyPatternSyns (Map.insert y (as, ep))
      return [A.PatternSynDef y as p]   -- only for highlighting, so use unexpanded version
      where unVarName (VarName a _) = return a
            unVarName _ = typeError $ UnusedVariableInPatternSynonym

    where
      -- checking postulate or type sig. without checking safe flag
      toAbstractNiceAxiom funSig isMacro (C.Axiom r f p a i info mp x t) = do
        t' <- toAbstractCtx TopCtx t
        y  <- freshAbstractQName f x
        let kind | isMacro == MacroDef = MacroName
                 | otherwise           = DefName
        bindName p kind x y
        return [ A.Axiom funSig (mkDefInfoInstance x f p a i isMacro r) info mp y t' ]
      toAbstractNiceAxiom _ _ _ = __IMPOSSIBLE__


-- | Make sure definition is in same module as signature.
class LivesInCurrentModule a where
  livesInCurrentModule :: a -> ScopeM ()

instance LivesInCurrentModule AbstractName where
  livesInCurrentModule = livesInCurrentModule . anameName

instance LivesInCurrentModule A.QName where
  livesInCurrentModule x = do
    m <- getCurrentModule
    reportSLn "scope.data.def" 30 $ unlines
      [ "  A.QName of data type: " ++ show x
      , "  current module: " ++ show m
      ]
    unless (A.qnameModule x == m) $
      genericError $ "Definition in different module than its type signature"

data IsRecordCon = YesRec | NoRec
data ConstrDecl = ConstrDecl IsRecordCon A.ModuleName IsAbstract Access C.NiceDeclaration

bindConstructorName :: ModuleName -> C.Name -> Fixity'-> IsAbstract ->
                       Access -> IsRecordCon -> ScopeM A.QName
bindConstructorName m x f a p record = do
  -- The abstract name is the qualified one
  y <- withCurrentModule m $ freshAbstractQName f x
  -- Bind it twice, once unqualified and once qualified
  bindName p' ConName x y
  withCurrentModule m $ bindName p'' ConName x y
  return y
  where
    -- An abstract constructor is private (abstract constructor means
    -- abstract datatype, so the constructor should not be exported).
    p' = case a of
           AbstractDef -> PrivateAccess Inserted
           _           -> p
    p'' = case (a, record) of
            (AbstractDef, _) -> PrivateAccess Inserted
            (_, YesRec)      -> OnlyQualified   -- record constructors aren't really in the record module
            _                -> PublicAccess

instance ToAbstract ConstrDecl A.Declaration where
  toAbstract (ConstrDecl record m a p d) = do
    case d of
      C.Axiom r f p1 a1 i info Nothing x t -> do -- rel==Relevant
        -- unless (p1 == p) __IMPOSSIBLE__  -- This invariant is currently violated by test/Succeed/Issue282.agda
        unless (a1 == a) __IMPOSSIBLE__
        t' <- toAbstractCtx TopCtx t
        -- The abstract name is the qualified one
        -- Bind it twice, once unqualified and once qualified
        y <- bindConstructorName m x f a p record
        printScope "con" 15 "bound constructor"
        return $ A.Axiom NoFunSig (mkDefInfoInstance x f p a i NotMacroDef r)
                         info Nothing y t'
      C.Axiom _ _ _ _ _ _ (Just _) _ _ -> __IMPOSSIBLE__
      _ -> errorNotConstrDecl d

errorNotConstrDecl :: C.NiceDeclaration -> ScopeM a
errorNotConstrDecl d = typeError . GenericDocError $
        P.text "Illegal declaration in data type definition " P.$$
        P.nest 2 (P.vcat $ map pretty (notSoNiceDeclarations d))

instance ToAbstract C.Pragma [A.Pragma] where
  toAbstract (C.ImpossiblePragma _) = impossibleTest
  toAbstract (C.OptionsPragma _ opts) = return [ A.OptionsPragma opts ]
  toAbstract (C.RewritePragma _ []) = [] <$ warning EmptyRewritePragma
  toAbstract (C.RewritePragma _ xs) = concat <$> do
   forM xs $ \ x -> do
    e <- toAbstract $ OldQName x Nothing
    case e of
      A.Def x          -> return [ A.RewritePragma x ]
      A.Proj _ p | Just x <- getUnambiguous p -> return [ A.RewritePragma x ]
      A.Proj _ x       -> genericError $ "REWRITE used on ambiguous name " ++ prettyShow x
      A.Con c | Just x <- getUnambiguous c -> return [ A.RewritePragma x ]
      A.Con x          -> genericError $ "REWRITE used on ambiguous name " ++ prettyShow x
      A.Var x          -> genericError $ "REWRITE used on parameter " ++ prettyShow x ++ " instead of on a defined symbol"
      _       -> __IMPOSSIBLE__
  toAbstract (C.CompiledTypePragma _ x hs) = do
    e <- toAbstract $ OldQName x Nothing
    case e of
      A.Def x -> return [ A.CompiledTypePragma x hs ]
      _       -> genericError $ "Bad compiled type: " ++ prettyShow x  -- TODO: error message
  toAbstract (C.CompiledDataPragma _ x hs hcs) = do
    e <- toAbstract $ OldQName x Nothing
    case e of
      A.Def x -> return [ A.CompiledDataPragma x hs hcs ]
      _       -> genericError $ "Not a datatype: " ++ prettyShow x  -- TODO: error message
  toAbstract (C.CompiledPragma _ x hs) = do
    e <- toAbstract $ OldQName x Nothing
    y <- case e of
          A.Def x -> return x
          A.Proj _ c | Just x <- getUnambiguous c -> return x -- TODO: do we need to do s.th. special for projections? (Andreas, 2014-10-12)
          A.Proj _ x -> genericError $ "COMPILED on ambiguous name " ++ prettyShow x
          A.Con _ -> genericError "Use COMPILED_DATA for constructors" -- TODO
          _       -> __IMPOSSIBLE__
    return [ A.CompiledPragma y hs ]
  toAbstract (C.CompiledExportPragma _ x hs) = do
    e <- toAbstract $ OldQName x Nothing
    y <- case e of
          A.Def x -> return x
          _       -> __IMPOSSIBLE__
    return [ A.CompiledExportPragma y hs ]
  toAbstract (C.CompiledJSPragma _ x ep) = do
    e <- toAbstract $ OldQName x Nothing
    y <- case e of
          A.Def x -> return x
          A.Proj _ p | Just x <- getUnambiguous p -> return x
          A.Proj _ x -> genericError $
            "COMPILED_JS used on ambiguous name " ++ prettyShow x
          A.Con c | Just x <- getUnambiguous c -> return x
          A.Con x -> genericError $
            "COMPILED_JS used on ambiguous name " ++ prettyShow x
          _       -> __IMPOSSIBLE__
    return [ A.CompiledJSPragma y ep ]
  toAbstract (C.CompiledUHCPragma _ x cr) = do
    e <- toAbstract $ OldQName x Nothing
    y <- case e of
          A.Def x -> return x
          _       -> __IMPOSSIBLE__
    return [ A.CompiledUHCPragma y cr ]
  toAbstract (C.CompiledDataUHCPragma _ x crd crcs) = do
    e <- toAbstract $ OldQName x Nothing
    case e of
      A.Def x -> return [ A.CompiledDataUHCPragma x crd crcs ]
      _       -> fail $ "Bad compiled type: " ++ prettyShow x  -- TODO: error message
  toAbstract (C.ForeignPragma _ b s) = [] <$ addForeignCode b s
  toAbstract (C.CompilePragma _ b x s) = do
    e <- toAbstract $ OldQName x Nothing
    let err what = genericError $ "Cannot COMPILE " ++ what ++ " " ++ prettyShow x
    y <- case e of
          A.Def x             -> return x
          A.Proj _ p | Just x <- getUnambiguous p -> return x
          A.Proj _ x          -> err "ambiguous projection"
          A.Con c | Just x <- getUnambiguous c -> return x
          A.Con x             -> err "ambiguous constructor"
          A.PatternSyn{}      -> err "pattern synonym"
          A.Var{}             -> err "local variable"
          _                   -> __IMPOSSIBLE__
    return [ A.CompilePragma b y s ]

  toAbstract (C.StaticPragma _ x) = do
      e <- toAbstract $ OldQName x Nothing
      y <- case e of
          A.Def  x -> return x
          A.Proj _ p | Just x <- getUnambiguous p -> return x
          A.Proj _ x -> genericError $
            "STATIC used on ambiguous name " ++ prettyShow x
          _        -> genericError "Target of STATIC pragma should be a function"
      return [ A.StaticPragma y ]
  toAbstract (C.InjectivePragma _ x) = do
      e <- toAbstract $ OldQName x Nothing
      y <- case e of
          A.Def  x -> return x
          A.Proj _ p | Just x <- getUnambiguous p -> return x
          A.Proj _ x -> genericError $
            "INJECTIVE used on ambiguous name " ++ prettyShow x
          _        -> genericError "Target of INJECTIVE pragma should be a defined symbol"
      return [ A.InjectivePragma y ]
  toAbstract (C.InlinePragma _ x) = do
      e <- toAbstract $ OldQName x Nothing
      y <- case e of
          A.Def  x -> return x
          A.Proj _ p | Just x <- getUnambiguous p -> return x
          A.Proj _ x -> genericError $
            "INLINE used on ambiguous name " ++ prettyShow x
          _        -> genericError "Target of INLINE pragma should be a function"
      return [ A.InlinePragma y ]
  toAbstract (C.BuiltinPragma _ b q) | isUntypedBuiltin b = do
    bindUntypedBuiltin b =<< toAbstract (ResolveQName q)
    return []
  toAbstract (C.BuiltinPragma _ b q) = do
    -- Andreas, 2015-02-14
    -- Some builtins cannot be given a valid Agda type,
    -- thus, they do not come with accompanying postulate or definition.
    if b `elem` builtinsNoDef then do
      case q of
        C.QName x -> do
          unlessM ((UnknownName ==) <$> resolveName q) $ genericError $
            "BUILTIN " ++ b ++ " declares an identifier " ++
            "(no longer expects an already defined identifier)"
          y <- freshAbstractQName noFixity' x
          kind <- fromMaybe __IMPOSSIBLE__ <$> builtinKindOfName b
          bindName PublicAccess kind x y
          return [ A.BuiltinNoDefPragma b y ]
        _ -> genericError $
          "Pragma BUILTIN " ++ b ++ ": expected unqualified identifier, " ++
          "but found " ++ prettyShow q
    else do
      q <- toAbstract $ ResolveQName q
      return [ A.BuiltinPragma b q ]
  toAbstract (C.ImportPragma _ i) = do
    addHaskellImport i
    return []
  toAbstract (C.ImportUHCPragma _ i) = do
    addHaskellImportUHC i
    return []
  toAbstract (C.HaskellCodePragma _ s) = do
    addInlineHaskell s
    return []
  toAbstract (C.EtaPragma _ x) = do
    e <- toAbstract $ OldQName x Nothing
    case e of
      A.Def x -> return [ A.EtaPragma x ]
      _       -> do
       e <- showA e
       genericError $ "Pragma ETA: expected identifier, " ++
         "but found expression " ++ e
  toAbstract (C.DisplayPragma _ lhs rhs) = withLocalVars $ do
    let err = genericError "DISPLAY pragma left-hand side must have form 'f e1 .. en'"
        getHead (C.IdentP x)          = return x
        getHead (C.RawAppP _ (p : _)) = getHead p
        getHead _                     = err

    top <- getHead lhs

    (isPatSyn, hd) <- do
      qx <- resolveName' allKindsOfNames Nothing top
      case qx of
        VarName x' _                -> return . (False,) $ A.qnameFromList [x']
        DefinedName _ d             -> return . (False,) $ anameName d
        FieldName     (d :! [])     -> return . (False,) $ anameName d
        FieldName ds                -> genericError $ "Ambiguous projection " ++ prettyShow top ++ ": " ++ prettyShow (fmap anameName ds)
        ConstructorName (d :! [])   -> return . (False,) $ anameName d
        ConstructorName ds          -> genericError $ "Ambiguous constructor " ++ prettyShow top ++ ": " ++ prettyShow (fmap anameName ds)
        UnknownName                 -> notInScope top
        PatternSynResName (d :! []) -> return . (True,) $ anameName d
        PatternSynResName ds        -> genericError $ "Ambiguous pattern synonym" ++ prettyShow top ++ ": " ++ prettyShow (fmap anameName ds)

    lhs <- toAbstract $ LeftHandSide top lhs
    ps  <- case lhs of
             A.LHS _ (A.LHSHead _ ps) -> return ps
             _ -> err

    -- Andreas, 2016-08-08, issue #2132
    -- Remove pattern synonyms on lhs
    (hd, ps) <- do
      let mkP | isPatSyn  = A.PatternSynP (PatRange $ getRange lhs) (unambiguous hd)
              | otherwise = A.DefP (PatRange $ getRange lhs) (unambiguous hd)
      p <- expandPatternSynonyms $ mkP ps
      case p of
        A.DefP _ f ps | Just hd <- getUnambiguous f -> return (hd, ps)
        A.ConP _ c ps | Just hd <- getUnambiguous c -> return (hd, ps)
        A.PatternSynP{} -> __IMPOSSIBLE__
        _ -> err

    rhs <- toAbstract rhs
    return [A.DisplayPragma hd ps rhs]

  -- Termination checking pragmes are handled by the nicifier
  toAbstract C.TerminationCheckPragma{} = __IMPOSSIBLE__

  toAbstract C.CatchallPragma{}         = __IMPOSSIBLE__

  -- No positivity checking pragmas are handled by the nicifier.
  toAbstract C.NoPositivityCheckPragma{} = __IMPOSSIBLE__

  -- Polarity pragmas are handled by the niceifier.
  toAbstract C.PolarityPragma{} = __IMPOSSIBLE__

instance ToAbstract C.Clause A.Clause where
  toAbstract (C.Clause top catchall lhs@(C.LHS p eqs with) rhs wh wcs) = withLocalVars $ do
    -- Andreas, 2012-02-14: need to reset local vars before checking subclauses
    vars <- getLocalVars
    let wcs' = for wcs $ \ c -> setLocalVars vars $> c
    lhs' <- toAbstract $ LeftHandSide (C.QName top) p
    printLocals 10 "after lhs:"
    let (whname, whds) = case wh of
          NoWhere        -> (Nothing, [])
          -- Andreas, 2016-07-17 issues #2081 and #2101
          -- where-declarations are automatically private.
          -- This allows their type signature to be checked InAbstractMode.
          AnyWhere ds    -> (Nothing, [C.Private noRange Inserted ds])
          -- Named where-modules do not default to private.
          SomeWhere m a ds -> (Just (m, a), ds)

    let isTerminationPragma :: C.Declaration -> Bool
        isTerminationPragma (C.Private _ _ ds) = any isTerminationPragma ds
        isTerminationPragma (C.Pragma (TerminationCheckPragma _ _)) = True
        isTerminationPragma _                                       = False

    if not (null eqs)
      then do
        rhs <- toAbstract =<< toAbstractCtx TopCtx (RightHandSide eqs with wcs' rhs whds)
        return $ A.Clause lhs' [] rhs [] catchall
      else do
        -- ASR (16 November 2015) Issue 1137: We ban termination
        -- pragmas inside `where` clause.
        when (any isTerminationPragma whds) $
             genericError "Termination pragmas are not allowed inside where clauses"

        -- the right hand side is checked inside the module of the local definitions
        (rhs, ds) <- whereToAbstract (getRange wh) whname whds $
                      toAbstractCtx TopCtx (RightHandSide eqs with wcs' rhs [])
        rhs <- toAbstract rhs
        return $ A.Clause lhs' [] rhs ds catchall

whereToAbstract :: Range -> Maybe (C.Name, Access) -> [C.Declaration] -> ScopeM a -> ScopeM (a, [A.Declaration])
whereToAbstract _ _      []   inner = (,[]) <$> inner
whereToAbstract r whname whds inner = do
  -- Create a fresh concrete name if there isn't (a proper) one.
  (m, acc) <- do
    case whname of
      Just (m, acc) | not (isNoName m) -> return (m, acc)
      _ -> fresh <&> \ x -> (C.NoName (getRange whname) x, PrivateAccess Inserted)
           -- unnamed where's are private
  let tel = []
  old <- getCurrentModule
  am  <- toAbstract (NewModuleName m)
  (scope, ds) <- scopeCheckModule r (C.QName m) am tel $ toAbstract whds
  setScope scope
  x <- inner
  setCurrentModule old
  bindModule acc m am
  -- Issue 848: if the module was anonymous (module _ where) open it public
  let anonymousSomeWhere = maybe False (isNoName . fst) whname
  when anonymousSomeWhere $
   void $ -- We can ignore the returned default A.ImportDirective.
    openModule_ (C.QName m) $
      defaultImportDir { publicOpen = True }
  return (x, ds)

data RightHandSide = RightHandSide
  { rhsRewriteEqn :: [C.RewriteEqn]    -- ^ @rewrite e@ (many)
  , rhsWithExpr   :: [C.WithExpr]      -- ^ @with e@ (many)
  , rhsSubclauses :: [ScopeM C.Clause] -- ^ the subclauses spawned by a with (monadic because we need to reset the local vars before checking these clauses)
  , rhs           :: C.RHS
  , rhsWhereDecls :: [C.Declaration]
  }

data AbstractRHS
  = AbsurdRHS'
  | WithRHS' [A.Expr] [ScopeM C.Clause]  -- ^ The with clauses haven't been translated yet
  | RHS' A.Expr C.Expr
  | RewriteRHS' [A.Expr] AbstractRHS [A.Declaration]

qualifyName_ :: A.Name -> ScopeM A.QName
qualifyName_ x = do
  m <- getCurrentModule
  return $ A.qualify m x

withFunctionName :: String -> ScopeM A.QName
withFunctionName s = do
  NameId i _ <- fresh
  qualifyName_ =<< freshName_ (s ++ show i)

instance ToAbstract AbstractRHS A.RHS where
  toAbstract AbsurdRHS'            = return A.AbsurdRHS
  toAbstract (RHS' e c)            = return $ A.RHS e $ Just c
  toAbstract (RewriteRHS' eqs rhs wh) = do
    auxs <- replicateM (length eqs) $ withFunctionName "rewrite-"
    rhs  <- toAbstract rhs
    return $ RewriteRHS (zip auxs eqs) [] rhs wh
  toAbstract (WithRHS' es cs) = do
    aux <- withFunctionName "with-"
    A.WithRHS aux es <$> do toAbstract =<< sequence cs

instance ToAbstract RightHandSide AbstractRHS where
  toAbstract (RightHandSide eqs@(_:_) es cs rhs wh) = do
    eqs <- toAbstractCtx TopCtx eqs
                 -- TODO: remember named where
    (rhs, ds) <- whereToAbstract (getRange wh) Nothing wh $
                  toAbstract (RightHandSide [] es cs rhs [])
    return $ RewriteRHS' eqs rhs ds
  toAbstract (RightHandSide [] [] (_ : _) _ _)        = __IMPOSSIBLE__
  toAbstract (RightHandSide [] (_ : _) _ (C.RHS _) _) = typeError $ BothWithAndRHS
  toAbstract (RightHandSide [] [] [] rhs [])          = toAbstract rhs
  toAbstract (RightHandSide [] es cs C.AbsurdRHS [])  = do
    es <- toAbstractCtx TopCtx es
    return $ WithRHS' es cs
  -- TODO: some of these might be possible
  toAbstract (RightHandSide [] (_ : _) _ C.AbsurdRHS (_ : _)) = __IMPOSSIBLE__
  toAbstract (RightHandSide [] [] [] (C.RHS _) (_ : _))       = __IMPOSSIBLE__
  toAbstract (RightHandSide [] [] [] C.AbsurdRHS (_ : _))     = __IMPOSSIBLE__

instance ToAbstract C.RHS AbstractRHS where
    toAbstract C.AbsurdRHS = return $ AbsurdRHS'
    toAbstract (C.RHS e)   = RHS' <$> toAbstract e <*> pure e

data LeftHandSide = LeftHandSide C.QName C.Pattern

instance ToAbstract LeftHandSide A.LHS where
    toAbstract (LeftHandSide top lhs) =
      traceCall (ScopeCheckLHS top lhs) $ do
        lhscore <- parseLHS top lhs
        reportSLn "scope.lhs" 5 $ "parsed lhs: " ++ show lhscore
        printLocals 10 "before lhs:"
        -- error if copattern parsed but --no-copatterns option
        unlessM (optCopatterns <$> pragmaOptions) $
          when (hasCopatterns lhscore) $
            typeError $ NeedOptionCopatterns
        -- scope check patterns except for dot patterns
        lhscore <- toAbstract lhscore
        bindVarsToBind
        reportSLn "scope.lhs" 5 $ "parsed lhs patterns: " ++ show lhscore
        printLocals 10 "checked pattern:"
        -- scope check dot patterns
        lhscore <- toAbstract lhscore
        reportSLn "scope.lhs" 5 $ "parsed lhs dot patterns: " ++ show lhscore
        printLocals 10 "checked dots:"
        return $ A.LHS (LHSRange $ getRange lhs) lhscore

-- Merges adjacent EqualP patterns into one: typecheking expects only one pattern for each domain in the telescope.
mergeEqualPs :: [NamedArg (Pattern' e)] -> [NamedArg (Pattern' e)]
mergeEqualPs = go Nothing
  where
    go acc (Arg i (Named n (A.EqualP r es)) : ps) = go (fmap (fmap (++es)) acc `mplus` Just ((i,n,r),es)) ps
    go Nothing [] = []
    go Nothing (p : ps) = p : go Nothing ps
    go (Just ((i,n,r),es)) ps = Arg i (Named n (A.EqualP r es)) :
      case ps of
        (p : ps) -> p : go Nothing ps
        []     -> []

-- does not check pattern linearity
instance ToAbstract C.LHSCore (A.LHSCore' C.Expr) where
    toAbstract (C.LHSHead x ps) = do
        x <- withLocalVars $ do
          setLocalVars []
          toAbstract (OldName x)
        A.LHSHead x . mergeEqualPs <$> toAbstract ps
    toAbstract (C.LHSProj d ps1 l ps2) = do
        unless (null ps1) $ typeError $ GenericDocError $
          P.text "Ill-formed projection pattern" P.<+> P.pretty (foldl C.AppP (C.IdentP d) ps1)
        qx <- resolveName d
        ds <- case qx of
                FieldName ds -> return $ fmap anameName ds
                UnknownName -> notInScope d
                _           -> genericError $
                  "head of copattern needs to be a field identifier, but "
                  ++ prettyShow d ++ " isn't one"
        A.LHSProj (AmbQ ds) <$> toAbstract l <*> (mergeEqualPs <$> toAbstract ps2)
    toAbstract (C.LHSWith core wps ps) = do
      liftA3 A.LHSWith
        (toAbstract core)
        (toAbstract wps)
        (toAbstract ps)

instance ToAbstract c a => ToAbstract (WithHiding c) (WithHiding a) where
  toAbstract (WithHiding h a) = WithHiding h <$> toAbstractHiding h a

instance ToAbstract c a => ToAbstract (Arg c) (Arg a) where
    toAbstract (Arg info e) =
        Arg info <$> toAbstractHiding info e

instance ToAbstract c a => ToAbstract (Named name c) (Named name a) where
    toAbstract (Named n e) = Named n <$> toAbstract e

{- DOES NOT WORK ANYMORE with pattern synonyms
instance ToAbstract c a => ToAbstract (A.LHSCore' c) (A.LHSCore' a) where
    toAbstract = mapM toAbstract
-}

instance ToAbstract (A.LHSCore' C.Expr) (A.LHSCore' A.Expr) where
    toAbstract (A.LHSHead f ps)         = A.LHSHead f <$> mapM toAbstract ps
    toAbstract (A.LHSProj d lhscore ps) = A.LHSProj d <$> mapM toAbstract lhscore <*> mapM toAbstract ps
    toAbstract (A.LHSWith core wps ps)  = liftA3 A.LHSWith (toAbstract core) (toAbstract wps) (toAbstract ps)

-- Patterns are done in two phases. First everything but the dot patterns, and
-- then the dot patterns. This is because dot patterns can refer to variables
-- bound anywhere in the pattern.

instance ToAbstract (A.Pattern' C.Expr) (A.Pattern' A.Expr) where
  toAbstract = traverse $ insideDotPattern . toAbstract

resolvePatternIdentifier ::
  Range -> C.QName -> Maybe (Set A.Name) -> ScopeM (A.Pattern' C.Expr)
resolvePatternIdentifier r x ns = do
  reportSLn "scope.pat" 60 $ "resolvePatternIdentifier " ++ show x ++ " at source position " ++ show r
  px <- toAbstract (PatName x ns)
  case px of
    VarPatName y         -> do
      reportSLn "scope.pat" 60 $ "  resolved to VarPatName " ++ show y ++ " with range " ++ show (getRange y)
      return $ VarP $ A.BindName y
    ConPatName ds        -> return $ ConP (ConPatInfo ConOCon $ PatRange r)
                                          (AmbQ $ fmap anameName ds) []
    PatternSynPatName ds -> return $ PatternSynP (PatRange r)
                                                 (AmbQ $ fmap anameName ds) []

instance ToAbstract C.Pattern (A.Pattern' C.Expr) where

    toAbstract (C.IdentP x) =
      resolvePatternIdentifier (getRange x) x Nothing

    toAbstract (AppP (QuoteP _) p)
      | IdentP x <- namedArg p,
        visible p = do
      e <- toAbstract (OldQName x Nothing)
      let quoted (A.Def x) = return x
          quoted (A.Macro x) = return x
          quoted (A.Proj _ p)
            | Just x <- getUnambiguous p = return x
            | otherwise                  = genericError $ "quote: Ambigous name: " ++ prettyShow (unAmbQ p)
          quoted (A.Con c)
            | Just x <- getUnambiguous c = return x
            | otherwise                  = genericError $ "quote: Ambigous name: " ++ prettyShow (unAmbQ c)
          quoted (A.ScopedExpr _ e) = quoted e
          quoted _                  = genericError $ "quote: not a defined name"
      A.LitP . LitQName (getRange x) <$> quoted e

    toAbstract (QuoteP r) =
      genericError "quote must be applied to an identifier"

    toAbstract p0@(AppP p q) = do
        (p', q') <- toAbstract (p, q)
        case p' of
            ConP i x as        -> return $ ConP (i {patInfo = info}) x (as ++ [q'])
            ProjP i o x        -> typeError $ InvalidPattern p0
            DefP _ x as        -> return $ DefP info x (as ++ [q'])
            PatternSynP _ x as -> return $ PatternSynP info x (as ++ [q'])
            _                  -> typeError $ InvalidPattern p0
        where
            r = getRange p0
            info = PatRange r

    toAbstract p0@(OpAppP r op ns ps) = do
        p  <- resolvePatternIdentifier (getRange op) op (Just ns)
        ps <- toAbstract ps
        case p of
          ConP        i x as -> return $ ConP (i {patInfo = info}) x (as ++ ps)
          DefP        _ x as -> return $ DefP               info   x (as ++ ps)
          PatternSynP _ x as -> return $ PatternSynP        info   x (as ++ ps)
          _                  -> __IMPOSSIBLE__
        where
        info = PatRange r

    -- Removed when parsing
    toAbstract (HiddenP _ _)   = __IMPOSSIBLE__
    toAbstract (InstanceP _ _) = __IMPOSSIBLE__
    toAbstract (RawAppP _ _)   = __IMPOSSIBLE__
    toAbstract (EllipsisP _)   = __IMPOSSIBLE__

    toAbstract p@(C.WildP r)    = return $ A.WildP (PatRange r)
    -- Andreas, 2015-05-28 futile attempt to fix issue 819: repeated variable on lhs "_"
    -- toAbstract p@(C.WildP r)    = A.VarP <$> freshName r "_"
    toAbstract (C.ParenP _ p)   = toAbstract p
    toAbstract (C.LitP l)       = return $ A.LitP l
    toAbstract p0@(C.AsP r x p) = do
        x <- toAbstract (NewName False x)
        p <- toAbstract p
        return $ A.AsP (PatRange r) (A.BindName x) p
    -- we have to do dot patterns at the end
<<<<<<< HEAD
    toAbstract p0@(C.DotP r o e)   = return $ A.DotP (PatRange r) o e
    toAbstract p0@(C.EqualP r es)  = return $ A.EqualP (PatRange r) es
=======
    toAbstract p0@(C.DotP r e)     = return $ A.DotP (PatRange r) e
>>>>>>> 489ef788
    toAbstract p0@(C.AbsurdP r)    = return $ A.AbsurdP (PatRange r)
    toAbstract (C.RecP r fs)       = A.RecP (PatRange r) <$> mapM (traverse toAbstract) fs
    toAbstract (C.WithP r p)       = A.WithP (PatRange r) <$> toAbstract p

-- | An argument @OpApp C.Expr@ to an operator can have binders,
--   in case the operator is some @syntax@-notation.
--   For these binders, we have to create lambda-abstractions.
toAbstractOpArg :: Precedence -> OpApp C.Expr -> ScopeM A.Expr
toAbstractOpArg ctx (Ordinary e)                 = toAbstractCtx ctx e
toAbstractOpArg ctx (SyntaxBindingLambda r bs e) = toAbstractLam r bs e ctx

-- | Turn an operator application into abstract syntax. Make sure to
-- record the right precedences for the various arguments.
toAbstractOpApp :: C.QName -> Set A.Name ->
                   [NamedArg (MaybePlaceholder (OpApp C.Expr))] ->
                   ScopeM A.Expr
toAbstractOpApp op ns es = do
    -- Replace placeholders with bound variables.
    (binders, es) <- replacePlaceholders es
    -- Get the notation for the operator.
    nota <- getNotation op ns
    let parts = notation nota
    -- We can throw away the @BindingHoles@, since binders
    -- have been preprocessed into @OpApp C.Expr@.
    let nonBindingParts = filter (not . isBindingHole) parts
    -- We should be left with as many holes as we have been given args @es@.
    -- If not, crash.
    unless (length (filter isAHole nonBindingParts) == length es) __IMPOSSIBLE__
    -- Translate operator and its arguments (each in the right context).
    op <- toAbstract (OldQName op (Just ns))
    es <- left (notaFixity nota) nonBindingParts es
    -- Prepend the generated section binders (if any).
    let body = foldl' app op es
    return $ foldr (A.Lam (ExprRange (getRange body))) body binders
  where
    -- Build an application in the abstract syntax, with correct Range.
    app e (pref, arg) = A.App info e arg
      where info = (defaultAppInfo r) { appOrigin = getOrigin arg
                                      , appParens = pref }
            r = fuseRange e arg

    inferParenPref :: NamedArg (Either A.Expr (OpApp C.Expr)) -> ParenPreference
    inferParenPref e =
      case namedArg e of
        Right (Ordinary e) -> inferParenPreference e
        Left{}             -> PreferParenless  -- variable inserted by section expansion
        Right{}            -> PreferParenless  -- syntax lambda

    -- Translate an argument. Returns the paren preference for the argument, so
    -- we can build the correct info for the A.App node.
    toAbsOpArg :: Precedence ->
                  NamedArg (Either A.Expr (OpApp C.Expr)) ->
                  ScopeM (ParenPreference, NamedArg A.Expr)
    toAbsOpArg cxt e = (pref,) <$> (traverse . traverse) (either return (toAbstractOpArg cxt)) e
      where pref = inferParenPref e

    -- The hole left to the first @IdPart@ is filled with an expression in @LeftOperandCtx@.
    left f (IdPart _ : xs) es = inside f xs es
    left f (_ : xs) (e : es) = do
        e  <- toAbsOpArg (LeftOperandCtx f) e
        es <- inside f xs es
        return (e : es)
    left f (_  : _)  [] = __IMPOSSIBLE__
    left f []        _  = __IMPOSSIBLE__

    -- The holes in between the @IdPart@s is filled with an expression in @InsideOperandCtx@.
    inside f [x]          es    = right f x es
    inside f (IdPart _ : xs) es = inside f xs es
    inside f (_  : xs) (e : es) = do
        e  <- toAbsOpArg InsideOperandCtx e
        es <- inside f xs es
        return (e : es)
    inside _ (_ : _) [] = __IMPOSSIBLE__
    inside _ []         _  = __IMPOSSIBLE__

    -- The hole right of the last @IdPart@ is filled with an expression in @RightOperandCtx@.
    right _ (IdPart _)  [] = return []
    right f _          [e] = do
        let pref = inferParenPref e
        e <- toAbsOpArg (RightOperandCtx f pref) e
        return [e]
    right _ _     _  = __IMPOSSIBLE__

    replacePlaceholders ::
      [NamedArg (MaybePlaceholder (OpApp e))] ->
      ScopeM ([A.LamBinding], [NamedArg (Either A.Expr (OpApp e))])
    replacePlaceholders []       = return ([], [])
    replacePlaceholders (a : as) = case namedArg a of
      NoPlaceholder _ x -> mapSnd (set (Right x) a :) <$>
                             replacePlaceholders as
      Placeholder _     -> do
        x <- freshName noRange "section"
        let i = setOrigin Inserted $ argInfo a
        (ls, ns) <- replacePlaceholders as
        return ( A.DomainFree i (A.BindName x) : ls
               , set (Left (Var x)) a : ns
               )
      where
      set :: a -> NamedArg b -> NamedArg a
      set x arg = fmap (fmap (const x)) arg


{--------------------------------------------------------------------------
    Things we parse but are not part of the Agda file syntax
 --------------------------------------------------------------------------}

-- | Content of interaction hole.

instance ToAbstract C.HoleContent A.HoleContent where
  toAbstract = mapM toAbstract<|MERGE_RESOLUTION|>--- conflicted
+++ resolved
@@ -1645,14 +1645,9 @@
          p  <- toAbstract =<< parsePatternSyn p
          checkPatternLinearity p $ \ys ->
            typeError $ RepeatedVariablesInPattern ys
-<<<<<<< HEAD
+         bindVarsToBind
          let err = "Dot or equality patterns are not allowed in pattern synonyms. Maybe use '_' instead."
          p <- noDotorEqPattern err p
-=======
-         bindVarsToBind
-         let err = "Dot patterns are not allowed in pattern synonyms. Use '_' instead."
-         p <- noDotPattern err p
->>>>>>> 489ef788
          as <- (traverse . mapM) (unVarName <=< resolveName . C.QName) as
          unlessNull (patternVars p \\ map unArg as) $ \ xs -> do
            typeError . GenericDocError =<< do
@@ -2221,12 +2216,8 @@
         p <- toAbstract p
         return $ A.AsP (PatRange r) (A.BindName x) p
     -- we have to do dot patterns at the end
-<<<<<<< HEAD
-    toAbstract p0@(C.DotP r o e)   = return $ A.DotP (PatRange r) o e
+    toAbstract p0@(C.DotP r e)     = return $ A.DotP (PatRange r) e
     toAbstract p0@(C.EqualP r es)  = return $ A.EqualP (PatRange r) es
-=======
-    toAbstract p0@(C.DotP r e)     = return $ A.DotP (PatRange r) e
->>>>>>> 489ef788
     toAbstract p0@(C.AbsurdP r)    = return $ A.AbsurdP (PatRange r)
     toAbstract (C.RecP r fs)       = A.RecP (PatRange r) <$> mapM (traverse toAbstract) fs
     toAbstract (C.WithP r p)       = A.WithP (PatRange r) <$> toAbstract p
