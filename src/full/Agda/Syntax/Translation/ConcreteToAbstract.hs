--- conflicted
+++ resolved
@@ -2271,11 +2271,7 @@
   return (x, A.WhereDecls (am <$ whname) ds)
 
 data RightHandSide = RightHandSide
-<<<<<<< HEAD
   { _rhsRewriteEqn :: [RewriteEqn' () A.BindName A.Pattern A.Expr]
-=======
-  { _rhsRewriteEqn :: [RewriteEqn' () A.Pattern A.Expr]
->>>>>>> bcc1d86f
     -- ^ @rewrite e | with p <- e@ (many)
   , _rhsWithExpr   :: [WithHiding C.WithExpr]
     -- ^ @with e@ (many)
