{-# LANGUAGE TypeFamilies         #-}  -- for type equality ~
{-# LANGUAGE UndecidableInstances #-}

{-| Translation from "Agda.Syntax.Concrete" to "Agda.Syntax.Abstract". Involves scope analysis,
    figuring out infix operator precedences and tidying up definitions.
-}
module Agda.Syntax.Translation.ConcreteToAbstract
    ( ToAbstract(..), localToAbstract
    , concreteToAbstract_
    , concreteToAbstract
    , NewModuleQName(..)
    , OldName(..)
    , TopLevel(..)
    , TopLevelInfo(..)
    , topLevelModuleName
    , AbstractRHS
    , NewModuleName, OldModuleName
    , NewName, OldQName
    , PatName, APatName
    ) where

import Prelude hiding ( mapM, null )

import Control.Applicative
import Control.Arrow (second)
import Control.Monad.Reader hiding (mapM)

import Data.Foldable (Foldable, traverse_)
import Data.Traversable (mapM, traverse)
import Data.List ((\\), nub, foldl')
import Data.Set (Set)
import Data.Map (Map)
import qualified Data.List as List
import qualified Data.Set as Set
import qualified Data.Map as Map
import Data.Maybe
import Data.Void

import Agda.Syntax.Concrete as C hiding (topLevelModuleName)
import Agda.Syntax.Concrete.Generic
import Agda.Syntax.Concrete.Operators
import Agda.Syntax.Concrete.Pattern
import Agda.Syntax.Abstract as A
import Agda.Syntax.Abstract.Pattern ( patternVars, checkPatternLinearity )
import Agda.Syntax.Abstract.Pretty
import qualified Agda.Syntax.Internal as I
import Agda.Syntax.Position
import Agda.Syntax.Literal
import Agda.Syntax.Common
import Agda.Syntax.Info
import Agda.Syntax.Concrete.Definitions as C
import Agda.Syntax.Fixity
import Agda.Syntax.Concrete.Fixity (DoWarn(..))
import Agda.Syntax.Notation
import Agda.Syntax.Scope.Base as A
import Agda.Syntax.Scope.Monad
import Agda.Syntax.Translation.AbstractToConcrete (ToConcrete)
import Agda.Syntax.DoNotation
import Agda.Syntax.IdiomBrackets

import Agda.TypeChecking.Monad.Base hiding (ModuleInfo, MetaInfo)
import Agda.TypeChecking.Monad.Builtin
import Agda.TypeChecking.Monad.Trace (traceCall, setCurrentRange)
import Agda.TypeChecking.Monad.State
import Agda.TypeChecking.Monad.MetaVars (registerInteractionPoint)
import Agda.TypeChecking.Monad.Debug
import Agda.TypeChecking.Monad.Env (insideDotPattern, isInsideDotPattern, getCurrentPath)
import Agda.TypeChecking.Rules.Builtin (isUntypedBuiltin, bindUntypedBuiltin, builtinKindOfName)

import Agda.TypeChecking.Patterns.Abstract (expandPatternSynonyms)
import Agda.TypeChecking.Pretty hiding (pretty, prettyA)
import Agda.TypeChecking.Warnings

import Agda.Interaction.FindFile (checkModuleName, rootNameModule)
-- import Agda.Interaction.Imports  -- for type-checking in ghci
import {-# SOURCE #-} Agda.Interaction.Imports (scopeCheckImport)
import Agda.Interaction.Options
import qualified Agda.Interaction.Options.Lenses as Lens
import Agda.Interaction.Options.Warnings

import qualified Agda.Utils.AssocList as AssocList
import Agda.Utils.Either
import Agda.Utils.Except ( MonadError(catchError, throwError) )
import Agda.Utils.FileName
import Agda.Utils.Functor
import Agda.Utils.Lens
import Agda.Utils.List
import Agda.Utils.Maybe
import Agda.Utils.Monad
import Agda.Utils.NonemptyList
import Agda.Utils.Null
import qualified Agda.Utils.Pretty as P
import Agda.Utils.Pretty (render, Pretty, pretty, prettyShow)
import Agda.Utils.Tuple

import Agda.Utils.Impossible
import Agda.ImpossibleTest (impossibleTest)

{--------------------------------------------------------------------------
    Exceptions
 --------------------------------------------------------------------------}

-- notAModuleExpr e = typeError $ NotAModuleExpr e

notAnExpression :: C.Expr -> ScopeM A.Expr
notAnExpression e = typeError $ NotAnExpression e

nothingAppliedToHiddenArg :: C.Expr -> ScopeM A.Expr
nothingAppliedToHiddenArg e = typeError $ NothingAppliedToHiddenArg e

nothingAppliedToInstanceArg :: C.Expr -> ScopeM A.Expr
nothingAppliedToInstanceArg e = typeError $ NothingAppliedToInstanceArg e

notAValidLetBinding :: NiceDeclaration -> ScopeM a
notAValidLetBinding d = typeError $ NotAValidLetBinding d

{--------------------------------------------------------------------------
    Helpers
 --------------------------------------------------------------------------}
--UNUSED Liang-Ting Chen 2019-07-16
--annotateDecl :: ScopeM A.Declaration -> ScopeM A.Declaration
--annotateDecl m = annotateDecls $ (:[]) <$> m

annotateDecls :: ScopeM [A.Declaration] -> ScopeM A.Declaration
annotateDecls m = do
  ds <- m
  s  <- getScope
  return $ ScopedDecl s ds

annotateExpr :: ScopeM A.Expr -> ScopeM A.Expr
annotateExpr m = do
  e <- m
  s <- getScope
  return $ ScopedExpr s e

-- | Make sure that there are no dot patterns (called on pattern synonyms).
noDotorEqPattern :: String -> A.Pattern' e -> ScopeM (A.Pattern' Void)
noDotorEqPattern err = dot
  where
    dot :: A.Pattern' e -> ScopeM (A.Pattern' Void)
    dot p = case p of
      A.VarP x               -> pure $ A.VarP x
      A.ConP i c args        -> A.ConP i c <$> (traverse $ traverse $ traverse dot) args
      A.ProjP i o d          -> pure $ A.ProjP i o d
      A.WildP i              -> pure $ A.WildP i
      A.AsP i x p            -> A.AsP i x <$> dot p
      A.DotP{}               -> genericError err
      A.EqualP{}             -> genericError err   -- Andrea: so we also disallow = patterns, reasonable?
      A.AbsurdP i            -> pure $ A.AbsurdP i
      A.LitP l               -> pure $ A.LitP l
      A.DefP i f args        -> A.DefP i f <$> (traverse $ traverse $ traverse dot) args
      A.PatternSynP i c args -> A.PatternSynP i c <$> (traverse $ traverse $ traverse dot) args
      A.RecP i fs            -> A.RecP i <$> (traverse $ traverse dot) fs
      A.WithP i p            -> A.WithP i <$> dot p
--UNUSED Liang-Ting Chen 2019-07-16
---- | Make sure that there are no dot patterns (WAS: called on pattern synonyms).
--noDotPattern :: String -> A.Pattern' e -> ScopeM (A.Pattern' Void)
--noDotPattern err = traverse $ const $ genericError err

newtype RecordConstructorType = RecordConstructorType [C.Declaration]

instance ToAbstract RecordConstructorType A.Expr where
  toAbstract (RecordConstructorType ds) = recordConstructorType ds

-- | Compute the type of the record constructor (with bogus target type)
recordConstructorType :: [C.Declaration] -> ScopeM A.Expr
recordConstructorType decls =
    -- Nicify all declarations since there might be fixity declarations after
    -- the the last field. Use NoWarn to silence fixity warnings. We'll get
    -- them again when scope checking the declarations to build the record
    -- module.
    niceDecls NoWarn decls $ buildType . takeFields
  where
    takeFields = List.dropWhileEnd notField

    notField NiceField{} = False
    notField _           = True

    buildType :: [C.NiceDeclaration] -> ScopeM A.Expr
    buildType ds = do
      tel <- mapM makeBinding ds  -- TODO: Telescope instead of Expr in abstract RecDef
      return $ A.Pi (ExprRange (getRange ds)) tel (A.Set exprNoRange 0)

    makeBinding :: C.NiceDeclaration -> ScopeM A.TypedBinding
    makeBinding d = do
      let failure = typeError $ NotValidBeforeField d
          r       = getRange d
          info    = ExprRange r
          mkLet d = A.TLet r <$> toAbstract (LetDef d)
      traceCall (SetRange r) $ case d of

        C.NiceField r pr ab inst x a -> do
          fx  <- getConcreteFixity x
          let bv = unnamed (C.mkBinder $ C.mkBoundName x fx) <$ a
          tel <- toAbstract $ C.TBind r [bv] (unArg a)
          return tel

        -- Public open is allowed and will take effect when scope checking as
        -- proper declarations.
        C.NiceOpen r m dir -> do
          mkLet $ C.NiceOpen r m dir{ publicOpen = False }
        C.NiceModuleMacro r p x modapp open dir -> do
          mkLet $ C.NiceModuleMacro r p x modapp open dir{ publicOpen = False }

        -- Do some rudimentary matching here to get NotValidBeforeField instead
        -- of NotAValidLetDecl.
        C.NiceMutual _ _ _
          [ C.FunSig _ _ _ _instanc macro _info _ _ _
          , C.FunDef _ _ abstract _ _ _
             [ C.Clause _top _catchall (C.LHS _p [] []) (C.RHS _rhs) NoWhere [] ]
          ] | abstract /= AbstractDef && macro /= MacroDef -> do
          mkLet d

        C.NiceMutual{}        -> failure
        -- TODO: some of these cases might be __IMPOSSIBLE__
        C.Axiom{}             -> failure
        C.PrimitiveFunction{} -> failure
        C.NiceModule{}        -> failure
        C.NiceImport{}        -> failure
        C.NicePragma{}        -> failure
        C.NiceRecSig{}        -> failure
        C.NiceDataSig{}       -> failure
        C.NiceFunClause{}     -> failure
        C.FunSig{}            -> failure  -- Note: these are bundled with FunDef in NiceMutual
        C.FunDef{}            -> failure
        C.NiceDataDef{}       -> failure
        C.NiceRecDef{}        -> failure
        C.NicePatternSyn{}    -> failure
        C.NiceGeneralize{}    -> failure
        C.NiceUnquoteDecl{}   -> failure
        C.NiceUnquoteDef{}    -> failure

checkModuleApplication
  :: C.ModuleApplication
  -> ModuleName
  -> C.Name
  -> C.ImportDirective
  -> ScopeM (A.ModuleApplication, ScopeCopyInfo, A.ImportDirective)

checkModuleApplication (C.SectionApp _ tel e) m0 x dir' = do
  reportSDoc "scope.decl" 70 $ vcat $
    [ text $ "scope checking ModuleApplication " ++ prettyShow x
    ]

  -- For the following, set the current module to be m0.
  withCurrentModule m0 $ do
    -- Check that expression @e@ is of the form @m args@.
    (m, args) <- parseModuleApplication e
    -- Scope check the telescope (introduces bindings!).
    tel' <- toAbstract tel
    -- Scope check the old module name and the module args.
    m1    <- toAbstract $ OldModuleName m
    args' <- toAbstractCtx (ArgumentCtx PreferParen) args
    -- Drop constructors (OnlyQualified) if there are arguments. The record constructor
    -- isn't properly in the record module, so copying it will lead to badness.
    let noRecConstr | null args = id
                    | otherwise = removeOnlyQualified
    -- Copy the scope associated with m and take the parts actually imported.
    (adir, s) <- applyImportDirectiveM (C.QName x) dir' =<< getNamedScope m1
    (s', copyInfo) <- copyScope m m0 (noRecConstr s)
    -- Set the current scope to @s'@
    modifyCurrentScope $ const s'
    printScope "mod.inst" 20 "copied source module"
    reportSDoc "scope.mod.inst" 30 $ return $ pretty copyInfo
    let amodapp = A.SectionApp tel' m1 args'
    reportSDoc "scope.decl" 70 $ vcat $
      [ text $ "scope checked ModuleApplication " ++ prettyShow x
      ]
    reportSDoc "scope.decl" 70 $ vcat $
      [ nest 2 $ prettyA amodapp
      ]
    return (amodapp, copyInfo, adir)

checkModuleApplication (C.RecordModuleInstance _ recN) m0 x dir' =
  withCurrentModule m0 $ do
    m1 <- toAbstract $ OldModuleName recN
    s <- getNamedScope m1
    (adir, s) <- applyImportDirectiveM recN dir' s
    (s', copyInfo) <- copyScope recN m0 (removeOnlyQualified s)
    modifyCurrentScope $ const s'

    printScope "mod.inst" 20 "copied record module"
    return (A.RecordModuleInstance m1, copyInfo, adir)

-- | @checkModuleMacro mkApply range access concreteName modapp open dir@
--
--   Preserves local variables.

checkModuleMacro
  :: (Pretty c, ToConcrete a c)
  => (ModuleInfo
      -> ModuleName
      -> A.ModuleApplication
      -> ScopeCopyInfo
      -> A.ImportDirective
      -> a)
  -> OpenKind
  -> Range
  -> Access
  -> C.Name
  -> C.ModuleApplication
  -> OpenShortHand
  -> C.ImportDirective
  -> ScopeM [a]
checkModuleMacro apply kind r p x modapp open dir = do
    reportSDoc "scope.decl" 70 $ vcat $
      [ text $ "scope checking ModuleMacro " ++ prettyShow x
      ]
    notPublicWithoutOpen open dir

    m0 <- toAbstract (NewModuleName x)
    reportSDoc "scope.decl" 90 $ "NewModuleName: m0 =" <+> prettyA m0

    printScope "mod.inst" 20 "module macro"

    -- If we're opening a /named/ module, the import directive is
    -- applied to the "open", otherwise to the module itself. However,
    -- "public" is always applied to the "open".
    let (moduleDir, openDir) = case (open, isNoName x) of
          (DoOpen,   False) -> (defaultImportDir, dir)
          (DoOpen,   True)  -> ( dir { publicOpen = False }
                               , defaultImportDir { publicOpen = publicOpen dir }
                               )
          (DontOpen, _)     -> (dir, defaultImportDir)

    -- Restore the locals after module application has been checked.
    (modapp', copyInfo, adir') <- withLocalVars $ checkModuleApplication modapp m0 x moduleDir
    printScope "mod.inst.app" 20 "checkModuleMacro, after checkModuleApplication"

    reportSDoc "scope.decl" 90 $ "after mod app: trying to print m0 ..."
    reportSDoc "scope.decl" 90 $ "after mod app: m0 =" <+> prettyA m0

    bindModule p x m0
    reportSDoc "scope.decl" 90 $ "after bindMod: m0 =" <+> prettyA m0

    printScope "mod.inst.copy.after" 20 "after copying"

    -- Open the module if DoOpen.
    -- Andreas, 2014-09-02: @openModule@ might shadow some locals!
    adir <- case open of
      DontOpen -> return adir'
      DoOpen   -> openModule kind (Just m0) (C.QName x) openDir
    printScope "mod.inst" 20 $ show open
    reportSDoc "scope.decl" 90 $ "after open   : m0 =" <+> prettyA m0

    stripNoNames
    printScope "mod.inst" 10 $ "after stripping"
    reportSDoc "scope.decl" 90 $ "after stripNo: m0 =" <+> prettyA m0

    let m      = m0 `withRangesOf` [x]
        adecls = [ apply info m modapp' copyInfo adir ]

    reportSDoc "scope.decl" 70 $ vcat $
      [ text $ "scope checked ModuleMacro " ++ prettyShow x
      ]
    reportSLn  "scope.decl" 90 $ "info    = " ++ show info
    reportSLn  "scope.decl" 90 $ "m       = " ++ prettyShow m
    reportSLn  "scope.decl" 90 $ "modapp' = " ++ show modapp'
    reportSDoc "scope.decl" 90 $ return $ pretty copyInfo
    reportSDoc "scope.decl" 70 $ vcat $
      map (nest 2 . prettyA) adecls
    return adecls
  where
    info = ModuleInfo
             { minfoRange  = r
             , minfoAsName = Nothing
             , minfoAsTo   = renamingRange dir
             , minfoOpenShort = Just open
             , minfoDirective = Just dir
             }

-- | The @public@ keyword must only be used together with @open@.

notPublicWithoutOpen :: OpenShortHand -> C.ImportDirective -> ScopeM ()
notPublicWithoutOpen DoOpen   dir = return ()
notPublicWithoutOpen DontOpen dir = when (publicOpen dir) $ genericError
    "The public keyword must only be used together with the open keyword"

-- | Computes the range of all the \"to\" keywords used in a renaming
-- directive.

renamingRange :: C.ImportDirective -> Range
renamingRange = getRange . map renToRange . impRenaming

-- | Scope check a 'NiceOpen'.
checkOpen
  :: Range                -- ^ Range of @open@ statement.
  -> Maybe A.ModuleName   -- ^ Resolution of concrete module name (if already resolved).
  -> C.QName              -- ^ Module to open.
  -> C.ImportDirective    -- ^ Scope modifier.
  -> ScopeM (ModuleInfo, A.ModuleName, A.ImportDirective) -- ^ Arguments of 'A.Open'
checkOpen r mam x dir = do
  reportSDoc "scope.decl" 70 $ do
    cm <- getCurrentModule
    vcat $
      [ text   "scope checking NiceOpen " <> return (pretty x)
      , text   "  getCurrentModule       = " <> prettyA cm
      , text $ "  getCurrentModule (raw) = " ++ show cm
      , text $ "  C.ImportDirective      = " ++ prettyShow dir
      ]
  -- Andreas, 2017-01-01, issue #2377: warn about useless `public`
  when (publicOpen dir) $ do
    whenM ((A.noModuleName ==) <$> getCurrentModule) $ do
      warning $ UselessPublic

  m <- caseMaybe mam (toAbstract (OldModuleName x)) return
  printScope "open" 20 $ "opening " ++ prettyShow x
  adir <- openModule TopOpenModule (Just m) x dir
  printScope "open" 20 $ "result:"
  let minfo = ModuleInfo
        { minfoRange     = r
        , minfoAsName    = Nothing
        , minfoAsTo      = renamingRange dir
        , minfoOpenShort = Nothing
        , minfoDirective = Just dir
        }
  let adecls = [A.Open minfo m adir]
  reportSDoc "scope.decl" 70 $ vcat $
    [ text $ "scope checked NiceOpen " ++ prettyShow x
    ] ++ map (nest 2 . prettyA) adecls
  return (minfo, m, adir)

{--------------------------------------------------------------------------
    Translation
 --------------------------------------------------------------------------}

concreteToAbstract_ :: ToAbstract c a => c -> ScopeM a
concreteToAbstract_ = toAbstract

concreteToAbstract :: ToAbstract c a => ScopeInfo -> c -> ScopeM a
concreteToAbstract scope x = withScope_ scope (toAbstract x)

-- | Things that can be translated to abstract syntax are instances of this
--   class.
class ToAbstract concrete abstract | concrete -> abstract where
    toAbstract :: concrete -> ScopeM abstract

-- | This function should be used instead of 'toAbstract' for things that need
--   to keep track of precedences to make sure that we don't forget about it.
toAbstractCtx :: ToAbstract concrete abstract =>
                 Precedence -> concrete -> ScopeM abstract
toAbstractCtx ctx c = withContextPrecedence ctx $ toAbstract c

--UNUSED Liang-Ting Chen 2019-07-16
--toAbstractTopCtx :: ToAbstract c a => c -> ScopeM a
--toAbstractTopCtx = toAbstractCtx TopCtx

toAbstractHiding :: (LensHiding h, ToAbstract c a) => h -> c -> ScopeM a
toAbstractHiding h | visible h = toAbstract -- don't change precedence if visible
toAbstractHiding _             = toAbstractCtx TopCtx

--UNUSED Liang-Ting Chen 2019-07-16
--setContextCPS :: Precedence -> (a -> ScopeM b) ->
--                 ((a -> ScopeM b) -> ScopeM b) -> ScopeM b
--setContextCPS p ret f = do
--  old <- useScope scopePrecedence
--  withContextPrecedence p $ f $ \ x -> setContextPrecedence old >> ret x
--
--localToAbstractCtx :: ToAbstract concrete abstract =>
--                     Precedence -> concrete -> (abstract -> ScopeM a) -> ScopeM a
--localToAbstractCtx ctx c ret = setContextCPS ctx ret (localToAbstract c)

-- | This operation does not affect the scope, i.e. the original scope
--   is restored upon completion.
localToAbstract :: ToAbstract c a => c -> (a -> ScopeM b) -> ScopeM b
localToAbstract x ret = fst <$> localToAbstract' x ret

-- | Like 'localToAbstract' but returns the scope after the completion of the
--   second argument.
localToAbstract' :: ToAbstract c a => c -> (a -> ScopeM b) -> ScopeM (b, ScopeInfo)
localToAbstract' x ret = do
  scope <- getScope
  withScope scope $ ret =<< toAbstract x

instance (ToAbstract c1 a1, ToAbstract c2 a2) => ToAbstract (c1,c2) (a1,a2) where
  toAbstract (x,y) = (,) <$> toAbstract x <*> toAbstract y

instance (ToAbstract c1 a1, ToAbstract c2 a2, ToAbstract c3 a3) =>
         ToAbstract (c1,c2,c3) (a1,a2,a3) where
    toAbstract (x,y,z) = flatten <$> toAbstract (x,(y,z))
        where
            flatten (x,(y,z)) = (x,y,z)

instance {-# OVERLAPPABLE #-} ToAbstract c a => ToAbstract [c] [a] where
  toAbstract = mapM toAbstract

instance (ToAbstract c1 a1, ToAbstract c2 a2) =>
         ToAbstract (Either c1 c2) (Either a1 a2) where
    toAbstract = traverseEither toAbstract toAbstract

instance ToAbstract c a => ToAbstract (Maybe c) (Maybe a) where
  toAbstract = traverse toAbstract

-- Names ------------------------------------------------------------------

data NewName a = NewName
<<<<<<< HEAD
  { newBinder   :: A.BindingSource -- what kind of binder?
  , newName     :: a
  } deriving (Functor)
=======
  { _newBinder   :: Binder -- what kind of binder?
  , _newName     :: a
  }
>>>>>>> e7f588d4

data OldQName     = OldQName C.QName (Maybe (Set A.Name))
  -- ^ If a set is given, then the first name must correspond to one
  -- of the names in the set.
newtype OldName a = OldName a

-- | Wrapper to resolve a name to a 'ResolvedName' (rather than an 'A.Expr').
data ResolveQName = ResolveQName C.QName

data PatName      = PatName C.QName (Maybe (Set A.Name))
  -- ^ If a set is given, then the first name must correspond to one
  -- of the names in the set.

instance ToAbstract (NewName C.Name) A.Name where
  toAbstract (NewName b x) = do
    y <- freshAbstractName_ x
    bindVariable b x y
    return y

instance ToAbstract (NewName C.BoundName) A.BindName where
  toAbstract (NewName b BName{ boundName = x, bnameFixity = fx }) = do
    y <- freshAbstractName fx x
    bindVariable b x y
    return $ A.BindName y

instance ToAbstract OldQName A.Expr where
  toAbstract (OldQName x ns) = do
    qx <- resolveName' allKindsOfNames ns x
    reportSLn "scope.name" 10 $ "resolved " ++ prettyShow x ++ ": " ++ prettyShow qx
    case qx of
      VarName x' _         -> return $ A.Var x'
      DefinedName _ d      -> do
        -- In case we find a defined name, we start by checking whether there's
        -- a warning attached to it
        reportSDoc "scope.warning" 50 $ text $ "Checking usage of " ++ prettyShow d
        mstr <- Map.lookup (anameName d) <$> getUserWarnings
        forM_ mstr (warning . UserWarning)
        -- then we take note of generalized names used
        case anameKind d of
          GeneralizeName -> do
            gvs <- useTC stGeneralizedVars
            case gvs of   -- Subtle: Use (left-biased) union instead of insert to keep the old name if
                          -- already present. This way we can sort by source location when generalizing
                          -- (Issue 3354).
                Just s -> stGeneralizedVars `setTCLens` Just (s `Set.union` Set.singleton (anameName d))
                Nothing -> typeError $ GeneralizeNotSupportedHere $ anameName d
          DisallowedGeneralizeName -> do
            typeError . GenericDocError =<<
              text "Cannot use generalized variable from let-opened module:" <+> prettyTCM (anameName d)
          _ -> return ()
        -- and then we return the name
        return $ nameToExpr d
      FieldName     ds     -> return $ A.Proj ProjPrefix $ AmbQ (fmap anameName ds)
      ConstructorName ds   -> return $ A.Con $ AmbQ (fmap anameName ds)
      UnknownName          -> notInScope x
      PatternSynResName ds -> return $ A.PatternSyn $ AmbQ (fmap anameName ds)

instance ToAbstract ResolveQName ResolvedName where
  toAbstract (ResolveQName x) = resolveName x >>= \case
    UnknownName -> notInScope x
    q -> return q

data APatName = VarPatName A.Name
              | ConPatName (NonemptyList AbstractName)
              | PatternSynPatName (NonemptyList AbstractName)

instance ToAbstract PatName APatName where
  toAbstract (PatName x ns) = do
    reportSLn "scope.pat" 10 $ "checking pattern name: " ++ prettyShow x
    rx <- resolveName' [ConName, PatternSynName] ns x
          -- Andreas, 2013-03-21 ignore conflicting names which cannot
          -- be meant since we are in a pattern
    case (rx, x) of
      (VarName y _,     C.QName x)                          -> bindPatVar x
      (FieldName d,     C.QName x)                          -> bindPatVar x
      (DefinedName _ d, C.QName x) | isDefName (anameKind d)-> bindPatVar x
      (UnknownName,     C.QName x)                          -> bindPatVar x
      (ConstructorName ds, _)                               -> patCon ds
      (PatternSynResName d, _)                              -> patSyn d
      _ -> genericError $ "Cannot pattern match on non-constructor " ++ prettyShow x
    where
      bindPatVar = VarPatName <.> bindPatternVariable
      patCon ds = do
        reportSLn "scope.pat" 10 $ "it was a con: " ++ prettyShow (fmap anameName ds)
        return $ ConPatName ds
      patSyn ds = do
        reportSLn "scope.pat" 10 $ "it was a pat syn: " ++ prettyShow (fmap anameName ds)
        return $ PatternSynPatName ds

-- | Translate and possibly bind a pattern variable
--   (which could have been bound before due to non-linearity).
bindPatternVariable :: C.Name -> ScopeM A.Name
bindPatternVariable x = do
  reportSLn "scope.pat" 10 $ "it was a var: " ++ prettyShow x
  y <- (AssocList.lookup x <$> getVarsToBind) >>= \case
    Just (LocalVar y _ _) -> return $ setRange (getRange x) y
    Nothing -> freshAbstractName_ x
  addVarToBind x $ LocalVar y PatternBound []
  return y

class ToQName a where
  toQName :: a -> C.QName

instance ToQName C.Name  where toQName = C.QName
instance ToQName C.QName where toQName = id

-- Should be a defined name.
instance (Show a, ToQName a) => ToAbstract (OldName a) A.QName where
  toAbstract (OldName x) = do
    rx <- resolveName (toQName x)
    case rx of
      DefinedName _ d      -> return $ anameName d
      -- We can get the cases below for DISPLAY pragmas
      ConstructorName ds   -> return $ anameName (headNe ds)   -- We'll throw out this one, so it doesn't matter which one we pick
      FieldName ds         -> return $ anameName (headNe ds)
      PatternSynResName ds -> return $ anameName (headNe ds)
      VarName x _          -> genericError $ "Not a defined name: " ++ prettyShow x
      UnknownName          -> notInScope (toQName x)

newtype NewModuleName      = NewModuleName      C.Name
newtype NewModuleQName     = NewModuleQName     C.QName
newtype OldModuleName      = OldModuleName      C.QName

freshQModule :: A.ModuleName -> C.Name -> ScopeM A.ModuleName
freshQModule m x = A.qualifyM m . mnameFromList . (:[]) <$> freshAbstractName_ x

checkForModuleClash :: C.Name -> ScopeM ()
checkForModuleClash x = do
  ms :: [AbstractModule] <- scopeLookup (C.QName x) <$> getScope
  unless (null ms) $ do
    reportSLn "scope.clash" 20 $ "clashing modules ms = " ++ prettyShow ms
    reportSLn "scope.clash" 60 $ "clashing modules ms = " ++ show ms
    setCurrentRange x $
      typeError $ ShadowedModule x $
                map ((`withRangeOf` x) . amodName) ms

instance ToAbstract NewModuleName A.ModuleName where
  toAbstract (NewModuleName x) = do
    checkForModuleClash x
    m <- getCurrentModule
    y <- freshQModule m x
    createModule Nothing y
    return y

instance ToAbstract NewModuleQName A.ModuleName where
  toAbstract (NewModuleQName m) = toAbs noModuleName m
    where
      toAbs m (C.QName x)  = do
        y <- freshQModule m x
        createModule Nothing y
        return y
      toAbs m (C.Qual x q) = do
        m' <- freshQModule m x
        toAbs m' q

instance ToAbstract OldModuleName A.ModuleName where
  toAbstract (OldModuleName q) = setCurrentRange q $ do
    amodName <$> resolveModule q

-- Expressions ------------------------------------------------------------
--UNUSED Liang-Ting Chen 2019-07-16
---- | Peel off 'C.HiddenArg' and represent it as an 'NamedArg'.
--mkNamedArg :: C.Expr -> NamedArg C.Expr
--mkNamedArg (C.HiddenArg   _ e) = Arg (hide         defaultArgInfo) e
--mkNamedArg (C.InstanceArg _ e) = Arg (makeInstance defaultArgInfo) e
--mkNamedArg e                   = Arg defaultArgInfo $ unnamed e

-- | Peel off 'C.HiddenArg' and represent it as an 'Arg', throwing away any name.
mkArg' :: ArgInfo -> C.Expr -> Arg C.Expr
mkArg' info (C.HiddenArg   _ e) = Arg (hide         info) $ namedThing e
mkArg' info (C.InstanceArg _ e) = Arg (makeInstance info) $ namedThing e
mkArg' info e                   = Arg (setHiding NotHidden info) e
--UNUSED Liang-Ting 2019-07-16
---- | By default, arguments are @Relevant@.
--mkArg :: C.Expr -> Arg C.Expr
--mkArg e = mkArg' defaultArgInfo e

inferParenPreference :: C.Expr -> ParenPreference
inferParenPreference C.Paren{} = PreferParen
inferParenPreference _         = PreferParenless

-- | Parse a possibly dotted C.Expr as A.Expr.  Bool = True if dotted.
toAbstractDot :: Precedence -> C.Expr -> ScopeM (A.Expr, Bool)
toAbstractDot prec e = do
    reportSLn "scope.irrelevance" 100 $ "toAbstractDot: " ++ (render $ pretty e)
    traceCall (ScopeCheckExpr e) $ case e of

      C.Dot _ e -> do
        e <- toAbstractCtx prec e
        return (e, True)

      C.RawApp r es -> do
        e <- parseApplication es
        toAbstractDot prec e

      C.Paren _ e -> toAbstractDot TopCtx e

      e -> do
        e <- toAbstractCtx prec e
        return (e, False)

-- | Translate concrete expression under at least one binder into nested
--   lambda abstraction in abstract syntax.
toAbstractLam :: Range -> [C.LamBinding] -> C.Expr -> Precedence -> ScopeM A.Expr
toAbstractLam r bs e ctx = do
  -- Translate the binders
  localToAbstract (map (C.DomainFull . makeDomainFull) bs) $ \ bs -> do
    -- Translate the body
    e <- toAbstractCtx ctx e
    -- We have at least one binder.  Get first @b@ and rest @bs@.
    caseList bs __IMPOSSIBLE__ $ \ b bs -> do
      return $ A.Lam (ExprRange r) b $ foldr mkLam e bs
  where
    mkLam b e = A.Lam (ExprRange $ fuseRange b e) b e

-- | Scope check extended lambda expression.
scopeCheckExtendedLam :: Range -> [C.LamClause] -> ScopeM A.Expr
scopeCheckExtendedLam r cs = do
  whenM isInsideDotPattern $
    genericError "Extended lambdas are not allowed in dot patterns"

  -- Find an unused name for the extended lambda definition.
  cname <- freshConcreteName r 0 extendedLambdaName
  name  <- freshAbstractName_ cname
  reportSLn "scope.extendedLambda" 10 $ "new extended lambda name: " ++ prettyShow name
  verboseS "scope.extendedLambda" 60 $ do
    forM_ cs $ \ c -> do
      reportSLn "scope.extendedLambda" 60 $ "extended lambda lhs: " ++ show (C.lamLHS c)
  qname <- qualifyName_ name
  bindName (PrivateAccess Inserted) FunName cname qname

  -- Compose a function definition and scope check it.
  a <- aModeToDef <$> asksTC envAbstractMode
  let
    insertApp :: C.Pattern -> ScopeM C.Pattern
    insertApp (C.RawAppP r es) = return $ C.RawAppP r $ IdentP (C.QName cname) : es
    insertApp (C.AppP p1 p2)   = return $ (IdentP (C.QName cname) `C.AppP` defaultNamedArg p1) `C.AppP` p2  -- Case occurs in issue #2785
    insertApp p = return $ C.RawAppP r $ IdentP (C.QName cname) : [p] -- Issue #2807: C.ParenP also possible
      where r = getRange p
      -- Andreas, 2017-10-17 issue #2807: do not raise IMPOSSSIBLE here
      -- since we are actually not sure what is possible and what not.

    -- insertApp (C.IdentP q    ) = return $ C.RawAppP r $ IdentP (C.QName cname) : [C.IdentP q]
    --   where r = getRange q
    -- insertApp p = do
    --   reportSLn "impossible" 10 $ "scopeCheckExtendedLam: unexpected pattern: " ++
    --     case p of
    --       C.QuoteP{}    -> "QuoteP"
    --       C.OpAppP{}    -> "OpAppP"
    --       C.HiddenP{}   -> "HiddenP"
    --       C.InstanceP{} -> "InstanceP"
    --       C.ParenP{}    -> "ParenP"
    --       C.WildP{}     -> "WildP"
    --       C.AbsurdP{}   -> "AbsurdP"
    --       C.AsP{}       -> "AsP"
    --       C.DotP{}      -> "DotP"
    --       C.LitP{}      -> "LitP"
    --       C.RecP{}      -> "RecP"
    --       _ -> __IMPOSSIBLE__
    --   __IMPOSSIBLE__

  d <- C.FunDef r [] a NotInstanceDef __IMPOSSIBLE__ cname <$> do
          forM cs $ \ (LamClause lhs rhs wh ca) -> do -- wh == NoWhere, see parser for more info
            lhs' <- mapLhsOriginalPatternM insertApp lhs
            return $ C.Clause cname ca lhs' rhs wh []
  scdef <- toAbstract d

  -- Create the abstract syntax for the extended lambda.
  case scdef of
    A.ScopedDecl si [A.FunDef di qname' NotDelayed cs] -> do
      setScope si  -- This turns into an A.ScopedExpr si $ A.ExtendedLam...
      return $ A.ExtendedLam (ExprRange r) di qname' cs
    _ -> __IMPOSSIBLE__

  where

instance ToAbstract C.Expr A.Expr where
  toAbstract e =
    traceCall (ScopeCheckExpr e) $ annotateExpr $ case e of

  -- Names
      Ident x -> toAbstract (OldQName x Nothing)

  -- Literals
      C.Lit l ->
        case l of
          LitNat r n -> do
            let builtin | n < 0     = Just <$> primFromNeg    -- negative literals are only allowed if FROMNEG is defined
                        | otherwise = ensureInScope =<< getBuiltin' builtinFromNat
                l'   = LitNat r (abs n)
                info = defaultAppInfo r
            conv <- builtin
            case conv of
              Just (I.Def q _) -> return $ A.App info (A.Def q) $ defaultNamedArg (A.Lit l')
              _                -> return $ A.Lit l

          LitString r s -> do
            conv <- ensureInScope =<< getBuiltin' builtinFromString
            let info = defaultAppInfo r
            case conv of
              Just (I.Def q _) -> return $ A.App info (A.Def q) $ defaultNamedArg (A.Lit l)
              _                -> return $ A.Lit l

          _ -> return $ A.Lit l
        where
          ensureInScope :: Maybe I.Term -> ScopeM (Maybe I.Term)
          ensureInScope v@(Just (I.Def q _)) = ifM (isNameInScope q <$> getScope) (return v) (return Nothing)
          ensureInScope _ = return Nothing

  -- Meta variables
      C.QuestionMark r n -> do
        scope <- getScope
        -- Andreas, 2014-04-06 create interaction point.
        ii <- registerInteractionPoint True r n
        let info = MetaInfo
             { metaRange  = r
             , metaScope  = scope
             , metaNumber = Nothing
             , metaNameSuggestion = ""
             }
        return $ A.QuestionMark info ii
      C.Underscore r n -> do
        scope <- getScope
        return $ A.Underscore $ MetaInfo
                    { metaRange  = r
                    , metaScope  = scope
                    , metaNumber = maybe Nothing __IMPOSSIBLE__ n
                    , metaNameSuggestion = fromMaybe "" n
                    }

  -- Raw application
      C.RawApp r es -> do
        e <- parseApplication es
        toAbstract e

  -- Application
      C.App r e1 e2 -> do
        let parenPref = inferParenPreference (namedArg e2)
            info = (defaultAppInfo r) { appOrigin = UserWritten, appParens = parenPref }
        e1 <- toAbstractCtx FunctionCtx e1
        e2 <- toAbstractCtx (ArgumentCtx parenPref) e2
        return $ A.App info e1 e2

  -- Operator application
      C.OpApp r op ns es -> toAbstractOpApp op ns es

  -- With application
      C.WithApp r e es -> do
        e  <- toAbstractCtx WithFunCtx e
        es <- mapM (toAbstractCtx WithArgCtx) es
        return $ A.WithApp (ExprRange r) e es

  -- Misplaced hidden argument
      C.HiddenArg _ _ -> nothingAppliedToHiddenArg e
      C.InstanceArg _ _ -> nothingAppliedToInstanceArg e

  -- Lambda
      C.AbsurdLam r h -> return $ A.AbsurdLam (ExprRange r) h

      C.Lam r bs e -> toAbstractLam r bs e TopCtx

  -- Extended Lambda
      C.ExtendedLam r cs -> scopeCheckExtendedLam r cs

  -- Relevant and irrelevant non-dependent function type
      C.Fun r (Arg info1 e1) e2 -> do
        Arg info (e0, dotted) <- traverse (toAbstractDot FunctionSpaceDomainCtx) $ mkArg' info1 e1
        let e1 = Arg ((if dotted then setRelevance Irrelevant else id) info) e0
        e2 <- toAbstractCtx TopCtx e2
        return $ A.Fun (ExprRange r) e1 e2

  -- Dependent function type
      e0@(C.Pi tel e) ->
        localToAbstract tel $ \tel -> do
        e    <- toAbstractCtx TopCtx e
        let info = ExprRange (getRange e0)
        return $ A.Pi info tel e

  -- Sorts
      C.Set _    -> return $ A.Set (ExprRange $ getRange e) 0
      C.SetN _ n -> return $ A.Set (ExprRange $ getRange e) n
      C.Prop _   -> return $ A.Prop (ExprRange $ getRange e) 0
      C.PropN _ n -> return $ A.Prop (ExprRange $ getRange e) n

  -- Let
      e0@(C.Let _ ds (Just e)) ->
        ifM isInsideDotPattern (genericError $ "Let-expressions are not allowed in dot patterns") $
        localToAbstract (LetDefs ds) $ \ds' -> do
          e <- toAbstractCtx TopCtx e
          let info = ExprRange (getRange e0)
          return $ A.Let info ds' e
      C.Let _ _ Nothing -> genericError "Missing body in let-expression"

  -- Record construction
      C.Rec r fs  -> do
        fs' <- toAbstractCtx TopCtx fs
        let ds'  = [ d | Right (_, ds) <- fs', d <- ds ]
            fs'' = map (mapRight fst) fs'
            i    = ExprRange r
        return $ A.mkLet i ds' (A.Rec i fs'')

  -- Record update
      C.RecUpdate r e fs -> do
        A.RecUpdate (ExprRange r) <$> toAbstract e <*> toAbstractCtx TopCtx fs

  -- Parenthesis
      C.Paren _ e -> toAbstractCtx TopCtx e

  -- Idiom brackets
      C.IdiomBrackets r es ->
        toAbstractCtx TopCtx =<< parseIdiomBracketsSeq r es

  -- Do notation
      C.DoBlock r ss ->
        toAbstractCtx TopCtx =<< desugarDoNotation r ss

  -- Post-fix projections
      C.Dot r e  -> A.Dot (ExprRange r) <$> toAbstract e

  -- Pattern things
      C.As _ _ _ -> notAnExpression e
      C.Absurd _ -> notAnExpression e

  -- Impossible things
      C.ETel _  -> __IMPOSSIBLE__
      C.Equal{} -> genericError "Parse error: unexpected '='"
      C.Ellipsis _ -> genericError "Parse error: unexpected '...'"

  -- Quoting
      C.QuoteGoal _ x e -> do
        x' <- toAbstract (NewName LetBound x)
        e' <- toAbstract e
        return $ A.QuoteGoal (ExprRange $ getRange e) x' e'
      C.QuoteContext r -> return $ A.QuoteContext (ExprRange r)
      C.Quote r -> return $ A.Quote (ExprRange r)
      C.QuoteTerm r -> return $ A.QuoteTerm (ExprRange r)
      C.Unquote r -> return $ A.Unquote (ExprRange r)

      C.Tactic r e es -> do
        let AppView e' args = appView e
        e' : es <- toAbstract (e' : es)
        args    <- toAbstract args
        return $ A.Tactic (ExprRange r) e' args (map defaultNamedArg es)

  -- DontCare
      C.DontCare e -> A.DontCare <$> toAbstract e

  -- forall-generalize
      C.Generalized e -> do
        (s, e) <- collectGeneralizables $ toAbstract e
        pure $ A.generalized s e

instance ToAbstract C.ModuleAssignment (A.ModuleName, [A.LetBinding]) where
  toAbstract (C.ModuleAssignment m es i)
    | null es && isDefaultImportDir i = (, []) <$> toAbstract (OldModuleName m)
    | otherwise = do
        x <- C.NoName (getRange m) <$> fresh
        r <- checkModuleMacro LetApply LetOpenModule (getRange (m, es, i)) PublicAccess x
                          (C.SectionApp (getRange (m , es)) [] (RawApp (fuseRange m es) (Ident m : es)))
                          DontOpen i
        case r of
          (LetApply _ m' _ _ _ : _) -> return (m', r)
          _ -> __IMPOSSIBLE__

instance ToAbstract c a => ToAbstract (FieldAssignment' c) (FieldAssignment' a) where
  toAbstract = traverse toAbstract

instance ToAbstract (C.Binder' (NewName C.BoundName)) A.Binder where
  toAbstract (C.Binder p n) = do
    let name = C.boundName $ newName n
    -- If we do have a pattern then the variable needs to be inserted
    -- so we do need a proper internal name for it.
    n <- if not (isNoName name && isJust p) then pure n else do
           n' <- freshConcreteName (getRange $ newName n) 0 patternInTeleName
           pure $ fmap (\ n -> n { C.boundName = n' }) n
    n <- toAbstract n
    -- Actually parsing the pattern, checking it is linear,
    -- and bind its variables
    p <- traverse parsePattern p
    p <- toAbstract p
    checkPatternLinearity p $ \ys ->
      typeError $ RepeatedVariablesInPattern ys
    bindVarsToBind
    p <- toAbstract p
    pure $ A.Binder p n

instance ToAbstract C.LamBinding A.LamBinding where
  toAbstract (C.DomainFree x)  = do
    tac <- traverse toAbstract $ bnameTactic $ C.binderName $ namedArg x
    A.DomainFree tac <$> toAbstract (updateNamedArg (fmap $ NewName LambdaBound) x)
  toAbstract (C.DomainFull tb) = A.DomainFull <$> toAbstract tb

makeDomainFull :: C.LamBinding -> C.TypedBinding
makeDomainFull (C.DomainFull b) = b
makeDomainFull (C.DomainFree x) = C.TBind r [x] $ C.Underscore r Nothing
  where r = getRange x

instance ToAbstract C.TypedBinding A.TypedBinding where
  toAbstract (C.TBind r xs t) = do
    t' <- toAbstractCtx TopCtx t
    tac <- traverse toAbstract $
             case mapMaybe (bnameTactic . C.binderName . namedArg) xs of
               []      -> Nothing
               tac : _ -> Just tac
               -- Invariant: all tactics are the same
               -- (distributed in the parser, TODO: don't)
    xs' <- toAbstract $ map (updateNamedArg (fmap $ NewName LambdaBound)) xs
    return $ A.TBind r tac xs' t'
  toAbstract (C.TLet r ds) = A.TLet r <$> toAbstract (LetDefs ds)

-- | Scope check a module (top level function).
--
scopeCheckNiceModule
  :: Range
  -> Access
  -> C.Name
  -> C.Telescope
  -> ScopeM [A.Declaration]
  -> ScopeM [A.Declaration]
scopeCheckNiceModule r p name tel checkDs
  | telHasOpenStmsOrModuleMacros tel = do
      -- Andreas, 2013-12-10:
      -- If the module telescope contains open statements
      -- or module macros (Issue 1299),
      -- add an extra anonymous module around the current one.
      -- Otherwise, the open statements would create
      -- identifiers in the parent scope of the current module.
      -- But open statements in the module telescope should
      -- only affect the current module!
      scopeCheckNiceModule noRange p noName_ [] $
        scopeCheckNiceModule_

  | otherwise = do
        scopeCheckNiceModule_
  where
    -- The actual workhorse:
    scopeCheckNiceModule_ = do

      -- Check whether we are dealing with an anonymous module.
      -- This corresponds to a Coq/LEGO section.
      (name, p', open) <- do
        if isNoName name then do
          (i :: NameId) <- fresh
          return (C.NoName (getRange name) i, PrivateAccess Inserted, True)
         else return (name, p, False)

      -- Check and bind the module, using the supplied check for its contents.
      aname <- toAbstract (NewModuleName name)
      ds <- snd <$> do
        scopeCheckModule r (C.QName name) aname tel checkDs
      bindModule p' name aname

      -- If the module was anonymous open it public
      -- unless it's private, in which case we just open it (#2099)
      when open $
       void $ -- We can discard the returned default A.ImportDirective.
        openModule TopOpenModule (Just aname) (C.QName name) $
          defaultImportDir { publicOpen = p == PublicAccess }
      return ds

-- | Check whether a telescope has open declarations or module macros.
telHasOpenStmsOrModuleMacros :: C.Telescope -> Bool
telHasOpenStmsOrModuleMacros = any yesBind
  where
    yesBind C.TBind{}     = False
    yesBind (C.TLet _ ds) = any yes ds
    yes C.ModuleMacro{}   = True
    yes C.Open{}          = True
    yes C.Import{}        = True -- not __IMPOSSIBLE__, see Issue #1718
      -- However, it does not matter what we return here, as this will
      -- become an error later: "Not a valid let-declaration".
      -- (Andreas, 2015-11-17)
    yes (C.Mutual   _ ds) = any yes ds
    yes (C.Abstract _ ds) = any yes ds
    yes (C.Private _ _ ds) = any yes ds
    yes _                 = False

{- UNUSED
telHasLetStms :: C.Telescope -> Bool
telHasLetStms = any isLetBind
  where
    isLetBind C.TBind{} = False
    isLetBind C.TLet{}  = True
-}

-- | We for now disallow let-bindings in @data@ and @record@ telescopes.
--   This due "nested datatypes"; there is no easy interpretation of
--   @
--      data D (A : Set) (open M A) (b : B) : Set where
--        c : D (A × A) b → D A b
--   @
--   where @B@ is brought in scope by @open M A@.

class EnsureNoLetStms a where
  ensureNoLetStms :: a -> ScopeM ()

  default ensureNoLetStms :: (Foldable t, EnsureNoLetStms b, t b ~ a) => a -> ScopeM ()
  ensureNoLetStms = traverse_ ensureNoLetStms

instance EnsureNoLetStms C.Binder where
  ensureNoLetStms arg@(C.Binder p n) =
    when (isJust p) $ typeError $ IllegalPatternInTelescope arg

instance EnsureNoLetStms C.TypedBinding where
  ensureNoLetStms = \case
    tb@C.TLet{}    -> typeError $ IllegalLetInTelescope tb
    C.TBind _ xs _ -> traverse_ (ensureNoLetStms . namedArg) xs

instance EnsureNoLetStms a => EnsureNoLetStms (LamBinding' a) where
instance EnsureNoLetStms a => EnsureNoLetStms [a] where


-- | Returns the scope inside the checked module.
scopeCheckModule
  :: Range
  -> C.QName                 -- ^ The concrete name of the module.
  -> A.ModuleName            -- ^ The abstract name of the module.
  -> C.Telescope             -- ^ The module telescope.
  -> ScopeM [A.Declaration]  -- ^ The code for checking the module contents.
  -> ScopeM (ScopeInfo, [A.Declaration])
scopeCheckModule r x qm tel checkDs = do
  printScope "module" 20 $ "checking module " ++ prettyShow x
  -- Andreas, 2013-12-10: Telescope does not live in the new module
  -- but its parent, so check it before entering the new module.
  -- This is important for Nicolas Pouillard's open parametrized modules
  -- statements inside telescopes.
  res <- withLocalVars $ do
    tel <- toAbstract (GenTel tel)
    withCurrentModule qm $ do
      -- pushScope m
      -- qm <- getCurrentModule
      printScope "module" 20 $ "inside module " ++ prettyShow x
      ds    <- checkDs
      scope <- getScope
      return (scope, [ A.Section info (qm `withRangesOfQ` x) tel ds ])

  -- Binding is done by the caller
  printScope "module" 20 $ "after module " ++ prettyShow x
  return res
  where
    info = ModuleInfo r noRange Nothing Nothing Nothing

-- | Temporary data type to scope check a file.
data TopLevel a = TopLevel
  { topLevelPath           :: AbsolutePath
    -- ^ The file path from which we loaded this module.
  , topLevelExpectedName   :: C.TopLevelModuleName
    -- ^ The expected module name
    --   (coming from the import statement that triggered scope checking this file).
  , topLevelTheThing       :: a
    -- ^ The file content.
  }

data TopLevelInfo = TopLevelInfo
        { topLevelDecls :: [A.Declaration]
        , topLevelScope :: ScopeInfo  -- ^ as seen from inside the module
        }

-- | The top-level module name.

topLevelModuleName :: TopLevelInfo -> A.ModuleName
topLevelModuleName = (^. scopeCurrent) . topLevelScope

-- | Top-level declarations are always
--   @
--     (import|open)*         -- a bunch of possibly opened imports
--     module ThisModule ...  -- the top-level module of this file
--   @
instance ToAbstract (TopLevel [C.Declaration]) TopLevelInfo where
    toAbstract (TopLevel file expectedMName ds) =
      -- A file is a bunch of preliminary decls (imports etc.)
      -- plus a single module decl.
      case C.spanAllowedBeforeModule ds of

        -- If there are declarations after the top-level module
        -- we have to report a parse error here.
        (_, C.Module{} : d : _) -> traceCall (SetRange $ getRange d) $
          genericError $ "No declarations allowed after top-level module."

        -- Otherwise, proceed.
        (outsideDecls, [ C.Module r m0 tel insideDecls ]) -> do
          -- If the module name is _ compute the name from the file path
          m <- if isNoName m0
                then do
                  -- Andreas, 2017-07-28, issue #1077
                  -- Check if the insideDecls end in a single module which has the same
                  -- name as the file.  In this case, it is highly likely that the user
                  -- put some non-allowed declarations before the top-level module in error.
                  -- Andreas, 2017-10-19, issue #2808
                  -- Widen this check to:
                  -- If the first module of the insideDecls has the same name as the file,
                  -- report an error.
                  case flip span insideDecls $ \case { C.Module{} -> False; _ -> True } of
                    (ds0, (C.Module _ m1 _ _ : _))
                       | C.toTopLevelModuleName m1 == expectedMName
                         -- If the anonymous module comes from the user,
                         -- the range cannot be the beginningOfFile.
                         -- That is the range if the parser inserted the anon. module.
                       , r == beginningOfFile (getRange insideDecls) -> do

                         traceCall (SetRange $ getRange ds0) $ genericError
                           "Illegal declaration(s) before top-level module"

                    -- Otherwise, reconstruct the top-level module name
                    _ -> return $ C.QName $ C.Name (getRange m0) C.InScope
                           [Id $ stringToRawName $ rootNameModule file]
                -- Andreas, 2017-05-17, issue #2574, keep name as jump target!
                -- Andreas, 2016-07-12, ALTERNATIVE:
                -- -- We assign an anonymous file module the name expected from
                -- -- its import.  For flat file structures, this is the same.
                -- -- For hierarchical file structures, this reverses the behavior:
                -- -- Loading the file by itself will fail, but it can be imported.
                -- -- The previous behavior is: it can be loaded by itself, but not
                -- -- be imported
                -- then return $ C.fromTopLevelModuleName expectedMName
                else do
                -- Andreas, 2014-03-28  Issue 1078
                -- We need to check the module name against the file name here.
                -- Otherwise one could sneak in a lie and confuse the scope
                -- checker.
                  checkModuleName (C.toTopLevelModuleName m0) file $ Just expectedMName
                  return m0
          setTopLevelModule m
          am           <- toAbstract (NewModuleQName m)
          -- Scope check the declarations outside
          outsideDecls <- toAbstract outsideDecls
          (insideScope, insideDecls) <- scopeCheckModule r m am tel $
             toAbstract insideDecls
          let scope = mapScopeInfo (restrictLocalPrivate am) insideScope
          setScope scope
          return $ TopLevelInfo (outsideDecls ++ insideDecls) scope

        -- We already inserted the missing top-level module, see
        -- 'Agda.Syntax.Parser.Parser.figureOutTopLevelModule',
        -- thus, this case is impossible:
        _ -> __IMPOSSIBLE__

-- | runs Syntax.Concrete.Definitions.niceDeclarations on main module
niceDecls :: DoWarn -> [C.Declaration] -> ([NiceDeclaration] -> ScopeM a) -> ScopeM a
niceDecls warn ds ret = setCurrentRange ds $ computeFixitiesAndPolarities warn ds $ do
  fixs <- useScope scopeFixities  -- We need to pass the fixities to the nicifier for clause grouping
  let (result, warns') = runNice $ niceDeclarations fixs ds

  -- COMPILED pragmas are not allowed in safe mode unless we are in a builtin module.
  -- So we start by filtering out all the PragmaCompiled warnings if one of these two
  -- conditions is not met.
  isSafe    <- Lens.getSafeMode <$> pragmaOptions
  isBuiltin <- Lens.isBuiltinModule . filePath =<< getCurrentPath
  let warns = if isSafe && not isBuiltin then warns' else filter notOnlyInSafeMode warns'

  unless (null warns) $ do
    -- If there are some warnings and the --safe flag is set,
    -- we check that none of the NiceWarnings are fatal
    when isSafe $ do
      let isUnsafe w = declarationWarningName w `elem`
            [ PragmaNoTerminationCheck_
            , PragmaCompiled_
            , MissingDefinitions_
            ]
      let (errs, ws) = List.partition isUnsafe warns
      -- If some of them are, we fail
      unless (null errs) $ do
        warnings $ NicifierIssue <$> ws
        tcerrs <- mapM warning_ $ NicifierIssue <$> errs
        setCurrentRange errs $ typeError $ NonFatalErrors tcerrs
    -- Otherwise we simply record the warnings
    warnings $ NicifierIssue <$> warns
  case result of
    Left e   -> throwError $ Exception (getRange e) $ pretty e
    Right ds -> ret ds

  where notOnlyInSafeMode = (PragmaCompiled_ /=) . declarationWarningName

instance {-# OVERLAPPING #-} ToAbstract [C.Declaration] [A.Declaration] where
  toAbstract ds = do
    -- When --safe is active the termination checker (Issue 586) and
    -- positivity checker (Issue 1614) may not be switched off, and
    -- polarities may not be assigned.
    ds <- ifM (Lens.getSafeMode <$> commandLineOptions)
              (mapM (noNoTermCheck >=> noNoPositivityCheck >=> noPolarity >=> noNoUniverseCheck) ds)
              (return ds)
    niceDecls DoWarn ds toAbstract
   where
    -- ASR (31 December 2015). We don't pattern-match on
    -- @NoTerminationCheck@ because the @NO_TERMINATION_CHECK@ pragma
    -- was removed. See Issue 1763.
    noNoTermCheck :: C.Declaration -> TCM C.Declaration
    noNoTermCheck d@(C.Pragma (C.TerminationCheckPragma r NonTerminating)) =
      d <$ (setCurrentRange d $ warning SafeFlagNonTerminating)
    noNoTermCheck d@(C.Pragma (C.TerminationCheckPragma r Terminating)) =
      d <$ (setCurrentRange d $ warning SafeFlagTerminating)
    noNoTermCheck d = return d

    noNoPositivityCheck :: C.Declaration -> TCM C.Declaration
    noNoPositivityCheck d@(C.Pragma (C.NoPositivityCheckPragma _)) =
      d <$ (setCurrentRange d $ warning SafeFlagNoPositivityCheck)
    noNoPositivityCheck d = return d

    noPolarity :: C.Declaration -> TCM C.Declaration
    noPolarity d@(C.Pragma C.PolarityPragma{}) =
      d <$ (setCurrentRange d $ warning SafeFlagPolarity)
    noPolarity d                               = return d

    noNoUniverseCheck :: C.Declaration -> TCM C.Declaration
    noNoUniverseCheck d@(C.Pragma (C.NoUniverseCheckPragma _)) =
      d <$ (setCurrentRange d $ warning SafeFlagNoUniverseCheck)
    noNoUniverseCheck d = return d

newtype LetDefs = LetDefs [C.Declaration]
newtype LetDef = LetDef NiceDeclaration

instance ToAbstract LetDefs [A.LetBinding] where
  toAbstract (LetDefs ds) =
    concat <$> (niceDecls DoWarn ds $ toAbstract . map LetDef)

instance ToAbstract LetDef [A.LetBinding] where
  toAbstract (LetDef d) =
    case d of
      NiceMutual _ _ _ d@[C.FunSig _ _ _ instanc macro info _ x t, C.FunDef _ _ abstract _ _ _ [cl]] ->
          do  when (abstract == AbstractDef) $ do
                genericError $ "abstract not allowed in let expressions"
              when (macro == MacroDef) $ do
                genericError $ "Macros cannot be defined in a let expression."
              t <- toAbstract t
              -- We bind the name here to make sure it's in scope for the LHS (#917).
              -- It's unbound for the RHS in letToAbstract.
              fx <- getConcreteFixity x
              x  <- A.unBind <$> toAbstract (NewName LetBound $ mkBoundName x fx)
              (x', e) <- letToAbstract cl
              -- If InstanceDef set info to Instance
              let info' | instanc == InstanceDef = makeInstance info
                        | otherwise              = info
              -- There are sometimes two instances of the
              -- let-bound variable, one declaration and one
              -- definition. The first list element below is
              -- used to highlight the declared instance in the
              -- right way (see Issue 1618).
              return [ A.LetDeclaredVariable (A.mkBindName (setRange (getRange x') x))
                     , A.LetBind (LetRange $ getRange d) info' (A.mkBindName x) t e
                     ]

      -- irrefutable let binding, like  (x , y) = rhs
      NiceFunClause r PublicAccess ConcreteDef termCheck catchall d@(C.FunClause lhs@(C.LHS p [] []) (C.RHS rhs) NoWhere ca) -> do
        mp  <- setCurrentRange p $
                 (Right <$> parsePattern p)
                   `catchError`
                 (return . Left)
        case mp of
          Right p -> do
            rhs <- toAbstract rhs
            p   <- toAbstract p
            checkPatternLinearity p $ \ys ->
              typeError $ RepeatedVariablesInPattern ys
            bindVarsToBind
            p   <- toAbstract p
            return [ A.LetPatBind (LetRange r) p rhs ]
          -- It's not a record pattern, so it should be a prefix left-hand side
          Left err ->
            case definedName p of
              Nothing -> throwError err
              Just x  -> toAbstract $ LetDef $ NiceMutual r termCheck True
                [ C.FunSig r PublicAccess ConcreteDef NotInstanceDef NotMacroDef defaultArgInfo termCheck x (C.Underscore (getRange x) Nothing)
                , C.FunDef r __IMPOSSIBLE__ ConcreteDef NotInstanceDef __IMPOSSIBLE__ __IMPOSSIBLE__
                  [C.Clause x (ca || catchall) lhs (C.RHS rhs) NoWhere []]
                ]
            where
              definedName (C.IdentP (C.QName x)) = Just x
              definedName C.IdentP{}             = Nothing
              definedName (C.RawAppP _ (p : _))  = definedName p
              definedName (C.ParenP _ p)         = definedName p
              definedName C.WildP{}              = Nothing   -- for instance let _ + x = x in ... (not allowed)
              definedName C.AbsurdP{}            = Nothing
              definedName C.AsP{}                = Nothing
              definedName C.DotP{}               = Nothing
              definedName C.EqualP{}             = Nothing
              definedName C.LitP{}               = Nothing
              definedName C.RecP{}               = Nothing
              definedName C.QuoteP{}             = Nothing
              definedName C.HiddenP{}            = Nothing -- Not impossible, see issue #2291
              definedName C.InstanceP{}          = Nothing
              definedName C.WithP{}              = Nothing
              definedName C.RawAppP{}            = __IMPOSSIBLE__
              definedName C.AppP{}               = __IMPOSSIBLE__
              definedName C.OpAppP{}             = __IMPOSSIBLE__
              definedName C.EllipsisP{}          = __IMPOSSIBLE__

      -- You can't open public in a let
      NiceOpen r x dirs -> do
        when (publicOpen dirs) $ warning UselessPublic
        m    <- toAbstract (OldModuleName x)
        adir <- openModule_ LetOpenModule x dirs
        let minfo = ModuleInfo
              { minfoRange  = r
              , minfoAsName = Nothing
              , minfoAsTo   = renamingRange dirs
              , minfoOpenShort = Nothing
              , minfoDirective = Just dirs
              }
        return [A.LetOpen minfo m adir]

      NiceModuleMacro r p x modapp open dir -> do
        when (publicOpen dir) $ warning UselessPublic
        -- Andreas, 2014-10-09, Issue 1299: module macros in lets need
        -- to be private
        checkModuleMacro LetApply LetOpenModule r (PrivateAccess Inserted) x modapp open dir

      _   -> notAValidLetBinding d
    where
        letToAbstract (C.Clause top catchall clhs@(C.LHS p [] []) (C.RHS rhs) NoWhere []) = do
{-
            p    <- parseLHS top p
            localToAbstract (snd $ lhsArgs p) $ \args ->
-}
            (x, args) <- do
              res <- setCurrentRange p $ parseLHS (C.QName top) p
              case res of
                C.LHSHead x args -> return (x, args)
                C.LHSProj{} -> genericError $ "copatterns not allowed in let bindings"
                C.LHSWith{} -> genericError $ "with-patterns not allowed in let bindings"

            e <- localToAbstract args $ \args -> do
                bindVarsToBind
                -- Make sure to unbind the function name in the RHS, since lets are non-recursive.
                rhs <- unbindVariable top $ toAbstract rhs
                foldM lambda rhs (reverse args)  -- just reverse because these DomainFree
            return (x, e)
        letToAbstract _ = notAValidLetBinding d

        -- Named patterns not allowed in let definitions
        lambda e (Arg info (Named Nothing (A.VarP x))) =
                return $ A.Lam i (A.mkDomainFree $ unnamedArg info $ A.mkBinder x) e
            where i = ExprRange (fuseRange x e)
        lambda e (Arg info (Named Nothing (A.WildP i))) =
            do  x <- freshNoName (getRange i)
                return $ A.Lam i' (A.mkDomainFree $ unnamedArg info $ A.mkBinder_ x) e
            where i' = ExprRange (fuseRange i e)
        lambda _ _ = notAValidLetBinding d

--UNUSED Liang-Ting Chen 2019-07-16
--newtype Blind a = Blind { unBlind :: a }
--
--instance ToAbstract (Blind a) (Blind a) where
--  toAbstract = return

instance ToAbstract NiceDeclaration A.Declaration where

  toAbstract d = annotateDecls $
    traceSLn "scope.decl.trace" 50 (unlines
      [ "scope checking declaration"
      , "  " ++  prettyShow d
      ]) $
    traceCall (ScopeCheckDeclaration d) $
    -- Andreas, 2015-10-05, Issue 1677:
    -- We record in the environment whether we are scope checking an
    -- abstract definition.  This way, we can propagate this attribute
    -- the extended lambdas.
    caseMaybe (niceHasAbstract d) id (\ a -> localTC $ \ e -> e { envAbstractMode = aDefToMode a }) $
    case d of

  -- Axiom (actual postulate)
    C.Axiom r p a i rel x t -> do
      -- check that we do not postulate in --safe mode, unless it is a
      -- builtin module with safe postulates
      whenM ((return . Lens.getSafeMode =<< commandLineOptions) `and2M`
             (not <$> (Lens.isBuiltinModuleWithSafePostulates . filePath =<< getCurrentPath)))
            (warning $ SafeFlagPostulate x)
      -- check the postulate
      toAbstractNiceAxiom A.NoFunSig NotMacroDef d

    C.NiceGeneralize r p i x t -> do
      reportSLn "scope.decl" 10 $ "found nice generalize: " ++ prettyShow x
      t_ <- toAbstractCtx TopCtx t
      let (s, t) = unGeneralized t_
      reportSLn "scope.decl" 50 $ "generalizations: " ++ show (Set.toList s, t)
      f <- getConcreteFixity x
      y <- freshAbstractQName f x
      bindName p GeneralizeName x y
      return [A.Generalize s (mkDefInfoInstance x f p ConcreteDef NotInstanceDef NotMacroDef r) i y t]

  -- Fields
    C.NiceField r p a i x t -> do
      unless (p == PublicAccess) $ genericError "Record fields can not be private"
      -- Interaction points for record fields have already been introduced
      -- when checking the type of the record constructor.
      -- To avoid introducing interaction points (IP) twice, we turn
      -- all question marks to underscores.  (See issue 1138.)
      let maskIP (C.QuestionMark r _) = C.Underscore r Nothing
          maskIP e                     = e
      t' <- toAbstractCtx TopCtx $ mapExpr maskIP t
      f  <- getConcreteFixity x
      y  <- freshAbstractQName f x
      -- Andreas, 2018-06-09 issue #2170
      -- We want dependent irrelevance without irrelevant projections,
      -- thus, do not disable irrelevant projections via the scope checker.
      -- irrProj <- optIrrelevantProjections <$> pragmaOptions
      -- unless (isIrrelevant t && not irrProj) $
      --   -- Andreas, 2010-09-24: irrelevant fields are not in scope
      --   -- this ensures that projections out of irrelevant fields cannot occur
      --   -- Ulf: unless you turn on --irrelevant-projections
      do
        bindName p FldName x y
      return [ A.Field (mkDefInfoInstance x f p a i NotMacroDef r) y t' ]

  -- Primitive function
    PrimitiveFunction r p a x t -> do
      t' <- toAbstractCtx TopCtx t
      f  <- getConcreteFixity x
      y  <- freshAbstractQName f x
      bindName p PrimName x y
      return [ A.Primitive (mkDefInfo x f p a r) y t' ]

  -- Definitions (possibly mutual)
    NiceMutual r termCheck pc ds -> do
      ds' <- toAbstract ds
      -- We only termination check blocks that do not have a measure.
      return [ A.Mutual (MutualInfo termCheck pc r) ds' ]

    C.NiceRecSig r p a _pc _uc x ls t -> do
      ensureNoLetStms ls
      withLocalVars $ do
        -- Minor hack: record types don't have indices so we include t when
        -- computing generalised parameters, but in the type checker any named
        -- generalizable arguments in the sort should be bound variables.
        (ls', _) <- toAbstract (GenTelAndType (map makeDomainFull ls) t)
        t'  <- toAbstract t
        f   <- getConcreteFixity x
        x'  <- freshAbstractQName f x
        bindName' p RecName (GeneralizedVarsMetadata $ generalizeTelVars ls') x x'
        return [ A.RecSig (mkDefInfo x f p a r) x' ls' t' ]

    C.NiceDataSig r p a _pc _uc x ls t -> do
        reportSLn "scope.data.sig" 20 ("checking DataSig for " ++ prettyShow x)
        ensureNoLetStms ls
        withLocalVars $ do
          ls' <- toAbstract $ GenTel $ map makeDomainFull ls
          t'  <- toAbstract $ C.Generalized t
          f  <- getConcreteFixity x
          x' <- freshAbstractQName f x
          bindName' p DataName (GeneralizedVarsMetadata $ generalizeTelVars ls') x x'
          return [ A.DataSig (mkDefInfo x f p a r) x' ls' t' ]

  -- Type signatures
    C.FunSig r p a i m rel tc x t ->
        toAbstractNiceAxiom A.FunSig m (C.Axiom r p a i rel x t)

  -- Function definitions
    C.FunDef r ds a i tc x cs -> do
        printLocals 10 $ "checking def " ++ prettyShow x
        (x',cs) <- toAbstract (OldName x,cs)
        -- Andreas, 2017-12-04 the name must reside in the current module
        unlessM ((A.qnameModule x' ==) <$> getCurrentModule) $
          __IMPOSSIBLE__
        let delayed = NotDelayed
        -- (delayed, cs) <- translateCopatternClauses cs -- TODO
        f <- getConcreteFixity x
        return [ A.FunDef (mkDefInfoInstance x f PublicAccess a i NotMacroDef r) x' delayed cs ]

  -- Uncategorized function clauses
    C.NiceFunClause r acc abs termCheck catchall (C.FunClause lhs rhs wcls ca) ->
      genericError $
        "Missing type signature for left hand side " ++ prettyShow lhs
    C.NiceFunClause{} -> __IMPOSSIBLE__

  -- Data definitions
    C.NiceDataDef r o a _ uc x pars cons -> do
        reportSLn "scope.data.def" 20 ("checking " ++ show o ++ " DataDef for " ++ prettyShow x)
        (p, ax) <- resolveName (C.QName x) >>= \case
          DefinedName p ax -> do
            clashUnless x DataName ax  -- Andreas 2019-07-07, issue #3892
            livesInCurrentModule ax  -- Andreas, 2017-12-04, issue #2862
            clashIfModuleAlreadyDefinedInCurrentModule x ax
            return (p, ax)
          _ -> genericError $ "Missing type signature for data definition " ++ prettyShow x
        ensureNoLetStms pars
        withLocalVars $ do
          gvars <- bindGeneralizablesIfInserted o ax
          -- Check for duplicate constructors
          do cs <- mapM conName cons
             let dups = nub $ cs \\ nub cs
                 bad  = filter (`elem` dups) cs
             unless (distinct cs) $
               setCurrentRange bad $
                 typeError $ DuplicateConstructors dups

          pars <- toAbstract pars
          let x' = anameName ax
          -- Create the module for the qualified constructors
          checkForModuleClash x -- disallow shadowing previously defined modules
          let m = mnameFromList $ qnameToList x'
          createModule (Just IsData) m
          bindModule p x m  -- make it a proper module
          cons <- toAbstract (map (ConstrDecl NoRec m a p) cons)
          printScope "data" 20 $ "Checked data " ++ prettyShow x
          f <- getConcreteFixity x
          return [ A.DataDef (mkDefInfo x f PublicAccess a r) x' uc (DataDefParams gvars pars) cons ]
      where
        conName (C.Axiom _ _ _ _ _ c _) = return c
        conName d = errorNotConstrDecl d

  -- Record definitions (mucho interesting)
    C.NiceRecDef r o a _ uc x ind eta cm pars fields -> do
      reportSLn "scope.rec.def" 20 ("checking " ++ show o ++ " RecDef for " ++ prettyShow x)
      (p, ax) <- resolveName (C.QName x) >>= \case
        DefinedName p ax -> do
          clashUnless x RecName ax  -- Andreas 2019-07-07, issue #3892
          livesInCurrentModule ax  -- Andreas, 2017-12-04, issue #2862
          clashIfModuleAlreadyDefinedInCurrentModule x ax
          return (p, ax)
        _ -> genericError $ "Missing type signature for record definition " ++ prettyShow x
      ensureNoLetStms pars
      withLocalVars $ do
        gvars <- bindGeneralizablesIfInserted o ax
        -- Check that the generated module doesn't clash with a previously
        -- defined module
        checkForModuleClash x
        pars   <- toAbstract pars
        let x' = anameName ax
        -- We scope check the fields a first time when putting together
        -- the type of the constructor.
        contel <- localToAbstract (RecordConstructorType fields) return
        m0     <- getCurrentModule
        let m = A.qualifyM m0 $ mnameFromList [ last $ qnameToList x' ]
        printScope "rec" 15 "before record"
        createModule (Just IsRecord) m
        -- We scope check the fields a second time, as actual fields.
        afields <- withCurrentModule m $ do
          afields <- toAbstract fields
          printScope "rec" 15 "checked fields"
          return afields
        -- Andreas, 2017-07-13 issue #2642 disallow duplicate fields
        -- Check for duplicate fields. (See "Check for duplicate constructors")
        do let fs = forMaybe fields $ \case
                 C.Field _ f _ -> Just f
                 _ -> Nothing
           let dups = nub $ fs \\ nub fs
               bad  = filter (`elem` dups) fs
           unless (distinct fs) $
             setCurrentRange bad $
               typeError $ DuplicateFields dups
        bindModule p x m
        cm' <- mapM (\(c, _) -> bindConstructorName m c a p YesRec) cm
        let inst = caseMaybe cm NotInstanceDef snd
        printScope "rec" 15 "record complete"
        f <- getConcreteFixity x
        let params = DataDefParams gvars pars
        return [ A.RecDef (mkDefInfoInstance x f PublicAccess a inst NotMacroDef r) x' uc ind eta cm' params contel afields ]

    NiceModule r p a x@(C.QName name) tel ds -> do
      reportSDoc "scope.decl" 70 $ vcat $
        [ text $ "scope checking NiceModule " ++ prettyShow x
        ]

      adecls <- traceCall (ScopeCheckDeclaration $ NiceModule r p a x tel []) $ do
        scopeCheckNiceModule r p name tel $ toAbstract ds

      reportSDoc "scope.decl" 70 $ vcat $
        [ text $ "scope checked NiceModule " ++ prettyShow x
        ] ++ map (nest 2 . prettyA) adecls
      return adecls

    NiceModule _ _ _ m@C.Qual{} _ _ ->
      genericError $ "Local modules cannot have qualified names"

    NiceModuleMacro r p x modapp open dir -> do
      reportSDoc "scope.decl" 70 $ vcat $
        [ text $ "scope checking NiceModuleMacro " ++ prettyShow x
        ]

      adecls <- checkModuleMacro Apply TopOpenModule r p x modapp open dir

      reportSDoc "scope.decl" 70 $ vcat $
        [ text $ "scope checked NiceModuleMacro " ++ prettyShow x
        ] ++ map (nest 2 . prettyA) adecls
      return adecls

    NiceOpen r x dir -> do
      (minfo, m, adir) <- checkOpen r Nothing x dir
      return [A.Open minfo m adir]

    NicePragma r p -> do
      ps <- toAbstract p
      return $ map (A.Pragma r) ps

    NiceImport r x as open dir -> setCurrentRange r $ do
      notPublicWithoutOpen open dir

      -- Andreas, 2018-11-03, issue #3364, parse expression in as-clause as Name.
      let illformedAs s = traceCall (SetRange $ getRange as) $ do
            -- If @as@ is followed by something that is not a simple name,
            -- throw a warning and discard the as-clause.
            Nothing <$ warning (IllformedAsClause s)
      as <- case as of
        -- Ok if no as-clause or it (already) contains a Name.
        Nothing -> return Nothing
        Just (AsName (Right asName) r)                    -> return $ Just $ AsName asName r
        Just (AsName (Left (C.Ident (C.QName asName))) r) -> return $ Just $ AsName asName r
        Just (AsName (Left (C.Ident C.Qual{})) r) -> illformedAs "; a qualified name is not allowed here"
        Just (AsName (Left C.Underscore{})     r) -> illformedAs "; an underscore is not allowed here"
        Just (AsName (Left e)                  r) -> illformedAs ""

      -- First scope check the imported module and return its name and
      -- interface. This is done with that module as the top-level module.
      -- This is quite subtle. We rely on the fact that when setting the
      -- top-level module and generating a fresh module name, the generated
      -- name will be exactly the same as the name generated when checking
      -- the imported module.
      (m, i) <- withCurrentModule noModuleName $ withTopLevelModule x $ do
        m <- toAbstract $ NewModuleQName x
        printScope "import" 10 "before import:"
        (m, i) <- scopeCheckImport m
        printScope "import" 10 $ "scope checked import: " ++ show i
        -- We don't want the top scope of the imported module (things happening
        -- before the module declaration)
        return (m, Map.delete noModuleName i)

      -- Merge the imported scopes with the current scopes
      modifyScopes $ \ ms -> Map.unionWith mergeScope (Map.delete m ms) i

      -- Bind the desired module name to the right abstract name.
      case as of
        Nothing -> bindQModule (PrivateAccess Inserted) x m
        Just y  -> bindModule (PrivateAccess Inserted) (asName y) m

      printScope "import" 10 "merged imported sig:"

      -- Open if specified, otherwise apply import directives
      let (name, theAsSymbol, theAsName) = case as of
            Nothing -> (x,                  noRange,   Nothing)
            Just a  -> (C.QName (asName a), asRange a, Just (asName a))
      adir <- case open of
        DoOpen   -> do
          -- Andreas, 2019-05-29, issue #3818.
          -- Pass the resolved name to open instead triggering another resolution.
          -- This helps in situations like
          -- @
          --    module Top where
          --    module M where
          --    open import M
          -- @
          -- It is clear than in @open import M@, name @M@ must refer to a file
          -- rather than the above defined local module @M@.
          -- This already worked in the situation
          -- @
          --    module Top where
          --    module M where
          --    import M
          -- @
          -- Note that the manual desugaring of @open import@ as
          -- @
          --    module Top where
          --    module M where
          --    import M
          --    open M
          -- @
          -- will not work, as @M@ is now ambiguous in @open M@;
          -- the information that @M@ is external is lost here.
          (_minfo, _m, adir) <- checkOpen r (Just m) name dir
          return adir
        -- If not opening, import directives are applied to the original scope.
        DontOpen -> modifyNamedScopeM m $ applyImportDirectiveM x dir
      let minfo = ModuleInfo
            { minfoRange     = r
            , minfoAsName    = theAsName
            , minfoAsTo      = getRange (theAsSymbol, renamingRange dir)
            , minfoOpenShort = Just open
            , minfoDirective = Just dir
            }
      return [ A.Import minfo m adir ]

    NiceUnquoteDecl r p a i tc xs e -> do
      fxs <- mapM getConcreteFixity xs
      ys <- zipWithM freshAbstractQName fxs xs
      zipWithM_ (bindName p QuotableName) xs ys
      e <- toAbstract e
      zipWithM_ (rebindName p OtherDefName) xs ys
      let mi = MutualInfo tc True r
      return [ A.Mutual mi [A.UnquoteDecl mi [ mkDefInfoInstance x fx p a i NotMacroDef r | (fx, x) <- zip fxs xs ] ys e] ]

    NiceUnquoteDef r p a tc xs e -> do
      fxs <- mapM getConcreteFixity xs
      ys <- mapM (toAbstract . OldName) xs
      zipWithM_ (rebindName p QuotableName) xs ys
      e <- toAbstract e
      zipWithM_ (rebindName p OtherDefName) xs ys
      return [ A.UnquoteDef [ mkDefInfo x fx PublicAccess a r | (fx, x) <- zip fxs xs ] ys e ]

    NicePatternSyn r n as p -> do
      reportSLn "scope.pat" 10 $ "found nice pattern syn: " ++ prettyShow n
      (as, p) <- withLocalVars $ do
         p  <- toAbstract =<< parsePatternSyn p
         checkPatternLinearity p $ \ys ->
           typeError $ RepeatedVariablesInPattern ys
         bindVarsToBind
         let err = "Dot or equality patterns are not allowed in pattern synonyms. Maybe use '_' instead."
         p <- noDotorEqPattern err p
         as <- (traverse . mapM) (unVarName <=< resolveName . C.QName) as
         unlessNull (patternVars p \\ map unArg as) $ \ xs -> do
           typeError . GenericDocError =<< do
             "Unbound variables in pattern synonym: " <+>
               sep (map prettyA xs)
         return (as, p)
      y <- freshAbstractQName' n
      bindName PublicAccess PatternSynName n y
      -- Expanding pattern synonyms already at definition makes it easier to
      -- fold them back when printing (issue #2762).
      ep <- expandPatternSynonyms p
      modifyPatternSyns (Map.insert y (as, ep))
      return [A.PatternSynDef y as p]   -- only for highlighting, so use unexpanded version
      where unVarName (VarName a _) = return a
            unVarName _ = typeError $ UnusedVariableInPatternSynonym

    where
      -- checking postulate or type sig. without checking safe flag
      toAbstractNiceAxiom funSig isMacro (C.Axiom r p a i info x t) = do
        t' <- toAbstractCtx TopCtx t
        f  <- getConcreteFixity x
        mp <- getConcretePolarity x
        y  <- freshAbstractQName f x
        let kind | isMacro == MacroDef = MacroName
                 | otherwise           = OtherDefName  -- could be a type signature
        bindName p kind x y
        return [ A.Axiom funSig (mkDefInfoInstance x f p a i isMacro r) info mp y t' ]
      toAbstractNiceAxiom _ _ _ = __IMPOSSIBLE__

unGeneralized :: A.Expr -> (Set.Set I.QName, A.Expr)
unGeneralized (A.Generalized s t) = (s, t)
unGeneralized (A.ScopedExpr si e) = A.ScopedExpr si <$> unGeneralized e
unGeneralized t = (mempty, t)

collectGeneralizables :: ScopeM a -> ScopeM (Set I.QName, a)
collectGeneralizables m = bracket_ open close $ do
    a <- m
    s <- useTC stGeneralizedVars
    case s of
        Nothing -> __IMPOSSIBLE__
        Just s -> return (s, a)
  where
    open = do
        gvs <- useTC stGeneralizedVars
        stGeneralizedVars `setTCLens` Just mempty
        pure gvs
    close = (stGeneralizedVars `setTCLens`)

createBoundNamesForGeneralizables :: Set I.QName -> ScopeM (Map I.QName I.Name)
createBoundNamesForGeneralizables vs =
  flip Map.traverseWithKey (Map.fromSet (const ()) vs) $ \ q _ -> do
    let x  = nameConcrete $ qnameName q
        fx = nameFixity   $ qnameName q
    freshAbstractName fx x

collectAndBindGeneralizables :: ScopeM a -> ScopeM (Map I.QName I.Name, a)
collectAndBindGeneralizables m = do
  (s, res) <- collectGeneralizables m
  -- We should bind the named generalizable variables as fresh variables
  binds <- createBoundNamesForGeneralizables s
  bindGeneralizables binds
  return (binds, res)

bindGeneralizables :: Map A.QName A.Name -> ScopeM ()
bindGeneralizables vars =
  forM_ (Map.toList vars) $ \ (q, y) ->
    bindVariable LambdaBound (nameConcrete $ qnameName q) y

-- | Bind generalizable variables if data or record decl was split by the system
--   (origin == Inserted)
bindGeneralizablesIfInserted :: Origin -> AbstractName -> ScopeM (Set A.Name)
bindGeneralizablesIfInserted Inserted y = bound <$ bindGeneralizables gvars
  where gvars = case anameMetadata y of
          GeneralizedVarsMetadata gvars -> gvars
          NoMetadata                    -> Map.empty
        bound = Set.fromList (Map.elems gvars)
bindGeneralizablesIfInserted UserWritten _ = return Set.empty
bindGeneralizablesIfInserted _ _           = __IMPOSSIBLE__

newtype GenTel = GenTel C.Telescope
data GenTelAndType = GenTelAndType C.Telescope C.Expr

instance ToAbstract GenTel A.GeneralizeTelescope where
  toAbstract (GenTel tel) =
    uncurry A.GeneralizeTel <$> collectAndBindGeneralizables (toAbstract tel)

instance ToAbstract GenTelAndType (A.GeneralizeTelescope, A.Expr) where
  toAbstract (GenTelAndType tel t) = do
    (binds, (tel, t)) <- collectAndBindGeneralizables $
                          (,) <$> toAbstract tel <*> toAbstract t
    return (A.GeneralizeTel binds tel, t)

-- | Make sure definition is in same module as signature.
class LivesInCurrentModule a where
  livesInCurrentModule :: a -> ScopeM ()

instance LivesInCurrentModule AbstractName where
  livesInCurrentModule = livesInCurrentModule . anameName

instance LivesInCurrentModule A.QName where
  livesInCurrentModule x = do
    m <- getCurrentModule
    reportSLn "scope.data.def" 30 $ unlines
      [ "  A.QName of data type: " ++ show x
      , "  current module: " ++ show m
      ]
    unless (A.qnameModule x == m) $
      genericError $ "Definition in different module than its type signature"

-- | Unless the resolved 'AbstractName' has the given 'KindOfName',
--   report a 'ClashingDefinition' for the 'C.Name'.
clashUnless :: C.Name -> KindOfName -> AbstractName -> ScopeM ()
clashUnless x k ax = unless (anameKind ax == k) $
  typeError $ ClashingDefinition (C.QName x) (anameName ax)

-- | If a (data/record) module with the given name is already present in the current module,
--   we take this as evidence that a data/record with that name is already defined.
clashIfModuleAlreadyDefinedInCurrentModule :: C.Name -> AbstractName -> ScopeM ()
clashIfModuleAlreadyDefinedInCurrentModule x ax = do
  datRecMods <- catMaybes <$> do
    mapM (isDatatypeModule . amodName) =<< lookupModuleInCurrentModule x
  unlessNull datRecMods $ const $
    typeError $ ClashingDefinition (C.QName x) (anameName ax)

lookupModuleInCurrentModule :: C.Name -> ScopeM [AbstractModule]
lookupModuleInCurrentModule x =
  fromMaybe [] . Map.lookup x . nsModules . thingsInScope [PublicNS, PrivateNS] <$> getCurrentScope

data IsRecordCon = YesRec | NoRec
data ConstrDecl = ConstrDecl IsRecordCon A.ModuleName IsAbstract Access C.NiceDeclaration

bindConstructorName :: ModuleName -> C.Name -> IsAbstract ->
                       Access -> IsRecordCon -> ScopeM A.QName
bindConstructorName m x a p record = do
  f <- getConcreteFixity x
  -- The abstract name is the qualified one
  y <- withCurrentModule m $ freshAbstractQName f x
  -- Bind it twice, once unqualified and once qualified
  bindName p' ConName x y
  withCurrentModule m $ bindName p'' ConName x y
  return y
  where
    -- An abstract constructor is private (abstract constructor means
    -- abstract datatype, so the constructor should not be exported).
    p' = case a of
           AbstractDef -> PrivateAccess Inserted
           _           -> p
    p'' = case (a, record) of
            (AbstractDef, _) -> PrivateAccess Inserted
            (_, YesRec)      -> OnlyQualified   -- record constructors aren't really in the record module
            _                -> PublicAccess

instance ToAbstract ConstrDecl A.Declaration where
  toAbstract (ConstrDecl record m a p d) = do
    case d of
      C.Axiom r p1 a1 i info x t -> do -- rel==Relevant
        -- unless (p1 == p) __IMPOSSIBLE__  -- This invariant is currently violated by test/Succeed/Issue282.agda
        unless (a1 == a) __IMPOSSIBLE__
        t' <- toAbstractCtx TopCtx t
        -- The abstract name is the qualified one
        -- Bind it twice, once unqualified and once qualified
        f <- getConcreteFixity x
        y <- bindConstructorName m x a p record
        printScope "con" 15 "bound constructor"
        return $ A.Axiom NoFunSig (mkDefInfoInstance x f p a i NotMacroDef r)
                         info Nothing y t'
      _ -> errorNotConstrDecl d

errorNotConstrDecl :: C.NiceDeclaration -> ScopeM a
errorNotConstrDecl d = typeError . GenericDocError $
        "Illegal declaration in data type definition " P.$$
        P.nest 2 (P.vcat $ map pretty (notSoNiceDeclarations d))

instance ToAbstract C.Pragma [A.Pragma] where
  toAbstract (C.ImpossiblePragma _) = impossibleTest
  toAbstract (C.OptionsPragma _ opts) = return [ A.OptionsPragma opts ]
  toAbstract (C.RewritePragma _ []) = [] <$ warning EmptyRewritePragma
  toAbstract (C.RewritePragma _ xs) = concat <$> do
   forM xs $ \ x -> do
    e <- toAbstract $ OldQName x Nothing
    case e of
      A.Def x          -> return [ A.RewritePragma x ]
      A.Proj _ p | Just x <- getUnambiguous p -> return [ A.RewritePragma x ]
      A.Proj _ x       -> genericError $ "REWRITE used on ambiguous name " ++ prettyShow x
      A.Con c | Just x <- getUnambiguous c -> return [ A.RewritePragma x ]
      A.Con x          -> genericError $ "REWRITE used on ambiguous name " ++ prettyShow x
      A.Var x          -> genericError $ "REWRITE used on parameter " ++ prettyShow x ++ " instead of on a defined symbol"
      _       -> __IMPOSSIBLE__
  toAbstract (C.ForeignPragma _ b s) = [] <$ addForeignCode b s
  toAbstract (C.CompilePragma _ b x s) = do
    e <- toAbstract $ OldQName x Nothing
    let err what = genericError $ "Cannot COMPILE " ++ what ++ " " ++ prettyShow x
    y <- case e of
          A.Def x             -> return x
          A.Proj _ p | Just x <- getUnambiguous p -> return x
          A.Proj _ x          -> err "ambiguous projection"
          A.Con c | Just x <- getUnambiguous c -> return x
          A.Con x             -> err "ambiguous constructor"
          A.PatternSyn{}      -> err "pattern synonym"
          A.Var{}             -> err "local variable"
          _                   -> __IMPOSSIBLE__
    return [ A.CompilePragma b y s ]

  toAbstract (C.StaticPragma _ x) = do
      e <- toAbstract $ OldQName x Nothing
      y <- case e of
          A.Def  x -> return x
          A.Proj _ p | Just x <- getUnambiguous p -> return x
          A.Proj _ x -> genericError $
            "STATIC used on ambiguous name " ++ prettyShow x
          _        -> genericError "Target of STATIC pragma should be a function"
      return [ A.StaticPragma y ]
  toAbstract (C.InjectivePragma _ x) = do
      e <- toAbstract $ OldQName x Nothing
      y <- case e of
          A.Def  x -> return x
          A.Proj _ p | Just x <- getUnambiguous p -> return x
          A.Proj _ x -> genericError $
            "INJECTIVE used on ambiguous name " ++ prettyShow x
          _        -> genericError "Target of INJECTIVE pragma should be a defined symbol"
      return [ A.InjectivePragma y ]
  toAbstract (C.InlinePragma _ b x) = do
      e <- toAbstract $ OldQName x Nothing
      let sINLINE = if b then "INLINE" else "NOINLINE"
      y <- case e of
          A.Def  x -> return x
          A.Proj _ p | Just x <- getUnambiguous p -> return x
          A.Proj _ x -> genericError $
            sINLINE ++ " used on ambiguous name " ++ prettyShow x
          _        -> genericError $ "Target of " ++ sINLINE ++ " pragma should be a function"
      return [ A.InlinePragma b y ]
  toAbstract (C.BuiltinPragma _ b q) | isUntypedBuiltin b = do
    bindUntypedBuiltin b =<< toAbstract (ResolveQName q)
    return []
  toAbstract (C.BuiltinPragma _ b q) = do
    -- Andreas, 2015-02-14
    -- Some builtins cannot be given a valid Agda type,
    -- thus, they do not come with accompanying postulate or definition.
    if b `elem` builtinsNoDef then do
      case q of
        C.QName x -> do
          -- The name shouldn't exist yet. If it does, we raise a warning
          -- and drop the existing definition.
          unlessM ((UnknownName ==) <$> resolveName q) $ do
            genericWarning $ P.text $
               "BUILTIN " ++ b ++ " declares an identifier " ++
               "(no longer expects an already defined identifier)"
            modifyCurrentScope $ removeNameFromScope PublicNS x
          -- We then happily bind the name
          y <- freshAbstractQName' x
          let kind = fromMaybe __IMPOSSIBLE__ $ builtinKindOfName b
          bindName PublicAccess kind x y
          return [ A.BuiltinNoDefPragma b y ]
        _ -> genericError $
          "Pragma BUILTIN " ++ b ++ ": expected unqualified identifier, " ++
          "but found " ++ prettyShow q
    else do
      q <- toAbstract $ ResolveQName q
      return [ A.BuiltinPragma b q ]
  toAbstract (C.EtaPragma _ x) = do
    e <- toAbstract $ OldQName x Nothing
    case e of
      A.Def x -> return [ A.EtaPragma x ]
      _       -> do
       e <- showA e
       genericError $ "Pragma ETA: expected identifier, " ++
         "but found expression " ++ e
  toAbstract (C.DisplayPragma _ lhs rhs) = withLocalVars $ do
    let err = genericError "DISPLAY pragma left-hand side must have form 'f e1 .. en'"
        getHead (C.IdentP x)          = return x
        getHead (C.RawAppP _ (p : _)) = getHead p
        getHead _                     = err

    top <- getHead lhs

    (isPatSyn, hd) <- do
      qx <- resolveName' allKindsOfNames Nothing top
      case qx of
        VarName x' _                -> return . (False,) $ A.qnameFromList [x']
        DefinedName _ d             -> return . (False,) $ anameName d
        FieldName     (d :! [])     -> return . (False,) $ anameName d
        FieldName ds                -> genericError $ "Ambiguous projection " ++ prettyShow top ++ ": " ++ prettyShow (fmap anameName ds)
        ConstructorName (d :! [])   -> return . (False,) $ anameName d
        ConstructorName ds          -> genericError $ "Ambiguous constructor " ++ prettyShow top ++ ": " ++ prettyShow (fmap anameName ds)
        UnknownName                 -> notInScope top
        PatternSynResName (d :! []) -> return . (True,) $ anameName d
        PatternSynResName ds        -> genericError $ "Ambiguous pattern synonym" ++ prettyShow top ++ ": " ++ prettyShow (fmap anameName ds)

    lhs <- toAbstract $ LeftHandSide top lhs
    ps  <- case lhs of
             A.LHS _ (A.LHSHead _ ps) -> return ps
             _ -> err

    -- Andreas, 2016-08-08, issue #2132
    -- Remove pattern synonyms on lhs
    (hd, ps) <- do
      let mkP | isPatSyn  = A.PatternSynP (PatRange $ getRange lhs) (unambiguous hd)
              | otherwise = A.DefP (PatRange $ getRange lhs) (unambiguous hd)
      p <- expandPatternSynonyms $ mkP ps
      case p of
        A.DefP _ f ps | Just hd <- getUnambiguous f -> return (hd, ps)
        A.ConP _ c ps | Just hd <- getUnambiguous c -> return (hd, ps)
        A.PatternSynP{} -> __IMPOSSIBLE__
        _ -> err

    rhs <- toAbstract rhs
    return [A.DisplayPragma hd ps rhs]

  toAbstract (C.WarningOnUsage _ oqn str) = do
    qn <- toAbstract $ OldName oqn
    stLocalUserWarnings `modifyTCLens` Map.insert qn str
    pure []

  toAbstract (C.WarningOnImport _ str) = do
    stWarningOnImport `setTCLens` Just str
    pure []

  -- Termination checking pragmes are handled by the nicifier
  toAbstract C.TerminationCheckPragma{} = __IMPOSSIBLE__

  toAbstract C.CatchallPragma{}         = __IMPOSSIBLE__

  -- No positivity checking pragmas are handled by the nicifier.
  toAbstract C.NoPositivityCheckPragma{} = __IMPOSSIBLE__

  -- Polarity pragmas are handled by the niceifier.
  toAbstract C.PolarityPragma{} = __IMPOSSIBLE__

  -- No universe checking pragmas are handled by the niceifier.
  toAbstract C.NoUniverseCheckPragma{} = __IMPOSSIBLE__

instance ToAbstract C.Clause A.Clause where
  toAbstract (C.Clause top catchall lhs@(C.LHS p eqs with) rhs wh wcs) = withLocalVars $ do
    -- Jesper, 2018-12-10, #3095: pattern variables bound outside the
    -- module are locally treated as module parameters
    modifyScope_ $ updateScopeLocals $ map $ second patternToModuleBound
    -- Andreas, 2012-02-14: need to reset local vars before checking subclauses
    vars <- getLocalVars
    let wcs' = for wcs $ \ c -> setLocalVars vars $> c
    lhs' <- toAbstract $ LeftHandSide (C.QName top) p
    printLocals 10 "after lhs:"
    let (whname, whds) = case wh of
          NoWhere        -> (Nothing, [])
          -- Andreas, 2016-07-17 issues #2081 and #2101
          -- where-declarations are automatically private.
          -- This allows their type signature to be checked InAbstractMode.
          AnyWhere ds    -> (Nothing, [C.Private noRange Inserted ds])
          -- Named where-modules do not default to private.
          SomeWhere m a ds -> (Just (m, a), ds)

    let isTerminationPragma :: C.Declaration -> Bool
        isTerminationPragma (C.Private _ _ ds) = any isTerminationPragma ds
        isTerminationPragma (C.Pragma (TerminationCheckPragma _ _)) = True
        isTerminationPragma _                                       = False

    if not (null eqs)
      then do
        rhs <- toAbstract =<< toAbstractCtx TopCtx (RightHandSide eqs with wcs' rhs whname whds)
        return $ A.Clause lhs' [] rhs A.noWhereDecls catchall
      else do
        -- ASR (16 November 2015) Issue 1137: We ban termination
        -- pragmas inside `where` clause.
        when (any isTerminationPragma whds) $
             genericError "Termination pragmas are not allowed inside where clauses"

        -- the right hand side is checked with the module of the local definitions opened
        (rhs, ds) <- whereToAbstract (getRange wh) whname whds $
                      toAbstractCtx TopCtx (RightHandSide eqs with wcs' rhs Nothing [])
        rhs <- toAbstract rhs
                 -- #2897: we need to restrict named where modules in refined contexts,
                 --        so remember whether it was named here
        return $ A.Clause lhs' [] rhs ds catchall

whereToAbstract
  :: Range                            -- ^ The range of the @where@-block.
  -> Maybe (C.Name, Access)           -- ^ The name of the @where@ module (if any).
  -> [C.Declaration]                  -- ^ The contents of the @where@ module.
  -> ScopeM a                         -- ^ The scope-checking task to be run in the context of the @where@ module.
  -> ScopeM (a, A.WhereDeclarations)  -- ^ Additionally return the scope-checked contents of the @where@ module.
whereToAbstract _ whname []   inner = (, A.noWhereDecls) <$> inner
whereToAbstract r whname whds inner = do
  -- Create a fresh concrete name if there isn't (a proper) one.
  (m, acc) <- do
    case whname of
      Just (m, acc) | not (isNoName m) -> return (m, acc)
      _ -> fresh <&> \ x -> (C.NoName (getRange whname) x, PrivateAccess Inserted)
           -- unnamed where's are private
  let tel = []
  old <- getCurrentModule
  am  <- toAbstract (NewModuleName m)
  (scope, ds) <- scopeCheckModule r (C.QName m) am tel $ toAbstract whds
  setScope scope
  x <- localScope $ do
    -- Andreas, 2019-05-30, issue #3823:
    -- Temporarily bind where-module here so it can be referenced in rhs
    bindModule acc m am
    inner
  setCurrentModule old
  bindModule acc m am
  -- Issue 848: if the module was anonymous (module _ where) open it public
  let anonymousSomeWhere = maybe False (isNoName . fst) whname
  when anonymousSomeWhere $
   void $ -- We can ignore the returned default A.ImportDirective.
    openModule TopOpenModule (Just am) (C.QName m) $
      defaultImportDir { publicOpen = True }
  return (x, A.WhereDecls (am <$ whname) ds)

data RightHandSide = RightHandSide
  { _rhsRewriteEqn :: [C.RewriteEqn]    -- ^ @rewrite e@ (many)
  , _rhsWithExpr   :: [C.WithExpr]      -- ^ @with e@ (many)
  , _rhsSubclauses :: [ScopeM C.Clause] -- ^ the subclauses spawned by a with (monadic because we need to reset the local vars before checking these clauses)
  , _rhs           :: C.RHS
  , _rhsWhereName  :: Maybe (C.Name, Access)  -- ^ The name of the @where@ module (if any).
  , _rhsWhereDecls :: [C.Declaration]         -- ^ The contents of the @where@ module.
  }

data AbstractRHS
  = AbsurdRHS'
  | WithRHS' [A.Expr] [ScopeM C.Clause]
    -- ^ The with clauses haven't been translated yet
  | RHS' A.Expr C.Expr
  | RewriteRHS' [RewriteEqn' A.Pattern A.Expr] AbstractRHS A.WhereDeclarations

qualifyName_ :: A.Name -> ScopeM A.QName
qualifyName_ x = do
  m <- getCurrentModule
  return $ A.qualify m x

withFunctionName :: String -> ScopeM A.QName
withFunctionName s = do
  NameId i _ <- fresh
  qualifyName_ =<< freshName_ (s ++ show i)

instance ToAbstract (RewriteEqn' A.Pattern A.Expr) A.RewriteEqn where
  toAbstract = \case
    Rewrite es -> fmap Rewrite $ forM es $ \ e -> do
      qn <- withFunctionName "-rewrite"
      pure (qn, e)
    Invert pes -> fmap Invert $ forM pes $ \ (p, e) -> do
      qn <- withFunctionName "-invert"
      pure (p, (qn, e))

instance ToAbstract (C.RewriteEqn) (RewriteEqn' A.Pattern A.Expr) where
  toAbstract = \case
    Rewrite es -> Rewrite <$> mapM toAbstract es
    Invert pes -> fmap Invert $ forM pes $ \ (p, e) -> do
      -- first check the expression: the pattern may shadow
      -- some of the variables mentioned in it!
      e <- toAbstract e
      -- then parse the pattern and go through the motions of converting it,
      -- checking it for linearity, binding the variable it introduced and
      -- finally producing an abstract pattern.
      p <- parsePattern p
      p <- toAbstract p
      checkPatternLinearity p (typeError . RepeatedVariablesInPattern)
      bindVarsToBind
      p <- toAbstract p
      pure (p, e)

instance ToAbstract AbstractRHS A.RHS where
  toAbstract AbsurdRHS'            = return A.AbsurdRHS
  toAbstract (RHS' e c)            = return $ A.RHS e $ Just c
  toAbstract (RewriteRHS' eqs rhs wh) = do
    eqs <- toAbstract eqs
    rhs <- toAbstract rhs
    return $ RewriteRHS eqs [] rhs wh
  toAbstract (WithRHS' es cs) = do
    aux <- withFunctionName "with-"
    A.WithRHS aux es <$> do toAbstract =<< sequence cs

instance ToAbstract RightHandSide AbstractRHS where
  toAbstract (RightHandSide eqs@(_:_) es cs rhs whname wh) = do
    eqs <- mapM (toAbstractCtx TopCtx) eqs
    (rhs, ds) <- whereToAbstract (getRange wh) whname wh $
                  toAbstract (RightHandSide [] es cs rhs Nothing [])
    return $ RewriteRHS' eqs rhs ds
  toAbstract (RightHandSide [] [] (_ : _) _ _ _)        = __IMPOSSIBLE__
  toAbstract (RightHandSide [] (_ : _) _ (C.RHS _) _ _) = typeError $ BothWithAndRHS
  toAbstract (RightHandSide [] [] [] rhs _ [])          = toAbstract rhs
  toAbstract (RightHandSide [] es cs C.AbsurdRHS _ [])  = do
    es <- toAbstractCtx TopCtx es
    return $ WithRHS' es cs
  -- TODO: some of these might be possible
  toAbstract (RightHandSide [] (_ : _) _ C.AbsurdRHS _ (_ : _)) = __IMPOSSIBLE__
  toAbstract (RightHandSide [] [] [] (C.RHS _) _ (_ : _))       = __IMPOSSIBLE__
  toAbstract (RightHandSide [] [] [] C.AbsurdRHS _ (_ : _))     = __IMPOSSIBLE__

instance ToAbstract C.RHS AbstractRHS where
    toAbstract C.AbsurdRHS = return $ AbsurdRHS'
    toAbstract (C.RHS e)   = RHS' <$> toAbstract e <*> pure e

data LeftHandSide = LeftHandSide C.QName C.Pattern

instance ToAbstract LeftHandSide A.LHS where
    toAbstract (LeftHandSide top lhs) =
      traceCall (ScopeCheckLHS top lhs) $ do
        lhscore <- parseLHS top lhs
        reportSLn "scope.lhs" 5 $ "parsed lhs: " ++ show lhscore
        printLocals 10 "before lhs:"
        -- error if copattern parsed but --no-copatterns option
        unlessM (optCopatterns <$> pragmaOptions) $
          when (hasCopatterns lhscore) $
            typeError $ NeedOptionCopatterns
        -- scope check patterns except for dot patterns
        lhscore <- toAbstract lhscore
        bindVarsToBind
        reportSLn "scope.lhs" 5 $ "parsed lhs patterns: " ++ show lhscore
        printLocals 10 "checked pattern:"
        -- scope check dot patterns
        lhscore <- toAbstract lhscore
        reportSLn "scope.lhs" 5 $ "parsed lhs dot patterns: " ++ show lhscore
        printLocals 10 "checked dots:"
        return $ A.LHS (LHSRange $ getRange lhs) lhscore

-- Merges adjacent EqualP patterns into one: typecheking expects only one pattern for each domain in the telescope.
mergeEqualPs :: [NamedArg (Pattern' e)] -> [NamedArg (Pattern' e)]
mergeEqualPs = go Nothing
  where
    go acc (Arg i (Named n (A.EqualP r es)) : ps) = go (fmap (fmap (++es)) acc `mplus` Just ((i,n,r),es)) ps
    go Nothing [] = []
    go Nothing (p : ps) = p : go Nothing ps
    go (Just ((i,n,r),es)) ps = Arg i (Named n (A.EqualP r es)) :
      case ps of
        (p : ps) -> p : go Nothing ps
        []     -> []

-- does not check pattern linearity
instance ToAbstract C.LHSCore (A.LHSCore' C.Expr) where
    toAbstract (C.LHSHead x ps) = do
        x <- withLocalVars $ do
          setLocalVars []
          toAbstract (OldName x)
        A.LHSHead x . mergeEqualPs <$> toAbstract ps
    toAbstract (C.LHSProj d ps1 l ps2) = do
        unless (null ps1) $ typeError $ GenericDocError $
          "Ill-formed projection pattern" P.<+> P.pretty (foldl C.AppP (C.IdentP d) ps1)
        qx <- resolveName d
        ds <- case qx of
                FieldName ds -> return $ fmap anameName ds
                UnknownName -> notInScope d
                _           -> genericError $
                  "head of copattern needs to be a field identifier, but "
                  ++ prettyShow d ++ " isn't one"
        A.LHSProj (AmbQ ds) <$> toAbstract l <*> (mergeEqualPs <$> toAbstract ps2)
    toAbstract (C.LHSWith core wps ps) = do
      liftA3 A.LHSWith
        (toAbstract core)
        (toAbstract wps)
        (toAbstract ps)

instance ToAbstract c a => ToAbstract (WithHiding c) (WithHiding a) where
  toAbstract (WithHiding h a) = WithHiding h <$> toAbstractHiding h a

instance ToAbstract c a => ToAbstract (Arg c) (Arg a) where
    toAbstract (Arg info e) =
        Arg info <$> toAbstractHiding info e

instance ToAbstract c a => ToAbstract (Named name c) (Named name a) where
    toAbstract (Named n e) = Named n <$> toAbstract e

{- DOES NOT WORK ANYMORE with pattern synonyms
instance ToAbstract c a => ToAbstract (A.LHSCore' c) (A.LHSCore' a) where
    toAbstract = mapM toAbstract
-}

instance ToAbstract (A.LHSCore' C.Expr) (A.LHSCore' A.Expr) where
    toAbstract (A.LHSHead f ps)         = A.LHSHead f <$> mapM toAbstract ps
    toAbstract (A.LHSProj d lhscore ps) = A.LHSProj d <$> mapM toAbstract lhscore <*> mapM toAbstract ps
    toAbstract (A.LHSWith core wps ps)  = liftA3 A.LHSWith (toAbstract core) (toAbstract wps) (toAbstract ps)

-- Patterns are done in two phases. First everything but the dot patterns, and
-- then the dot patterns. This is because dot patterns can refer to variables
-- bound anywhere in the pattern.

instance ToAbstract (A.Pattern' C.Expr) (A.Pattern' A.Expr) where
  toAbstract = traverse $ insideDotPattern . toAbstractCtx DotPatternCtx  -- Issue #3033

resolvePatternIdentifier ::
  Range -> C.QName -> Maybe (Set A.Name) -> ScopeM (A.Pattern' C.Expr)
resolvePatternIdentifier r x ns = do
  reportSLn "scope.pat" 60 $ "resolvePatternIdentifier " ++ show x ++ " at source position " ++ show r
  px <- toAbstract (PatName x ns)
  case px of
    VarPatName y         -> do
      reportSLn "scope.pat" 60 $ "  resolved to VarPatName " ++ show y ++ " with range " ++ show (getRange y)
      return $ VarP $ A.mkBindName y
    ConPatName ds        -> return $ ConP (ConPatInfo ConOCon (PatRange r) ConPatEager)
                                          (AmbQ $ fmap anameName ds) []
    PatternSynPatName ds -> return $ PatternSynP (PatRange r)
                                                 (AmbQ $ fmap anameName ds) []

-- | Apply an abstract syntax pattern head to pattern arguments.
--
--   Fails with 'InvalidPattern' if head is not a constructor pattern
--   (or similar) that can accept arguments.
--
applyAPattern
  :: C.Pattern            -- ^ The application pattern in concrete syntax.
  -> A.Pattern' C.Expr    -- ^ Head of application.
  -> NAPs C.Expr          -- ^ Arguments of application.
  -> ScopeM (A.Pattern' C.Expr)
applyAPattern p0 p ps = do
  setRange (getRange p0) <$> do
    case p of
      A.ConP i x as        -> return $ A.ConP        i x (as ++ ps)
      A.DefP i x as        -> return $ A.DefP        i x (as ++ ps)
      A.PatternSynP i x as -> return $ A.PatternSynP i x (as ++ ps)
      -- Dotted constructors are turned into "lazy" constructor patterns.
      A.DotP i (Ident x)   -> resolveName x >>= \case
        ConstructorName ds -> do
          let cpi = ConPatInfo ConOCon i ConPatLazy
              c   = AmbQ (fmap anameName ds)
          return $ A.ConP cpi c ps
        _ -> failure
      A.DotP{}    -> failure
      A.VarP{}    -> failure
      A.ProjP{}   -> failure
      A.WildP{}   -> failure
      A.AsP{}     -> failure
      A.AbsurdP{} -> failure
      A.LitP{}    -> failure
      A.RecP{}    -> failure
      A.EqualP{}  -> failure
      A.WithP{}   -> failure
  where
    failure = typeError $ InvalidPattern p0

instance ToAbstract C.Pattern (A.Pattern' C.Expr) where

    toAbstract (C.IdentP x) =
      resolvePatternIdentifier (getRange x) x Nothing

    toAbstract (AppP (QuoteP _) p)
      | IdentP x <- namedArg p,
        visible p = do
      e <- toAbstract (OldQName x Nothing)
      let quoted (A.Def x) = return x
          quoted (A.Macro x) = return x
          quoted (A.Proj _ p)
            | Just x <- getUnambiguous p = return x
            | otherwise                  = genericError $ "quote: Ambigous name: " ++ prettyShow (unAmbQ p)
          quoted (A.Con c)
            | Just x <- getUnambiguous c = return x
            | otherwise                  = genericError $ "quote: Ambigous name: " ++ prettyShow (unAmbQ c)
          quoted (A.ScopedExpr _ e) = quoted e
          quoted _                  = genericError $ "quote: not a defined name"
      A.LitP . LitQName (getRange x) <$> quoted e

    toAbstract (QuoteP r) =
      genericError "quote must be applied to an identifier"

    toAbstract p0@(AppP p q) = do
        reportSLn "scope.pat" 50 $ "distributeDots before = " ++ show p
        p <- distributeDots p
        reportSLn "scope.pat" 50 $ "distributeDots after  = " ++ show p
        (p', q') <- toAbstract (p, q)
        applyAPattern p0 p' [q']

        where
            distributeDots :: C.Pattern -> ScopeM C.Pattern
            distributeDots p@(C.DotP r e) = distributeDotsExpr r e
            distributeDots p = return p

            distributeDotsExpr :: Range -> C.Expr -> ScopeM C.Pattern
            distributeDotsExpr r e = parseRawApp e >>= \case
              C.App r e a     ->
                AppP <$> distributeDotsExpr r e
                     <*> (traverse . traverse) (distributeDotsExpr r) a
              OpApp r q ns as ->
                case (traverse . traverse . traverse) fromNoPlaceholder as of
                  Just as -> OpAppP r q ns <$>
                    (traverse . traverse . traverse) (distributeDotsExpr r) as
                  Nothing -> return $ C.DotP r e
              Paren r e -> ParenP r <$> distributeDotsExpr r e
              _ -> return $ C.DotP r e

            fromNoPlaceholder :: MaybePlaceholder (OpApp a) -> Maybe a
            fromNoPlaceholder (NoPlaceholder _ (Ordinary e)) = Just e
            fromNoPlaceholder _ = Nothing

            parseRawApp :: C.Expr -> ScopeM C.Expr
            parseRawApp (RawApp r es) = parseApplication es
            parseRawApp e             = return e

    toAbstract p0@(OpAppP r op ns ps) = do
        reportSLn "scope.pat" 60 $ "ConcreteToAbstract.toAbstract OpAppP{}: " ++ show p0
        p  <- resolvePatternIdentifier (getRange op) op (Just ns)
        ps <- toAbstract ps
        applyAPattern p0 p ps

    -- Removed when parsing
    toAbstract (HiddenP _ _)   = __IMPOSSIBLE__
    toAbstract (InstanceP _ _) = __IMPOSSIBLE__
    toAbstract (RawAppP _ _)   = __IMPOSSIBLE__
    toAbstract (EllipsisP _)   = __IMPOSSIBLE__

    toAbstract p@(C.WildP r)    = return $ A.WildP (PatRange r)
    -- Andreas, 2015-05-28 futile attempt to fix issue 819: repeated variable on lhs "_"
    -- toAbstract p@(C.WildP r)    = A.VarP <$> freshName r "_"
    toAbstract (C.ParenP _ p)   = toAbstract p
    toAbstract (C.LitP l)       = return $ A.LitP l
    toAbstract p0@(C.AsP r x p) = do
        -- Andreas, 2018-06-30, issue #3147: as-variables can be non-linear a priori!
        -- x <- toAbstract (NewName PatternBound x)
        x <- bindPatternVariable x
        p <- toAbstract p
        return $ A.AsP (PatRange r) (A.mkBindName x) p
    toAbstract p0@(C.EqualP r es)  = return $ A.EqualP (PatRange r) es

    -- We have to do dot patterns at the end since they can
    -- refer to the variables bound by the other patterns.
    toAbstract p0@(C.DotP r e) = do
      let fallback = return $ A.DotP (PatRange r) e
      case e of
        C.Ident x -> resolveName x >>= \case
          -- Andreas, 2018-06-19, #3130
          -- We interpret .x as postfix projection if x is a field name in scope
          FieldName xs -> return $ A.ProjP (PatRange r) ProjPostfix $ AmbQ $
            fmap anameName xs
          _ -> fallback
        _ -> fallback

    toAbstract p0@(C.AbsurdP r)    = return $ A.AbsurdP (PatRange r)
    toAbstract (C.RecP r fs)       = A.RecP (PatRange r) <$> mapM (traverse toAbstract) fs
    toAbstract (C.WithP r p)       = A.WithP (PatRange r) <$> toAbstract p

-- | An argument @OpApp C.Expr@ to an operator can have binders,
--   in case the operator is some @syntax@-notation.
--   For these binders, we have to create lambda-abstractions.
toAbstractOpArg :: Precedence -> OpApp C.Expr -> ScopeM A.Expr
toAbstractOpArg ctx (Ordinary e)                 = toAbstractCtx ctx e
toAbstractOpArg ctx (SyntaxBindingLambda r bs e) = toAbstractLam r bs e ctx

-- | Turn an operator application into abstract syntax. Make sure to
-- record the right precedences for the various arguments.
toAbstractOpApp :: C.QName -> Set A.Name ->
                   [NamedArg (MaybePlaceholder (OpApp C.Expr))] ->
                   ScopeM A.Expr
toAbstractOpApp op ns es = do
    -- Replace placeholders with bound variables.
    (binders, es) <- replacePlaceholders es
    -- Get the notation for the operator.
    nota <- getNotation op ns
    let parts = notation nota
    -- We can throw away the @BindingHoles@, since binders
    -- have been preprocessed into @OpApp C.Expr@.
    let nonBindingParts = filter (not . isBindingHole) parts
    -- We should be left with as many holes as we have been given args @es@.
    -- If not, crash.
    unless (length (filter isAHole nonBindingParts) == length es) __IMPOSSIBLE__
    -- Translate operator and its arguments (each in the right context).
    op <- toAbstract (OldQName op (Just ns))
    es <- left (notaFixity nota) nonBindingParts es
    -- Prepend the generated section binders (if any).
    let body = foldl' app op es
    return $ foldr (A.Lam (ExprRange (getRange body))) body binders
  where
    -- Build an application in the abstract syntax, with correct Range.
    app e (pref, arg) = A.App info e arg
      where info = (defaultAppInfo r) { appOrigin = getOrigin arg
                                      , appParens = pref }
            r = fuseRange e arg

    inferParenPref :: NamedArg (Either A.Expr (OpApp C.Expr)) -> ParenPreference
    inferParenPref e =
      case namedArg e of
        Right (Ordinary e) -> inferParenPreference e
        Left{}             -> PreferParenless  -- variable inserted by section expansion
        Right{}            -> PreferParenless  -- syntax lambda

    -- Translate an argument. Returns the paren preference for the argument, so
    -- we can build the correct info for the A.App node.
    toAbsOpArg :: Precedence ->
                  NamedArg (Either A.Expr (OpApp C.Expr)) ->
                  ScopeM (ParenPreference, NamedArg A.Expr)
    toAbsOpArg cxt e = (pref,) <$> (traverse . traverse) (either return (toAbstractOpArg cxt)) e
      where pref = inferParenPref e

    -- The hole left to the first @IdPart@ is filled with an expression in @LeftOperandCtx@.
    left f (IdPart _ : xs) es = inside f xs es
    left f (_ : xs) (e : es) = do
        e  <- toAbsOpArg (LeftOperandCtx f) e
        es <- inside f xs es
        return (e : es)
    left f (_  : _)  [] = __IMPOSSIBLE__
    left f []        _  = __IMPOSSIBLE__

    -- The holes in between the @IdPart@s is filled with an expression in @InsideOperandCtx@.
    inside f [x]          es    = right f x es
    inside f (IdPart _ : xs) es = inside f xs es
    inside f (_  : xs) (e : es) = do
        e  <- toAbsOpArg InsideOperandCtx e
        es <- inside f xs es
        return (e : es)
    inside _ (_ : _) [] = __IMPOSSIBLE__
    inside _ []         _  = __IMPOSSIBLE__

    -- The hole right of the last @IdPart@ is filled with an expression in @RightOperandCtx@.
    right _ (IdPart _)  [] = return []
    right f _          [e] = do
        let pref = inferParenPref e
        e <- toAbsOpArg (RightOperandCtx f pref) e
        return [e]
    right _ _     _  = __IMPOSSIBLE__

    replacePlaceholders ::
      [NamedArg (MaybePlaceholder (OpApp e))] ->
      ScopeM ([A.LamBinding], [NamedArg (Either A.Expr (OpApp e))])
    replacePlaceholders []       = return ([], [])
    replacePlaceholders (a : as) = case namedArg a of
      NoPlaceholder _ x -> mapSnd (set (Right x) a :) <$>
                             replacePlaceholders as
      Placeholder _     -> do
        x <- freshName noRange "section"
        let i = setOrigin Inserted $ argInfo a
        (ls, ns) <- replacePlaceholders as
        return ( A.mkDomainFree (unnamedArg i $ A.mkBinder_ x) : ls
               , set (Left (Var x)) a : ns
               )
      where
      set :: a -> NamedArg b -> NamedArg a
      set x arg = fmap (fmap (const x)) arg


{--------------------------------------------------------------------------
    Things we parse but are not part of the Agda file syntax
 --------------------------------------------------------------------------}

-- | Content of interaction hole.

instance ToAbstract C.HoleContent A.HoleContent where
  toAbstract = \case
    HoleContentExpr e     -> HoleContentExpr <$> toAbstract e
    HoleContentRewrite es -> HoleContentRewrite <$> toAbstract es<|MERGE_RESOLUTION|>--- conflicted
+++ resolved
@@ -494,15 +494,9 @@
 -- Names ------------------------------------------------------------------
 
 data NewName a = NewName
-<<<<<<< HEAD
   { newBinder   :: A.BindingSource -- what kind of binder?
   , newName     :: a
   } deriving (Functor)
-=======
-  { _newBinder   :: Binder -- what kind of binder?
-  , _newName     :: a
-  }
->>>>>>> e7f588d4
 
 data OldQName     = OldQName C.QName (Maybe (Set A.Name))
   -- ^ If a set is given, then the first name must correspond to one
