--- conflicted
+++ resolved
@@ -962,15 +962,9 @@
 instance BlankVars a => BlankVars (Arg a)
 instance BlankVars a => BlankVars (Named s a)
 instance BlankVars a => BlankVars [a]
-<<<<<<< HEAD
--- instance BlankVars a => BlankVars (A.Pattern' a)       where  -- see case EqualP !
-instance BlankVars a => BlankVars (FieldAssignment' a)
-instance BlankVars a => BlankVars (WithHiding a)
-=======
 instance BlankVars a => BlankVars (List1 a)
 instance BlankVars a => BlankVars (FieldAssignment' a)
 -- instance BlankVars a => BlankVars (A.Pattern' a)         -- see case EqualP !
->>>>>>> 4f87d390
 
 instance (BlankVars a, BlankVars b) => BlankVars (a, b) where
   blank bound (x, y) = (blank bound x, blank bound y)
@@ -1126,13 +1120,8 @@
 instance Binder a => Binder (Arg a)
 instance Binder a => Binder (Named x a)
 instance Binder a => Binder [a]
-<<<<<<< HEAD
-instance Binder a => Binder (Maybe a)
-instance Binder a => Binder (WithHiding a)
-=======
 instance Binder a => Binder (List1 a)
 instance Binder a => Binder (Maybe a)
->>>>>>> 4f87d390
 
 instance (Binder a, Binder b) => Binder (a, b) where
   varsBoundIn (x, y) = varsBoundIn x `Set.union` varsBoundIn y
