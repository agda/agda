{-# LANGUAGE CPP           #-}
{-# LANGUAGE BangPatterns  #-}
{-# LANGUAGE PatternGuards #-}
{-# LANGUAGE PatternSynonyms #-}

{-|

This module implements the Agda Abstract Machine used for compile-time reduction. It's a
call-by-need environment machine with an implicit heap maintained using 'STRef's. See the 'AM' type
below for a description of the machine.

Some other tricks that improves performance:

- Memoise getConstInfo.

  A big chunk of the time during reduction is spent looking up definitions in the signature. Any
  long-running reduction will use only a handful definitions though, so memoising getConstInfo is a
  big win.

- Optimised case trees.

  Since we memoise getConstInfo we can do some preprocessing of the definitions, returning a
  'CompactDef' instead of a 'Definition'. In particular we streamline the case trees used for
  matching in a few ways:

    - Drop constructor arity information.
    - Use NameId instead of QName as map keys.
    - Special branch for natural number successor.

  None of these changes would make sense to incorporate into the actual case trees. The first two
  loses information that we need in other places and the third would complicate a lot of code
  working with case trees.

  'CompactDef' also has a special representation for built-in/primitive
  functions that can be implemented as pure functions from 'Literal's.

-}
module Agda.TypeChecking.Reduce.Fast
  ( fastReduce ) where

import Control.Arrow (first, second)
import Control.Applicative hiding (empty)
import Control.Monad.Reader
import Control.Monad.ST
import Control.Monad.ST.Unsafe (unsafeSTToIO, unsafeInterleaveST)

import Data.Map (Map)
import qualified Data.Map as Map
import qualified Data.List as List
import Data.Traversable (traverse)
import Data.Coerce
import Data.Semigroup ((<>))

import System.IO.Unsafe (unsafePerformIO)
import Data.IORef
import Data.STRef
import Data.Char

import Debug.Trace (trace)

import Agda.Syntax.Internal
import Agda.Syntax.Common
import Agda.Syntax.Position
import Agda.Syntax.Literal

import Agda.TypeChecking.CompiledClause
import Agda.TypeChecking.Monad hiding (Closure(..))
import Agda.TypeChecking.Reduce as R
import Agda.TypeChecking.Rewriting (rewrite)
import Agda.TypeChecking.Reduce.Monad as RedM
import Agda.TypeChecking.Substitute
import Agda.TypeChecking.Monad.Builtin hiding (constructorForm)
import Agda.TypeChecking.CompiledClause.Match ()

import Agda.Interaction.Options

import Agda.Utils.Float
import Agda.Utils.Lens
import Agda.Utils.List
import Agda.Utils.Maybe
import Agda.Utils.Memo
import Agda.Utils.Null (empty)
import Agda.Utils.Function
import Agda.Utils.Functor
import Agda.Utils.Pretty hiding ((<>))

#include "undefined.h"
import Agda.Utils.Impossible

import Debug.Trace

-- * Compact definitions

-- This is what the memoised getConstInfo returns. We essentially pick out only the
-- information needed for fast reduction from the definition.

data CompactDef =
  CompactDef { cdefDelayed        :: Bool
             , cdefNonterminating :: Bool
             , cdefDef            :: CompactDefn
             , cdefRewriteRules   :: RewriteRules
             }

data CompactDefn
  = CFun  { cfunCompiled  :: FastCompiledClauses, cfunProjection :: Maybe QName }
  | CCon  { cconSrcCon :: ConHead, cconArity :: Int }
  | CForce  -- ^ primForce
  | CTyCon  -- ^ Datatype or record type. Need to know this for primForce.
  | CAxiom  -- ^ Axiom or abstract defn
  | CPrimOp Int ([Literal] -> Term) (Maybe FastCompiledClauses)
      -- ^ Literals in reverse argument order
  | COther  -- ^ In this case we fall back to slow reduction

data BuiltinEnv = BuiltinEnv
  { bZero, bSuc, bTrue, bFalse :: Maybe ConHead
  , bPrimForce :: Maybe QName }

-- | Compute a 'CompactDef' from a regular definition.
compactDef :: BuiltinEnv -> Definition -> RewriteRules -> ReduceM CompactDef
compactDef bEnv def rewr = do
  cdefn <-
    case theDef def of
      _ | Just (defName def) == bPrimForce bEnv -> pure CForce
      Constructor{conSrcCon = c, conArity = n} -> pure CCon{cconSrcCon = c, cconArity = n}
      Function{funCompiled = Just cc, funClauses = _:_, funProjection = proj} ->
        pure CFun{ cfunCompiled   = fastCompiledClauses bEnv cc
                 , cfunProjection = projOrig <$> proj }
      Function{funClauses = []}      -> pure CAxiom
      Function{}                     -> pure COther -- Incomplete definition
      Datatype{dataClause = Nothing} -> pure CTyCon
      Record{recClause = Nothing}    -> pure CTyCon
      Datatype{}                     -> pure COther -- TODO
      Record{}                       -> pure COther -- TODO
      Axiom{}                        -> pure CAxiom
      AbstractDefn{}                 -> pure CAxiom
      Primitive{ primName = name, primCompiled = cc } ->
        case name of
          -- "primShowInteger" -- integers are not literals

          -- Natural numbers
          "primNatPlus"                -> mkPrim 2 $ natOp (+)
          "primNatMinus"               -> mkPrim 2 $ natOp (\ x y -> max 0 (x - y))
          "primNatTimes"               -> mkPrim 2 $ natOp (*)
          "primNatDivSucAux"           -> mkPrim 4 $ natOp4 divAux
          "primNatModSucAux"           -> mkPrim 4 $ natOp4 modAux
          "primNatLess"                -> mkPrim 2 $ natRel (<)
          "primNatEquality"            -> mkPrim 2 $ natRel (==)

          -- Word64
          "primWord64ToNat"            -> mkPrim 1 $ \ [LitWord64 _ a] -> nat (fromIntegral a)
          "primWord64FromNat"          -> mkPrim 1 $ \ [LitNat _ a]    -> word (fromIntegral a)

          -- Levels are not literals
          -- "primLevelZero"
          -- "primLevelSuc"
          -- "primLevelMax"

          -- Floats
          "primNatToFloat"             -> mkPrim 1 $ \ [LitNat _ a] -> float (fromIntegral a)
          "primFloatPlus"              -> mkPrim 2 $ floatOp (+)
          "primFloatMinus"             -> mkPrim 2 $ floatOp (-)
          "primFloatTimes"             -> mkPrim 2 $ floatOp (*)
          "primFloatNegate"            -> mkPrim 1 $ floatFun negate
          "primFloatDiv"               -> mkPrim 2 $ floatOp (/)
          "primFloatEquality"          -> mkPrim 2 $ floatRel floatEq
          "primFloatLess"              -> mkPrim 2 $ floatRel floatLt
          "primFloatNumericalEquality" -> mkPrim 2 $ floatRel (==)
          "primFloatNumericalLess"     -> mkPrim 2 $ floatRel (<)
          "primFloatSqrt"              -> mkPrim 1 $ floatFun sqrt
          -- "primRound"    -- Integers are not literals
          -- "primFloor"
          -- "primCeiling"
          "primExp"                    -> mkPrim 1 $ floatFun exp
          "primLog"                    -> mkPrim 1 $ floatFun log
          "primSin"                    -> mkPrim 1 $ floatFun sin
          "primCos"                    -> mkPrim 1 $ floatFun cos
          "primTan"                    -> mkPrim 1 $ floatFun tan
          "primASin"                   -> mkPrim 1 $ floatFun asin
          "primACos"                   -> mkPrim 1 $ floatFun acos
          "primATan"                   -> mkPrim 1 $ floatFun atan
          "primATan2"                  -> mkPrim 2 $ floatOp atan2
          "primShowFloat"              -> mkPrim 1 $ \ [LitFloat _ a] -> string (show a)

          -- Characters
          "primCharEquality"           -> mkPrim 2 $ charRel (==)
          "primIsLower"                -> mkPrim 1 $ charPred isLower
          "primIsDigit"                -> mkPrim 1 $ charPred isDigit
          "primIsAlpha"                -> mkPrim 1 $ charPred isAlpha
          "primIsSpace"                -> mkPrim 1 $ charPred isSpace
          "primIsAscii"                -> mkPrim 1 $ charPred isAscii
          "primIsLatin1"               -> mkPrim 1 $ charPred isLatin1
          "primIsPrint"                -> mkPrim 1 $ charPred isPrint
          "primIsHexDigit"             -> mkPrim 1 $ charPred isHexDigit
          "primToUpper"                -> mkPrim 1 $ charFun toUpper
          "primToLower"                -> mkPrim 1 $ charFun toLower
          "primCharToNat"              -> mkPrim 1 $ \ [LitChar _ a] -> nat (fromIntegral (fromEnum a))
          "primNatToChar"              -> mkPrim 1 $ \ [LitNat  _ a] -> char (toEnum $ fromIntegral $ a `mod` 0x110000)
          "primShowChar"               -> mkPrim 1 $ \ a -> string (show $ pretty a)

          -- Strings
          -- "primStringToList"     -- We don't have the list builtins (but could have, TODO)
          -- "primStringFromList"   -- and they are not literals
          "primStringAppend"           -> mkPrim 2 $ \ [LitString _ a, LitString _ b] -> string (b ++ a)
          "primStringEquality"         -> mkPrim 2 $ \ [LitString _ a, LitString _ b] -> bool (b == a)
          "primShowString"             -> mkPrim 1 $ \ a -> string (show $ pretty a)

          -- "primTrustMe"
          -- "primForce"
          -- "primForceLemma"
          "primQNameEquality"          -> mkPrim 2 $ \ [LitQName _ a, LitQName _ b] -> bool (b == a)
          "primQNameLess"              -> mkPrim 2 $ \ [LitQName _ a, LitQName _ b] -> bool (b < a)
          "primShowQName"              -> mkPrim 1 $ \ [LitQName _ a] -> string (show a)
          -- "primQNameFixity"  -- We don't have fixity builtins (TODO)
          "primMetaEquality"           -> mkPrim 2 $ \ [LitMeta _ _ a, LitMeta _ _ b] -> bool (b == a)
          "primMetaLess"               -> mkPrim 2 $ \ [LitMeta _ _ a, LitMeta _ _ b] -> bool (b < a)
          "primShowMeta"               -> mkPrim 1 $ \ [LitMeta _ _ a] -> string (show (pretty a))

          _                            -> pure COther
        where
          fcc = fastCompiledClauses bEnv <$> cc
          mkPrim n op = pure $ CPrimOp n op fcc

          divAux k m n j = k + div (max 0 $ n + m - j) (m + 1)
          modAux k m n j | n > j     = mod (n - j - 1) (m + 1)
                         | otherwise = k + n

          ~(Just true)  = bTrue  bEnv <&> \ c -> Con c ConOSystem []
          ~(Just false) = bFalse bEnv <&> \ c -> Con c ConOSystem []

          bool   a = if a then true else false
          nat    a = Lit . LitNat    noRange $! a
          word   a = Lit . LitWord64 noRange $! a
          float  a = Lit . LitFloat  noRange $! a
          string a = Lit . LitString noRange $! a
          char   a = Lit . LitChar   noRange $! a

          -- Remember reverse order!
          natOp f [LitNat _ a, LitNat _ b] = nat (f b a)
          natOp _ _ = __IMPOSSIBLE__

          natOp4 f [LitNat _ a, LitNat _ b, LitNat _ c, LitNat _ d] = nat (f d c b a)
          natOp4 _ _ = __IMPOSSIBLE__

          natRel f [LitNat _ a, LitNat _ b] = bool (f b a)
          natRel _ _ = __IMPOSSIBLE__

          floatFun f [LitFloat _ a] = float (f a)
          floatFun _ _ = __IMPOSSIBLE__

          floatOp f [LitFloat _ a, LitFloat _ b] = float (f b a)
          floatOp _ _ = __IMPOSSIBLE__

          floatRel f [LitFloat _ a, LitFloat _ b] = bool (f b a)
          floatRel _ _ = __IMPOSSIBLE__

          charFun f [LitChar _ a] = char (f a)
          charFun _ _ = __IMPOSSIBLE__

          charPred f [LitChar _ a] = bool (f a)
          charPred _ _ = __IMPOSSIBLE__

          charRel f [LitChar _ a, LitChar _ b] = bool (f b a)
          charRel _ _ = __IMPOSSIBLE__

  return $
    CompactDef { cdefDelayed        = defDelayed def == Delayed
               , cdefNonterminating = defNonterminating def
               , cdefDef            = cdefn
               , cdefRewriteRules   = rewr
               }

-- Faster case trees ------------------------------------------------------

data FastCase c = FBranches
  { fprojPatterns   :: Bool
    -- ^ We are constructing a record here (copatterns).
    --   'conBranches' lists projections.
  , fconBranches    :: Map NameId c
    -- ^ Map from constructor (or projection) names to their arity
    --   and the case subtree.  (Projections have arity 0.)
  , fsucBranch      :: Maybe c
  , flitBranches    :: Map Literal c
    -- ^ Map from literal to case subtree.
  , fcatchAllBranch :: Maybe c
    -- ^ (Possibly additional) catch-all clause.
  , ffallThrough :: Maybe Bool
    -- ^ (if True) In case of non-canonical argument use catchAllBranch.
  }

noBranches :: FastCase a
noBranches = FBranches{ fprojPatterns   = False
                      , fconBranches    = Map.empty
                      , fsucBranch      = Nothing
                      , flitBranches    = Map.empty
                      , fcatchAllBranch = Nothing }

-- | Case tree with bodies.

data FastCompiledClauses
  = FCase Int (FastCase FastCompiledClauses)
    -- ^ @Case n bs@ stands for a match on the @n@-th argument
    -- (counting from zero) with @bs@ as the case branches.
    -- If the @n@-th argument is a projection, we have only 'conBranches'
    -- with arity 0.
  | FEta Int [QName] FastCompiledClauses (Maybe FastCompiledClauses)
    -- ^ Match on record constructor. Can still have a catch-all though. Just
    --   contains the fields, not the actual constructor.
  | FDone [Arg ArgName] Term
    -- ^ @Done xs b@ stands for the body @b@ where the @xs@ contains hiding
    --   and name suggestions for the free variables. This is needed to build
    --   lambdas on the right hand side for partial applications which can
    --   still reduce.
  | FFail
    -- ^ Absurd case.

fastCompiledClauses :: BuiltinEnv -> CompiledClauses -> FastCompiledClauses
fastCompiledClauses bEnv cc =
  case cc of
    Fail              -> FFail
    Done xs b         -> FDone xs b
    Case (Arg _ n) Branches{ etaBranch = Just (c, cc), catchAllBranch = ca } ->
      FEta n (conFields c) (fastCompiledClauses bEnv $ content cc) (fastCompiledClauses bEnv <$> ca)
    Case (Arg _ n) bs -> FCase n (fastCase bEnv bs)

<<<<<<< HEAD
fastCase :: Maybe ConHead -> Maybe ConHead -> Case CompiledClauses -> FastCase FastCompiledClauses
fastCase z s (Branches proj con _ lit wild fT _) =
  FBranches
    { fprojPatterns   = proj
    , fconBranches    = Map.mapKeysMonotonic (nameId . qnameName) $ fmap (fastCompiledClauses z s . content) con
    , fsucBranch      = fmap (fastCompiledClauses z s . content) $ flip Map.lookup con . conName =<< s
    , flitBranches    = fmap (fastCompiledClauses z s) lit
    , ffallThrough    = fT
    , fcatchAllBranch = fmap (fastCompiledClauses z s) wild }
=======
fastCase :: BuiltinEnv -> Case CompiledClauses -> FastCase FastCompiledClauses
fastCase env (Branches proj con _ lit wild _) =
  FBranches
    { fprojPatterns   = proj
    , fconBranches    = Map.mapKeysMonotonic (nameId . qnameName) $ fmap (fastCompiledClauses env . content) (stripSuc con)
    , fsucBranch      = fmap (fastCompiledClauses env . content) $ flip Map.lookup con . conName =<< bSuc env
    , flitBranches    = fmap (fastCompiledClauses env) lit
    , fcatchAllBranch = fmap (fastCompiledClauses env) wild }
  where
    stripSuc | Just c <- bSuc env = Map.delete (conName c)
             | otherwise          = id

>>>>>>> ace8e0d0

{-# INLINE lookupCon #-}
lookupCon :: QName -> FastCase c -> Maybe c
lookupCon c (FBranches _ cons _ _ _ _) = Map.lookup (nameId $ qnameName c) cons

-- QName memo -------------------------------------------------------------

{-# NOINLINE memoQName #-}
memoQName :: (QName -> a) -> (QName -> a)
memoQName f = unsafePerformIO $ do
  tbl <- newIORef Map.empty
  return (unsafePerformIO . f' tbl)
  where
    f' tbl x = do
      let i = nameId (qnameName x)
      m <- readIORef tbl
      case Map.lookup i m of
        Just y  -> return y
        Nothing -> do
          let y = f x
          writeIORef tbl (Map.insert i y m)
          return y

<<<<<<< HEAD
-- Faster substitution ----------------------------------------------------

-- Precondition: All free variables of the term are assigned values in the
-- list.
-- Reverts to normal substitution if it hits a binder or other icky stuff (like
-- levels). It's strict in the shape of the result to avoid creating huge
-- thunks for accumulator arguments.
strictSubst :: Bool -> [Term] -> Term -> Term
strictSubst strict us
  | not strict = applySubst rho
  | otherwise  = go 0
  where
    rho = parallelS us
    go k v =
      case v of
        Var x es
          | x < k     -> Var x $! map' (goE k) es
          | otherwise -> applyE (raise k $ us !! (x - k)) $! map' (goE k) es
        Def f es -> defApp f [] $! map' (goE k) es
        Con c ci es -> Con c ci $! map' (goE k) es
        Lam i b  -> Lam i $! goAbs k b
        Lit{}    -> v
        _        -> applySubst (liftS k rho) v

    goE k (Apply v) = Apply $! mapArg' (go k) v
    goE k (IApply x y r) = IApply (go k x) (go k y) (go k r)
    goE _ p@Proj{}       = p
=======
-- * Fast reduction
>>>>>>> ace8e0d0

-- | The entry point to the reduction machine. First argument: allow
--   unfolding of non-terminating functions.
fastReduce :: Bool -> Term -> ReduceM (Blocked Term)
fastReduce allowNonTerminating v = do
  let name (Con c _ _) = c
      name _         = __IMPOSSIBLE__
  zero  <- fmap name <$> getBuiltin' builtinZero
  suc   <- fmap name <$> getBuiltin' builtinSuc
  force <- fmap primFunName <$> getPrimitive' "primForce"
  true  <- fmap name <$> getBuiltin' builtinTrue
  false <- fmap name <$> getBuiltin' builtinFalse
  let bEnv = BuiltinEnv { bZero = zero, bSuc = suc, bTrue = true, bFalse = false, bPrimForce = force }
  rwr <- optRewriting <$> pragmaOptions
  constInfo <- unKleisli $ \f -> do
    info <- getConstInfo f
    rewr <- if rwr then instantiateRewriteRules =<< getRewriteRulesFor f
                   else return []
    compactDef bEnv info rewr
  ReduceM $ \ redEnv -> reduceTm redEnv bEnv (memoQName constInfo) allowNonTerminating rwr v

unKleisli :: (a -> ReduceM b) -> ReduceM (a -> b)
unKleisli f = ReduceM $ \ env x -> unReduceM (f x) env

-- * Closures

-- | The abstract machine represents terms as closures containing a 'Term', an environment, and a
--   spine of eliminations. Note that the environment doesn't necessarily bind all variables in the
--   term. The variables in the context in which the abstract machine is started are free in
--   closures. The 'IsValue' argument tracks whether the closure is in weak-head normal form.
data Closure s = Closure IsValue Term (Env s) (Spine s)
                 -- ^ The environment applies to the 'Term' argument. The spine contains closures
                 --   with their own environments.

-- | Used to track if a closure is @Unevaluated@ or a @Value@ (in weak-head normal form), and if so
--   why it cannot reduce further.
data IsValue = Value Blocked_ | Unevaled

-- | The spine is a list of eliminations. Application eliminations contain pointers.
type Spine s = [Elim' (Pointer s)]

isValue :: Closure s -> IsValue
isValue (Closure isV _ _ _) = isV

setIsValue :: IsValue -> Closure s -> Closure s
setIsValue isV (Closure _ t env spine) = Closure isV t env spine

-- | Apply a closure to a spine of eliminations. Note that this does not preserve the 'IsValue'
--   field.
clApply :: Closure s -> Spine s -> Closure s
clApply c es' | null es' = c
clApply (Closure _ t env es) es' = Closure Unevaled t env (es <> es')

-- * Pointers and thunks

-- | Spines and environments contain pointers to closures to enable call-by-need evaluation.
data Pointer s = Pure (Closure s)
                 -- ^ Not a pointer. Used for closures that do not need to be shared to avoid
                 --   unnecessary updates.
               | Pointer (STPointer s)
                 -- ^ An actual pointer is an 'STRef' to a 'Thunk'. The thunk is set to 'BlackHole'
                 --   during the evaluation of its contents to make debugging loops easier.

type STPointer s = STRef s (Thunk (Closure s))

-- | A thunk is either a black hole or contains a value.
data Thunk a = BlackHole | Thunk a
  deriving (Functor)

derefPointer :: Pointer s -> ST s (Thunk (Closure s))
derefPointer (Pure x)      = return (Thunk x)
derefPointer (Pointer ptr) = readSTRef ptr

-- | In most cases pointers that we dereference do not contain black holes.
derefPointer_ :: Pointer s -> ST s (Closure s)
derefPointer_ ptr = do
  Thunk cl <- derefPointer ptr
  return cl

-- | Only use for debug printing!
unsafeDerefPointer :: Pointer s -> Thunk (Closure s)
unsafeDerefPointer (Pure x)    = Thunk x
unsafeDerefPointer (Pointer p) = unsafePerformIO (unsafeSTToIO (readSTRef p))

readPointer :: STPointer s -> ST s (Thunk (Closure s))
readPointer = readSTRef

storePointer :: STPointer s -> Closure s -> ST s ()
storePointer ptr !cl = writeSTRef ptr (Thunk cl)
    -- Note the strict match. To prevent leaking memory in case of unnecessary updates.

blackHole :: STPointer s -> ST s ()
blackHole ptr = writeSTRef ptr BlackHole

-- | Create a thunk. If the closure is a naked variable we can reuse the pointer from the
--   environment to avoid creating long pointer chains.
createThunk :: Closure s -> ST s (Pointer s)
createThunk (Closure _ (Var x []) env spine)
  | null spine, Just p <- lookupEnv x env = return p
createThunk cl = Pointer <$> newSTRef (Thunk cl)

-- | Create a thunk that is not shared or updated.
pureThunk :: Closure s -> Pointer s
pureThunk = Pure

-- * Environments

-- | The environment of a closure binds pointers to deBruijn indicies.
newtype Env s = Env [Pointer s]

emptyEnv :: Env s
emptyEnv = Env []

isEmptyEnv :: Env s -> Bool
isEmptyEnv (Env xs) = null xs

envSize :: Env s -> Int
envSize (Env xs) = length xs

envToList :: Env s -> [Pointer s]
envToList (Env xs) = xs

extendEnv :: Pointer s -> Env s -> Env s
extendEnv p (Env xs) = Env (p : xs)

-- | Unsafe.
lookupEnv_ :: Int -> Env s -> Pointer s
lookupEnv_ i (Env e) = e !! i

lookupEnv :: Int -> Env s -> Maybe (Pointer s)
lookupEnv i e | i < n     = Just (lookupEnv_ i e)
              | otherwise = Nothing
  where n = envSize e

-- * The Agda Abstract Machine

-- | The abstract machine state has two states 'Eval' and 'Match' that determine what the machine is
--   currently working on: evaluating a closure in the Eval state and matching a spine against a
--   case tree in the Match state. Both states contain a 'ControlStack' of continuations for what to
--   do next. The heap is maintained implicitly using 'STRef's, hence the @s@ parameter.
data AM s = Eval (Closure s) !(ControlStack s)
            -- ^ Evaluate the given closure (the focus) to weak-head normal form. If the 'IsValue'
            --   field of the closure is 'Value' we look at the control stack for what to do. Being
            --   strict in the control stack is important! We can spend a lot of steps with
            --   unevaluated closures (where we update, but don't look at the control stack). For
            --   instance, long chains of 'suc' constructors.
          | Match QName FastCompiledClauses (Spine s) (MatchStack s) (ControlStack s)
            -- ^ @Match f cc spine stack ctrl@ Match the arguments @spine@ against the case tree
            --   @cc@. The match stack contains a (possibly empty) list of 'CatchAll' frames and a
            --   closure to return in case of a stuck match.

-- | The control stack contains a list of continuations, i.e. what to do with
--   the result of the current focus.
type ControlStack s = [ControlFrame s]

-- | The control stack for matching. Contains a list of CatchAllFrame's and the closure to return in
--   case of a stuck match.
data MatchStack s = [CatchAllFrame s] :> Closure s
infixr 2 :>, >:

(>:) :: CatchAllFrame s -> MatchStack s -> MatchStack s
c >: cs :> cl = c : cs :> cl

data CatchAllFrame s = CatchAll FastCompiledClauses (Spine s)
                        -- ^ @CatchAll cc spine@. Case trees are not fully expanded, that is,
                        --   inner matches can be partial and covered by a catch-all at a higher
                        --   level. This catch-all is represented on the match stack as a
                        --   @CatchAll@. @cc@ is the case tree in the catch-all case and @spine@ is
                        --   the value of the pattern variables at the point of the catch-all.

-- | Control frames are continuations that act on value closures.
data ControlFrame s = CaseK QName ArgInfo (FastCase FastCompiledClauses) (Spine s) (Spine s) (MatchStack s)
                        -- ^ @CaseK f i bs spine0 spine1 stack@. Pattern match on the focus (with
                        --   arg info @i@) using the @bs@ case tree. @f@ is the name of the function
                        --   doing the matching, and @spine0@ and @spine1@ are the values bound to
                        --   the pattern variables to the left and right (respectively) of the
                        --   focus. The match stack contains catch-all cases we need to consider if
                        --   this match fails.
                    | ForceK QName (Spine s) (Spine s)
                        -- ^ @ForceK f spine0 spine1@. Evaluating @primForce@ of the focus. @f@ is
                        --   the name of @primForce@ and is used to build the result if evaluation
                        --   gets stuck. @spine0@ are the level and type arguments and @spine1@
                        --   contains (if not empty) the continuation and any additional
                        --   eliminations.
                    | NatSucK Integer
                        -- ^ @NatSucK n@. Add @n@ to the focus. If the focus computes to a natural
                        --   number literal this returns a new literal, otherwise it constructs @n@
                        --   calls to @suc@.
                    | PrimOpK QName ([Literal] -> Term) [Literal] [Pointer s] (Maybe FastCompiledClauses)
                        -- ^ @PrimOpK f op lits es cc@. Evaluate the primitive function @f@ using
                        --   the Haskell function @op@. @op@ gets a list of literal values in
                        --   reverse order for the arguments of @f@ and computes the result as a
                        --   term. The already computed arguments (in reverse order) are @lits@ and
                        --   @es@ are the arguments that should be computed after the current focus.
                        --   In case of built-in functions with corresponding Agda implementations,
                        --   @cc@ contains the case tree.
                    | UpdateThunk [STPointer s]
                        -- ^ @UpdateThunk ps@. Update the pointers @ps@ with the value of the
                        --   current focus.
                    | ApplyK (Spine s)
                        -- ^ @ApplyK spine@. Apply the current focus to the eliminations in @spine@.
                        --   This is used when a thunk needs to be updated with a partial
                        --   application of a function.

-- * Compilation and decoding

-- | The initial abstract machine state. Wrap the term to be evaluated in an empty closure. Note
--   that free variables of the term are treated as constants by the abstract machine.
compile :: Term -> AM s
compile t = Eval (Closure Unevaled t emptyEnv []) []

-- | The abstract machine treats uninstantiated meta-variables as blocked, but the rest of Agda does
--   not.
topMetaIsNotBlocked :: Blocked Term -> Blocked Term
topMetaIsNotBlocked (Blocked _ t@MetaV{}) = notBlocked t
topMetaIsNotBlocked b = b

decodePointer :: Pointer s -> ST s Term
decodePointer p = decodeClosure_ =<< derefPointer_ p

-- | Note: it's important to be lazy in the spine and environment when decoding. Hence the
--   'unsafeInterleaveST' here and in 'decodeEnv', and the special version of 'parallelS' in
--   'decodeClosure'.
decodeSpine :: Spine s -> ST s Elims
decodeSpine spine = unsafeInterleaveST $ (traverse . traverse) decodePointer spine

decodeEnv :: Env s -> ST s [Term]
decodeEnv env = unsafeInterleaveST $ traverse decodePointer (envToList env)

decodeClosure_ :: Closure s -> ST s Term
decodeClosure_ = ignoreBlocking <.> decodeClosure

-- | Turning an abstract machine closure back into a term. This happens in three cases:
--    * when reduction is finished and we return the weak-head normal term to the outside world.
--    * when the abstract machine encounters something it cannot handle and falls back to the slow
--      reduction engine
--    * when there are rewrite rules to apply
decodeClosure :: Closure s -> ST s (Blocked Term)
decodeClosure (Closure isV t env spine) = do
    vs <- decodeEnv env
    es <- decodeSpine spine
    return $ topMetaIsNotBlocked (applyE (applySubst (parS vs) t) es <$ b)
  where
    parS = foldr (:#) IdS  -- parallelS is too strict
    b    = case isV of
             Value b  -> b
             Unevaled -> notBlocked ()  -- only when falling back to slow reduce in which case the
                                        -- blocking tag is immediately discarded

-- | Turn a list of internal syntax eliminations into a spine. This builds closures and allocates
--   thunks for all the 'Apply' elims.
elimsToSpine :: Env s -> Elims -> ST s (Spine s)
elimsToSpine env es = do
    spine <- (traverse . traverse) createThunk closures
    forceSpine spine `seq` return spine
  where
    closures = (map . fmap) (mkClosure env) es

    -- Need to be strict in mkClosure to avoid memory leak
    forceSpine = foldl (\ () -> forceEl) ()
    forceEl (Apply (Arg _ (Pure Closure{}))) = ()
    forceEl (Apply (Arg _ (Pointer{})))      = ()
    forceEl _                                = ()

    -- Dropping the environment for naked defs and cons is mostly to make debug traces less verbose.
    mkClosure _   t@(Def f [])   = Closure Unevaled t emptyEnv []
    mkClosure _   t@(Con c i []) = Closure Unevaled t emptyEnv []
    mkClosure env t              = Closure Unevaled t env []

-- | Build an environment for a body with some given free variables from a spine of arguments.
--   Returns a triple containing
--    * the left-over variable names (in case of partial application)
--    * the environment
--    * the remaining spine (in case of over-application)
buildEnv :: [Arg String] -> Spine s -> ([Arg String], Env s, Spine s)
buildEnv xs spine = go xs spine emptyEnv
  where
    go [] sp env = ([], env, sp)
    go xs0@(x : xs) sp env =
      case sp of
        []           -> (xs0, env, sp)
        Apply c : sp -> go xs sp (unArg c `extendEnv` env)
        _            -> __IMPOSSIBLE__

-- * Running the abstract machine

-- | Evaluating a term in the abstract machine. It gets the type checking state and environment in
--   the 'ReduceEnv' argument, some precomputed built-in mappings in 'BuiltinEnv', the memoised
--   'getConstInfo' function, a couple of flags (allow non-terminating function unfolding, and
--   whether rewriting is enabled), and a term to reduce. The result is the weak-head normal form of
--   the term with an attached blocking tag.
reduceTm :: ReduceEnv -> BuiltinEnv -> (QName -> CompactDef) -> Bool -> Bool -> Term -> Blocked Term
reduceTm redEnv bEnv !constInfo allowNonTerminating hasRewriting = compileAndRun . traceDoc (text "-- fast reduce --")
  where
    -- Helpers to get information from the ReduceEnv.
    metaStore      = redSt redEnv ^. stMetaStore
    getMeta m      = maybe __IMPOSSIBLE__ mvInstantiation (Map.lookup m metaStore)
    runReduce m    = unReduceM m redEnv
    partialDefs    = runReduce getPartialDefs
    rewriteRules f = cdefRewriteRules (constInfo f)

    -- Debug output. Taking care that we only look at the verbosity level once.
    hasVerb tag lvl = unReduceM (hasVerbosity tag lvl) redEnv
    doDebug = hasVerb "tc.reduce.fast" 110
    traceDoc
      | doDebug   = trace . show
      | otherwise = const id

    -- Checking for built-in zero and suc
    BuiltinEnv{ bZero = zero, bSuc = suc } = bEnv
    conNameId = nameId . qnameName . conName
<<<<<<< HEAD
    isZero =
      case zero of
        Nothing -> const False
        Just z  -> (conNameId z ==) . conNameId

    isSuc  =
      case suc of
        Nothing -> const False
        Just s  -> (conNameId s ==) . conNameId

    reduceB' steps v =
      case v of
        Def f es -> runReduce $ reduceIApp es $ return $ unfoldDefinitionE steps False reduceB' (Def f []) f es
        Con c ci vs ->
          -- Constructors can reduce' when they come from an
          -- instantiated module.
          case unfoldDefinitionE steps False reduceB' (Con c ci []) (conName c) vs of
            NotBlocked r v -> NotBlocked r $ reduceNat v
            b              -> b
        Lit{} -> done
        Var i es -> runReduce $ reduceIApp es (return done)
        _     -> runReduce (slowReduceTerm v)
      where
        reduceIApp es d = reduceIApply' (return . reduceB' steps) d es
        done = notBlocked v

        reduceNat v@(Con c ci [])
          | isZero c = Lit $ LitNat (getRange c) 0
        reduceNat v@(Con c ci [Apply a])
          | isSuc c  = inc . ignoreBlocking $ reduceB' 0 (unArg a)
          where
            inc (Lit (LitNat r n)) = Lit (LitNat noRange $ n + 1)
            inc w                  = Con c ci [Apply $ defaultArg w]
        reduceNat v = v

    originalProjection :: QName -> QName
    originalProjection q =
      case cdefDef $ constInfo q of
        CFun{ cfunProjection = Just p } -> p
        _                               -> __IMPOSSIBLE__

    -- Andreas, 2013-03-20 recursive invokations of unfoldCorecursion
    -- need also to instantiate metas, see Issue 826.
    unfoldCorecursionE :: Elim -> Blocked Elim
    unfoldCorecursionE (Proj o p)           = notBlocked $ Proj o $ originalProjection p
    unfoldCorecursionE (Apply (Arg info v)) = fmap (Apply . Arg info) $
      unfoldCorecursion 0 v
    unfoldCorecursionE (IApply x y r) =
      IApply <$> unfoldCorecursion 0 x <*> unfoldCorecursion 0 y <*> unfoldCorecursion 0 r

    unfoldCorecursion :: Int -> Term -> Blocked Term
    unfoldCorecursion steps (Def f es) = unfoldDefinitionE steps True unfoldCorecursion (Def f []) f es
    unfoldCorecursion steps v          = reduceB' steps v

    -- | If the first argument is 'True', then a single delayed clause may
    -- be unfolded.
    unfoldDefinition ::
      Int -> Bool -> (Int -> Term -> Blocked Term) ->
      Term -> QName -> Args -> Blocked Term
    unfoldDefinition steps unfoldDelayed keepGoing v f args =
      unfoldDefinitionE steps unfoldDelayed keepGoing v f (map Apply args)

    unfoldDefinitionE ::
      Int -> Bool -> (Int -> Term -> Blocked Term) ->
      Term -> QName -> Elims -> Blocked Term
    unfoldDefinitionE steps unfoldDelayed keepGoing v f es =
      case unfoldDefinitionStep steps unfoldDelayed (constInfo f) v f es of
        NoReduction v    -> v
        YesReduction _ v -> (keepGoing $! steps + 1) v

    unfoldDefinitionStep :: Int -> Bool -> CompactDef -> Term -> QName -> Elims -> Reduced (Blocked Term) Term
    unfoldDefinitionStep steps unfoldDelayed CompactDef{cdefDelayed = delayed, cdefNonterminating = nonterm, cdefDef = def, cdefRewriteRules = rewr} v0 f es =
      let v = v0 `applyE` es
          -- Non-terminating functions
          -- (i.e., those that failed the termination check)
          -- and delayed definitions
          -- are not unfolded unless explicitely permitted.
          dontUnfold =
               (not allowNonTerminating && nonterm)
            || (not unfoldDelayed       && delayed)
      in case def of
        CCon{cconSrcCon = c} ->
          if hasRewriting then
            runReduce $ rewrite (notBlocked ()) (Con c ConOSystem []) rewr es
          else
            NoReduction $ notBlocked $ Con c ConOSystem [] `applyE` es
        CFun{cfunCompiled = cc} ->
          reduceNormalE steps v0 f (map notReduced es) dontUnfold cc
        CForce -> reduceForce unfoldDelayed v0 f es
        CTyCon -> if hasRewriting then
                    runReduce $ rewrite (notBlocked ()) v0 rewr es
                  else
                    NoReduction $ notBlocked v
        COther -> runReduce $ R.unfoldDefinitionStep unfoldDelayed v0 f es
      where
        yesReduction = YesReduction NoSimplification

        reduceForce :: Bool -> Term -> QName -> Elims -> Reduced (Blocked Term) Term
        reduceForce unfoldDelayed v0 pf (Apply a : Apply b : Apply s : Apply t : Apply u : Apply f : es) =
          case reduceB' 0 (unArg u) of
            ub@Blocked{}        -> noGo ub
            ub@(NotBlocked _ u)
              | isWHNF u  -> yesReduction $ unArg f `applyE` (Apply (defaultArg u) : es)
              | otherwise -> noGo ub
          where
            noGo ub = NoReduction $ ub <&> \ u -> Def pf (Apply a : Apply b : Apply s : Apply t : Apply (defaultArg u) : Apply f : es)

            isWHNF u = case u of
              Lit{}      -> True
              Con{}      -> True
              Lam{}      -> True
              Pi{}       -> True
              Sort{}     -> True
              Level{}    -> True
              DontCare{} -> True
              MetaV{}    -> False
              Var{}      -> False
              Def q _    -> isTyCon q
              Shared{}   -> __IMPOSSIBLE__

            isTyCon q =
              case cdefDef $ constInfo q of
                CTyCon -> True
                _      -> False

        -- TODO: partially applied to u
        reduceForce unfoldDelayed v0 pf es = runReduce $ R.unfoldDefinitionStep unfoldDelayed v0 f es

        reduceNormalE :: Int -> Term -> QName -> [MaybeReduced Elim] -> Bool -> FastCompiledClauses -> Reduced (Blocked Term) Term
        reduceNormalE steps v0 f es dontUnfold cc
          | dontUnfold = defaultResult  -- non-terminating or delayed
          | otherwise  = debugReduce $
              case match' steps f [(cc, es, id)] of
                YesReduction s u -> YesReduction s u
                NoReduction es'
                  | hasRewriting -> runReduce $ rewrite (void es') v0 rewr $ ignoreBlocking es'
                  | otherwise    -> NoReduction $ applyE v0 <$> es'
          where
          defaultResult
            | hasRewriting = runReduce $ rewrite (NotBlocked ReallyNotBlocked ()) v0 rewr $ map ignoreReduced es
            | otherwise    = NoReduction $ NotBlocked ReallyNotBlocked $ v0 `applyE` map ignoreReduced es
          debugReduce ev = ev -- trace msg ev
            where
            msg = case ev of
              NoReduction v -> "fastreduce: no reduction on " ++ show v
              YesReduction _simpl v -> "fastreduce: reduction on " ++ show v

        match' :: Int -> QName -> FastStack -> Reduced (Blocked Elims) Term
        match' steps f ((c, es, patch) : stack) =
          let no blocking es = NoReduction $ blocking $ patch $ map ignoreReduced es
              yes t          = yesReduction t

          in case c of

            -- impossible case
            FFail -> no (NotBlocked AbsurdMatch) es

            -- done matching
            FDone xs t
              -- common case: exact number of arguments
              | m == n    -> {-# SCC match'Done #-} yes $ doSubst es t
              -- if the function was partially applied, return a lambda
              | m < n     -> yes $ doSubst es $ foldr lam t (drop m xs)
              -- otherwise, just apply instantiation to body
              -- apply the result to any extra arguments
              | otherwise -> yes $ doSubst es0 t `applyE` map ignoreReduced es1
              where
                n = length xs
                m = length es
                useStrictSubst = rem steps strictEveryNth == 0
                doSubst es t = strictSubst useStrictSubst (reverse $ map (unArg . argFromElim . ignoreReduced) es) t
                (es0, es1) = splitAt n es
                lam x t    = Lam (argInfo x) (Abs (unArg x) t)

            -- matching on an eta-record constructor
            FEta n fs cc ca ->
              case splitAt n es of
                (_, []) -> no (NotBlocked Underapplied) es
                (es0, MaybeRed _ e@(Apply (Arg _ v0)) : es1) ->
                    let projs = [ MaybeRed NotReduced $ Apply $ defaultArg $ v0 `applyE` [Proj ProjSystem f] | f <- fs ]
                        catchAllFrame stack = maybe stack (\c -> (c, es, patch) : stack) ca in
                    match' steps f $ (cc, es0 ++ projs ++ es1, patchEta) : catchAllFrame stack
                  where
                    patchEta es = patch (es0 ++ [e] ++ es1)
                      where (es0, es') = splitAt n es
                            (_, es1)   = splitAt (length fs) es'
                _ -> __IMPOSSIBLE__

            -- splitting on the @n@th elimination
            FCase n bs -> {-# SCC "match'Case" #-}
              case splitAt n es of
                -- if the @n@th elimination is not supplied, no match
                (_, []) -> no (NotBlocked Underapplied) es
                -- if the @n@th elimination is @e0@
                (es0, MaybeRed red e0 : es1) ->
                  -- get the reduced form of @e0@
                  let eb = case red of
                             Reduced b  -> e0 <$ b
                             NotReduced -> unfoldCorecursionE e0
                      e = ignoreBlocking eb
                      -- replace the @n@th argument by its reduced form
                      es' = es0 ++ [MaybeRed (Reduced $ () <$ eb) e] ++ es1
                      -- if a catch-all clause exists, put it on the stack
                      catchAllFrame stack = maybe stack (\c -> (c, es', patch) : stack) (fcatchAllBranch bs)
                      -- If our argument is @Lit l@, we push @litFrame l@ onto the stack.
                      litFrame l stack =
                        case Map.lookup l (flitBranches bs) of
                          Nothing -> stack
                          Just cc -> (cc, es0 ++ es1, patchLit) : stack
                      -- If our argument (or its constructor form) is @Con c ci vs@
                      -- we push @conFrame c ci vs@ onto the stack.
                      conFrame c ci vs stack =
                        case lookupCon (conName c) bs of
                          Nothing -> stack
                          Just cc -> ( cc
                                     , es0 ++ map (MaybeRed NotReduced) vs ++ es1
                                     , patchCon c ci (length vs)
                                     ) : stack

                      sucFrame n stack =
                        case fsucBranch bs of
                          Nothing -> stack
                          Just cc -> (cc, es0 ++ [v] ++ es1, patchCon (fromJust suc) ConOSystem 1)
                                     : stack
                        where v = MaybeRed (Reduced $ notBlocked ()) $ Apply $ defaultArg $ Lit $ LitNat noRange n

                      -- If our argument is @Proj p@, we push @projFrame p@ onto the stack.
                      projFrame p stack =
                        case lookupCon p bs of
                          Nothing -> stack
                          Just cc -> (cc, es0 ++ es1, patchLit) : stack
                      -- The new patch function restores the @n@th argument to @v@:
                      -- In case we matched a literal, just put @v@ back.
                      patchLit es = patch (es0 ++ [e] ++ es1)
                        where (es0, es1) = splitAt n es
                      -- In case we matched constructor @c@ with @m@ arguments,
                      -- contract these @m@ arguments @vs@ to @Con c ci vs@.
                      patchCon c ci m es = patch (es0 ++ [Con c ci vs <$ e] ++ es2)
                        where (es0, rest) = splitAt n es
                              (es1, es2)  = splitAt m rest
                              vs          = es1
                      fallThrough = fromMaybe False (ffallThrough bs) && isJust (fcatchAllBranch bs)
                  -- Now do the matching on the @n@ths argument:
                  in case eb of
                    Blocked x _ | fallThrough -> match' steps f $ catchAllFrame $ stack
                    Blocked x _       -> no (Blocked x) es'
                    NotBlocked blk elim ->
                      case elim of
                        IApply{} -> __IMPOSSIBLE__ -- Cannot define a path by cases
                        Apply (Arg info v) ->
                          case v of

                            -- In case of a natural number literal, try also its constructor form
                            Lit l@(LitNat r n) ->
                              let cFrame stack
                                    | n > 0                  = sucFrame (n - 1) stack
                                    | n == 0, Just z <- zero = conFrame z ConOSystem [] stack
                                    | otherwise              = stack
                              in match' steps f $ litFrame l $ cFrame $ catchAllFrame stack

                            Lit l    -> match' steps f $ litFrame l    $ catchAllFrame stack
                            Con c ci vs -> match' steps f $ conFrame c ci vs $ catchAllFrame $ stack

                            _ | fallThrough -> match' steps f $ catchAllFrame $ stack

                            MetaV x _ -> no (Blocked x) es'

                            -- Otherwise, we are stuck.  If we were stuck before,
                            -- we keep the old reason, otherwise we give reason StuckOn here.
                            _ -> no (NotBlocked $ stuckOn elim blk) es'

                        -- In case of a projection, push the projFrame
                        Proj _ p -> match' steps f $ projFrame p stack


        -- If we reach the empty stack, then pattern matching was incomplete
        match' _ f [] = runReduce $ do
          pds <- getPartialDefs
          if f `elem` pds
          then return (NoReduction $ NotBlocked MissingClauses es)
          else do
            traceSLn "impossible" 10
              ("Incomplete pattern matching when applying " ++ show f)
              __IMPOSSIBLE__
=======
    isZero = case zero of
               Nothing -> const False
               Just z  -> (conNameId z ==) . conNameId
    isSuc  = case suc of
               Nothing -> const False
               Just s  -> (conNameId s ==) . conNameId

    -- The entry point of the machine.
    compileAndRun :: Term -> Blocked Term
    compileAndRun t = runST (runAM (compile t))

    -- Run the machine in a given state. Prints the state if the right verbosity level is active.
    runAM :: AM s -> ST s (Blocked Term)
    runAM = if doDebug then \ s -> trace (prettyShow s) (runAM' s)
                       else runAM'

    -- The main function. This is where the stuff happens!
    runAM' :: AM s -> ST s (Blocked Term)

    -- Base case: The focus is a value closure and the control stack is empty. Decode and return.
    runAM' (Eval cl@(Closure Value{} _ _ _) []) = decodeClosure cl

    -- Unevaluated closure: inspect the term and take the appropriate action. For instance,
    --  - Change to the 'Match' state if a definition
    --  - Look up in the environment if variable
    --  - Perform a beta step if lambda and application elimination in the spine
    --  - Perform a record beta step if record constructor and projection elimination in the spine
    runAM' s@(Eval cl@(Closure Unevaled t env spine) !ctrl) = {-# SCC "runAM.Eval" #-}
      case t of

        -- Case: definition. Enter 'Match' state if defined function or shift to evaluating an
        -- argument and pushing the appropriate control frame for primitive functions. Fall back to
        -- slow reduce for unsupported definitions.
        Def f [] ->
          let CompactDef{ cdefDelayed        = delayed
                        , cdefNonterminating = nonterm
                        , cdefDef            = def } = constInfo f
              dontUnfold = (nonterm && not allowNonTerminating) ||
                           (delayed && not (unfoldDelayed ctrl))
          in case def of
            CFun{ cfunCompiled = cc }
              | dontUnfold -> rewriteAM done
              | otherwise  -> runAM (Match f cc spine ([] :> cl) ctrl)
            CAxiom         -> rewriteAM done
            CTyCon         -> rewriteAM done
            CCon{}         -> runAM done   -- Only happens for builtinSharp (which is a Def when you bind it)
            CForce | (spine0, Apply v : spine1) <- splitAt 4 spine ->
              evalPointerAM (unArg v) [] (ForceK f spine0 spine1 : ctrl)
            CForce -> runAM done
            CPrimOp n op cc | length spine == n,                      -- PrimOps can't be over-applied. They don't
                              Just (v : vs) <- allApplyElims spine -> -- return functions or records.
              evalPointerAM (unArg v) [] (PrimOpK f op [] (map unArg vs) cc : ctrl)
            CPrimOp{} -> runAM done  -- partially applied
            COther    -> fallbackAM s

        -- Case: zero. Return value closure with literal 0.
        Con c i [] | isZero c ->
          runAM (evalTrueValue (Lit (LitNat noRange 0)) emptyEnv spine ctrl)

        -- Case: suc. Suc is strict in its argument to make sure we return a literal whenever
        -- possible. Push a 'NatSucK' frame on the control stack and evaluate the argument.
        Con c i [] | isSuc c, Apply v : _ <- spine ->
          evalPointerAM (unArg v) [] (sucCtrl ctrl)

        -- Case: constructor. Perform beta reduction if projected from, otherwise return a value.
        Con c i [] ->
          case splitAt ar spine of
            (args, Proj _ p : spine') -> evalPointerAM (unArg arg) spine' ctrl
              where
                fields    = conFields c
                Just n    = List.elemIndex p fields
                Apply arg = args !! n
            _ -> rewriteAM (evalTrueValue (Con c' i []) env spine ctrl)
          where CCon{cconSrcCon = c', cconArity = ar} = cdefDef (constInfo (conName c))

        -- Case: variable. Look up the variable in the environment and evaluate the resulting
        -- pointer. If the variable is not in the environment it's a free variable and we adjust the
        -- deBruijn index appropriately.
        Var x []   ->
          case lookupEnv x env of
            Nothing -> runAM (evalValue (notBlocked ()) (Var (x - envSize env) []) emptyEnv spine ctrl)
            Just p  -> evalPointerAM p spine ctrl

        -- Case: metavariable. If it's instantiated evaluate the value. Meta instantiations are open
        -- terms with a specified list of free variables. buildEnv constructs the appropriate
        -- environment for the closure.
        MetaV m [] ->
          case getMeta m of
            InstV xs t -> runAM (evalClosure (lams zs t) env spine' ctrl)
              where (zs, env, !spine') = buildEnv xs spine
            _ -> runAM (Eval (mkValue (blocked m ()) cl) ctrl)

        -- Case: lambda. Perform the beta reduction if applied. Otherwise it's a value.
        Lam h b ->
          case spine of
            Apply v : spine' ->
              case b of
                Abs   _ b -> runAM (evalClosure b (unArg v `extendEnv` env) spine' ctrl)
                NoAbs _ b -> runAM (evalClosure b env spine' ctrl)
            [] -> runAM done
            _ -> __IMPOSSIBLE__

        -- Case: values. Literals and function types are already in weak-head normal form.
        Lit{} -> runAM done
        Pi{}  -> runAM done

        -- Case: non-empty spine. If the focused term has a non-empty spine, we shift the
        -- eliminations onto the spine.
        Def f   es -> shiftElims (Def f   []) emptyEnv env es
        Con c i es -> shiftElims (Con c i []) emptyEnv env es
        Var x   es -> shiftElims (Var x   []) env      env es
        MetaV m es -> shiftElims (MetaV m []) emptyEnv env es

        -- Case: unsupported. These terms are not handled by the abstract machine, so we fall back
        -- to slowReduceTerm for these.
        Level{}    -> fallbackAM s
        Sort{}     -> fallbackAM s
        Shared{}   -> fallbackAM s
        DontCare{} -> fallbackAM s

      where done = Eval (mkValue (notBlocked ()) cl) ctrl
            shiftElims t env0 env es = do
              spine' <- elimsToSpine env es
              runAM (evalClosure t env0 (spine' <> spine) ctrl)

    -- If the current focus is a value closure, we look at the control stack.

    -- Case: NatSucK m

    -- If literal add m to the literal,
    runAM' (Eval cl@(Closure Value{} (Lit (LitNat r n)) _ _) (NatSucK m : ctrl)) =
      runAM (evalTrueValue (Lit $! LitNat r $! m + n) emptyEnv [] ctrl)

    -- otherwise apply 'suc' m times.
    runAM' (Eval cl (NatSucK m : ctrl)) =
        runAM (Eval (mkValue (notBlocked ()) $ plus m cl) ctrl)
      where
        plus 0 cl = cl
        plus n cl =
          trueValue (Con (fromMaybe __IMPOSSIBLE__ suc) ConOSystem []) emptyEnv $
                     Apply (defaultArg arg) : []
          where arg = pureThunk (plus (n - 1) cl)

    -- Case: PrimOpK

    -- If literal apply the primitive function if no more arguments, otherwise
    -- store the literal in the continuation and evaluate the next argument.
    runAM' (Eval (Closure _ (Lit a) _ _) (PrimOpK f op vs es cc : ctrl)) =
      case es of
        []      -> runAM (evalTrueValue (op (a : vs)) emptyEnv [] ctrl)
        e : es' -> evalPointerAM e [] (PrimOpK f op (a : vs) es' cc : ctrl)

    -- If not a literal we use the case tree if there is one, otherwise we are stuck.
    runAM' (Eval cl@(Closure (Value blk) _ _ _) (PrimOpK f _ vs es mcc : ctrl)) =
      case mcc of
        Nothing -> rewriteAM (Eval stuck ctrl)
        Just cc -> runAM (Match f cc spine ([] :> notstuck) ctrl)
      where
        p         = pureThunk cl
        lits      = map (pureThunk . litClos) (reverse vs)
        spine     = fmap (Apply . defaultArg) $ lits <> [p] <> es
        stuck     = Closure (Value blk) (Def f []) emptyEnv spine
        notstuck  = Closure Unevaled    (Def f []) emptyEnv spine
        litClos l = trueValue (Lit l) emptyEnv []

    -- Case: ForceK. Here we need to check if the argument is a canonical form (i.e. not a variable
    -- or stuck function call) and if so apply the function argument to the value. If it's not
    -- canonical we are stuck.
    runAM' (Eval arg@(Closure (Value blk) t _ _) (ForceK pf spine0 spine1 : ctrl))
      | isCanonical t =
        case spine1 of
          Apply k : spine' ->
            evalPointerAM (unArg k) (elim : spine') ctrl
          [] -> -- Partial application of primForce to canonical argument, return λ k → k arg.
            runAM (evalTrueValue (lam (defaultArg "k") $ Var 0 [Apply $ defaultArg $ Var 1 []])
                                 (argPtr `extendEnv` emptyEnv) [] ctrl)
          _ -> __IMPOSSIBLE__
      | otherwise = rewriteAM (Eval stuck ctrl)
      where
        argPtr = pureThunk arg
        elim   = Apply (defaultArg argPtr)
        spine' = spine0 <> [elim] <> spine1
        stuck  = Closure (Value blk) (Def pf []) emptyEnv spine'

        isCanonical u = case u of
          Lit{}      -> True
          Con{}      -> True
          Lam{}      -> True
          Pi{}       -> True
          Sort{}     -> True
          Level{}    -> True
          DontCare{} -> True
          MetaV{}    -> False
          Var{}      -> False
          Def q _  -- Type constructors (data/record) are considered canonical for 'primForce'.
            | CTyCon <- cdefDef (constInfo q) -> True
            | otherwise                       -> False
          Shared{}   -> __IMPOSSIBLE__

    -- Case: UpdateThunk. Write the value to the pointers in the UpdateThunk frame.
    runAM' (Eval cl@(Closure Value{} _ _ _) (UpdateThunk ps : ctrl)) =
      mapM_ (`storePointer` cl) ps >> runAM (Eval cl ctrl)

    -- Case: ApplyK. Application after thunk update. Add the spine from the control frame to the
    -- closure.
    runAM' (Eval cl@(Closure Value{} _ _ _) (ApplyK spine : ctrl)) =
      runAM (Eval (clApply cl spine) ctrl)

    -- Case: CaseK. Pattern matching against a value. If it's a stuck value the pattern match is
    -- stuck and we return the closure from the match stack (see stuckMatch). Otherwise we need to
    -- find a matching branch switch to the Match state. If there is no matching branch we look for
    -- a CatchAll in the match stack, or fail if there isn't one (see failedMatch). If the current
    -- branches contain a catch-all case we need to push a CatchAll on the match stack if picking
    -- one of the other branches.
    runAM' (Eval cl@(Closure (Value blk) t env spine) ctrl0@(CaseK f i bs spine0 spine1 stack : ctrl)) =
      {-# SCC "runAM.CaseK" #-}
      case blk of
        Blocked{}    -> stuck -- we might as well check the blocking tag first
        NotBlocked{} -> case t of
          -- Case: suc constructor
          Con c ci [] | isSuc c -> matchSuc $ matchCatchall $ failedMatch f stack ctrl

          -- Case: constructor
          Con c ci [] -> matchCon c ci (length spine) $ matchCatchall $ failedMatch f stack ctrl

          -- Case: non-empty elims. We can get here from a fallback (which builds a value without
          -- shifting arguments onto spine)
          Con c ci es -> do
            spine' <- elimsToSpine env es
            runAM (evalValue blk (Con c ci []) emptyEnv (spine' <> spine) ctrl0)

          -- Case: natural number literals. Literal natural number patterns are translated to
          -- suc-matches, so there is no need to try matchLit.
          Lit (LitNat _ 0) -> matchLitZero  $ matchCatchall $ failedMatch f stack ctrl
          Lit (LitNat _ n) -> matchLitSuc n $ matchCatchall $ failedMatch f stack ctrl

          -- Case: literal
          Lit l -> matchLit l $ matchCatchall $ failedMatch f stack ctrl

          -- Case: not constructor or literal. In this case we are stuck.
          _ -> stuck
      where
        stuck = do
            -- Compute new reason for being stuck. See Agda.Syntax.Internal.stuckOn for the logic.
            blk' <- case blk of
                      Blocked{}      -> return blk
                      NotBlocked r _ -> decodeClosure_ cl <&> \ v -> NotBlocked (stuckOn (Apply $ Arg i v) r) ()
            stuckMatch blk' stack ctrl

        -- This the spine at this point in the matching. A catch-all match doesn't change the spine.
        catchallSpine = spine0 <> [Apply $ Arg i p] <> spine1
          where p = pureThunk cl -- cl is already a value so no need to thunk it.

        -- Push catch-all frame on the match stack if there is a catch-all (and we're not taking it
        -- right now).
        catchallStack = case fcatchAllBranch bs of
          Nothing -> stack
          Just cc -> CatchAll cc catchallSpine >: stack

        -- The matchX functions below all take an extra argument which is what to do if there is no
        -- appropriate branch in the case tree. ifJust is maybe with a different argument order
        -- letting you chain a bunch if maybe matches in if-then-elseif fashion.
        (m `ifJust` f) z = maybe z f m

        -- Matching constructor: Switch to the Match state, inserting the constructor arguments in
        -- the spine between spine0 and spine1.
        matchCon c ci ar = lookupCon (conName c) bs `ifJust` \ cc ->
          runAM (Match f cc (spine0 <> spine <> spine1) catchallStack ctrl)

        -- Catch-all: Don't add a CatchAll to the match stack since this _is_ the catch-all.
        matchCatchall = fcatchAllBranch bs `ifJust` \ cc ->
          runAM (Match f cc catchallSpine stack ctrl)

        -- Matching literal: Switch to the Match state. There are no arguments to add to the spine.
        matchLit l = Map.lookup l (flitBranches bs) `ifJust` \ cc ->
          runAM (Match f cc (spine0 <> spine1) catchallStack ctrl)

        -- Matching a 'suc' constructor: Insert the argument in the spine.
        matchSuc = fsucBranch bs `ifJust` \ cc ->
            runAM (Match f cc (spine0 <> spine <> spine1) catchallStack ctrl)

        -- Matching a non-zero natural number literal: Subtract one from the literal and
        -- insert it in the spine for the Match state.
        matchLitSuc n = fsucBranch bs `ifJust` \ cc ->
            runAM (Match f cc (spine0 <> [Apply $ defaultArg arg] <> spine1) catchallStack ctrl)
          where n'  = n - 1
                arg = pureThunk $ trueValue (Lit $ LitNat noRange n') emptyEnv []

        -- Matching a literal 0. Simply calls matchCon with the zero constructor.
        matchLitZero = matchCon (fromMaybe __IMPOSSIBLE__ zero) ConOSystem 0
                            -- If we have a nat literal we have builtin zero.

    -- Case: Match state. Here we look at the case tree and take the appropriate action:
    --   - FFail: stuck
    --   - FDone: evaluate body
    --   - FEta: eta expand argument
    --   - FCase on projection: pick corresponding branch and keep matching
    --   - FCase on argument: push CaseK frame on control stack and evaluate argument
    runAM' (Match f cc spine stack ctrl) = {-# SCC "runAM.Match" #-}
      case cc of
        -- Absurd match. You can get here for open terms.
        FFail -> stuckMatch (NotBlocked AbsurdMatch ()) stack ctrl

        -- Matching complete. Compute the environment for the body and switch to the Eval state.
        FDone xs body -> do
            -- Don't ask me why, but not being strict in the spine causes a memory leak.
            let (zs, env, !spine') = buildEnv xs spine
            -- case body of  -- Shortcut for when the right-hand side is a naked variable.
            --   Var x [] | null zs -> evalPointerAM (lookupEnv_ x env) spine' ctrl
            runAM (Eval (Closure Unevaled (lams zs body) env spine') ctrl)

        -- A record pattern match. This does not block evaluation (since that would violate eta
        -- equality), so in this case we replace the argument with its projections in the spine and
        -- keep matching.
        FEta n fs cc ca ->
          case splitAt n spine of                           -- Question: add lambda here? doesn't
            (_, [])                    -> done Underapplied -- matter for equality, but might for
            (spine0, Apply e : spine1) -> do                -- rewriting or 'with'.
              -- Replace e by its projections in the spine. And don't forget a
              -- CatchAll frame if there's a catch-all.
              let projClosure f = Closure Unevaled (Var 0 []) (extendEnv (unArg e) emptyEnv) [Proj ProjSystem f]
              projs <- mapM (createThunk . projClosure) fs
              let spine' = spine0 <> map (Apply . defaultArg) projs <> spine1
                  stack' = caseMaybe ca stack $ \ cc -> CatchAll cc spine >: stack
              runAM (Match f cc spine' stack' ctrl)
            _ -> __IMPOSSIBLE__

        -- Split on nth elimination in the spine. Can be either a regular split or a copattern
        -- split.
        FCase n bs ->
          case splitAt n spine of
            -- If the nth elimination is not given, we're stuck.
            (_, []) -> done Underapplied
            -- Apply elim: push the current match on the control stack and evaluate the argument
            (spine0, Apply e : spine1) ->
              evalPointerAM (unArg e) [] $ CaseK f (argInfo e) bs spine0 spine1 stack : ctrl
            -- Projection elim: in this case we must be in a copattern split and find the projection
            -- in the case tree and keep going. If it's not there it might be because it's not the
            -- original projection (issue #2265). If so look up the original projection instead.
            -- That _really_ should be there since copattern splits cannot be partial.
            (spine0, Proj o p : spine1) ->
              case lookupCon p bs <|> ((`lookupCon` bs) =<< op) of
                Nothing -> __IMPOSSIBLE__
                Just cc -> runAM (Match f cc (spine0 <> spine1) stack ctrl)
              where CFun{ cfunProjection = op } = cdefDef (constInfo p)
      where done why = stuckMatch (NotBlocked why ()) stack ctrl

    -- 'evalPointerAM p spine ctrl'. Evaluate the closure pointed to by 'p' applied to 'spine' with
    -- the control stack 'ctrl'. If 'p' points to an unevaluated thunk, a 'BlackHole' is written to
    -- the pointer and an 'UpdateThunk' frame is pushed to the control stack. In this case the
    -- application to the spine has to be deferred until after the update through an 'ApplyK' frame.
    evalPointerAM :: Pointer s -> Spine s -> ControlStack s -> ST s (Blocked Term)
    evalPointerAM (Pure cl)   spine ctrl = runAM (Eval (clApply cl spine) ctrl)
    evalPointerAM (Pointer p) spine ctrl = readPointer p >>= \ case
      BlackHole -> __IMPOSSIBLE__
      Thunk cl@(Closure Unevaled _ _ _) -> do
        blackHole p
        runAM (Eval cl $ updateThunkCtrl p $ [ApplyK spine | not (null spine)] ++ ctrl)
      Thunk cl -> runAM (Eval (clApply cl spine) ctrl)

    -- Fall back to slow reduction. This happens if we encounter a definition that's not supported
    -- by the machine (like a primitive function that does not work on literals), or a term that is
    -- not supported (Level, Sort, Shared, and DontCare at the moment). In this case we decode the
    -- current focus to a 'Term', call 'slowReduceTerm' and pack up the result in a value closure.
    fallbackAM :: AM s -> ST s (Blocked Term)
    fallbackAM (Eval c ctrl) = do
        v <- decodeClosure_ c
        runAM (mkValue $ runReduce $ slowReduceTerm v)
      where mkValue b = evalValue (() <$ b) (ignoreBlocking b) emptyEnv [] ctrl
    fallbackAM _ = __IMPOSSIBLE__

    -- If rewriting is enabled, try to apply rewrite rules to the current focus before considering
    -- it a value. The current state must be 'Eval' and the focus a value closure. Take care to only
    -- test the 'hasRewriting' flag once.
    rewriteAM :: AM s -> ST s (Blocked Term)
    rewriteAM = if hasRewriting then rewriteAM' else runAM

    -- Applying rewrite rules to the current focus. This needs to decode the current focus, call
    -- rewriting and pack the result back up in a closure. In case some rewrite rules actually fired
    -- the next state is an unevaluated closure, otherwise it's a value closure.
    rewriteAM' :: AM s -> ST s (Blocked Term)
    rewriteAM' s@(Eval (Closure (Value blk) t env spine) ctrl)
      | null rewr = runAM s
      | otherwise = traceDoc (text "R" <+> pretty s) $ do
        v0 <- decodeClosure_ (Closure Unevaled t env [])
        es <- decodeSpine spine
        case runReduce (rewrite blk v0 rewr es) of
          NoReduction b    -> runAM (evalValue (() <$ b) (ignoreBlocking b) emptyEnv [] ctrl)
          YesReduction _ v -> runAM (evalClosure v emptyEnv [] ctrl)
      where rewr = case t of
                     Def f []   -> rewriteRules f
                     Con c _ [] -> rewriteRules (conName c)
                     _          -> __IMPOSSIBLE__
    rewriteAM' _ =
      __IMPOSSIBLE__

    -- Add a NatSucK frame to the control stack. Pack consecutive suc's into a single frame.
    sucCtrl :: ControlStack s -> ControlStack s
    sucCtrl (NatSucK !n : ctrl) = NatSucK (n + 1) : ctrl
    sucCtrl               ctrl  = NatSucK 1 : ctrl

    -- Add a UpdateThunk frame to the control stack. Pack consecutive updates into a single frame.
    updateThunkCtrl :: STPointer s -> ControlStack s -> ControlStack s
    updateThunkCtrl p (UpdateThunk ps : ctrl) = UpdateThunk (p : ps) : ctrl
    updateThunkCtrl p                   ctrl  = UpdateThunk [p] : ctrl

    -- Only unfold delayed (corecursive) definitions if the result is being cased on.
    unfoldDelayed :: ControlStack s -> Bool
    unfoldDelayed []                     = False
    unfoldDelayed (CaseK{}       : _)    = True
    unfoldDelayed (PrimOpK{}     : _)    = False
    unfoldDelayed (NatSucK{}     : _)    = False
    unfoldDelayed (UpdateThunk{} : ctrl) = unfoldDelayed ctrl
    unfoldDelayed (ApplyK{}      : ctrl) = unfoldDelayed ctrl
    unfoldDelayed (ForceK{}      : ctrl) = unfoldDelayed ctrl

    -- When matching is stuck we return the closure from the 'MatchStack' with the appropriate
    -- 'IsValue' set.
    stuckMatch :: Blocked_ -> MatchStack s -> ControlStack s -> ST s (Blocked Term)
    stuckMatch blk (_ :> cl) ctrl = rewriteAM (Eval (mkValue blk cl) ctrl)

    -- On a mismatch we find the the next 'CatchAll' on the control stack and
    -- continue matching from there. If there isn't one we get an incomplete
    -- matching error (or get stuck if the function is marked partial).
    failedMatch :: QName -> MatchStack s -> ControlStack s -> ST s (Blocked Term)
    failedMatch f (CatchAll cc spine : stack :> cl) ctrl = runAM (Match f cc spine (stack :> cl) ctrl)
    failedMatch f ([] :> cl) ctrl
      | elem f partialDefs = rewriteAM (Eval (mkValue (NotBlocked MissingClauses ()) cl) ctrl)
      | otherwise          = runReduce $
          traceSLn "impossible" 10 ("Incomplete pattern matching when applying " ++ show f)
                   __IMPOSSIBLE__

    -- Some helper functions to build machine states and closures.
    evalClosure t env spine = Eval (Closure Unevaled t env spine)
    evalValue b t env spine = Eval (Closure (Value b) t env spine)
    evalTrueValue           = evalValue $ notBlocked ()
    trueValue t env spine   = Closure (Value $ notBlocked ()) t env spine
    mkValue b               = setIsValue (Value b)

    -- Building lambdas
    lams :: [Arg String] -> Term -> Term
    lams xs t = foldr lam t xs

    lam :: Arg String -> Term -> Term
    lam x t = Lam (argInfo x) (Abs (unArg x) t)

-- Pretty printing --------------------------------------------------------

instance Pretty a => Pretty (FastCase a) where
  prettyPrec p (FBranches _cop cs suc ls m) =
    mparens (p > 0) $ vcat (prettyMap cs ++ prettyMap ls ++ prSuc suc ++ prC m)
    where
      prC Nothing = []
      prC (Just x) = [text "_ ->" <?> pretty x]

      prSuc Nothing  = []
      prSuc (Just x) = [text "suc ->" <?> pretty x]

instance Pretty NameId where
  pretty = text . show

instance Pretty FastCompiledClauses where
  pretty (FDone xs t) = (text "done" <+> prettyList xs) <?> prettyPrec 10 t
  pretty FFail        = text "fail"
  pretty (FEta n _ cc ca) =
    text ("eta " ++ show n ++ " of") <?>
      vcat ([ text "{} ->" <?> pretty cc ] ++
            [ text "_ ->" <?> pretty cc | Just cc <- [ca] ])
  pretty (FCase n bs) | fprojPatterns bs =
    sep [ text $ "project " ++ show n
        , nest 2 $ pretty bs
        ]
  pretty (FCase n bs) =
    text ("case " ++ show n ++ " of") <?> pretty bs

instance Pretty a => Pretty (Thunk a) where
  prettyPrec _ BlackHole  = text "<BLACKHOLE>"
  prettyPrec p (Thunk cl) = prettyPrec p cl

instance Pretty (Pointer s) where
  prettyPrec p = prettyPrec p . unsafeDerefPointer

instance Pretty (Closure s) where
  prettyPrec p (Closure isV t env spine) =
    mparens (p > 9) $ fsep [ text tag
                           , nest 2 $ prettyPrec 10 t
                           , nest 2 $ prettyList $ zipWith envEntry [0..] (envToList env)
                           , nest 2 $ prettyList spine ]
      where envEntry i c = text ("@" ++ show i ++ " =") <+> pretty c
            tag = case isV of Value{} -> "V"; Unevaled -> "E"

instance Pretty (AM s) where
  prettyPrec p (Eval cl ctrl)  = prettyPrec p cl <?> prettyList ctrl
  prettyPrec p (Match f cc sp stack ctrl) =
    mparens (p > 9) $ sep [ text "M" <+> pretty f
                          , nest 2 $ prettyList sp
                          , nest 2 $ prettyPrec 10 cc
                          , nest 2 $ pretty stack
                          , nest 2 $ prettyList ctrl ]

instance Pretty (CatchAllFrame s) where
  pretty CatchAll{} = text "CatchAll"

instance Pretty (MatchStack s) where
  pretty ([] :> _) = empty
  pretty (ca :> _) = prettyList ca

instance Pretty (ControlFrame s) where
  prettyPrec p (CaseK f _ _ _ _ mc)     = mparens (p > 9) $ (text "CaseK" <+> pretty (qnameName f)) <?> pretty mc
  prettyPrec p (ForceK _ spine0 spine1) = mparens (p > 9) $ text "ForceK" <?> prettyList (spine0 <> spine1)
  prettyPrec _ (NatSucK n)              = text ("+" ++ show n)
  prettyPrec p (PrimOpK f _ vs cls _)   = mparens (p > 9) $ sep [ text "PrimOpK" <+> pretty f
                                                                , nest 2 $ prettyList vs
                                                                , nest 2 $ prettyList cls ]
  prettyPrec p (UpdateThunk ps)         = mparens (p > 9) $ text "UpdateThunk" <+> text (show (length ps))
  prettyPrec p (ApplyK spine)           = mparens (p > 9) $ text "ApplyK" <?> prettyList spine
>>>>>>> ace8e0d0
<|MERGE_RESOLUTION|>--- conflicted
+++ resolved
@@ -283,7 +283,7 @@
     -- ^ Map from literal to case subtree.
   , fcatchAllBranch :: Maybe c
     -- ^ (Possibly additional) catch-all clause.
-  , ffallThrough :: Maybe Bool
+  , ffallThrough    :: Bool
     -- ^ (if True) In case of non-canonical argument use catchAllBranch.
   }
 
@@ -292,7 +292,8 @@
                       , fconBranches    = Map.empty
                       , fsucBranch      = Nothing
                       , flitBranches    = Map.empty
-                      , fcatchAllBranch = Nothing }
+                      , fcatchAllBranch = Nothing
+                      , ffallThrough    = False }
 
 -- | Case tree with bodies.
 
@@ -322,30 +323,19 @@
       FEta n (conFields c) (fastCompiledClauses bEnv $ content cc) (fastCompiledClauses bEnv <$> ca)
     Case (Arg _ n) bs -> FCase n (fastCase bEnv bs)
 
-<<<<<<< HEAD
-fastCase :: Maybe ConHead -> Maybe ConHead -> Case CompiledClauses -> FastCase FastCompiledClauses
-fastCase z s (Branches proj con _ lit wild fT _) =
-  FBranches
-    { fprojPatterns   = proj
-    , fconBranches    = Map.mapKeysMonotonic (nameId . qnameName) $ fmap (fastCompiledClauses z s . content) con
-    , fsucBranch      = fmap (fastCompiledClauses z s . content) $ flip Map.lookup con . conName =<< s
-    , flitBranches    = fmap (fastCompiledClauses z s) lit
-    , ffallThrough    = fT
-    , fcatchAllBranch = fmap (fastCompiledClauses z s) wild }
-=======
 fastCase :: BuiltinEnv -> Case CompiledClauses -> FastCase FastCompiledClauses
-fastCase env (Branches proj con _ lit wild _) =
+fastCase env (Branches proj con _ lit wild fT _) =
   FBranches
     { fprojPatterns   = proj
     , fconBranches    = Map.mapKeysMonotonic (nameId . qnameName) $ fmap (fastCompiledClauses env . content) (stripSuc con)
     , fsucBranch      = fmap (fastCompiledClauses env . content) $ flip Map.lookup con . conName =<< bSuc env
     , flitBranches    = fmap (fastCompiledClauses env) lit
+    , ffallThrough    = fromMaybe False fT
     , fcatchAllBranch = fmap (fastCompiledClauses env) wild }
   where
     stripSuc | Just c <- bSuc env = Map.delete (conName c)
              | otherwise          = id
 
->>>>>>> ace8e0d0
 
 {-# INLINE lookupCon #-}
 lookupCon :: QName -> FastCase c -> Maybe c
@@ -369,37 +359,7 @@
           writeIORef tbl (Map.insert i y m)
           return y
 
-<<<<<<< HEAD
--- Faster substitution ----------------------------------------------------
-
--- Precondition: All free variables of the term are assigned values in the
--- list.
--- Reverts to normal substitution if it hits a binder or other icky stuff (like
--- levels). It's strict in the shape of the result to avoid creating huge
--- thunks for accumulator arguments.
-strictSubst :: Bool -> [Term] -> Term -> Term
-strictSubst strict us
-  | not strict = applySubst rho
-  | otherwise  = go 0
-  where
-    rho = parallelS us
-    go k v =
-      case v of
-        Var x es
-          | x < k     -> Var x $! map' (goE k) es
-          | otherwise -> applyE (raise k $ us !! (x - k)) $! map' (goE k) es
-        Def f es -> defApp f [] $! map' (goE k) es
-        Con c ci es -> Con c ci $! map' (goE k) es
-        Lam i b  -> Lam i $! goAbs k b
-        Lit{}    -> v
-        _        -> applySubst (liftS k rho) v
-
-    goE k (Apply v) = Apply $! mapArg' (go k) v
-    goE k (IApply x y r) = IApply (go k x) (go k y) (go k r)
-    goE _ p@Proj{}       = p
-=======
 -- * Fast reduction
->>>>>>> ace8e0d0
 
 -- | The entry point to the reduction machine. First argument: allow
 --   unfolding of non-terminating functions.
@@ -711,292 +671,6 @@
     -- Checking for built-in zero and suc
     BuiltinEnv{ bZero = zero, bSuc = suc } = bEnv
     conNameId = nameId . qnameName . conName
-<<<<<<< HEAD
-    isZero =
-      case zero of
-        Nothing -> const False
-        Just z  -> (conNameId z ==) . conNameId
-
-    isSuc  =
-      case suc of
-        Nothing -> const False
-        Just s  -> (conNameId s ==) . conNameId
-
-    reduceB' steps v =
-      case v of
-        Def f es -> runReduce $ reduceIApp es $ return $ unfoldDefinitionE steps False reduceB' (Def f []) f es
-        Con c ci vs ->
-          -- Constructors can reduce' when they come from an
-          -- instantiated module.
-          case unfoldDefinitionE steps False reduceB' (Con c ci []) (conName c) vs of
-            NotBlocked r v -> NotBlocked r $ reduceNat v
-            b              -> b
-        Lit{} -> done
-        Var i es -> runReduce $ reduceIApp es (return done)
-        _     -> runReduce (slowReduceTerm v)
-      where
-        reduceIApp es d = reduceIApply' (return . reduceB' steps) d es
-        done = notBlocked v
-
-        reduceNat v@(Con c ci [])
-          | isZero c = Lit $ LitNat (getRange c) 0
-        reduceNat v@(Con c ci [Apply a])
-          | isSuc c  = inc . ignoreBlocking $ reduceB' 0 (unArg a)
-          where
-            inc (Lit (LitNat r n)) = Lit (LitNat noRange $ n + 1)
-            inc w                  = Con c ci [Apply $ defaultArg w]
-        reduceNat v = v
-
-    originalProjection :: QName -> QName
-    originalProjection q =
-      case cdefDef $ constInfo q of
-        CFun{ cfunProjection = Just p } -> p
-        _                               -> __IMPOSSIBLE__
-
-    -- Andreas, 2013-03-20 recursive invokations of unfoldCorecursion
-    -- need also to instantiate metas, see Issue 826.
-    unfoldCorecursionE :: Elim -> Blocked Elim
-    unfoldCorecursionE (Proj o p)           = notBlocked $ Proj o $ originalProjection p
-    unfoldCorecursionE (Apply (Arg info v)) = fmap (Apply . Arg info) $
-      unfoldCorecursion 0 v
-    unfoldCorecursionE (IApply x y r) =
-      IApply <$> unfoldCorecursion 0 x <*> unfoldCorecursion 0 y <*> unfoldCorecursion 0 r
-
-    unfoldCorecursion :: Int -> Term -> Blocked Term
-    unfoldCorecursion steps (Def f es) = unfoldDefinitionE steps True unfoldCorecursion (Def f []) f es
-    unfoldCorecursion steps v          = reduceB' steps v
-
-    -- | If the first argument is 'True', then a single delayed clause may
-    -- be unfolded.
-    unfoldDefinition ::
-      Int -> Bool -> (Int -> Term -> Blocked Term) ->
-      Term -> QName -> Args -> Blocked Term
-    unfoldDefinition steps unfoldDelayed keepGoing v f args =
-      unfoldDefinitionE steps unfoldDelayed keepGoing v f (map Apply args)
-
-    unfoldDefinitionE ::
-      Int -> Bool -> (Int -> Term -> Blocked Term) ->
-      Term -> QName -> Elims -> Blocked Term
-    unfoldDefinitionE steps unfoldDelayed keepGoing v f es =
-      case unfoldDefinitionStep steps unfoldDelayed (constInfo f) v f es of
-        NoReduction v    -> v
-        YesReduction _ v -> (keepGoing $! steps + 1) v
-
-    unfoldDefinitionStep :: Int -> Bool -> CompactDef -> Term -> QName -> Elims -> Reduced (Blocked Term) Term
-    unfoldDefinitionStep steps unfoldDelayed CompactDef{cdefDelayed = delayed, cdefNonterminating = nonterm, cdefDef = def, cdefRewriteRules = rewr} v0 f es =
-      let v = v0 `applyE` es
-          -- Non-terminating functions
-          -- (i.e., those that failed the termination check)
-          -- and delayed definitions
-          -- are not unfolded unless explicitely permitted.
-          dontUnfold =
-               (not allowNonTerminating && nonterm)
-            || (not unfoldDelayed       && delayed)
-      in case def of
-        CCon{cconSrcCon = c} ->
-          if hasRewriting then
-            runReduce $ rewrite (notBlocked ()) (Con c ConOSystem []) rewr es
-          else
-            NoReduction $ notBlocked $ Con c ConOSystem [] `applyE` es
-        CFun{cfunCompiled = cc} ->
-          reduceNormalE steps v0 f (map notReduced es) dontUnfold cc
-        CForce -> reduceForce unfoldDelayed v0 f es
-        CTyCon -> if hasRewriting then
-                    runReduce $ rewrite (notBlocked ()) v0 rewr es
-                  else
-                    NoReduction $ notBlocked v
-        COther -> runReduce $ R.unfoldDefinitionStep unfoldDelayed v0 f es
-      where
-        yesReduction = YesReduction NoSimplification
-
-        reduceForce :: Bool -> Term -> QName -> Elims -> Reduced (Blocked Term) Term
-        reduceForce unfoldDelayed v0 pf (Apply a : Apply b : Apply s : Apply t : Apply u : Apply f : es) =
-          case reduceB' 0 (unArg u) of
-            ub@Blocked{}        -> noGo ub
-            ub@(NotBlocked _ u)
-              | isWHNF u  -> yesReduction $ unArg f `applyE` (Apply (defaultArg u) : es)
-              | otherwise -> noGo ub
-          where
-            noGo ub = NoReduction $ ub <&> \ u -> Def pf (Apply a : Apply b : Apply s : Apply t : Apply (defaultArg u) : Apply f : es)
-
-            isWHNF u = case u of
-              Lit{}      -> True
-              Con{}      -> True
-              Lam{}      -> True
-              Pi{}       -> True
-              Sort{}     -> True
-              Level{}    -> True
-              DontCare{} -> True
-              MetaV{}    -> False
-              Var{}      -> False
-              Def q _    -> isTyCon q
-              Shared{}   -> __IMPOSSIBLE__
-
-            isTyCon q =
-              case cdefDef $ constInfo q of
-                CTyCon -> True
-                _      -> False
-
-        -- TODO: partially applied to u
-        reduceForce unfoldDelayed v0 pf es = runReduce $ R.unfoldDefinitionStep unfoldDelayed v0 f es
-
-        reduceNormalE :: Int -> Term -> QName -> [MaybeReduced Elim] -> Bool -> FastCompiledClauses -> Reduced (Blocked Term) Term
-        reduceNormalE steps v0 f es dontUnfold cc
-          | dontUnfold = defaultResult  -- non-terminating or delayed
-          | otherwise  = debugReduce $
-              case match' steps f [(cc, es, id)] of
-                YesReduction s u -> YesReduction s u
-                NoReduction es'
-                  | hasRewriting -> runReduce $ rewrite (void es') v0 rewr $ ignoreBlocking es'
-                  | otherwise    -> NoReduction $ applyE v0 <$> es'
-          where
-          defaultResult
-            | hasRewriting = runReduce $ rewrite (NotBlocked ReallyNotBlocked ()) v0 rewr $ map ignoreReduced es
-            | otherwise    = NoReduction $ NotBlocked ReallyNotBlocked $ v0 `applyE` map ignoreReduced es
-          debugReduce ev = ev -- trace msg ev
-            where
-            msg = case ev of
-              NoReduction v -> "fastreduce: no reduction on " ++ show v
-              YesReduction _simpl v -> "fastreduce: reduction on " ++ show v
-
-        match' :: Int -> QName -> FastStack -> Reduced (Blocked Elims) Term
-        match' steps f ((c, es, patch) : stack) =
-          let no blocking es = NoReduction $ blocking $ patch $ map ignoreReduced es
-              yes t          = yesReduction t
-
-          in case c of
-
-            -- impossible case
-            FFail -> no (NotBlocked AbsurdMatch) es
-
-            -- done matching
-            FDone xs t
-              -- common case: exact number of arguments
-              | m == n    -> {-# SCC match'Done #-} yes $ doSubst es t
-              -- if the function was partially applied, return a lambda
-              | m < n     -> yes $ doSubst es $ foldr lam t (drop m xs)
-              -- otherwise, just apply instantiation to body
-              -- apply the result to any extra arguments
-              | otherwise -> yes $ doSubst es0 t `applyE` map ignoreReduced es1
-              where
-                n = length xs
-                m = length es
-                useStrictSubst = rem steps strictEveryNth == 0
-                doSubst es t = strictSubst useStrictSubst (reverse $ map (unArg . argFromElim . ignoreReduced) es) t
-                (es0, es1) = splitAt n es
-                lam x t    = Lam (argInfo x) (Abs (unArg x) t)
-
-            -- matching on an eta-record constructor
-            FEta n fs cc ca ->
-              case splitAt n es of
-                (_, []) -> no (NotBlocked Underapplied) es
-                (es0, MaybeRed _ e@(Apply (Arg _ v0)) : es1) ->
-                    let projs = [ MaybeRed NotReduced $ Apply $ defaultArg $ v0 `applyE` [Proj ProjSystem f] | f <- fs ]
-                        catchAllFrame stack = maybe stack (\c -> (c, es, patch) : stack) ca in
-                    match' steps f $ (cc, es0 ++ projs ++ es1, patchEta) : catchAllFrame stack
-                  where
-                    patchEta es = patch (es0 ++ [e] ++ es1)
-                      where (es0, es') = splitAt n es
-                            (_, es1)   = splitAt (length fs) es'
-                _ -> __IMPOSSIBLE__
-
-            -- splitting on the @n@th elimination
-            FCase n bs -> {-# SCC "match'Case" #-}
-              case splitAt n es of
-                -- if the @n@th elimination is not supplied, no match
-                (_, []) -> no (NotBlocked Underapplied) es
-                -- if the @n@th elimination is @e0@
-                (es0, MaybeRed red e0 : es1) ->
-                  -- get the reduced form of @e0@
-                  let eb = case red of
-                             Reduced b  -> e0 <$ b
-                             NotReduced -> unfoldCorecursionE e0
-                      e = ignoreBlocking eb
-                      -- replace the @n@th argument by its reduced form
-                      es' = es0 ++ [MaybeRed (Reduced $ () <$ eb) e] ++ es1
-                      -- if a catch-all clause exists, put it on the stack
-                      catchAllFrame stack = maybe stack (\c -> (c, es', patch) : stack) (fcatchAllBranch bs)
-                      -- If our argument is @Lit l@, we push @litFrame l@ onto the stack.
-                      litFrame l stack =
-                        case Map.lookup l (flitBranches bs) of
-                          Nothing -> stack
-                          Just cc -> (cc, es0 ++ es1, patchLit) : stack
-                      -- If our argument (or its constructor form) is @Con c ci vs@
-                      -- we push @conFrame c ci vs@ onto the stack.
-                      conFrame c ci vs stack =
-                        case lookupCon (conName c) bs of
-                          Nothing -> stack
-                          Just cc -> ( cc
-                                     , es0 ++ map (MaybeRed NotReduced) vs ++ es1
-                                     , patchCon c ci (length vs)
-                                     ) : stack
-
-                      sucFrame n stack =
-                        case fsucBranch bs of
-                          Nothing -> stack
-                          Just cc -> (cc, es0 ++ [v] ++ es1, patchCon (fromJust suc) ConOSystem 1)
-                                     : stack
-                        where v = MaybeRed (Reduced $ notBlocked ()) $ Apply $ defaultArg $ Lit $ LitNat noRange n
-
-                      -- If our argument is @Proj p@, we push @projFrame p@ onto the stack.
-                      projFrame p stack =
-                        case lookupCon p bs of
-                          Nothing -> stack
-                          Just cc -> (cc, es0 ++ es1, patchLit) : stack
-                      -- The new patch function restores the @n@th argument to @v@:
-                      -- In case we matched a literal, just put @v@ back.
-                      patchLit es = patch (es0 ++ [e] ++ es1)
-                        where (es0, es1) = splitAt n es
-                      -- In case we matched constructor @c@ with @m@ arguments,
-                      -- contract these @m@ arguments @vs@ to @Con c ci vs@.
-                      patchCon c ci m es = patch (es0 ++ [Con c ci vs <$ e] ++ es2)
-                        where (es0, rest) = splitAt n es
-                              (es1, es2)  = splitAt m rest
-                              vs          = es1
-                      fallThrough = fromMaybe False (ffallThrough bs) && isJust (fcatchAllBranch bs)
-                  -- Now do the matching on the @n@ths argument:
-                  in case eb of
-                    Blocked x _ | fallThrough -> match' steps f $ catchAllFrame $ stack
-                    Blocked x _       -> no (Blocked x) es'
-                    NotBlocked blk elim ->
-                      case elim of
-                        IApply{} -> __IMPOSSIBLE__ -- Cannot define a path by cases
-                        Apply (Arg info v) ->
-                          case v of
-
-                            -- In case of a natural number literal, try also its constructor form
-                            Lit l@(LitNat r n) ->
-                              let cFrame stack
-                                    | n > 0                  = sucFrame (n - 1) stack
-                                    | n == 0, Just z <- zero = conFrame z ConOSystem [] stack
-                                    | otherwise              = stack
-                              in match' steps f $ litFrame l $ cFrame $ catchAllFrame stack
-
-                            Lit l    -> match' steps f $ litFrame l    $ catchAllFrame stack
-                            Con c ci vs -> match' steps f $ conFrame c ci vs $ catchAllFrame $ stack
-
-                            _ | fallThrough -> match' steps f $ catchAllFrame $ stack
-
-                            MetaV x _ -> no (Blocked x) es'
-
-                            -- Otherwise, we are stuck.  If we were stuck before,
-                            -- we keep the old reason, otherwise we give reason StuckOn here.
-                            _ -> no (NotBlocked $ stuckOn elim blk) es'
-
-                        -- In case of a projection, push the projFrame
-                        Proj _ p -> match' steps f $ projFrame p stack
-
-
-        -- If we reach the empty stack, then pattern matching was incomplete
-        match' _ f [] = runReduce $ do
-          pds <- getPartialDefs
-          if f `elem` pds
-          then return (NoReduction $ NotBlocked MissingClauses es)
-          else do
-            traceSLn "impossible" 10
-              ("Incomplete pattern matching when applying " ++ show f)
-              __IMPOSSIBLE__
-=======
     isZero = case zero of
                Nothing -> const False
                Just z  -> (conNameId z ==) . conNameId
@@ -1342,6 +1016,7 @@
                 Nothing -> __IMPOSSIBLE__
                 Just cc -> runAM (Match f cc (spine0 <> spine1) stack ctrl)
               where CFun{ cfunProjection = op } = cdefDef (constInfo p)
+            (_, IApply{} : _) -> __IMPOSSIBLE__ -- Paths cannot be defined by pattern matching
       where done why = stuckMatch (NotBlocked why ()) stack ctrl
 
     -- 'evalPointerAM p spine ctrl'. Evaluate the closure pointed to by 'p' applied to 'spine' with
@@ -1446,7 +1121,7 @@
 -- Pretty printing --------------------------------------------------------
 
 instance Pretty a => Pretty (FastCase a) where
-  prettyPrec p (FBranches _cop cs suc ls m) =
+  prettyPrec p (FBranches _cop cs suc ls m _) =
     mparens (p > 0) $ vcat (prettyMap cs ++ prettyMap ls ++ prSuc suc ++ prC m)
     where
       prC Nothing = []
@@ -1513,4 +1188,3 @@
                                                                 , nest 2 $ prettyList cls ]
   prettyPrec p (UpdateThunk ps)         = mparens (p > 9) $ text "UpdateThunk" <+> text (show (length ps))
   prettyPrec p (ApplyK spine)           = mparens (p > 9) $ text "ApplyK" <?> prettyList spine
->>>>>>> ace8e0d0
