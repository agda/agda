--- conflicted
+++ resolved
@@ -293,13 +293,8 @@
 
     reduceB' steps v =
       case v of
-<<<<<<< HEAD
         Def f es -> runReduce $ reduceIApp es $ return $ unfoldDefinitionE steps False reduceB' (Def f []) f es
-        Con c vs ->
-=======
-        Def f es -> unfoldDefinitionE steps False reduceB' (Def f []) f es
         Con c ci vs ->
->>>>>>> d9d9aba2
           -- Constructors can reduce' when they come from an
           -- instantiated module.
           case unfoldDefinition steps False reduceB' (Con c ci []) (conName c) vs of
