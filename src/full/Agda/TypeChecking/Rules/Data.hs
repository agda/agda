--- conflicted
+++ resolved
@@ -428,17 +428,11 @@
     , builtinPOr
     , builtinItIsOne
     ]
-<<<<<<< HEAD
-  if missingBuiltin then return emptyCompKit else do
-    hcomp  <- whenDefined (null boundary) [builtinHComp,builtinTrans] (defineTranspOrHCompD DoHComp  d con params names fsT t boundary)
-    transp <- whenDefined True            [builtinTrans]              (defineTranspOrHCompD DoTransp d con params names fsT t boundary)
-=======
-  if not (all isJust required) then return $ emptyCompKit else do
+  if missingBuiltin then return $ emptyCompKit else do
     hcomp  <- whenDefined (null boundary) [builtinHComp,builtinTrans]
       (defineKanOperationD DoHComp  d con params names fsT t boundary)
     transp <- whenDefined True            [builtinTrans]
       (defineKanOperationD DoTransp d con params names fsT t boundary)
->>>>>>> 4b3d540d
     return $ CompKit
       { nameOfTransp = transp
       , nameOfHComp  = hcomp
