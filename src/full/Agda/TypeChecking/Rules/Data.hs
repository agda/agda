--- conflicted
+++ resolved
@@ -196,18 +196,14 @@
         -- is contained in the sort of the data type
         -- (to avoid impredicative existential types)
         debugFitsIn s
-<<<<<<< HEAD
-        arity <- fitsIn forcedArgs t s
-        -- this may have instantiated some metas in s, so we reduce
-        s <- reduce s
-=======
         -- To allow propositional squash, we turn @Prop ℓ@ into @Set ℓ@
         -- for the purpose of checking the type of the constructors.
         let s' = case s of
               Prop l -> Type l
               _      -> s
         arity <- fitsIn forcedArgs t s'
->>>>>>> 20bf7f57
+        -- this may have instantiated some metas in s, so we reduce
+        s <- reduce s
         debugAdd c t
 
         TelV fields _ <- telView t
