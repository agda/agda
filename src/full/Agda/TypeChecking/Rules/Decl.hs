{-# OPTIONS_GHC -fwarn-missing-signatures #-}

{-# LANGUAGE CPP           #-}
{-# LANGUAGE TupleSections #-}

module Agda.TypeChecking.Rules.Decl where

import Control.Monad
import Control.Monad.Reader
import Control.Monad.State (modify, gets)

import qualified Data.Foldable as Fold
import Data.Maybe
import Data.Map (Map)
import qualified Data.Set as Set
import Data.Set (Set)
import Data.Sequence ((|>))

import Agda.Compiler.HaskellTypes

import Agda.Interaction.Options
import Agda.Interaction.Highlighting.Generate

import qualified Agda.Syntax.Abstract as A
import Agda.Syntax.Internal as I
import qualified Agda.Syntax.Info as Info
import Agda.Syntax.Position
import Agda.Syntax.Common
import Agda.Syntax.Translation.InternalToAbstract

import Agda.TypeChecking.Monad
import Agda.TypeChecking.Monad.Builtin
import Agda.TypeChecking.Monad.Benchmark (billTop, reimburseTop)
import qualified Agda.TypeChecking.Monad.Benchmark as Bench

import Agda.TypeChecking.Constraints
import Agda.TypeChecking.Conversion
import Agda.TypeChecking.Errors
import Agda.TypeChecking.Injectivity
import Agda.TypeChecking.Positivity
import Agda.TypeChecking.Polarity
import Agda.TypeChecking.Pretty
import Agda.TypeChecking.Primitive hiding (Nat)
import Agda.TypeChecking.ProjectionLike
import Agda.TypeChecking.Quote
import Agda.TypeChecking.Records
import Agda.TypeChecking.Reduce
import Agda.TypeChecking.Rewriting
import Agda.TypeChecking.SizedTypes.Solve
import Agda.TypeChecking.Substitute
import Agda.TypeChecking.Telescope

import Agda.TypeChecking.Rules.Term
import Agda.TypeChecking.Rules.Data    ( checkDataDef )
import Agda.TypeChecking.Rules.Record  ( checkRecDef )
import Agda.TypeChecking.Rules.Def     ( checkFunDef )
import Agda.TypeChecking.Rules.Builtin ( bindBuiltin )

import Agda.Termination.TermCheck

import qualified Agda.Utils.HashMap as HMap
import Agda.Utils.Maybe
import Agda.Utils.Monad
import Agda.Utils.Pretty (prettyShow)
import Agda.Utils.Size

#include "undefined.h"
import Agda.Utils.Impossible

-- | Cached checkDecl
checkDeclCached :: A.Declaration -> TCM ()
checkDeclCached d@A.ScopedDecl{} = checkDecl d
checkDeclCached d@(A.Section minfo mname tbinds _) = do
  e <- readFromCachedLog
  reportSLn "cache.decl" 10 $ "checkDeclCached: " ++ show (isJust e)
  case e of
    Just (EnterSection minfo' mname' tbinds', _)
      | minfo == minfo' && mname == mname' && tbinds == tbinds' -> do
        return ()
    _ -> do
      cleanCachedLog
  writeToCurrentLog $ EnterSection minfo mname tbinds
  checkDecl d
  e' <- readFromCachedLog
  case e' of
    Just (LeaveSection mname', _) | mname == mname' -> do
      return ()
    _ -> do
      cleanCachedLog
  writeToCurrentLog $ LeaveSection mname

checkDeclCached d = do
    e <- readFromCachedLog

    let b = isJust e in b `seq` reportSLn "cache.decl" 10 $ "checkDeclCached: " ++ show b
    case e of
      (Just (Decl d',s)) | compareDecl d d' -> do
        restorePostScopeState s
      _ -> do
        cleanCachedLog
        checkDeclWrap d
    writeToCurrentLog $ Decl d
 where
   compareDecl A.Section{} A.Section{} = __IMPOSSIBLE__
   compareDecl A.ScopedDecl{} A.ScopedDecl{} = __IMPOSSIBLE__
   compareDecl x y = x == y
   -- changes to CS inside a RecDef or Mutual ought not happen,
   -- but they do happen, so we discard them.
   ignoreChanges m = do
     cs <- gets $ stLoadedFileCache . stPersistentState
     cleanCachedLog
     m
     modifyPersistentState $ \st -> st{stLoadedFileCache = cs}
   checkDeclWrap d@A.RecDef{} = ignoreChanges $ checkDecl d
   checkDeclWrap d@A.Mutual{} = ignoreChanges $ checkDecl d
   checkDeclWrap d            = checkDecl d

-- | Type check a sequence of declarations.
checkDecls :: [A.Declaration] -> TCM ()
checkDecls ds = do
  mapM_ checkDecl ds
  -- Andreas, 2011-05-30, unfreezing moved to Interaction/Imports
  -- whenM onTopLevel unfreezeMetas

-- | Type check a single declaration.

checkDecl :: A.Declaration -> TCM ()
checkDecl d = traceCall (SetRange (getRange d)) $ do
    reportSDoc "tc.decl" 10 $ vcat
      [ text "checking declaration"
      , prettyA d
      ]

    -- Issue 418 fix: freeze metas before checking an abstract thing
    when isAbstract freezeMetas

    let -- What kind of final checks/computations should be performed
        -- if we're not inside a mutual block?
        none        m = m >> return Nothing
        meta        m = m >> return (Just (return ()))
        mutual i ds m = m >>= return . Just . mutualChecks i d ds
        impossible  m = m >> return __IMPOSSIBLE__
                       -- We're definitely inside a mutual block.

    let mi = Info.MutualInfo TerminationCheck noRange

    finalChecks <- case d of
      A.Axiom{}                -> meta $ checkTypeSignature d
      A.Field{}                -> typeError FieldOutsideRecord
      A.Primitive i x e        -> meta $ checkPrimitive i x e
      A.Mutual i ds            -> mutual i ds $ checkMutual i ds
      A.Section i x tel ds     -> meta $ checkSection i x tel ds
      A.Apply i x modapp rd rm -> meta $ checkSectionApplication i x modapp rd rm
      A.Import i x             -> none $ checkImport i x
      A.Pragma i p             -> none $ checkPragma i p
      A.ScopedDecl scope ds    -> none $ setScope scope >> mapM_ checkDeclCached ds
      A.FunDef i x delayed cs  -> impossible $ check x i $ checkFunDef delayed i x cs
      A.DataDef i x ps cs      -> impossible $ check x i $ checkDataDef i x ps cs
      A.RecDef i x ind c ps tel cs -> mutual mi [d] $ check x i $ do
                                    checkRecDef i x ind c ps tel cs
                                    return (Set.singleton x)
      A.DataSig i x ps t       -> impossible $ checkSig i x ps t
      A.RecSig i x ps t        -> none $ checkSig i x ps t
                                  -- A record signature is always followed by a
                                  -- record definition. Metas should not be
                                  -- frozen until after the definition has been
                                  -- checked. NOTE: Metas are not frozen
                                  -- immediately after the last field. Perhaps
                                  -- they should be (unless we're in a mutual
                                  -- block).
      A.Open{}                 -> none $ return ()
      A.PatternSynDef{}        -> none $ return ()
                                  -- Open and PatternSynDef are just artifacts
                                  -- from the concrete syntax, retained for
                                  -- highlighting purposes.
      A.UnquoteDecl mi i x e   -> checkUnquoteDecl mi i x e
      A.UnquoteDef i x e       -> impossible $ checkUnquoteDef i x e

    unlessM (isJust <$> asks envMutualBlock) $ do

      -- Syntax highlighting.
      highlight_ d

      -- Post-typing checks.
      whenJust finalChecks $ \ theMutualChecks -> do
        solveSizeConstraints
        wakeupConstraints_   -- solve emptiness constraints
        freezeMetas

        theMutualChecks

    where
    unScope (A.ScopedDecl scope ds) = setScope scope >> unScope d
    unScope d = return d

    -- check record or data type signature
    checkSig i x ps t = checkTypeSignature $
      A.Axiom A.NoFunSig i defaultArgInfo x (A.Pi (Info.ExprRange (fuseRange ps t)) ps t)

    check x i m = do
      reportSDoc "tc.decl" 5 $ text "Checking" <+> prettyTCM x <> text "."
      r <- abstract (Info.defAbstract i) m
      reportSDoc "tc.decl" 5 $ text "Checked" <+> prettyTCM x <> text "."
      return r

    isAbstract = fmap Info.defAbstract (A.getDefInfo d) == Just AbstractDef

    -- Concrete definitions cannot use information about abstract things.
    abstract ConcreteDef = inConcreteMode
    abstract AbstractDef = inAbstractMode

-- Some checks that should be run at the end of a mutual
-- block (or non-mutual record declaration). The set names
-- contains the names defined in the mutual block.
mutualChecks :: Info.MutualInfo -> A.Declaration -> [A.Declaration] -> Set QName -> TCM ()
mutualChecks i d ds names = do
  -- Andreas, 2014-04-11: instantiate metas in definition types
  mapM_ instantiateDefinitionType $ Set.toList names
  -- Andreas, 2013-02-27: check termination before injectivity,
  -- to avoid making the injectivity checker loop.
  checkTermination_        d
  checkPositivity_         names
  checkCoinductiveRecords  ds
  -- Andreas, 2012-09-11:  Injectivity check stores clauses
  -- whose 'Relevance' is affected by polarity computation,
  -- so do it here.
  checkInjectivity_        names
  checkProjectionLikeness_ names

type FinalChecks = Maybe (TCM ())

checkUnquoteDecl :: Info.MutualInfo -> Info.DefInfo -> QName -> A.Expr -> TCM FinalChecks
checkUnquoteDecl mi i x e = do
  reportSDoc "tc.unquote.decl" 20 $ text "Checking unquoteDecl" <+> prettyTCM x
  fundef <- primAgdaFunDef
  v      <- checkExpr e $ El (mkType 0) fundef
  reportSDoc "tc.unquote.decl" 20 $ text "unquoteDecl: Checked term"
<<<<<<< HEAD
  UnQFun a cs <- unquote v
  reportSDoc "tc.unquote.decl" 20 $
    vcat $ text "unquoteDecl: Unquoted term"
         : [ nest 2 $ text (show c) | c <- cs ]
  -- Add x to signature, otherwise reification gets unhappy.
  addConstant x $ defaultDefn defaultArgInfo x a emptyFunction
  a <- reifyUnquoted $ killRange a
  reportSDoc "tc.unquote.decl" 10 $
    vcat [ text "unquoteDecl" <+> prettyTCM x <+> text "-->"
         , prettyTCM x <+> text ":" <+> prettyA a ]
  cs <- mapM (reifyUnquoted . QNamed x) $ killRange cs
  reportSDoc "tc.unquote.decl" 10 $ vcat $ map prettyA cs
  let ds = [ A.Axiom A.FunSig i defaultArgInfo x a   -- TODO other than defaultArg
           , A.FunDef i x NotDelayed cs ]
  xs <- checkMutual mi ds
  return $ Just $ mutualChecks mi (A.Mutual mi ds) ds xs
=======
  uv <- runUnquoteM $ unquote v
  case uv of
    Left err -> typeError $ UnquoteFailed err
    Right (UnQFun a cs) -> do
      reportSDoc "tc.unquote.decl" 20 $
        vcat $ text "unquoteDecl: Unquoted term"
             : [ nest 2 $ text (show c) | c <- cs ]
      -- Add x to signature, otherwise reification gets unhappy.
      addConstant x $ defaultDefn defaultArgInfo x a emptyFunction
      a <- reifyUnquoted a
      reportSDoc "tc.unquote.decl" 10 $
        vcat [ text "unquoteDecl" <+> prettyTCM x <+> text "-->"
             , prettyTCM x <+> text ":" <+> prettyA a ]
      cs <- mapM (reifyUnquoted . QNamed x) cs
      reportSDoc "tc.unquote.decl" 10 $ vcat $ map prettyA cs
      let ds = [ A.Axiom A.FunSig i defaultArgInfo x a   -- TODO other than defaultArg
               , A.FunDef i x NotDelayed cs ]
      xs <- checkMutual mi ds
      return $ Just $ mutualChecks mi (A.Mutual mi ds) ds xs
>>>>>>> 7f16a035

checkUnquoteDef :: Info.DefInfo -> QName -> A.Expr -> TCM ()
checkUnquoteDef i x e = do
  reportSDoc "tc.unquote.def" 20 $ text "Checking unquoteDef" <+> prettyTCM x
  list   <- primList
  clause <- primAgdaClause
  v      <- checkExpr e $ El (mkType 0) $ list `apply` [defaultArg clause]
  reportSDoc "tc.unquote.def" 20 $ text "unquoteDef: Checked term"
  cs <- unquote v :: TCM [Clause]
  reportSDoc "tc.unquote.def" 20 $
    vcat $ text "unquoteDef: Unquoted term"
         : [ nest 2 $ text (show c) | c <- cs ]
  cs <- mapM (reifyUnquoted . QNamed x) $ killRange cs
  reportSDoc "tc.unquote.def" 10 $ vcat $ map prettyA cs
  checkFunDef NotDelayed i x cs

-- | Instantiate all metas in 'Definition' associated to 'QName'. --   Makes sense after freezing metas.
--   Some checks, like free variable analysis, are not in 'TCM', --   so they will be more precise (see issue 1099) after meta instantiation.
-- --   Precondition: name has been added to signature already.
instantiateDefinitionType :: QName -> TCM ()
instantiateDefinitionType q = do
  reportSLn "tc.decl.inst" 20 $ "instantiating type of " ++ show q
  sig <- getSignature
  let t = defType $ fromMaybe __IMPOSSIBLE__ $ lookupDefinition q sig
  t <- instantiateFull t
  modifySignature $ updateDefinition q $ \ def -> def { defType = t }

-- Andreas, 2014-04-11
-- UNUSED, costs a couple of sec on the std-lib
-- -- | Instantiate all metas in 'Definition' associated to 'QName'.
-- --   Makes sense after freezing metas.
-- --   Some checks, like free variable analysis, are not in 'TCM',
-- --   so they will be more precise (see issue 1099) after meta instantiation.
-- --
-- --   Precondition: name has been added to signature already.
-- instantiateDefinition :: QName -> TCM ()
-- instantiateDefinition q = do
--   reportSLn "tc.decl.inst" 20 $ "instantiating " ++ show q
--   sig <- getSignature
--   let def = fromMaybe __IMPOSSIBLE__ $ lookupDefinition q sig
--   def <- instantiateFull def
--   modifySignature $ updateDefinition q $ const def

-- | Highlight a declaration.
highlight_ :: A.Declaration -> TCM ()
highlight_ d = do
  let highlight d = generateAndPrintSyntaxInfo d Full
  reimburseTop Bench.Typing $ billTop Bench.Highlighting $ case d of
    A.Axiom{}                -> highlight d
    A.Field{}                -> __IMPOSSIBLE__
    A.Primitive{}            -> highlight d
    A.Mutual{}               -> highlight d
    A.Apply{}                -> highlight d
    A.Import{}               -> highlight d
    A.Pragma{}               -> highlight d
    A.ScopedDecl{}           -> return ()
    A.FunDef{}               -> __IMPOSSIBLE__
    A.DataDef{}              -> __IMPOSSIBLE__
    A.DataSig{}              -> __IMPOSSIBLE__
    A.Open{}                 -> highlight d
    A.PatternSynDef{}        -> highlight d
    A.UnquoteDecl{}          -> highlight d
    A.UnquoteDef{}           -> highlight d
    A.Section i x tel _      -> highlight (A.Section i x tel [])
      -- Each block in the section has already been highlighted,
      -- all that remains is the module declaration.
    A.RecSig{}               -> highlight d
    A.RecDef i x ind c ps tel cs ->
      highlight (A.RecDef i x ind c [] tel (fields cs))
      -- The telescope and all record module declarations except
      -- for the fields have already been highlighted.
      where
      fields (A.ScopedDecl _ ds1 : ds2) = fields ds1 ++ fields ds2
      fields (d@A.Field{}        : ds)  = d : fields ds
      fields (_                  : ds)  = fields ds
      fields []                         = []

-- | Termination check a declaration.
checkTermination_ :: A.Declaration -> TCM ()
checkTermination_ d = reimburseTop Bench.Typing $ billTop Bench.Termination $ do
  reportSLn "tc.decl" 20 $ "checkDecl: checking termination..."
  whenM (optTerminationCheck <$> pragmaOptions) $ do
    case d of
      -- Record module definitions should not be termination-checked twice.
      A.RecDef {} -> return ()
      _ -> disableDestructiveUpdate $ do
        termErrs <- termDecl d
        unless (null termErrs) $
          typeError $ TerminationCheckFailed termErrs

-- | Check a set of mutual names for positivity.
checkPositivity_ :: Set QName -> TCM ()
checkPositivity_ names = reimburseTop Bench.Typing $ billTop Bench.Positivity $ do
  -- Positivity checking.
  reportSLn "tc.decl" 20 $ "checkDecl: checking positivity..."
  checkStrictlyPositive names

  -- Andreas, 2012-02-13: Polarity computation uses info from
  -- positivity check, so it needs happen after positivity
  -- check.
  let -- | Do we need to compute polarity information for the
      -- definition corresponding to the given name?
      relevant q = do
        def <- theDef <$> getConstInfo q
        return $ case def of
          Function{}    -> Just q
          Datatype{}    -> Just q
          Record{}      -> Just q
          Axiom{}       -> Nothing
          Constructor{} -> Nothing
          Primitive{}   -> Nothing
  mapM_ computePolarity =<< do mapMaybeM relevant $ Set.toList names

-- | Check that all coinductive records are actually recursive.
--   (Otherwise, one can implement invalid recursion schemes just like
--   for the old coinduction.)
checkCoinductiveRecords :: [A.Declaration] -> TCM ()
checkCoinductiveRecords ds = forM_ ds $ \ d -> case d of
  A.RecDef _ q (Just (Ranged r CoInductive)) _ _ _ _ -> traceCall (SetRange r) $ do
    unlessM (isRecursiveRecord q) $ typeError $ GenericError $
      "Only recursive records can be coinductive"
  _ -> return ()

-- | Check a set of mutual names for constructor-headedness.
checkInjectivity_ :: Set QName -> TCM ()
checkInjectivity_ names = reimburseTop Bench.Typing $ billTop Bench.Injectivity $ do
  reportSLn "tc.decl" 20 $ "checkDecl: checking injectivity..."

  -- OLD CODE, REFACTORED using for-loop
  -- let checkInj (q, def@Defn{ theDef = d@Function{ funClauses = cs, funTerminates = Just True }}) = do
  --       inv <- checkInjectivity q cs
  --       modifySignature $ updateDefinition q $ const $
  --         def { theDef = d { funInv = inv }}
  --     checkInj _ = return ()
  -- namesDefs <- mapM (\ q -> (q,) <$> getConstInfo q) $ Set.toList names
  -- mapM_ checkInj namesDefs

  Fold.forM_ names $ \ q -> do
    def <- getConstInfo q
    case theDef def of
      d@Function{ funClauses = cs, funTerminates = Just True } -> do
        inv <- checkInjectivity q cs
        modifySignature $ updateDefinition q $ const $
          def { theDef = d { funInv = inv }}
      _ -> return ()

-- | Check a set of mutual names for projection likeness.
checkProjectionLikeness_ :: Set QName -> TCM ()
checkProjectionLikeness_ names = reimburseTop Bench.Typing $ billTop Bench.ProjectionLikeness $ do
      -- Non-mutual definitions can be considered for
      -- projection likeness
      reportSLn "tc.decl" 20 $ "checkDecl: checking projection-likeness..."
      case Set.toList names of
        [d] -> do
          def <- getConstInfo d
          case theDef def of
            Function{} -> makeProjection (defName def)
            _          -> return ()
        _ -> return ()

-- | Type check an axiom.
checkAxiom :: A.Axiom -> Info.DefInfo -> A.ArgInfo -> QName -> A.Expr -> TCM ()
checkAxiom funSig i info0 x e = do
  -- Andreas, 2012-04-18  if we are in irrelevant context, axioms is irrelevant
  -- even if not declared as such (Issue 610).
  rel <- max (getRelevance info0) <$> asks envRelevance
  let info = setRelevance rel $ convColor info0
  -- rel <- ifM ((Irrelevant ==) <$> asks envRelevance) (return Irrelevant) (return rel0)
  t <- isType_ e
  reportSDoc "tc.decl.ax" 10 $ sep
    [ text $ "checked type signature"
    , nest 2 $ prettyTCM rel <> prettyTCM x <+> text ":" <+> prettyTCM t
    ]
  -- Not safe. See Issue 330
  -- t <- addForcingAnnotations t
  addConstant x $
    defaultDefn info x t $
      case funSig of
        A.FunSig   -> emptyFunction
        A.NoFunSig -> Axiom    -- NB: used also for data and record type sigs

  -- Add the definition to the instance table, if needed
  when (Info.defInstance i == InstanceDef) $ do
    addTypedInstance x t

  traceCall (IsType_ e) $ solveSizeConstraints  -- need Range for error message

  -- Andreas, 2011-05-31, that freezing below is probably wrong:
  -- when (Info.defAbstract i == AbstractDef) $ freezeMetas

-- | Type check a primitive function declaration.
checkPrimitive :: Info.DefInfo -> QName -> A.Expr -> TCM ()
checkPrimitive i x e =
    traceCall (CheckPrimitive (getRange i) (qnameName x) e) $ do  -- TODO!! (qnameName)
    (_, PrimImpl t' pf) <- lookupPrimitiveFunctionQ x
    t <- isType_ e
    noConstraints $ equalType t t'
    let s  = prettyShow $ qnameName x
    bindPrimitive s pf
    addConstant x $
      defaultDefn defaultArgInfo x t $
        Primitive (Info.defAbstract i) s [] Nothing

-- | Check a pragma.
checkPragma :: Range -> A.Pragma -> TCM ()
checkPragma r p =
    traceCall (CheckPragma r p) $ case p of
        A.BuiltinPragma x e -> bindBuiltin x e
        A.RewritePragma q   -> addRewriteRule q
        A.CompiledTypePragma x hs -> do
          def <- getConstInfo x
          case theDef def of
            Axiom{} -> addHaskellType x hs
            _       -> typeError $ GenericError
                        "COMPILED_TYPE directive only works on postulates"
        A.CompiledDataPragma x hs hcs -> do
          def <- getConstInfo x
          -- Check that the pragma appears in the same module
          -- as the datatype.
          do m <- currentModule
             let m' = qnameModule $ defName def
             unless (m == m') $ typeError $ GenericError $
              "COMPILED_DATA directives must appear in the same module " ++
              "as their corresponding datatype definition,"
          let addCompiledData cs = do
                addHaskellType x hs
                let computeHaskellType c = do
                      def <- getConstInfo c
                      let Constructor{ conPars = np } = theDef def
                          underPars 0 a = haskellType a
                          underPars n a = do
                            a <- reduce a
                            case unEl a of
                              Pi a (NoAbs _ b) -> underPars (n - 1) b
                              Pi a b  -> underAbstraction a b $ \b -> hsForall <$> getHsVar 0 <*> underPars (n - 1) b
                              _       -> __IMPOSSIBLE__
                      ty <- underPars np $ defType def
                      reportSLn "tc.pragma.compile" 10 $ "Haskell type for " ++ show c ++ ": " ++ ty
                      return ty
                hts <- mapM computeHaskellType cs
                sequence_ $ zipWith3 addHaskellCode cs hts hcs
          case theDef def of
            Datatype{dataCons = cs}
              | length cs /= length hcs -> do
                  let n_forms_are = case length hcs of
                        1 -> "1 compiled form is"
                        n -> show n ++ " compiled forms are"
                      only | null hcs               = ""
                           | length hcs < length cs = "only "
                           | otherwise              = ""

                  err <- fsep $ [prettyTCM x] ++ pwords ("has " ++ show (length cs) ++
                                " constructors, but " ++ only ++ n_forms_are ++ " given [" ++ unwords hcs ++ "]")
                  typeError $ GenericError $ show err
              | otherwise -> addCompiledData cs
            Record{recConHead = ch}
              | length hcs == 1 -> addCompiledData [conName ch]
              | otherwise -> do
                  err <- fsep $ [prettyTCM x] ++ pwords ("has 1 constructor, but " ++
                                show (length hcs) ++ " Haskell constructors are given [" ++ unwords hcs ++ "]")
                  typeError $ GenericError $ show err
            _ -> typeError $ GenericError "COMPILED_DATA on non datatype"
        A.CompiledPragma x hs -> do
          def <- getConstInfo x
          case theDef def of
            Axiom{} -> do
              ty <- haskellType $ defType def
              reportSLn "tc.pragma.compile" 10 $ "Haskell type for " ++ show x ++ ": " ++ ty
              addHaskellCode x ty hs
            _   -> typeError $ GenericError "COMPILED directive only works on postulates"
        A.CompiledExportPragma x hs -> do
          def <- getConstInfo x
          let correct = case theDef def of
                            -- Axiom{} -> do
                            --   ty <- haskellType $ defType def
                            --   reportSLn "tc.pragma.compile" 10 $ "Haskell type for " ++ show x ++ ": " ++ ty
                            --   addHaskellCode x ty hs
                            Function{} -> True
                            Constructor{} -> False
                            _   -> False
          if not correct
            then typeError $ GenericError "COMPILED_EXPORT directive only works on functions"
            else do
          ty <- haskellType $ defType def
          addHaskellExport x ty hs
        A.CompiledEpicPragma x ep -> do
          def <- getConstInfo x
          case theDef def of
            Axiom{} -> do
              --ty <- haskellType $ defType def
              --reportSLn "tc.pragma.compile" 10 $ "Haskell type for " ++ show x ++ ": " ++ ty
              addEpicCode x ep
            _   -> typeError $ GenericError "COMPILED_EPIC directive only works on postulates"
        A.CompiledJSPragma x ep ->
          addJSCode x ep
        A.StaticPragma x -> do
          def <- getConstInfo x
          case theDef def of
            Function{} -> markStatic x
            _          -> typeError $ GenericError "STATIC directive only works on functions"
        A.OptionsPragma{} -> typeError $ GenericError $ "OPTIONS pragma only allowed at beginning of file, before top module declaration"
        A.EtaPragma r -> do
          unlessM (isJust <$> isRecord r) $
            typeError $ GenericError $ "ETA pragma is only applicable to records"
          modifySignature $ updateDefinition r $ updateTheDef $ setEta
          where
            setEta d = case d of
              Record{} -> d { recEtaEquality = True }
              _        -> __IMPOSSIBLE__

-- | Type check a bunch of mutual inductive recursive definitions.
--
-- All definitions which have so far been assigned to the given mutual
-- block are returned.
checkMutual :: Info.MutualInfo -> [A.Declaration] -> TCM (Set QName)
checkMutual i ds = inMutualBlock $ do

  verboseS "tc.decl.mutual" 20 $ do
    blockId <- currentOrFreshMutualBlock
    reportSDoc "tc.decl.mutual" 20 $ vcat $
      (text "Checking mutual block" <+> text (show blockId) <> text ":") :
      map (nest 2 . prettyA) ds

  mapM_ checkDecl ds

  lookupMutualBlock =<< currentOrFreshMutualBlock

-- | Type check the type signature of an inductive or recursive definition.
checkTypeSignature :: A.TypeSignature -> TCM ()
checkTypeSignature (A.ScopedDecl scope ds) = do
  setScope scope
  mapM_ checkTypeSignature ds
checkTypeSignature (A.Axiom funSig i info x e) =
    case Info.defAccess i of
        PublicAccess  -> inConcreteMode $ checkAxiom funSig i info x e
        PrivateAccess -> inAbstractMode $ checkAxiom funSig i info x e
        OnlyQualified -> __IMPOSSIBLE__
checkTypeSignature _ = __IMPOSSIBLE__   -- type signatures are always axioms

-- | Type check a module.
checkSection :: Info.ModuleInfo -> ModuleName -> A.Telescope -> [A.Declaration] -> TCM ()
checkSection i x tel ds =
  checkTelescope_ tel $ \tel' -> do
    addSection x (size tel')
    verboseS "tc.mod.check" 10 $ do
      dx   <- prettyTCM x
      dtel <- mapM prettyAs tel
      dtel' <- prettyTCM =<< lookupSection x
      reportSLn "tc.mod.check" 10 $ "checking section " ++ show dx ++ " " ++ show dtel
      reportSLn "tc.mod.check" 10 $ "    actual tele: " ++ show dtel'
    withCurrentModule x $ mapM_ checkDeclCached ds

-- | Helper for 'checkSectionApplication'.
--
--   Matches the arguments of the module application with the
--   module parameters.
--
--   Returns the remaining module parameters as an open telescope.
--   Warning: the returned telescope is /not/ the final result,
--   an actual instantiation of the parameters does not occur.
checkModuleArity
  :: ModuleName           -- ^ Name of applied module.
  -> Telescope            -- ^ The module parameters.
  -> [I.NamedArg A.Expr]  -- ^ The arguments this module is applied to.
  -> TCM Telescope        -- ^ The remaining module parameters (has free de Bruijn indices!).
checkModuleArity m tel args = check tel args
  where
    bad = typeError $ ModuleArityMismatch m tel args

    check tel []             = return tel
    check EmptyTel (_:_)     = bad
    check (ExtendTel (Dom info _) btel) args0@(Arg info' (Named rname _) : args) =
      let name = fmap rangedThing rname
          y    = absName btel
          tel  = absBody btel in
      case (argInfoHiding info, argInfoHiding info', name) of
        (Instance, NotHidden, _) -> check tel args0
        (Instance, Hidden, _)    -> check tel args0
        (Instance, Instance, Nothing) -> check tel args
        (Instance, Instance, Just x)
          | x == y                -> check tel args
          | otherwise             -> check tel args0
        (Hidden, NotHidden, _)    -> check tel args0
        (Hidden, Instance, _)     -> check tel args0
        (Hidden, Hidden, Nothing) -> check tel args
        (Hidden, Hidden, Just x)
          | x == y                -> check tel args
          | otherwise             -> check tel args0
        (NotHidden, NotHidden, _) -> check tel args
        (NotHidden, Hidden, _)    -> bad
        (NotHidden, Instance, _)    -> bad

-- | Check an application of a section (top-level function, includes @'traceCall'@).
checkSectionApplication
  :: Info.ModuleInfo
  -> ModuleName          -- ^ Name @m1@ of module defined by the module macro.
  -> A.ModuleApplication -- ^ The module macro @λ tel → m2 args@.
  -> A.Ren QName         -- ^ Imported names (given as renaming).
  -> A.Ren ModuleName    -- ^ Imported modules (given as renaming).
  -> TCM ()
checkSectionApplication i m1 modapp rd rm =
  traceCall (CheckSectionApplication (getRange i) m1 modapp) $
  checkSectionApplication' i m1 modapp rd rm

-- | Check an application of a section.
checkSectionApplication'
  :: Info.ModuleInfo
  -> ModuleName          -- ^ Name @m1@ of module defined by the module macro.
  -> A.ModuleApplication -- ^ The module macro @λ tel → m2 args@.
  -> A.Ren QName         -- ^ Imported names (given as renaming).
  -> A.Ren ModuleName    -- ^ Imported modules (given as renaming).
  -> TCM ()
checkSectionApplication' i m1 (A.SectionApp ptel m2 args) rd rm = do
  -- Module applications can appear in lets, in which case we treat
  -- lambda-bound variables as additional parameters to the module.
  extraParams <- do
    mfv <- getModuleFreeVars =<< currentModule
    fv  <- size <$> getContextTelescope
    return (fv - mfv)
  when (extraParams > 0) $ reportSLn "tc.mod.apply" 30 $ "Extra parameters to " ++ show m1 ++ ": " ++ show extraParams
  -- Type-check the LHS (ptel) of the module macro.
  checkTelescope_ ptel $ \ ptel -> do
  -- We are now in the context @ptel@.
  -- Get the correct parameter telescope of @m2@.
  tel <- lookupSection m2
  vs  <- freeVarsToApply $ mnameToQName m2
  let tel'  = apply tel vs
      args' = convColor args
  -- Compute the remaining parameter telescope after stripping of
  -- the initial parameters that are determined by the @args@.
  -- Warning: @etaTel@ is not well-formed in @ptel@, since
  -- the actual application has not happened.
  etaTel <- checkModuleArity m2 tel' args'
  -- Take the module parameters that will be instantiated by @args@.
  let tel'' = telFromList $ take (size tel' - size etaTel) $ telToList tel'
  reportSDoc "tc.mod.apply" 15 $ vcat
    [ text "applying section" <+> prettyTCM m2
    , nest 2 $ text "args =" <+> sep (map prettyA args)
    , nest 2 $ text "ptel =" <+> escapeContext (size ptel) (prettyTCM ptel)
    , nest 2 $ text "tel  =" <+> prettyTCM tel
    , nest 2 $ text "tel' =" <+> prettyTCM tel'
    , nest 2 $ text "tel''=" <+> prettyTCM tel''
    , nest 2 $ text "eta  =" <+> escapeContext (size ptel) (addContext tel'' $ prettyTCM etaTel)
    ]
  -- Now, type check arguments.
  ts <- noConstraints $ checkArguments_ DontExpandLast (getRange i) args' tel''
  -- Perform the application of the module parameters.
  let aTel = tel' `apply` ts
  reportSDoc "tc.mod.apply" 15 $ vcat
    [ nest 2 $ text "aTel =" <+> prettyTCM aTel
    ]
  -- Andreas, 2014-04-06, Issue 1094:
  -- Add the section with well-formed telescope.
  addCtxTel aTel $ addSection m1 (size ptel + size aTel + extraParams)

  reportSDoc "tc.mod.apply" 20 $ vcat
    [ sep [ text "applySection", prettyTCM m1, text "=", prettyTCM m2, fsep $ map prettyTCM (vs ++ ts) ]
    , nest 2 $ text "  defs:" <+> text (show rd)
    , nest 2 $ text "  mods:" <+> text (show rm)
    ]
  args <- instantiateFull $ vs ++ ts
  applySection m1 ptel m2 args rd rm

checkSectionApplication' i m1 (A.RecordModuleIFS x) rd rm = do
  let name = mnameToQName x
  tel' <- lookupSection x
  vs   <- freeVarsToApply name
  let tel = tel' `apply` vs
      args = teleArgs tel

      telInst :: Telescope
      telInst = instFinal tel

      -- Locate last (rightmost) parameter and make it @Instance@.
      instFinal :: Telescope -> Telescope
      -- Telescopes do not have @NoAbs@.
      instFinal (ExtendTel _ NoAbs{}) = __IMPOSSIBLE__
      -- Found last parameter: switch it to @Instance@.
      instFinal (ExtendTel (Dom info t) (Abs n EmptyTel)) =
                 ExtendTel (Dom ifo' t) (Abs n EmptyTel)
        where ifo' = setHiding Instance info
      -- Otherwise, keep searchinf for last parameter:
      instFinal (ExtendTel arg (Abs n tel)) =
                 ExtendTel arg (Abs n (instFinal tel))
      -- Before instFinal is invoked, we have checked that the @tel@ is not empty.
      instFinal EmptyTel = __IMPOSSIBLE__

  reportSDoc "tc.mod.apply" 20 $ vcat
    [ sep [ text "applySection", prettyTCM name, text "{{...}}" ]
    , nest 2 $ text "x       =" <+> prettyTCM x
    , nest 2 $ text "name    =" <+> prettyTCM name
    , nest 2 $ text "tel     =" <+> prettyTCM tel
    , nest 2 $ text "telInst =" <+> prettyTCM telInst
    , nest 2 $ text "vs      =" <+> sep (map prettyTCM vs)
    -- , nest 2 $ text "args    =" <+> sep (map prettyTCM args)
    ]
  reportSDoc "tc.mod.apply" 60 $ vcat
    [ nest 2 $ text "vs      =" <+> text (show vs)
    -- , nest 2 $ text "args    =" <+> text (show args)
    ]
  when (tel == EmptyTel) $
    typeError $ GenericError $ show (qnameToConcrete name) ++ " is not a parameterised section"

  addCtxTel telInst $ do
    vs <- freeVarsToApply name
    reportSDoc "tc.mod.apply" 20 $ vcat
      [ nest 2 $ text "vs      =" <+> sep (map prettyTCM vs)
      , nest 2 $ text "args    =" <+> sep (map (parens . prettyTCM) args)
      ]
    reportSDoc "tc.mod.apply" 60 $ vcat
      [ nest 2 $ text "vs      =" <+> text (show vs)
      , nest 2 $ text "args    =" <+> text (show args)
      ]
    applySection m1 telInst x (vs ++ args) rd rm

-- | Type check an import declaration. Actually doesn't do anything, since all
--   the work is done when scope checking.
checkImport :: Info.ModuleInfo -> ModuleName -> TCM ()
checkImport i x = return ()<|MERGE_RESOLUTION|>--- conflicted
+++ resolved
@@ -235,24 +235,6 @@
   fundef <- primAgdaFunDef
   v      <- checkExpr e $ El (mkType 0) fundef
   reportSDoc "tc.unquote.decl" 20 $ text "unquoteDecl: Checked term"
-<<<<<<< HEAD
-  UnQFun a cs <- unquote v
-  reportSDoc "tc.unquote.decl" 20 $
-    vcat $ text "unquoteDecl: Unquoted term"
-         : [ nest 2 $ text (show c) | c <- cs ]
-  -- Add x to signature, otherwise reification gets unhappy.
-  addConstant x $ defaultDefn defaultArgInfo x a emptyFunction
-  a <- reifyUnquoted $ killRange a
-  reportSDoc "tc.unquote.decl" 10 $
-    vcat [ text "unquoteDecl" <+> prettyTCM x <+> text "-->"
-         , prettyTCM x <+> text ":" <+> prettyA a ]
-  cs <- mapM (reifyUnquoted . QNamed x) $ killRange cs
-  reportSDoc "tc.unquote.decl" 10 $ vcat $ map prettyA cs
-  let ds = [ A.Axiom A.FunSig i defaultArgInfo x a   -- TODO other than defaultArg
-           , A.FunDef i x NotDelayed cs ]
-  xs <- checkMutual mi ds
-  return $ Just $ mutualChecks mi (A.Mutual mi ds) ds xs
-=======
   uv <- runUnquoteM $ unquote v
   case uv of
     Left err -> typeError $ UnquoteFailed err
@@ -262,17 +244,16 @@
              : [ nest 2 $ text (show c) | c <- cs ]
       -- Add x to signature, otherwise reification gets unhappy.
       addConstant x $ defaultDefn defaultArgInfo x a emptyFunction
-      a <- reifyUnquoted a
+      a <- reifyUnquoted $ killRange a
       reportSDoc "tc.unquote.decl" 10 $
         vcat [ text "unquoteDecl" <+> prettyTCM x <+> text "-->"
              , prettyTCM x <+> text ":" <+> prettyA a ]
-      cs <- mapM (reifyUnquoted . QNamed x) cs
+      cs <- mapM (reifyUnquoted . QNamed x) $ killRange cs
       reportSDoc "tc.unquote.decl" 10 $ vcat $ map prettyA cs
       let ds = [ A.Axiom A.FunSig i defaultArgInfo x a   -- TODO other than defaultArg
                , A.FunDef i x NotDelayed cs ]
       xs <- checkMutual mi ds
       return $ Just $ mutualChecks mi (A.Mutual mi ds) ds xs
->>>>>>> 7f16a035
 
 checkUnquoteDef :: Info.DefInfo -> QName -> A.Expr -> TCM ()
 checkUnquoteDef i x e = do
@@ -281,13 +262,16 @@
   clause <- primAgdaClause
   v      <- checkExpr e $ El (mkType 0) $ list `apply` [defaultArg clause]
   reportSDoc "tc.unquote.def" 20 $ text "unquoteDef: Checked term"
-  cs <- unquote v :: TCM [Clause]
-  reportSDoc "tc.unquote.def" 20 $
-    vcat $ text "unquoteDef: Unquoted term"
-         : [ nest 2 $ text (show c) | c <- cs ]
-  cs <- mapM (reifyUnquoted . QNamed x) $ killRange cs
-  reportSDoc "tc.unquote.def" 10 $ vcat $ map prettyA cs
-  checkFunDef NotDelayed i x cs
+  uv <- runUnquoteM $ unquote v :: TCM (Either UnquoteError [Clause])
+  case uv of
+    Left err -> typeError $ UnquoteFailed err
+    Right cs -> do
+      reportSDoc "tc.unquote.def" 20 $
+        vcat $ text "unquoteDef: Unquoted term"
+             : [ nest 2 $ text (show c) | c <- cs ]
+      cs <- mapM (reifyUnquoted . QNamed x) $ killRange cs
+      reportSDoc "tc.unquote.def" 10 $ vcat $ map prettyA cs
+      checkFunDef NotDelayed i x cs
 
 -- | Instantiate all metas in 'Definition' associated to 'QName'. --   Makes sense after freezing metas.
 --   Some checks, like free variable analysis, are not in 'TCM', --   so they will be more precise (see issue 1099) after meta instantiation.
