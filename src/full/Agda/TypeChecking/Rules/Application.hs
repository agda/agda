{-# LANGUAGE NondecreasingIndentation #-}

module Agda.TypeChecking.Rules.Application
  ( checkArguments
  , checkArguments_
  , checkApplication
  , inferApplication
  , checkProjAppToKnownPrincipalArg
  ) where

import Prelude hiding ( null )

import Control.Applicative ((<|>))
import Control.Monad.Except
import Control.Monad.Trans
import Control.Monad.Trans.Maybe
import Control.Monad.Reader

import Data.Bifunctor
import Data.Maybe
import Data.Void
import qualified Data.Foldable as Fold
import qualified Data.IntSet   as IntSet

import Agda.Interaction.Highlighting.Generate
  ( storeDisambiguatedConstructor, storeDisambiguatedProjection )
import Agda.Interaction.Options

import qualified Agda.Syntax.Abstract as A
import Agda.Syntax.Abstract.Views as A
import qualified Agda.Syntax.Info as A
import Agda.Syntax.Concrete.Pretty () -- only Pretty instances
import Agda.Syntax.Common
import Agda.Syntax.Internal as I
import Agda.Syntax.Position

import Agda.TypeChecking.Conversion
import Agda.TypeChecking.Constraints
import Agda.TypeChecking.Datatypes
import Agda.TypeChecking.Free
import Agda.TypeChecking.Free.Lazy (VarMap, lookupVarMap)
import Agda.TypeChecking.Implicit
import Agda.TypeChecking.Injectivity
import Agda.TypeChecking.Irrelevance
import Agda.TypeChecking.InstanceArguments (postponeInstanceConstraints)
import Agda.TypeChecking.Level
import Agda.TypeChecking.MetaVars
import Agda.TypeChecking.Names
import Agda.TypeChecking.Pretty
import Agda.TypeChecking.Primitive
import Agda.TypeChecking.Monad
import Agda.TypeChecking.Records
import Agda.TypeChecking.Reduce
import Agda.TypeChecking.Rules.Def
import Agda.TypeChecking.Rules.Term
import Agda.TypeChecking.Substitute
import Agda.TypeChecking.Telescope

import Agda.Utils.Either
import Agda.Utils.Functor
import Agda.Utils.Lens
import Agda.Utils.List  ( (!!!), groupOn )
import Agda.Utils.List1 ( List1, pattern (:|) )
import qualified Agda.Utils.List1 as List1
import Agda.Utils.Maybe
import Agda.Utils.Monad
import Agda.Utils.Null
import Agda.Utils.Pretty ( prettyShow )
import Agda.Utils.Size
import Agda.Utils.Tuple

import Agda.Utils.Impossible

-----------------------------------------------------------------------------
-- * Applications
-----------------------------------------------------------------------------

-- | Ranges of checked arguments, where present.
type MaybeRanges = [Maybe Range]

acHeadConstraints :: (Elims -> Term) -> ArgsCheckState a -> [Constraint]
acHeadConstraints hd ACState{acElims = es, acConstraints = cs} = go hd es cs
  where
    go hd [] [] = []
    go hd (e : es) (c : cs) = maybe id (\ c -> (lazyAbsApp c (hd []) :)) c $ go (hd . (e :)) es cs
    go _  [] (_:_) = __IMPOSSIBLE__
    go _  (_:_) [] = __IMPOSSIBLE__

checkHeadConstraints :: (Elims -> Term) -> ArgsCheckState a -> TCM Term
checkHeadConstraints hd st = do
  mapM_ solveConstraint_ (acHeadConstraints hd st)
  return $ hd (acElims st)


-- | @checkApplication hd args e t@ checks an application.
--   Precondition: @Application hs args = appView e@
--
--   @checkApplication@ disambiguates constructors
--   (and continues to 'checkConstructorApplication')
--   and resolves pattern synonyms.
checkApplication :: Comparison -> A.Expr -> A.Args -> A.Expr -> Type -> TCM Term
checkApplication cmp hd args e t =
  turnOffExpandLastIfExistingMeta hd $
  postponeInstanceConstraints $ do
  reportSDoc "tc.check.app" 20 $ vcat
    [ "checkApplication"
    , nest 2 $ "hd   = " <+> prettyA hd
    , nest 2 $ "args = " <+> sep (map prettyA args)
    , nest 2 $ "e    = " <+> prettyA e
    , nest 2 $ "t    = " <+> prettyTCM t
    ]
  reportSDoc "tc.check.app" 70 $ vcat
    [ "checkApplication (raw)"
    , nest 2 $ text $ "hd   = " ++ show hd
    , nest 2 $ text $ "args = " ++ show (deepUnscope args)
    , nest 2 $ text $ "e    = " ++ show (deepUnscope e)
    , nest 2 $ text $ "t    = " ++ show t
    ]
  case unScope hd of
    -- Subcase: unambiguous projection
    A.Proj _ p | Just _ <- getUnambiguous p -> checkHeadApplication cmp e t hd args

    -- Subcase: ambiguous projection
    A.Proj o p -> checkProjApp cmp e o (unAmbQ p) args t

    -- Subcase: unambiguous constructor
    A.Con ambC | Just c <- getUnambiguous ambC -> do
      -- augment c with record fields, but do not revert to original name
      con <- fromRightM (sigError __IMPOSSIBLE_VERBOSE__ (typeError $ AbstractConstructorNotInScope c)) $
        getOrigConHead c
      checkConstructorApplication cmp e t con args

    -- Subcase: ambiguous constructor
    A.Con (AmbQ cs0) -> disambiguateConstructor cs0 t >>= \ case
      Left unblock -> postponeTypeCheckingProblem (CheckExpr cmp e t) unblock
      Right c      -> checkConstructorApplication cmp e t c args

    -- Subcase: pattern synonym
    A.PatternSyn n -> do
      (ns, p) <- lookupPatternSyn n
      p <- return $ setRange (getRange n) $ killRange $ vacuous p   -- Pattern' Void -> Pattern' Expr
      -- Expand the pattern synonym by substituting for
      -- the arguments we have got and lambda-lifting
      -- over the ones we haven't.
      let meta r = A.Underscore $ A.emptyMetaInfo{ A.metaRange = r }   -- TODO: name suggestion
      case A.insertImplicitPatSynArgs meta (getRange n) ns args of
        Nothing      -> typeError $ BadArgumentsToPatternSynonym n
        Just (s, ns) -> do
          let p' = A.patternToExpr p
              e' = A.lambdaLiftExpr (map unArg ns) (A.substExpr s p')
          checkExpr' cmp e' t

    -- Subcase: macro
    A.Macro x -> do
      -- First go: no parameters
      TelV tel _ <- telView . defType =<< instantiateDef =<< getConstInfo x

      tTerm <- primAgdaTerm
      tName <- primQName

      let argTel   = init $ telToList tel -- last argument is the hole term

          -- inspect macro type to figure out if arguments need to be wrapped in quote/quoteTerm
          mkArg :: Type -> NamedArg A.Expr -> NamedArg A.Expr
          mkArg t a | unEl t == tTerm =
            (fmap . fmap)
              (A.App (A.defaultAppInfo (getRange a)) (A.QuoteTerm A.exprNoRange) . defaultNamedArg) a
          mkArg t a | unEl t == tName =
            (fmap . fmap)
              (A.App (A.defaultAppInfo (getRange a)) (A.Quote A.exprNoRange) . defaultNamedArg) a
          mkArg t a | otherwise = a

          makeArgs :: [Dom (String, Type)] -> [NamedArg A.Expr] -> ([NamedArg A.Expr], [NamedArg A.Expr])
          makeArgs [] args = ([], args)
          makeArgs _  []   = ([], [])
          makeArgs tel@(d : _) (arg : args) =
            case insertImplicit arg tel of
              NoInsertNeeded -> first (mkArg (snd $ unDom d) arg :) $ makeArgs (tail tel) args
              ImpInsert is   -> makeArgs (drop (length is) tel) (arg : args)
              BadImplicits   -> (arg : args, [])  -- fail later in checkHeadApplication
              NoSuchName{}   -> (arg : args, [])  -- ditto

          (macroArgs, otherArgs) = makeArgs argTel args
          unq = A.App (A.defaultAppInfo $ fuseRange x args) (A.Unquote A.exprNoRange) . defaultNamedArg

          desugared = A.app (unq $ unAppView $ Application (A.Def x) $ macroArgs) otherArgs

      checkExpr' cmp desugared t

    -- Subcase: unquote
    A.Unquote _
      | [arg] <- args -> do
          (_, hole) <- newValueMeta RunMetaOccursCheck CmpLeq t
          unquoteM (namedArg arg) hole t
          return hole
      | arg : args <- args -> do
          -- Example: unquote v a b : A
          --  Create meta H : (x : X) (y : Y x) → Z x y for the hole
          --  Check a : X, b : Y a
          --  Unify Z a b == A
          --  Run the tactic on H
          tel    <- metaTel args                    -- (x : X) (y : Y x)
          target <- addContext tel newTypeMeta_      -- Z x y
          let holeType = telePi_ tel target         -- (x : X) (y : Y x) → Z x y
          (Just vs, EmptyTel) <- mapFst allApplyElims <$> checkArguments_ ExpandLast (getRange args) args tel
                                                    -- a b : (x : X) (y : Y x)
          let rho = reverse (map unArg vs) ++# IdS  -- [x := a, y := b]
          equalType (applySubst rho target) t       -- Z a b == A
          (_, hole) <- newValueMeta RunMetaOccursCheck CmpLeq holeType
          unquoteM (namedArg arg) hole holeType
          return $ apply hole vs
      where
        metaTel :: [Arg a] -> TCM Telescope
        metaTel []           = pure EmptyTel
        metaTel (arg : args) = do
          a <- newTypeMeta_
          let dom = a <$ domFromArg arg
          ExtendTel dom . Abs "x" <$>
            addContext ("x" :: String, dom) (metaTel args)

    -- Subcase: defined symbol or variable.
    _ -> do
      v <- checkHeadApplication cmp e t hd args
      reportSDoc "tc.term.app" 30 $ vcat
        [ "checkApplication: checkHeadApplication returned"
        , nest 2 $ "v = " <+> prettyTCM v
        ]
      return v

-- | Precondition: @Application hd args = appView e@.
inferApplication :: ExpandHidden -> A.Expr -> A.Args -> A.Expr -> TCM (Term, Type)
inferApplication exh hd args e | not (defOrVar hd) = do
  t <- workOnTypes $ newTypeMeta_
  v <- checkExpr' CmpEq e t
  return (v, t)
inferApplication exh hd args e = postponeInstanceConstraints $ do
  SortKit{..} <- sortKit
  case unScope hd of
    A.Proj o p | isAmbiguous p -> inferProjApp e o (unAmbQ p) args
    A.Def' x s | x == nameOfSet      -> inferSet e x s args
    A.Def' x s | x == nameOfProp     -> inferProp e x s args
    A.Def' x s | x == nameOfSetOmega -> inferSetOmega e x s args
    _ -> do
      (f, t0) <- inferHead hd
      let r = getRange hd
      res <- runExceptT $ checkArgumentsE exh (getRange hd) args t0 Nothing
      case res of
        Right st@(ACState{acType = t1}) -> fmap (,t1) $ unfoldInlined =<< checkHeadConstraints f st
        Left problem -> do
          t <- workOnTypes $ newTypeMeta_
          v <- postponeArgs problem exh r args t $ \ st -> unfoldInlined =<< checkHeadConstraints f st
          return (v, t)

-----------------------------------------------------------------------------
-- * Heads
-----------------------------------------------------------------------------

inferHeadDef :: ProjOrigin -> QName -> TCM (Elims -> Term, Type)
inferHeadDef o x = do
  proj <- isProjection x
  rel  <- getRelevance . defArgInfo <$> getConstInfo x
  let app =
        case proj of
          Nothing -> \ args -> Def x $ map Apply args
          Just p  -> \ args -> projDropParsApply p o rel args
  mapFst applyE <$> inferDef app x

-- | Infer the type of a head thing (variable, function symbol, or constructor).
--   We return a function that applies the head to arguments.
--   This is because in case of a constructor we want to drop the parameters.
inferHead :: A.Expr -> TCM (Elims -> Term, Type)
inferHead e = do
  case e of
    A.Var x -> do -- traceCall (InferVar x) $ do
      (u, a) <- getVarInfo x
      reportSDoc "tc.term.var" 20 $ hsep
        [ "variable" , prettyTCM x
        , "(" , text (show u) , ")"
        , "has type:" , prettyTCM a
        ]
      unless (usableRelevance a) $
        typeError $ VariableIsIrrelevant x
      -- Andreas, 2019-06-18, LAIM 2019, issue #3855:
      -- Conor McBride style quantity judgement:
      -- The available quantity for variable x must be below
      -- the required quantity to construct the term x.
      -- Note: this whole thing does not work for linearity, where we need some actual arithmetics.
      unlessM ((getQuantity a `moreQuantity`) <$> asksTC getQuantity) $
        typeError $ VariableIsErased x

      unless (usableCohesion a) $
        typeError $ VariableIsOfUnusableCohesion x (getCohesion a)

      return (applyE u, unDom a)

    A.Def x  -> inferHeadDef ProjPrefix x
    A.Def'{} -> __IMPOSSIBLE__ -- handled in checkHeadApplication and inferApplication

    A.Proj o ambP | Just d <- getUnambiguous ambP -> inferHeadDef o d
    A.Proj{} -> __IMPOSSIBLE__ -- inferHead will only be called on unambiguous projections

    A.Con ambC | Just c <- getUnambiguous ambC -> do

      -- Constructors are polymorphic internally.
      -- So, when building the constructor term
      -- we should throw away arguments corresponding to parameters.

      -- First, inferDef will try to apply the constructor
      -- to the free parameters of the current context. We ignore that.
      con <- fromRightM (sigError __IMPOSSIBLE_VERBOSE__ (typeError $ AbstractConstructorNotInScope c)) $
        getOrigConHead c
      (u, a) <- inferDef (\ _ -> Con con ConOCon []) c

      -- Next get the number of parameters in the current context.
      Constructor{conPars = n} <- theDef <$> (instantiateDef =<< getConstInfo c)

      reportSLn "tc.term.con" 7 $ unwords [prettyShow c, "has", show n, "parameters."]

      -- So when applying the constructor throw away the parameters.
      return (applyE u . drop n, a)
    A.Con{} -> __IMPOSSIBLE__  -- inferHead will only be called on unambiguous constructors
    A.QuestionMark i ii -> inferMeta (newQuestionMark ii) i
    A.Underscore i   -> inferMeta (newValueMeta RunMetaOccursCheck) i
    e -> do
      (term, t) <- inferExpr e
      return (applyE term, t)

inferDef :: (Args -> Term) -> QName -> TCM (Term, Type)
inferDef mkTerm x =
  traceCall (InferDef x) $ do
    -- getConstInfo retrieves the *absolute* (closed) type of x
    -- instantiateDef relativizes it to the current context
    d0 <- getConstInfo x
    d  <- instantiateDef d0
    reportSDoc "tc.term.def" 10 $ "inferDef" <+> prettyTCM x
    reportSDoc "tc.term.def" 30 $ "  absolute type:    " <+> inTopContext (prettyTCM $ defType d0)
    reportSDoc "tc.term.def" 30 $ "  instantiated type:" <+> prettyTCM (defType d)
    -- Irrelevant defs are only allowed in irrelevant position.
    -- Erased defs are only allowed in erased position (see #3855).
    checkModality x d
    case theDef d of
      GeneralizableVar{} -> do
        -- Generalizable variables corresponds to metas created
        -- at the point where they should be generalized. Module parameters
        -- have already been applied to the meta, so we don't have to do that
        -- here.
        val <- fromMaybe __IMPOSSIBLE__ <$> viewTC (eGeneralizedVars . key x)
        sub <- checkpointSubstitution (genvalCheckpoint val)
        let (v, t) = applySubst sub (genvalTerm val, genvalType val)
        debug [] t v
        return (v, t)
      _ -> do
        -- since x is considered living in the top-level, we have to
        -- apply it to the current context
        vs <- freeVarsToApply x
        reportSDoc "tc.term.def" 30 $ "  free vars:" <+> prettyList_ (map prettyTCM vs)
        let t = defType d
            v = mkTerm vs -- applies x to vs, dropping parameters

        -- Andrea 2019-07-16, Check that the supplied arguments
        -- respect the cohesion modalities of the current context.
        -- Cohesion is purely based on left-division, so it does not
        -- rely on "position" like Relevance/Quantity.
        checkCohesionArgs vs

        debug vs t v
        return (v, t)
  where
    debug :: Args -> Type -> Term -> TCM ()
    debug vs t v = do
      reportSDoc "tc.term.def" 60 $
        "freeVarsToApply to def " <+> hsep (map (text . show) vs)
      reportSDoc "tc.term.def" 10 $ vcat
        [ "inferred def " <+> prettyTCM x <+> hsep (map prettyTCM vs)
        , nest 2 $ ":" <+> prettyTCM t
        , nest 2 $ "-->" <+> prettyTCM v ]

checkCohesionArgs :: Args -> TCM ()
checkCohesionArgs vs = do
  let
    vmap :: VarMap
    vmap = freeVars vs

  -- we iterate over all vars in the context and their ArgInfo,
  -- checking for each that "vs" uses them as allowed.
  as <- getContextArgs
  forM_ as $ \ (Arg avail t) -> do
    let m = do
          v <- deBruijnView t
          varModality <$> lookupVarMap v vmap
    whenJust m $ \ used -> do
        unless (getCohesion avail `moreCohesion` getCohesion used) $
           (genericDocError =<<) $ fsep $
                ["Variable" , prettyTCM t]
             ++ pwords "is used as" ++ [text $ show $ getCohesion used]
             ++ pwords "but only available as" ++ [text $ show $ getCohesion avail]

-- | The second argument is the definition of the first.
--   Returns 'Nothing' if ok, otherwise the error message.
checkRelevance' :: QName -> Definition -> TCM (Maybe TypeError)
checkRelevance' x def = do
  case getRelevance def of
    Relevant -> return Nothing -- relevance functions can be used in any context.
    drel -> do
      -- Andreas,, 2018-06-09, issue #2170
      -- irrelevant projections are only allowed if --irrelevant-projections
      ifM (return (isJust $ isProjection_ $ theDef def) `and2M`
           (not .optIrrelevantProjections <$> pragmaOptions)) {-then-} needIrrProj {-else-} $ do
        rel <- asksTC getRelevance
        reportSDoc "tc.irr" 50 $ vcat
          [ "declaration relevance =" <+> text (show drel)
          , "context     relevance =" <+> text (show rel)
          ]
        return $ if (drel `moreRelevant` rel) then Nothing else Just $ DefinitionIsIrrelevant x
  where
  needIrrProj = Just . GenericDocError <$> do
    sep [ "Projection " , prettyTCM x, " is irrelevant."
        , " Turn on option --irrelevant-projections to use it (unsafe)."
        ]

-- | The second argument is the definition of the first.
--   Returns 'Nothing' if ok, otherwise the error message.
checkQuantity' :: QName -> Definition -> TCM (Maybe TypeError)
checkQuantity' x def = do
  case getQuantity def of
    Quantityω{} -> return Nothing -- Abundant definitions can be used in any context.
    dq -> do
      q <- asksTC getQuantity
      reportSDoc "tc.irr" 50 $ vcat
        [ "declaration quantity =" <+> text (show dq)
        , "context     quantity =" <+> text (show q)
        ]
      return $ if (dq `moreQuantity` q) then Nothing else Just $ DefinitionIsErased x

-- | The second argument is the definition of the first.
checkModality' :: QName -> Definition -> TCM (Maybe TypeError)
checkModality' x def = do
  checkRelevance' x def >>= \case
    Nothing    -> checkQuantity' x def
    err@Just{} -> return err

-- | The second argument is the definition of the first.
checkModality :: QName -> Definition -> TCM ()
checkModality x def = justToError $ checkModality' x def
  where
  justToError m = maybe (return ()) typeError =<< m

-- | @checkHeadApplication e t hd args@ checks that @e@ has type @t@,
-- assuming that @e@ has the form @hd args@. The corresponding
-- type-checked term is returned.
--
-- If the head term @hd@ is a coinductive constructor, then a
-- top-level definition @fresh tel = hd args@ (where the clause is
-- delayed) is added, where @tel@ corresponds to the current
-- telescope. The returned term is @fresh tel@.
--
-- Precondition: The head @hd@ has to be unambiguous, and there should
-- not be any need to insert hidden lambdas.
checkHeadApplication :: Comparison -> A.Expr -> Type -> A.Expr -> [NamedArg A.Expr] -> TCM Term
checkHeadApplication cmp e t hd args = do
  SortKit{..} <- sortKit
  sharp <- fmap nameOfSharp <$> coinductionKit
  conId  <- getNameOfConstrained builtinConId
  pOr    <- getNameOfConstrained builtinPOr
  pComp  <- getNameOfConstrained builtinComp
  pHComp <- getNameOfConstrained builtinHComp
  pTrans <- getNameOfConstrained builtinTrans
  mglue  <- getNameOfConstrained builtin_glue
  mglueU  <- getNameOfConstrained builtin_glueU
  case hd of
    A.Def' c s | c == nameOfSet      -> checkSet cmp e t c s args
    A.Def' c s | c == nameOfProp     -> checkProp cmp e t c s args
    A.Def' c s | c == nameOfSetOmega -> checkSetOmega cmp e t c s args

    -- Type checking #. The # that the user can write will be a Def, but the
    -- sharp we generate in the body of the wrapper is a Con.
    A.Def c | Just c == sharp -> checkSharpApplication e t c args

    -- Cubical primitives
    A.Def c | Just c == pComp -> defaultResult' $ Just $ checkPrimComp c
    A.Def c | Just c == pHComp -> defaultResult' $ Just $ checkPrimHComp c
    A.Def c | Just c == pTrans -> defaultResult' $ Just $ checkPrimTrans c
    A.Def c | Just c == conId -> defaultResult' $ Just $ checkConId c
    A.Def c | Just c == pOr   -> defaultResult' $ Just $ checkPOr c
    A.Def c | Just c == mglue -> defaultResult' $ Just $ check_glue c
    A.Def c | Just c == mglueU -> defaultResult' $ Just $ check_glueU c

    _ -> defaultResult
  where
  defaultResult :: TCM Term
  defaultResult = defaultResult' Nothing
  defaultResult' :: Maybe (MaybeRanges -> Args -> Type -> TCM Args) -> TCM Term
  defaultResult' mk = do
    (f, t0) <- inferHead hd
    expandLast <- asksTC envExpandLast
    checkArguments expandLast (getRange hd) args t0 t $ \ st@(ACState rs vs _ t1 checkedTarget) -> do
      let check = do
           k <- mk
           as <- allApplyElims vs
           pure $ k rs as t1
      vs <- case check of
              Just ck -> do
                map Apply <$> ck
              Nothing -> do
                return vs
      v <- unfoldInlined =<< checkHeadConstraints f (st { acElims = vs })
      coerce' cmp checkedTarget v t1 t

-- Issue #3019 and #4170: Don't insert trailing implicits when checking arguments to existing
-- metavariables.
turnOffExpandLastIfExistingMeta :: A.Expr -> TCM a -> TCM a
turnOffExpandLastIfExistingMeta hd
  | isExistingMeta = reallyDontExpandLast
  | otherwise      = id
  where
    isExistingMeta = isJust $ A.metaNumber =<< metaInfo hd
    metaInfo (A.QuestionMark i _) = Just i
    metaInfo (A.Underscore i)     = Just i
    metaInfo (A.ScopedExpr _ e)   = metaInfo e
    metaInfo _                    = Nothing

-----------------------------------------------------------------------------
-- * Spines
-----------------------------------------------------------------------------

traceCallE :: Call -> ExceptT e TCM r -> ExceptT e TCM r
traceCallE call m = do
  z <- lift $ traceCall call $ runExceptT m
  case z of
    Right e  -> return e
    Left err -> throwError err

-- | If we've already checked the target type we don't have to call coerce.
coerce' :: Comparison -> CheckedTarget -> Term -> Type -> Type -> TCM Term
coerce' cmp NotCheckedTarget           v inferred expected = coerce cmp v inferred expected
coerce' cmp (CheckedTarget Nothing)    v _        _        = return v
coerce' cmp (CheckedTarget (Just pid)) v _        expected = blockTermOnProblem expected v pid

-- | Check a list of arguments: @checkArgs args t0 t1@ checks that
--   @t0 = Delta -> t0'@ and @args : Delta@. Inserts hidden arguments to
--   make this happen.  Returns the evaluated arguments @vs@, the remaining
--   type @t0'@ (which should be a subtype of @t1@) and any constraints @cs@
--   that have to be solved for everything to be well-formed.

checkArgumentsE :: ExpandHidden -> Range -> [NamedArg A.Expr] -> Type -> Maybe Type ->
                   ExceptT (ArgsCheckState [NamedArg A.Expr]) TCM (ArgsCheckState CheckedTarget)
checkArgumentsE = checkArgumentsE' NotCheckedTarget

checkArgumentsE'
  :: CheckedTarget     -- ^ Have we already checked the target?
  -> ExpandHidden      -- ^ Insert trailing hidden arguments?
  -> Range             -- ^ Range of the function.
  -> [NamedArg A.Expr] -- ^ Arguments.
  -> Type              -- ^ Type of the function.
  -> Maybe Type        -- ^ Type of the application.
  -> ExceptT (ArgsCheckState [NamedArg A.Expr]) TCM (ArgsCheckState CheckedTarget)

-- Case: no arguments, do not insert trailing hidden arguments: We are done.
<<<<<<< HEAD
checkArgumentsE' chk DontExpandLast _ [] t0 _ = return $ ACState [] [] [] t0 chk
=======
checkArgumentsE' chk exh _ [] t0 _ | isDontExpandLast exh = return ([], [], t0, chk)
>>>>>>> 8255ee2a

-- Case: no arguments, but need to insert trailing hiddens.
checkArgumentsE' chk _ExpandLast r [] t0 mt1 =
    traceCallE (CheckArguments r [] t0 mt1) $ lift $ do
      mt1' <- traverse (unEl <.> reduce) mt1
      (us, t) <- implicitArgs (-1) (expand mt1') t0
      return $ ACState (replicate (length us) Nothing) (map Apply us) (replicate (length us) Nothing) t chk
    where
      expand (Just (Pi dom _)) Hidden     = not (hidden dom)
      expand _                 Hidden     = True
      expand (Just (Pi dom _)) Instance{} = not (isInstance dom)
      expand _                 Instance{} = True
      expand _                 NotHidden  = False

-- Case: argument given.
checkArgumentsE' chk exh r args0@(arg@(Arg info e) : args) t0 mt1 =
    traceCallE (CheckArguments r args0 t0 mt1) $ do
      lift $ reportSDoc "tc.term.args" 30 $ sep
        [ "checkArgumentsE"
--        , "  args0 =" <+> prettyA args0
        , nest 2 $ vcat
          [ "e     =" <+> prettyA e
          , "t0    =" <+> prettyTCM t0
          , "t1    =" <+> maybe "Nothing" prettyTCM mt1
          ]
        ]
      -- First, insert implicit arguments, depending on current argument @arg@.
      let hx = getHiding info  -- hiding of current argument
          mx :: Maybe ArgName
          mx = bareNameOf e    -- name of current argument
          -- do not insert visible arguments
          expand NotHidden y = False
          -- insert a hidden argument if arg is not hidden or has different name
          -- insert an instance argument if arg is not instance  or has different name
          expand hy        y = not (sameHiding hy hx) || maybe False (y /=) mx
      reportSDoc "tc.term.args" 30 $ vcat
        [ "calling implicitNamedArgs"
        , nest 2 $ "t0 = " <+> prettyTCM t0
        , nest 2 $ "hx = " <+> text (show hx)
        , nest 2 $ "mx = " <+> maybe "nothing" prettyTCM mx
        ]
      (nargs, t) <- lift $ implicitNamedArgs (-1) expand t0
      -- Separate names from args.
      let (mxs, us) = unzip $ map (\ (Arg ai (Named mx u)) -> (mx, Apply $ Arg ai u)) nargs
          xs        = catMaybes mxs

      -- We need a function type here, but we don't know which kind
      -- (implicit/explicit). But it might be possible to use injectivity to
      -- force a pi.
      t <- lift $ forcePiUsingInjectivity t

      -- We are done inserting implicit args.  Now, try to check @arg@.
<<<<<<< HEAD
      ifBlockedType t (\ m t -> throwError $ ACState (replicate (length us) Nothing) us (replicate (length us) Nothing) t args0) $ \ _ t0' -> do
=======
      ifBlocked t (\ m t -> throwError (replicate (length us) Nothing, us, args0, t)) $ \ _ t0' -> do
>>>>>>> 8255ee2a

        -- What can go wrong?

        -- 1. We ran out of function types.
        let shouldBePi
              -- a) It is an explicit argument, but we ran out of function types.
              | visible info = lift $ typeError $ ShouldBePi t0'
              -- b) It is an implicit argument, and we did not insert any implicits.
              --    Thus, the type was not a function type to start with.
              | null xs        = lift $ typeError $ ShouldBePi t0'
              -- c) We did insert implicits, but we ran out of implicit function types.
              --    Then, we should inform the user that we did not find his one.
              | otherwise      = lift $ typeError $ WrongNamedArgument arg xs

        -- 2. We have a function type left, but it is the wrong one.
        --    Our argument must be implicit, case a) is impossible.
        --    (Otherwise we would have ran out of function types instead.)
        let wrongPi
              -- b) We have not inserted any implicits.
              | null xs   = lift $ typeError $ WrongHidingInApplication t0'
              -- c) We inserted implicits, but did not find his one.
              | otherwise = lift $ typeError $ WrongNamedArgument arg xs

        viewPath <- lift pathView'

        -- Check the target type if we can get away with it.
        chk' <- lift $
          case (chk, mt1) of
            (NotCheckedTarget, Just t1) | all visible args0 -> do
              let n = length args0
              TelV tel tgt <- telViewUpTo n t0'
              let dep = any (< n) $ IntSet.toList $ freeVars tgt
                  vis = all visible (telToList tel)
                  isRigid t | PathType{} <- viewPath t = return False -- Path is not rigid!
                  isRigid (El _ (Pi dom _)) = return $ visible dom
                  isRigid (El _ (Def d _))  = theDef <$> getConstInfo d >>= return . \ case
                    Axiom{}                   -> True
                    DataOrRecSig{}            -> True
                    AbstractDefn{}            -> True
                    Function{funClauses = cs} -> null cs
                    Datatype{}                -> True
                    Record{}                  -> True
                    Constructor{}             -> __IMPOSSIBLE__
                    GeneralizableVar{}        -> __IMPOSSIBLE__
                    Primitive{}               -> False
                    PrimitiveSort{}           -> False
                  isRigid _           = return False
              rigid <- isRigid tgt
              -- Andreas, 2019-03-28, issue #3248:
              -- If the target type is SIZELT, we need coerce, leqType is insufficient.
              -- For example, we have i : Size <= (Size< ↑ i), but not Size <= (Size< ↑ i).
              isSizeLt <- reduce t1 >>= isSizeType <&> \case
                Just (BoundedLt _) -> True
                _ -> False
              if | dep       -> return chk    -- must be non-dependent
                 | not rigid -> return chk    -- with a rigid target
                 | not vis   -> return chk    -- and only visible arguments
                 | isSizeLt  -> return chk    -- Issue #3248, not Size<
                 | otherwise -> do
                  let tgt1 = applySubst (strengthenS __IMPOSSIBLE__ $ size tel) tgt
                  reportSDoc "tc.term.args.target" 30 $ vcat
                    [ "Checking target types first"
                    , nest 2 $ "inferred =" <+> prettyTCM tgt1
                    , nest 2 $ "expected =" <+> prettyTCM t1 ]
                  traceCall (CheckTargetType (fuseRange r args0) tgt1 t1) $
                    CheckedTarget <$> ifNoConstraints_ (leqType tgt1 t1)
                                        (return Nothing) (return . Just)

            _ -> return chk

        -- t0' <- lift $ forcePi (getHiding info) (maybe "_" rangedThing $ nameOf e) t0'
        case unEl t0' of
          Pi (Dom{domInfo = info', domName = dname, unDom = a}) b
            | let name = bareNameWithDefault "_" dname,
              sameHiding info info'
              && (visible info || maybe True (name ==) mx) -> do
                u <- lift $ applyModalityToContext info' $ do
                 -- Andreas, 2014-05-30 experiment to check non-dependent arguments
                 -- after the spine has been processed.  Allows to propagate type info
                 -- from ascribed type into extended-lambdas.  Would solve issue 1159.
                 -- However, leaves unsolved type checking problems in the test suite.
                 -- I do not know what I am doing wrong here.
                 -- Could be extreme order-sensitivity or my abuse of the postponing
                 -- mechanism.
                 -- Andreas, 2016-02-02: Ulf says unless there is actually some meta
                 -- blocking a postponed type checking problem, we might never retry,
                 -- since the trigger for retrying constraints is solving a meta.
                 -- Thus, the following naive use violates some invariant.
                 -- if not $ isBinderUsed b
                 -- then postponeTypeCheckingProblem (CheckExpr (namedThing e) a) (return True) else
                  let e' = e { nameOf = (nameOf e) <|> dname }
                  checkNamedArg (Arg info' e') a

                let c | IsLock == getLock info' = Just $ Abs "t" (CheckLockedVars (Var 0 []) (raise 1 t0') (raise 1 $ Arg info' u) (raise 1 a))
                      | otherwise = Nothing
                lift $ reportSDoc "tc.term.lock" 40 $ text "lock =" <+> text (show $ getLock info')
                lift $ reportSDoc "tc.term.lock" 40 $ addContext (defaultDom $ t0') $ maybe (text "nothing") prettyTCM (absBody <$> c)
                -- save relevance info' from domain in argument
                addCheckedArgs us (getRange e) (Apply $ Arg info' u) c $
                  checkArgumentsE' chk' exh (fuseRange r e) args (absApp b u) mt1
            | otherwise -> do
                reportSDoc "error" 10 $ nest 2 $ vcat
                  [ text $ "info      = " ++ show info
                  , text $ "info'     = " ++ show info'
                  , text $ "absName b = " ++ absName b
                  , text $ "nameOf e  = " ++ show (nameOf e)
                  ]
                wrongPi
          _
            | visible info
            , PathType s _ _ bA x y <- viewPath t0' -> do
                lift $ reportSDoc "tc.term.args" 30 $ text $ show bA
                u <- lift $ checkExpr (namedThing e) =<< elInf primInterval
                addCheckedArgs us (getRange e) (IApply (unArg x) (unArg y) u) Nothing $
                  checkArgumentsE exh (fuseRange r e) args (El s $ unArg bA `apply` [argN u]) mt1
          _ -> shouldBePi
  where
    -- Andrea: Here one would add constraints too.
    addCheckedArgs us r u c rec = do
        st@ACState{acRanges = rs, acElims = vs} <- rec
        let rs' = replicate (length us) Nothing ++ Just r : rs
            cs' = replicate (length us) Nothing ++ c : acConstraints st
        return $ st { acRanges = rs', acElims = us ++ u : vs, acConstraints = cs' }
      `catchError` \ st@ACState{acRanges = rs, acElims = vs} -> do
          let rs' = replicate (length us) Nothing ++ Just r : rs
              cs' = replicate (length us) Nothing ++ c : acConstraints st
          throwError $ st { acRanges = rs', acElims = us ++ u : vs, acConstraints = cs' }

-- | Check that a list of arguments fits a telescope.
--   Inserts hidden arguments as necessary.
--   Returns the type-checked arguments and the remaining telescope.
checkArguments_
  :: ExpandHidden         -- ^ Eagerly insert trailing hidden arguments?
  -> Range                -- ^ Range of application.
  -> [NamedArg A.Expr]    -- ^ Arguments to check.
  -> Telescope            -- ^ Telescope to check arguments against.
  -> TCM (Elims, Telescope)
     -- ^ Checked arguments and remaining telescope if successful.
checkArguments_ exh r args tel = postponeInstanceConstraints $ do
    z <- runExceptT $
      checkArgumentsE exh r args (telePi tel __DUMMY_TYPE__) Nothing
    case z of
      Right (ACState _ args cs t _) | all isNothing cs -> do
        let TelV tel' _ = telView' t
        return (args, tel')
                                    | otherwise -> do
        typeError $ GenericError $ "Head constraints are not (yet) supported in this position."
      Left _ -> __IMPOSSIBLE__  -- type cannot be blocked as it is generated by telePi

-- | @checkArguments exph r args t0 t k@ tries @checkArgumentsE exph args t0 t@.
-- If it succeeds, it continues @k@ with the returned results.  If it fails,
-- it registers a postponed typechecking problem and returns the resulting new
-- meta variable.
--
-- Checks @e := ((_ : t0) args) : t@.
checkArguments ::
  ExpandHidden -> Range -> [NamedArg A.Expr] -> Type -> Type ->
  (ArgsCheckState CheckedTarget -> TCM Term) -> TCM Term
checkArguments exph r args t0 t k = postponeInstanceConstraints $ do
  z <- runExceptT $ checkArgumentsE exph r args t0 (Just t)
  case z of
    Right st -> k st
      -- vs = evaluated args
      -- t1 = remaining type (needs to be subtype of t)
    Left problem -> postponeArgs problem exph r args t k
      -- if unsuccessful, postpone checking until t0 unblocks

postponeArgs :: (ArgsCheckState [NamedArg A.Expr]) -> ExpandHidden -> Range -> [NamedArg A.Expr] -> Type ->
                (ArgsCheckState CheckedTarget -> TCM Term) -> TCM Term
postponeArgs (ACState rs us cs t0 es) exph r args t k = do
  reportSDoc "tc.term.expr.args" 80 $
    sep [ "postponed checking arguments"
        , nest 4 $ prettyList (map (prettyA . namedThing . unArg) args)
        , nest 2 $ "against"
        , nest 4 $ prettyTCM t0 ] $$
    sep [ "progress:"
        , nest 2 $ "checked" <+> prettyList (map prettyTCM us)
        , nest 2 $ "remaining" <+> sep [ prettyList (map (prettyA . namedThing . unArg) es)
                                            , nest 2 $ ":" <+> prettyTCM t0 ] ]
  postponeTypeCheckingProblem_ (CheckArgs exph r es t0 t $ \ (ACState rs' vs cs' t pid) -> k $ ACState (rs ++ rs') (us ++ vs) (cs ++ cs') t pid)

-----------------------------------------------------------------------------
-- * Constructors
-----------------------------------------------------------------------------

-- | Check the type of a constructor application. This is easier than
--   a general application since the implicit arguments can be inserted
--   without looking at the arguments to the constructor.
checkConstructorApplication :: Comparison -> A.Expr -> Type -> ConHead -> [NamedArg A.Expr] -> TCM Term
checkConstructorApplication cmp org t c args = do
  reportSDoc "tc.term.con" 50 $ vcat
    [ "entering checkConstructorApplication"
    , nest 2 $ vcat
      [ "org  =" <+> prettyTCM org
      , "t    =" <+> prettyTCM t
      , "c    =" <+> prettyTCM c
      , "args =" <+> prettyTCM args
    ] ]
  let paramsGiven = checkForParams args
  if paramsGiven then fallback else do
    reportSDoc "tc.term.con" 50 $ "checkConstructorApplication: no parameters explicitly supplied, continuing..."
    cdef  <- getConInfo c
    let Constructor{conData = d, conPars = npars} = theDef cdef
    reportSDoc "tc.term.con" 50 $ nest 2 $ "d    =" <+> prettyTCM d
    -- Issue 661: t maybe an evaluated form of d .., so we evaluate d
    -- as well and then check wether we deal with the same datatype
    t0 <- reduce (Def d [])
    tReduced <- reduce t
    case (t0, unEl tReduced) of -- Only fully applied constructors get special treatment
      (Def d0 _, Def d' es) -> do
        let ~(Just vs) = allApplyElims es
        reportSDoc "tc.term.con" 50 $ nest 2 $ "d0   =" <+> prettyTCM d0
        reportSDoc "tc.term.con" 50 $ nest 2 $ "d'   =" <+> prettyTCM d'
        reportSDoc "tc.term.con" 50 $ nest 2 $ "vs   =" <+> prettyTCM vs
        if d' /= d0 then fallback else do
         -- Issue 661: d' may take more parameters than d, in particular
         -- these additional parameters could be a module parameter telescope.
         -- Since we get the constructor type ctype from d but the parameters
         -- from t = Def d' vs, we drop the additional parameters.
         npars' <- getNumberOfParameters d'
         caseMaybe (sequenceA $ Pair (Just npars) npars') fallback $ \ (Pair n n') -> do
           reportSDoc "tc.term.con" 50 $ nest 2 $ text $ "n    = " ++ show n
           reportSDoc "tc.term.con" 50 $ nest 2 $ text $ "n'   = " ++ show n'
           when (n > n')  -- preprocessor does not like ', so put on next line
             __IMPOSSIBLE__
           let ps    = take n $ drop (n' - n) vs
               ctype = defType cdef
           reportSDoc "tc.term.con" 20 $ vcat
             [ "special checking of constructor application of" <+> prettyTCM c
             , nest 2 $ vcat [ "ps     =" <+> prettyTCM ps
                             , "ctype  =" <+> prettyTCM ctype ] ]
           let ctype' = ctype `piApply` ps
           reportSDoc "tc.term.con" 20 $ nest 2 $ "ctype' =" <+> prettyTCM ctype'
           -- get the parameter names
           let TelV ptel _ = telView'UpTo n ctype
           let pnames = map (fmap fst) $ telToList ptel
           -- drop the parameter arguments
               args' = dropArgs pnames args
           -- check the non-parameter arguments
           expandLast <- asksTC envExpandLast
           checkArguments expandLast (getRange c) args' ctype' t $ \ st@(ACState _ _ _ t' targetCheck) -> do
             reportSDoc "tc.term.con" 20 $ nest 2 $ vcat
               [ text "es     =" <+> prettyTCM es
               , text "t'     =" <+> prettyTCM t' ]
             v <- checkHeadConstraints (Con c ConOCon) st
             coerce' cmp targetCheck v t' t
      _ -> do
        reportSDoc "tc.term.con" 50 $ nest 2 $ "we are not at a datatype, falling back"
        fallback
  where
    fallback = checkHeadApplication cmp org t (A.Con (unambiguous $ conName c)) args

    -- Check if there are explicitly given hidden arguments,
    -- in which case we fall back to default type checking.
    -- We could work harder, but let's not for now.
    --
    -- Andreas, 2012-04-18: if all inital args are underscores, ignore them
    checkForParams args =
      let (hargs, rest) = break visible args
          notUnderscore A.Underscore{} = False
          notUnderscore _              = True
      in  any (notUnderscore . unScope . namedArg) hargs

    -- Drop the constructor arguments that correspond to parameters.
    dropArgs [] args                = args
    dropArgs ps []                  = args
    dropArgs ps args@(arg : args')
      | Just p   <- name,
        Just ps' <- namedPar p ps   = dropArgs ps' args'
      | Nothing  <- name,
        Just ps' <- unnamedPar h ps = dropArgs ps' args'
      | otherwise                   = args
      where
        name = bareNameOf arg
        h    = getHiding arg

        namedPar   x = dropPar ((x ==) . unDom)
        unnamedPar h = dropPar (sameHiding h)

        dropPar this (p : ps) | this p    = Just ps
                              | otherwise = dropPar this ps
        dropPar _ [] = Nothing

-- | Returns an unblocking action in case of failure.
disambiguateConstructor :: List1 QName -> Type -> TCM (Either (TCM Bool) ConHead)
disambiguateConstructor cs0 t = do
  reportSLn "tc.check.term.con" 40 $ "Ambiguous constructor: " ++ prettyShow cs0

  -- Get the datatypes of the various constructors
  let getData Constructor{conData = d} = d
      getData _                        = __IMPOSSIBLE__
  reportSLn "tc.check.term.con" 40 $ "  ranges before: " ++ prettyShow (getRange cs0)
  -- We use the reduced constructor when disambiguating, but
  -- the original constructor for type checking. This is important
  -- since they may have different types (different parameters).
  -- See issue 279.
  -- Andreas, 2017-08-13, issue #2686: ignore abstract constructors
  ccons  <- List1.rights <$> do
     forM cs0 $ \ c -> mapRight (c,) <$> getConForm c
  reportSLn "tc.check.term.con" 40 $ "  reduced: " ++ prettyShow (map snd ccons)
  case ccons of
    []    -> typeError $ AbstractConstructorNotInScope $ List1.head cs0
    [(c0,con)] -> do
      let c = setConName c0 con
      reportSLn "tc.check.term.con" 40 $ "  only one non-abstract constructor: " ++ prettyShow c
      storeDisambiguatedConstructor (conInductive c) (conName c)
      return (Right c)
    (c0,_):_   -> do
      dcs <- forM ccons $ \ (c, con) -> (, setConName c con) . getData . theDef <$> getConInfo con
      -- Type error
      let badCon t = typeError $ DoesNotConstructAnElementOf c0 t
      -- Lets look at the target type at this point
      let getCon :: TCM (Maybe ConHead)
          getCon = do
            TelV tel t1 <- telViewPath t
            addContext tel $ do
             reportSDoc "tc.check.term.con" 40 $ nest 2 $
               "target type: " <+> prettyTCM t1
             ifBlocked t1 (\ m t -> return Nothing) $ \ _ t' ->
               caseMaybeM (isDataOrRecord $ unEl t') (badCon t') $ \ d ->
                 case [ c | (d', c) <- dcs, d == d' ] of
                   [c] -> do
                     reportSLn "tc.check.term.con" 40 $ "  decided on: " ++ prettyShow c
                     storeDisambiguatedConstructor (conInductive c) (conName c)
                     return $ Just c
                   []  -> badCon $ t' $> Def d []
                   c:cs-> typeError $ CantResolveOverloadedConstructorsTargetingSameDatatype d $
                            fmap conName $ c :| cs
      let unblock = isJust <$> getCon
      maybeToEither unblock <$> getCon

---------------------------------------------------------------------------
-- * Projections
---------------------------------------------------------------------------

-- | Inferring the type of an overloaded projection application.
--   See 'inferOrCheckProjApp'.

inferProjApp :: A.Expr -> ProjOrigin -> List1 QName -> A.Args -> TCM (Term, Type)
inferProjApp e o ds args0 = do
  (v, t, _) <- inferOrCheckProjApp e o ds args0 Nothing
  return (v, t)

-- | Checking the type of an overloaded projection application.
--   See 'inferOrCheckProjApp'.

checkProjApp  :: Comparison -> A.Expr -> ProjOrigin -> List1 QName -> A.Args -> Type -> TCM Term
checkProjApp cmp e o ds args0 t = do
  (v, ti, targetCheck) <- inferOrCheckProjApp e o ds args0 (Just (cmp, t))
  coerce' cmp targetCheck v ti t

-- | Checking the type of an overloaded projection application.
--   See 'inferOrCheckProjAppToKnownPrincipalArg'.

checkProjAppToKnownPrincipalArg  :: Comparison -> A.Expr -> ProjOrigin -> List1 QName -> A.Args -> Type -> Int -> Term -> Type -> TCM Term
checkProjAppToKnownPrincipalArg cmp e o ds args0 t k v0 pt = do
  (v, ti, targetCheck) <- inferOrCheckProjAppToKnownPrincipalArg e o ds args0 (Just (cmp, t)) k v0 pt
  coerce' cmp targetCheck v ti t

-- | Inferring or Checking an overloaded projection application.
--
--   The overloaded projection is disambiguated by inferring the type of its
--   principal argument, which is the first visible argument.

inferOrCheckProjApp
  :: A.Expr
     -- ^ The whole expression which constitutes the application.
  -> ProjOrigin
     -- ^ The origin of the projection involved in this projection application.
  -> List1 QName
     -- ^ The projection name (potentially ambiguous).
  -> A.Args
     -- ^ The arguments to the projection.
  -> Maybe (Comparison, Type)
     -- ^ The expected type of the expression (if 'Nothing', infer it).
  -> TCM (Term, Type, CheckedTarget)
     -- ^ The type-checked expression and its type (if successful).
inferOrCheckProjApp e o ds args mt = do
  reportSDoc "tc.proj.amb" 20 $ vcat
    [ "checking ambiguous projection"
    , text $ "  ds   = " ++ prettyShow ds
    , text   "  args = " <+> sep (map prettyTCM args)
    , text   "  t    = " <+> caseMaybe mt "Nothing" prettyTCM
    ]

  let cmp = caseMaybe mt CmpEq fst

      -- Postpone the whole type checking problem
      -- if type of principal argument (or the type where we get it from)
      -- is blocked by meta m.
      postpone m = do
        tc <- caseMaybe mt newTypeMeta_ (return . snd)
        v <- postponeTypeCheckingProblem (CheckExpr cmp e tc) $ isInstantiatedMeta m
        return (v, tc, NotCheckedTarget)

  -- The following cases need to be considered:
  -- 1. No arguments to the projection.
  -- 2. Arguments (parameters), but not the principal argument.
  -- 3. Argument(s) including the principal argument.

  -- For now, we only allow ambiguous projections if the first visible
  -- argument is the record value.

  case filter (visible . snd) $ zip [0..] args of

    -- Case: we have no visible argument to the projection.
    -- In inference mode, we really need the visible argument, postponing does not help
    [] -> caseMaybe mt (refuseProjNotApplied ds) $ \ (cmp , t) -> do
      -- If we have the type, we can try to get the type of the principal argument.
      -- It is the first visible argument.
      TelV _ptel core <- telViewUpTo' (-1) (not . visible) t
      ifBlocked core (\ m _ -> postpone m) $ {-else-} \ _ core -> do
      ifNotPiType core (\ _ -> refuseProjNotApplied ds) $ {-else-} \ dom _b -> do
      ifBlocked (unDom dom) (\ m _ -> postpone m) $ {-else-} \ _ ta -> do
      caseMaybeM (isRecordType ta) (refuseProjNotRecordType ds) $ \ (_q, _pars, defn) -> do
      case defn of
        Record { recFields = fs } -> do
          case forMaybe fs $ \ f -> Fold.find (unDom f ==) ds of
            [] -> refuseProjNoMatching ds
            [d] -> do
              storeDisambiguatedProjection d
              -- checkHeadApplication will check the target type
              (, t, CheckedTarget Nothing) <$>
                checkHeadApplication cmp e t (A.Proj o $ unambiguous d) args
            _ -> __IMPOSSIBLE__
        _ -> __IMPOSSIBLE__

    -- Case: we have a visible argument
    ((k, arg) : _) -> do
      (v0, ta) <- inferExpr $ namedArg arg
      reportSDoc "tc.proj.amb" 25 $ vcat
        [ "  principal arg " <+> prettyTCM arg
        , "  has type "      <+> prettyTCM ta
        ]
      inferOrCheckProjAppToKnownPrincipalArg e o ds args mt k v0 ta

-- | Same arguments 'inferOrCheckProjApp' above but also gets the position,
--   value and type of the principal argument.
inferOrCheckProjAppToKnownPrincipalArg ::
  A.Expr -> ProjOrigin -> List1 QName -> A.Args -> Maybe (Comparison, Type) ->
  Int -> Term -> Type -> TCM (Term, Type, CheckedTarget)
inferOrCheckProjAppToKnownPrincipalArg e o ds args mt k v0 ta = do
  let cmp = caseMaybe mt CmpEq fst
      postpone m = do
        tc <- caseMaybe mt newTypeMeta_ (return . snd)
        v <- postponeTypeCheckingProblem (CheckProjAppToKnownPrincipalArg cmp e o ds args tc k v0 ta) $ isInstantiatedMeta m
        return (v, tc, NotCheckedTarget)
  -- ta should be a record type (after introducing the hidden args in v0)
  (vargs, ta) <- implicitArgs (-1) (not . visible) ta
  let v = v0 `apply` vargs
  ifBlocked ta (\ m _ -> postpone m) {-else-} $ \ _ ta -> do
  caseMaybeM (isRecordType ta) (refuseProjNotRecordType ds) $ \ (q, _pars0, _) -> do

      -- try to project it with all of the possible projections
      let try d = do
            reportSDoc "tc.proj.amb" 30 $ vcat
              [ text $ "trying projection " ++ prettyShow d
              , "  td  = " <+> caseMaybeM (getDefType d ta) "Nothing" prettyTCM
              ]

            -- get the original projection name
            def <- lift $ getConstInfo d
            let isP = isProjection_ $ theDef def
            reportSDoc "tc.proj.amb" 40 $ vcat $
              text ( "  isProjection = " ++ caseMaybe isP "no" (const "yes")
                   ) : caseMaybe isP [] (\ Projection{ projProper = proper, projOrig = orig } ->
              [ text $ "  proper       = " ++ show proper
              , text $ "  orig         = " ++ prettyShow orig
              ])

            -- Andreas, 2017-01-21, issue #2422
            -- The scope checker considers inherited projections (from nested records)
            -- as projections and allows overloading.  However, since they are defined
            -- as *composition* of projections, the type checker does *not* recognize them,
            -- and @isP@ will be @Nothing@.
            -- However, we can ignore this, as we only need the @orig@inal projection name
            -- for removing false ambiguity.  Thus, we skip these checks:

            -- Projection{ projProper = proper, projOrig = orig } <- MaybeT $ return isP
            -- guard $ isJust proper
            let orig = caseMaybe isP d projOrig

            -- try to eliminate
            (dom, u, tb) <- MaybeT (projectTyped v ta o d `catchError` \ _ -> return Nothing)
            reportSDoc "tc.proj.amb" 30 $ vcat
              [ "  dom = " <+> prettyTCM dom
              , "  u   = " <+> prettyTCM u
              , "  tb  = " <+> prettyTCM tb
              ]
            (q', pars, _) <- MaybeT $ isRecordType $ unDom dom
            reportSDoc "tc.proj.amb" 30 $ vcat
              [ "  q   = " <+> prettyTCM q
              , "  q'  = " <+> prettyTCM q'
              ]
            guard (q == q')
            -- Get the type of the projection and check
            -- that the first visible argument is the record value.
            let tfull = defType def
            TelV tel _ <- lift $ telViewUpTo' (-1) (not . visible) tfull
            reportSDoc "tc.proj.amb" 30 $ vcat
              [ text $ "  size tel  = " ++ show (size tel)
              , text $ "  size pars = " ++ show (size pars)
              ]
            -- See issue 1960 for when the following assertion fails for
            -- the correct disambiguation.
            -- guard (size tel == size pars)

            guard =<< do isNothing <$> do lift $ checkModality' d def
            return (orig, (d, (pars, (dom, u, tb))))

      cands <- groupOn fst . List1.catMaybes <$> mapM (runMaybeT . try) ds
      case cands of
        [] -> refuseProjNoMatching ds
        [[]] -> refuseProjNoMatching ds
        (_:_:_) -> refuseProj ds $ "several matching candidates found: "
             ++ prettyShow (map (fst . snd) $ concat cands)
        -- case: just one matching projection d
        -- the term u = d v
        -- the type tb is the type of this application
        [ (_orig, (d, (pars, (_dom,u,tb)))) : _ ] -> do
          storeDisambiguatedProjection d

          -- Check parameters
          tfull <- typeOfConst d
          (_,_) <- checkKnownArguments (take k args) pars tfull

          -- Check remaining arguments
          let r     = getRange e
              args' = drop (k + 1) args
          z <- runExceptT $ checkArgumentsE ExpandLast r args' tb (snd <$> mt)
          case z of
            Right st@(ACState _ _ _ trest targetCheck) -> do
              v <- checkHeadConstraints (u `applyE`) st
              return (v, trest, targetCheck)
            Left problem -> do
              -- In the inference case:
              -- To create a postponed type checking problem,
              -- we do not use typeDontCare, but create a meta.
              tc <- caseMaybe mt newTypeMeta_ (return . snd)
              v  <- postponeArgs problem ExpandLast r args' tc $ \ st@(ACState _ _ _ trest targetCheck) -> do
                      v <- checkHeadConstraints (u `applyE`) st
                      coerce' cmp targetCheck v trest tc

              return (v, tc, NotCheckedTarget)

refuseProj :: List1 QName -> String -> TCM a
refuseProj ds reason = typeError $ GenericError $
        "Cannot resolve overloaded projection "
        ++ prettyShow (A.nameConcrete $ A.qnameName $ List1.head ds)
        ++ " because " ++ reason

refuseProjNotApplied, refuseProjNoMatching, refuseProjNotRecordType :: List1 QName -> TCM a
refuseProjNotApplied    ds = refuseProj ds "it is not applied to a visible argument"
refuseProjNoMatching    ds = refuseProj ds "no matching candidate found"
refuseProjNotRecordType ds = refuseProj ds "principal argument is not of record type"

-----------------------------------------------------------------------------
-- * Sorts
-----------------------------------------------------------------------------

checkSet
  :: Comparison -> A.Expr -> Type
  -> QName -> Suffix -> [NamedArg A.Expr] -> TCM Term
checkSet = checkSetOrProp Type

checkProp
  :: Comparison -> A.Expr -> Type
  -> QName -> Suffix -> [NamedArg A.Expr] -> TCM Term
checkProp cmp e t q s args = do
  unlessM isPropEnabled $ typeError NeedOptionProp
  checkSetOrProp Prop cmp e t q s args

checkSetOrProp
  :: (Level -> Sort) -> Comparison -> A.Expr -> Type
  -> QName -> Suffix -> [NamedArg A.Expr] -> TCM Term
checkSetOrProp mkSort cmp e t q suffix args = do
  (v, t0) <- inferSetOrProp mkSort e q suffix args
  coerce cmp v t0 t

inferSet :: A.Expr -> QName -> Suffix -> [NamedArg A.Expr] -> TCM (Term, Type)
inferSet = inferSetOrProp Type

inferProp :: A.Expr -> QName -> Suffix -> [NamedArg A.Expr] -> TCM (Term, Type)
inferProp e q s args = do
  unlessM isPropEnabled $ typeError NeedOptionProp
  inferSetOrProp Prop e q s args

inferSetOrProp
  :: (Level -> Sort) -> A.Expr
  -> QName -> Suffix -> [NamedArg A.Expr] -> TCM (Term, Type)
inferSetOrProp mkSort e q suffix args = case args of
  [] -> do
    let n = case suffix of
              NoSuffix -> 0
              Suffix n -> n
    return (Sort (mkSort $ ClosedLevel n) , sort (Type $ ClosedLevel $ n + 1))
  [arg] -> do
    unless (visible arg) $ typeError $ WrongHidingInApplication $ sort $ mkSort $ ClosedLevel 0
    unlessM hasUniversePolymorphism $ genericError
      "Use --universe-polymorphism to enable level arguments to Set"
    l <- applyRelevanceToContext NonStrict $ checkLevel arg
    return (Sort $ mkSort l , sort (Type $ levelSuc l))
  arg : _ -> typeError . GenericDocError =<< fsep
    [ prettyTCM q , "cannot be applied to more than one argument" ]

checkSetOmega :: Comparison -> A.Expr -> Type -> QName -> Suffix -> [NamedArg A.Expr] -> TCM Term
checkSetOmega cmp e t q s args = do
  (v, t0) <- inferSetOmega e q s args
  coerce cmp v t0 t

inferSetOmega :: A.Expr -> QName -> Suffix -> [NamedArg A.Expr] -> TCM (Term, Type)
inferSetOmega e q suffix args = do
  let n = case suffix of
            NoSuffix -> 0
            Suffix n -> n
  case args of
    [] -> return (Sort (Inf n) , sort (Inf $ 1 + n))
    arg : _ -> typeError . GenericDocError =<< fsep
        [ prettyTCM q , "cannot be applied to an argument" ]

-----------------------------------------------------------------------------
-- * Coinduction
-----------------------------------------------------------------------------

checkSharpApplication :: A.Expr -> Type -> QName -> [NamedArg A.Expr] -> TCM Term
checkSharpApplication e t c args = do
  arg <- case args of
           [a] | visible a -> return $ namedArg a
           _ -> typeError $ GenericError $ prettyShow c ++ " must be applied to exactly one argument."

  -- The name of the fresh function.
  i <- fresh :: TCM Int
  let name = filter (/= '_') (prettyShow $ A.nameConcrete $ A.qnameName c) ++ "-" ++ show i

  kit <- coinductionKit'
  let flat = nameOfFlat kit
      inf  = nameOfInf  kit

  -- Add the type signature of the fresh function to the
  -- signature.
  -- To make sure we can type check the generated function we have to make
  -- sure that its type is \inf. The reason for this is that we don't yet
  -- postpone checking of patterns when we don't know their types (Issue480).
  forcedType <- do
    lvl <- levelType
    (_, l) <- newValueMeta RunMetaOccursCheck CmpLeq lvl
    lv  <- levelView l
    (_, a) <- newValueMeta RunMetaOccursCheck CmpEq (sort $ Type lv)
    return $ El (Type lv) $ Def inf [Apply $ setHiding Hidden $ defaultArg l, Apply $ defaultArg a]

  wrapper <- inFreshModuleIfFreeParams $ localTC (set eQuantity topQuantity) $ do
    -- Andreas, 2019-10-12: create helper functions in non-erased mode.
    -- Otherwise, they are not usable in meta-solutions in the term world.
    c' <- setRange (getRange c) <$>
            liftM2 qualify (killRange <$> currentModule)
                           (freshName_ name)

    -- Define and type check the fresh function.
    mod <- asksTC getModality
    abs <- asksTC (^. lensIsAbstract)
    let info   = A.mkDefInfo (A.nameConcrete $ A.qnameName c') noFixity'
                             PublicAccess abs noRange
        core   = A.LHSProj { A.lhsDestructor = unambiguous flat
                           , A.lhsFocus      = defaultNamedArg $ A.LHSHead c' []
                           , A.lhsPats       = [] }
        clause = A.Clause (A.LHS empty core) []
                          (A.RHS arg Nothing)
                          A.noWhereDecls False

    i <- currentOrFreshMutualBlock

    -- If we are in irrelevant position, add definition irrelevantly.
    -- If we are in erased position, add definition as erased.
    -- TODO: is this sufficient?
    addConstant c' =<< do
      let ai = setModality mod defaultArgInfo
      useTerPragma $
        (defaultDefn ai c' forcedType emptyFunction)
        { defMutual = i }

    checkFunDef NotDelayed info c' [clause]

    reportSDoc "tc.term.expr.coind" 15 $ do
      def <- theDef <$> getConstInfo c'
      vcat $
        [ "The coinductive wrapper"
        , nest 2 $ prettyTCM mod <> (prettyTCM c' <+> ":")
        , nest 4 $ prettyTCM t
        , nest 2 $ prettyA clause
        , ("The definition is" <+> text (show $ funDelayed def)) <>
          "."
        ]
    return c'

  -- The application of the fresh function to the relevant
  -- arguments.
  e' <- Def wrapper . map Apply <$> getContextArgs

  reportSDoc "tc.term.expr.coind" 15 $ vcat $
      [ "The coinductive constructor application"
      , nest 2 $ prettyTCM e
      , "was translated into the application"
      , nest 2 $ prettyTCM e'
      ]

  blockTerm t $ e' <$ workOnTypes (leqType forcedType t)

-----------------------------------------------------------------------------
-- * Cubical
-----------------------------------------------------------------------------

-- | "pathAbs (PathView s _ l a x y) t" builds "(\ t) : pv"
--   Preconditions: PathView is PathType, and t[i0] = x, t[i1] = y
pathAbs :: PathView -> Abs Term -> TCM Term
pathAbs (OType _) t = __IMPOSSIBLE__
pathAbs (PathType s path l a x y) t = do
  return $ Lam defaultArgInfo t

-- | @primComp : ∀ {ℓ} (A : (i : I) → Set (ℓ i)) (φ : I) (u : ∀ i → Partial φ (A i)) (a : A i0) → A i1@
--
--   Check:  @u i0 = (λ _ → a) : Partial φ (A i0)@.
--
checkPrimComp :: QName -> MaybeRanges -> Args -> Type -> TCM Args
checkPrimComp c rs vs _ = do
  case vs of
    -- WAS: [l, a, phi, u, a0] -> do
    l : a : phi : u : a0 : rest -> do
      iz <- Arg defaultArgInfo <$> intervalUnview IZero
      let lz = unArg l `apply` [iz]
          az = unArg a `apply` [iz]
      ty <- elInf $ primPartial <#> pure (unArg l `apply` [iz]) <@> pure (unArg phi) <@> pure (unArg a `apply` [iz])
      bAz <- el' (pure $ lz) (pure $ az)
      a0 <- blockArg bAz (rs !!! 4) a0 $ do
        equalTerm ty -- (El (getSort t1) (apply (unArg a) [iz]))
          (Lam defaultArgInfo $ NoAbs "_" $ unArg a0)
          (apply (unArg u) [iz])
      return $ l : a : phi : u : a0 : rest
    _ -> typeError $ GenericError $ show c ++ " must be fully applied"

-- | @primHComp : ∀ {ℓ} {A : Set ℓ} {φ : I} (u : ∀ i → Partial φ A) (a : A) → A@
--
--   Check:  @u i0 = (λ _ → a) : Partial φ A@.
--
checkPrimHComp :: QName -> MaybeRanges -> Args -> Type -> TCM Args
checkPrimHComp c rs vs _ = do
  case vs of
    -- WAS: [l, a, phi, u, a0] -> do
    l : a : phi : u : a0 : rest -> do
      -- iz = i0
      iz <- Arg defaultArgInfo <$> intervalUnview IZero
      -- ty = Partial φ A
      ty <- elInf $ primPartial <#> pure (unArg l) <@> pure (unArg phi) <@> pure (unArg a)
      -- (λ _ → a) = u i0 : ty
      bA <- el' (pure $ unArg l) (pure $ unArg a)
      a0 <- blockArg bA (rs !!! 4) a0 $ do
        equalTerm ty -- (El (getSort t1) (apply (unArg a) [iz]))
            (Lam defaultArgInfo $ NoAbs "_" $ unArg a0)
            (apply (unArg u) [iz])
      return $ l : a : phi : u : a0 : rest
    _ -> typeError $ GenericError $ show c ++ " must be fully applied"

-- | @transp : ∀{ℓ} (A : (i : I) → Set (ℓ i)) (φ : I) (a0 : A i0) → A i1@
--
--   Check:  If φ, then @A i = A i0 : Set (ℓ i)@ must hold for all @i : I@.
--
checkPrimTrans :: QName -> MaybeRanges -> Args -> Type -> TCM Args
checkPrimTrans c rs vs _ = do
  case vs of
    -- Andreas, 2019-03-02, issue #3601, why exactly 4 arguments?
    -- Only 3 are needed to check the side condition.
    -- WAS:
    -- [l, a, phi, a0] -> do
    l : a : phi : rest -> do
      iz <- Arg defaultArgInfo <$> intervalUnview IZero
      -- ty = (i : I) -> Set (l i)
      ty <- runNamesT [] $ do
        l <- open $ unArg l
        nPi' "i" (elInf $ cl primInterval) $ \ i -> (sort . tmSort <$> (l <@> i))
      a <- blockArg ty (rs !!! 1) a $ do
        equalTermOnFace (unArg phi) ty
          (unArg a)
          (Lam defaultArgInfo $ NoAbs "_" $ apply (unArg a) [iz])
      return $ l : a : phi : rest
    _ -> typeError $ GenericError $ show c ++ " must be fully applied"

blockArg :: HasRange r => Type -> r -> Arg Term -> TCM () -> TCM (Arg Term)
blockArg t r a m =
  setCurrentRange (getRange $ r) $ fmap (a $>) $ blockTerm t $ m >> return (unArg a)

checkConId :: QName -> MaybeRanges -> Args -> Type -> TCM Args
checkConId c rs vs t1 = do
  case vs of
   args@[_, _, _, _, phi, p] -> do
      iv@(PathType s _ l a x y) <- idViewAsPath t1
      let ty = pathUnview iv
      -- the following duplicates reduction of phi
      const_x <- blockTerm ty $ do
          equalTermOnFace (unArg phi) (El s (unArg a)) (unArg x) (unArg y)
          pathAbs iv (NoAbs (stringToArgName "_") (unArg x))
      p <- blockArg ty (rs !!! 5) p $ do
        equalTermOnFace (unArg phi) ty (unArg p) const_x   -- G, phi |- p = \ i . x
      return $ init args ++ [p]
      -- phi <- reduce phi
      -- forallFaceMaps (unArg phi) $ \ alpha -> do
      --   iv@(PathType s _ l a x y) <- idViewAsPath (applySubst alpha t1)
      --   let ty = pathUnview iv
      --   equalTerm (El s (unArg a)) (unArg x) (unArg y) -- precondition for cx being well-typed at ty
      --   cx <- pathAbs iv (NoAbs (stringToArgName "_") (applySubst alpha (unArg x)))
      --   equalTerm ty (applySubst alpha (unArg p)) cx   -- G, phi |- p = \ i . x
   _ -> typeError $ GenericError $ show c ++ " must be fully applied"


-- The following comment contains silly ' escapes to calm CPP about ∨ (\vee).
-- May not be haddock-parseable.

-- ' @primPOr : ∀ {ℓ} (φ₁ φ₂ : I) {A : Partial (φ₁ ∨ φ₂) (Set ℓ)}
-- '         → (u : PartialP φ₁ (λ (o : IsOne φ₁) → A (IsOne1 φ₁ φ₂ o)))
-- '         → (v : PartialP φ₂ (λ (o : IsOne φ₂) → A (IsOne2 φ₁ φ₂ o)))
-- '         → PartialP (φ₁ ∨ φ₂) A@
-- '
-- ' Checks: @u = v : PartialP (φ₁ ∨ φ₂) A@ whenever @IsOne (φ₁ ∧ φ₂)@.
checkPOr :: QName -> MaybeRanges -> Args -> Type -> TCM Args
checkPOr c rs vs _ = do
  case vs of
   l : phi1 : phi2 : a : u : v : rest -> do
      phi <- intervalUnview (IMin phi1 phi2)
      reportSDoc "tc.term.por" 10 $ text (show phi)
      -- phi <- reduce phi
      -- alphas <- toFaceMaps phi
      -- reportSDoc "tc.term.por" 10 $ text (show alphas)
      t1 <- runNamesT [] $ do
             [l,a] <- mapM (open . unArg) [l,a]
             psi <- open =<< intervalUnview (IMax phi1 phi2)
             pPi' "o" psi $ \ o -> el' l (a <..> o)
      tv <- runNamesT [] $ do
             [l,a,phi1,phi2] <- mapM (open . unArg) [l,a,phi1,phi2]
             pPi' "o" phi2 $ \ o -> el' l (a <..> (cl primIsOne2 <@> phi1 <@> phi2 <@> o))
      v <- blockArg tv (rs !!! 5) v $ do
        -- ' φ₁ ∧ φ₂  ⊢ u , v : PartialP (φ₁ ∨ φ₂) \ o → a o
        equalTermOnFace phi t1 (unArg u) (unArg v)
      return $ l : phi1 : phi2 : a : u : v : rest
   _ -> typeError $ GenericError $ show c ++ " must be fully applied"

-- | @prim^glue : ∀ {ℓ ℓ'} {A : Set ℓ} {φ : I}
--              → {T : Partial φ (Set ℓ')} → {e : PartialP φ (λ o → T o ≃ A)}
--              → (t : PartialP φ T) → (a : A) → primGlue A T e@
--
--   Check   @φ ⊢ a = e 1=1 (t 1=1)@  or actually the equivalent:  @(\ _ → a) = (\ o -> e o (t o)) : PartialP φ A@
check_glue :: QName -> MaybeRanges -> Args -> Type -> TCM Args
check_glue c rs vs _ = do
  case vs of
   -- WAS: [la, lb, bA, phi, bT, e, t, a] -> do
   la : lb : bA : phi : bT : e : t : a : rest -> do
      let iinfo = setRelevance Irrelevant defaultArgInfo
      v <- runNamesT [] $ do
            [lb, la, bA, phi, bT, e, t] <- mapM (open . unArg) [lb, la, bA, phi, bT, e, t]
            let f o = cl primEquivFun <#> lb <#> la <#> (bT <..> o) <#> bA <@> (e <..> o)
            glam iinfo "o" $ \ o -> f o <@> (t <..> o)
      ty <- runNamesT [] $ do
            [lb, phi, bA] <- mapM (open . unArg) [lb, phi, bA]
            elInf $ cl primPartialP <#> lb <@> phi <@> glam iinfo "o" (\ _ -> bA)
      let a' = Lam iinfo (NoAbs "o" $ unArg a)
      ta <- el' (pure $ unArg la) (pure $ unArg bA)
      a <- blockArg ta (rs !!! 7) a $ equalTerm ty a' v
      return $ la : lb : bA : phi : bT : e : t : a : rest
   _ -> typeError $ GenericError $ show c ++ " must be fully applied"


-- | @prim^glueU : ∀ {ℓ} {φ : I}
--              → {T : I → Partial φ (Set ℓ)} → {A : Set ℓ [ φ ↦ T i0 ]}
--              → (t : PartialP φ (T i1)) → (a : outS A) → hcomp T (outS A)@
--
--   Check   @φ ⊢ a = transp (\ i -> T 1=1 (~ i)) i0 (t 1=1)@  or actually the equivalent:
--           @(\ _ → a) = (\o -> transp (\ i -> T o (~ i)) i0 (t o)) : PartialP φ (T i0)@
check_glueU :: QName -> MaybeRanges -> Args -> Type -> TCM Args
check_glueU c rs vs _ = do
  case vs of
   -- WAS: [la, lb, bA, phi, bT, e, t, a] -> do
   la : phi : bT : bA : t : a : rest -> do
      let iinfo = setRelevance Irrelevant defaultArgInfo
      v <- runNamesT [] $ do
            [la, phi, bT, bA, t] <- mapM (open . unArg) [la, phi, bT, bA, t]
            let f o = cl primTrans <#> lam "i" (const la) <@> lam "i" (\ i -> bT <@> (cl primINeg <@> i) <..> o) <@> cl primIZero
            glam iinfo "o" $ \ o -> f o <@> (t <..> o)
      ty <- runNamesT [] $ do
            [la, phi, bT] <- mapM (open . unArg) [la, phi, bT]
            pPi' "o" phi $ \ o -> el' la (bT <@> cl primIZero <..> o)
      let a' = Lam iinfo (NoAbs "o" $ unArg a)
      ta <- runNamesT [] $ do
            [la, phi, bT, bA] <- mapM (open . unArg) [la, phi, bT, bA]
            el' la (cl primSubOut <#> (cl primLevelSuc <@> la) <#> (Sort . tmSort <$> la) <#> phi <#> (bT <@> cl primIZero) <@> bA)
      a <- blockArg ta (rs !!! 5) a $ equalTerm ty a' v
      return $ la : phi : bT : bA : t : a : rest
   _ -> typeError $ GenericError $ show c ++ " must be fully applied"<|MERGE_RESOLUTION|>--- conflicted
+++ resolved
@@ -556,11 +556,7 @@
   -> ExceptT (ArgsCheckState [NamedArg A.Expr]) TCM (ArgsCheckState CheckedTarget)
 
 -- Case: no arguments, do not insert trailing hidden arguments: We are done.
-<<<<<<< HEAD
-checkArgumentsE' chk DontExpandLast _ [] t0 _ = return $ ACState [] [] [] t0 chk
-=======
-checkArgumentsE' chk exh _ [] t0 _ | isDontExpandLast exh = return ([], [], t0, chk)
->>>>>>> 8255ee2a
+checkArgumentsE' chk exh _ [] t0 _ | isDontExpandLast exh = return $ ACState [] [] [] t0 chk
 
 -- Case: no arguments, but need to insert trailing hiddens.
 checkArgumentsE' chk _ExpandLast r [] t0 mt1 =
@@ -613,11 +609,7 @@
       t <- lift $ forcePiUsingInjectivity t
 
       -- We are done inserting implicit args.  Now, try to check @arg@.
-<<<<<<< HEAD
-      ifBlockedType t (\ m t -> throwError $ ACState (replicate (length us) Nothing) us (replicate (length us) Nothing) t args0) $ \ _ t0' -> do
-=======
-      ifBlocked t (\ m t -> throwError (replicate (length us) Nothing, us, args0, t)) $ \ _ t0' -> do
->>>>>>> 8255ee2a
+      ifBlocked t (\ m t -> throwError $ ACState (replicate (length us) Nothing) us (replicate (length us) Nothing) t args0) $ \ _ t0' -> do
 
         -- What can go wrong?
 
