--- conflicted
+++ resolved
@@ -149,16 +149,8 @@
     -- Subcase: unambiguous constructor
     A.Con ambC | Just c <- getUnambiguous ambC -> do
       -- augment c with record fields, but do not revert to original name
-<<<<<<< HEAD
-      con <-
-        fromRightM
-          (sigError c (typeError $ AbstractConstructorNotInScope c)) $
-          getOrigConHead c
+      con <- getOrigConHead c
       checkConstructorApplication cmp e t con hd args'
-=======
-      con <- getOrigConHead c
-      checkConstructorApplication cmp e t con hd args
->>>>>>> 0841987e
 
     -- Subcase: ambiguous constructor
     A.Con (AmbQ cs0) -> do
