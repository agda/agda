--- conflicted
+++ resolved
@@ -458,10 +458,10 @@
 
 -- | Insert some names into the with-clauses LHS of the given RHS.
 -- (Used for the inspect idiom)
-insertNames :: [WithHiding (Maybe A.BindName)] -> A.RHS -> A.RHS
+insertNames :: [Arg (Maybe A.BindName)] -> A.RHS -> A.RHS
 insertNames = mapLHSCores . insertInspects
 
-insertInspects :: [WithHiding (Maybe A.BindName)] -> A.LHSCore -> A.LHSCore
+insertInspects :: [Arg (Maybe A.BindName)] -> A.LHSCore -> A.LHSCore
 insertInspects ps = \case
   A.LHSWith core wps [] ->
     let ps' = map (fmap $ fmap patOfName) ps in
@@ -470,29 +470,27 @@
 
   where
 
-    patOfName :: A.BindName -> WithHiding A.Pattern
-    patOfName = WithHiding NotHidden . A.VarP
-
-    insertIn :: [WithHiding (Maybe (WithHiding a))]
-             -> [WithHiding a] -> [WithHiding a]
-    insertIn []                                   wps  = wps
-    insertIn (WithHiding NotHidden  nm : ps) (w : wps) =
+    patOfName :: A.BindName -> Arg A.Pattern
+    patOfName = defaultArg . A.VarP
+
+    insertIn :: [Arg (Maybe (Arg a))]
+             -> [Arg a] -> [Arg a]
+    insertIn []                 wps  = wps
+    insertIn (Arg info nm : ps) (w : wps) | visible info =
       w : (maybe [] pure nm) ++ insertIn ps wps
-    insertIn (WithHiding Hidden     nm : ps)      wps  =
-          (maybe [] pure nm) ++ insertIn ps wps
-    insertIn (WithHiding Instance{} nm : ps)      wps  =
+    insertIn (Arg info nm : ps) wps       | notVisible info =
           (maybe [] pure nm) ++ insertIn ps wps
     insertIn _ _ = __IMPOSSIBLE__
 
 
 -- | Insert some with-patterns into the with-clauses LHS of the given RHS.
 -- (Used for @rewrite@)
-insertPatterns :: [WithHiding A.Pattern] -> A.RHS -> A.RHS
+insertPatterns :: [Arg A.Pattern] -> A.RHS -> A.RHS
 insertPatterns pats = mapLHSCores (insertPatternsLHSCore pats)
 
 -- | Insert with-patterns before the trailing with patterns.
 -- If there are none, append the with-patterns.
-insertPatternsLHSCore :: [WithHiding A.Pattern] -> A.LHSCore -> A.LHSCore
+insertPatternsLHSCore :: [Arg A.Pattern] -> A.LHSCore -> A.LHSCore
 insertPatternsLHSCore pats = \case
   A.LHSWith core wps [] -> A.LHSWith core (pats ++ wps) []
   core                  -> A.LHSWith core pats []
@@ -501,22 +499,6 @@
 data WithFunctionProblem
   = NoWithFunction
   | WithFunction
-<<<<<<< HEAD
-    { wfParentName :: QName                              -- ^ Parent function name.
-    , wfName       :: QName                              -- ^ With function name.
-    , wfParentType :: Type                               -- ^ Type of the parent function.
-    , wfParentTel  :: Telescope                          -- ^ Context of the parent patterns.
-    , wfBeforeTel  :: Telescope                          -- ^ Types of arguments to the with function before the with expressions (needed vars).
-    , wfAfterTel   :: Telescope                          -- ^ Types of arguments to the with function after the with expressions (unneeded vars).
-    , wfExprs      :: [WithHiding (Term, EqualityView)]  -- ^ With and rewrite expressions and their types.
-    , wfRHSType    :: Type                               -- ^ Type of the right hand side.
-    , wfParentPats :: [NamedArg DeBruijnPattern]         -- ^ Parent patterns.
-    , wfParentParams :: Nat                              -- ^ Number of module parameters in parent patterns
-    , wfPermSplit  :: Permutation                        -- ^ Permutation resulting from splitting the telescope into needed and unneeded vars.
-    , wfPermParent :: Permutation                        -- ^ Permutation reordering the variables in the parent pattern.
-    , wfPermFinal  :: Permutation                        -- ^ Final permutation (including permutation for the parent clause).
-    , wfClauses    :: [A.Clause]                         -- ^ The given clauses for the with function
-=======
     { wfParentName :: QName                             -- ^ Parent function name.
     , wfName       :: QName                             -- ^ With function name.
     , wfParentType :: Type                              -- ^ Type of the parent function.
@@ -532,7 +514,6 @@
     , wfPermFinal  :: Permutation                       -- ^ Final permutation (including permutation for the parent clause).
     , wfClauses    :: [A.Clause]                        -- ^ The given clauses for the with function
     , wfCallSubst :: Substitution                       -- ^ Subtsitution to generate call for the parent.
->>>>>>> 4f87d390
     }
 
 checkSystemCoverage
@@ -839,21 +820,12 @@
     unless absurdPat $ typeError $ NoRHSRequiresAbsurdPattern aps
     return (Nothing, NoWithFunction)
 
-<<<<<<< HEAD
-  -- With case: @f xs with eqa : {a} | eqb : b | {{c}} | ...; ... | ps1 = rhs1; ... | ps2 = rhs2; ...@
+  -- With case: @f xs with {a} in eqa | b in eqb | {{c}} | ...; ... | ps1 = rhs1; ... | ps2 = rhs2; ...@
   -- We need to modify the patterns `ps1, ps2, ...` in the user-provided clauses
   -- to insert the {eqb} names so that the equality proofs are available on the various RHS.
   withRHS :: QName        -- ^ name of the with-function
-          -> [A.WithExpr] -- ^ @[eqa : {a}, eqb : b, {{c}}, ...]@
+          -> [A.WithExpr] -- ^ @[{a} in eqa, b in eqb, {{c}}, ...]@
           -> [A.Clause]   -- ^ @[(ps1 = rhs1), (ps2 = rhs), ...]@
-=======
-
-  -- With case: @f xs with a | b | c | ...; ... | ps1 = rhs1; ... | ps2 = rhs2; ...@
-  -- This is mostly a wrapper around @checkWithRHS@
-  withRHS :: QName               -- ^ name of the with-function
-          -> [Arg A.Expr]        -- ^ @[a, b, c, ...]@
-          -> [A.Clause]          -- ^ @[(ps1 = rhs1), (ps2 = rhs), ...]@
->>>>>>> 4f87d390
           -> TCM (Maybe Term, WithFunctionProblem)
   withRHS aux es cs = do
 
@@ -870,23 +842,18 @@
           ]
 
     -- Infer the types of the with expressions
-<<<<<<< HEAD
-    vtys <- forM es $ \ (Named nm (WithHiding h e)) -> do
-      (e, ty) <- inferExprForWith e
-      pure $ WithHiding h . (e,) $ case nm of
-        Nothing -> OtherType ty
-        Just{}  -> IdiomType ty
-
-    let names = map (\ (Named nm (WithHiding h _)) -> WithHiding h nm) es
+
+    vtys <- forM es $ \ (Named nm we) -> do
+              (e, ty) <- inferExprForWith we
+              pure $ (<$ we) . (e,) $ case nm of
+                Nothing -> OtherType ty
+                Just{}  -> IdiomType ty
+
+    let names = map (\ (Named nm e) -> nm <$ e) es
     cs <- forM cs $ \ c@(A.Clause (A.LHS i core) eqs rhs wh b) -> do
       let rhs'  = insertNames    names rhs
       let core' = insertInspects names core
       pure $ A.Clause (A.LHS i core') eqs rhs' wh b
-=======
-    vtys <- forM es $ \ e -> do
-              ety <- inferExprForWith e
-              pure (fmap OtherType ety <$ e)
->>>>>>> 4f87d390
 
     -- Andreas, 2016-01-23, Issue #1796
     -- Run the size constraint solver to improve with-abstraction
@@ -922,21 +889,17 @@
 
       let (npats, es) = unzipWith (\ (Named nm (p , e)) -> (Named nm p, Named nm e)) pes
       -- Infer the types of the with expressions
-<<<<<<< HEAD
-      vtys <- forM es $ \ (Named nm e) -> do
-        (e, ty) <- inferExprForWith e
-        pure $ WithHiding NotHidden . (e,) $ case nm of
+      vtys <- forM es $ \ (Named nm we) -> do
+        (e, ty) <- inferExprForWith (defaultArg we)
+        pure $ defaultArg . (e,) $ case nm of
           Nothing -> OtherType ty
           Just{}  -> IdiomType ty
 
-      let pats = concatMap (map $ WithHiding NotHidden) $
+      let pats = concatMap (map defaultArg) $
             for npats $ \ (Named nm p) -> case nm of
               Nothing -> [p]
               Just n  -> [p, A.VarP n]
-=======
-      vtys <- mapM (defaultArg <.> fmap OtherType <.> inferExprForWith . defaultArg) es
-
->>>>>>> 4f87d390
+
       -- Andreas, 2016-04-14, see also Issue #1796
       -- Run the size constraint solver to improve with-abstraction
       -- in case the with-expression contains size metas.
@@ -1018,7 +981,7 @@
         ifM isReflexive
           {-then-} (return ([ reflPat ]                    , proof, OtherType t'))
           {-else-} (return ([ A.WildP patNoRange, reflPat ], proof, eqt))
-      let pats = WithHiding NotHidden <$> pats'
+      let pats = defaultArg <$> pats'
 
       let rhs' = insertPatterns pats rhs
           (rhs'', outerWhere) -- the where clauses should go on the inner-most with
