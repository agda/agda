--- conflicted
+++ resolved
@@ -2063,13 +2063,8 @@
       expand (Pi (Dom{domInfo = info}) _)   Hidden = getHiding info /= Hidden &&
                                             exh == ExpandLast
       expand _                     Hidden = exh == ExpandLast
-<<<<<<< HEAD
-      expand (Pi (Dom{domInfo = info}) _) Instance = getHiding info /= Instance
-      expand _                   Instance = True
-=======
       expand (Pi (Dom info _) _) Instance{} = not $ isInstance info
       expand _                   Instance{} = True
->>>>>>> 63389f82
       expand _                  NotHidden = False
 
 -- Case: argument given.
