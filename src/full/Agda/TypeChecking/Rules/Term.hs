{-# LANGUAGE CPP                      #-}
{-# LANGUAGE NondecreasingIndentation #-}

module Agda.TypeChecking.Rules.Term where

#if MIN_VERSION_base(4,11,0)
import Prelude hiding ( (<>), null )
#else
import Prelude hiding ( null )
#endif

import Control.Monad.Trans
import Control.Monad.Trans.Maybe
import Control.Monad.State (get, put)
import Control.Monad.Reader

import Data.Maybe
import Data.Either (partitionEithers)
import Data.Monoid (mappend)
import qualified Data.List as List
import qualified Data.Map as Map

import Agda.Interaction.Options
import Agda.Interaction.Highlighting.Generate (storeDisambiguatedName)

import qualified Agda.Syntax.Abstract as A
import Agda.Syntax.Abstract.Views as A
import qualified Agda.Syntax.Info as A
import Agda.Syntax.Concrete.Pretty () -- only Pretty instances
import Agda.Syntax.Concrete (FieldAssignment'(..), nameFieldA)
import qualified Agda.Syntax.Concrete.Name as C
import Agda.Syntax.Common
import Agda.Syntax.Internal as I
import Agda.Syntax.Position
import Agda.Syntax.Literal
import Agda.Syntax.Scope.Base ( ThingsInScope, AbstractName
                              , emptyScopeInfo
                              , exportedNamesInScope)
import Agda.Syntax.Scope.Monad (getNamedScope, freshAbstractQName)
import Agda.Syntax.Translation.InternalToAbstract (reify)

import Agda.TypeChecking.CompiledClause
import Agda.TypeChecking.Constraints
import Agda.TypeChecking.Conversion
import Agda.TypeChecking.Datatypes
import Agda.TypeChecking.EtaContract
import Agda.TypeChecking.Implicit
import Agda.TypeChecking.Irrelevance
import Agda.TypeChecking.Level
import Agda.TypeChecking.MetaVars
import Agda.TypeChecking.Names
import Agda.TypeChecking.Monad
import Agda.TypeChecking.Monad.Builtin
import Agda.TypeChecking.Patterns.Abstract
import Agda.TypeChecking.Positivity.Occurrence
import Agda.TypeChecking.Pretty
import Agda.TypeChecking.Primitive
import Agda.TypeChecking.Quote
import Agda.TypeChecking.RecordPatterns
import Agda.TypeChecking.Records
import Agda.TypeChecking.Reduce
import Agda.TypeChecking.Rules.LHS
import Agda.TypeChecking.SizedTypes
import Agda.TypeChecking.SizedTypes.Solve
import Agda.TypeChecking.Substitute
import Agda.TypeChecking.Telescope
import Agda.TypeChecking.Unquote

import {-# SOURCE #-} Agda.TypeChecking.Empty (isEmptyType)
import {-# SOURCE #-} Agda.TypeChecking.Rules.Def (checkFunDef', useTerPragma)
import {-# SOURCE #-} Agda.TypeChecking.Rules.Decl (checkSectionApplication)
import {-# SOURCE #-} Agda.TypeChecking.Rules.Application

import Agda.Utils.Except
  ( ExceptT
  , MonadError(catchError, throwError)
  , runExceptT
  )
import Agda.Utils.Functor
import Agda.Utils.Lens
import Agda.Utils.List
import Agda.Utils.Maybe
import Agda.Utils.Monad
import Agda.Utils.Null
import Agda.Utils.NonemptyList
import Agda.Utils.Pretty ( prettyShow )
import qualified Agda.Utils.Pretty as P
import Agda.Utils.Size
import Agda.Utils.Tuple

#include "undefined.h"
import Agda.Utils.Impossible

---------------------------------------------------------------------------
-- * Types
---------------------------------------------------------------------------

-- | Check that an expression is a type.
isType :: A.Expr -> Sort -> TCM Type
isType e s =
    traceCall (IsTypeCall e s) $ do
    v <- checkExpr e (sort s)
    return $ El s v

-- | Check that an expression is a type without knowing the sort.
isType_ :: A.Expr -> TCM Type
isType_ e = traceCall (IsType_ e) $ do
  let fallback = isType e =<< do workOnTypes $ newSortMeta
  case unScope e of
    A.Fun i (Arg info t) b -> do
      a <- setArgInfo info . defaultDom <$> isType_ t
      b <- isType_ b
      s <- ptsRule a b
      let t' = El s $ Pi a $ NoAbs underscore b
      noFunctionsIntoSize b t'
      return t'
    A.Pi _ tel e | null tel -> isType_ e
    A.Pi _ tel e -> do
      (t0, t') <- checkPiTelescope tel $ \ tel -> do
        t0  <- instantiateFull =<< isType_ e
        tel <- instantiateFull tel
        return (t0, telePi tel t0)
      noFunctionsIntoSize t0 t'
      return t'
    A.Set _ n    -> do
      return $ sort (mkType n)
    A.App i s arg
      | visible arg,
        A.Set _ 0 <- unScope s ->
      ifNotM hasUniversePolymorphism
          (typeError $ GenericError "Use --universe-polymorphism to enable level arguments to Set")
      $ {- else -} do
        lvl <- levelType
        -- allow NonStrict variables when checking level
        --   Set : (NonStrict) Level -> Set\omega
        n   <- levelView =<< do
          applyRelevanceToContext NonStrict $
            checkNamedArg arg lvl
        return $ sort (Type n)

    -- Issue #707: Check an existing interaction point
    A.QuestionMark minfo ii -> caseMaybeM (lookupInteractionMeta ii) fallback $ \ x -> do
      -- -- | Just x <- A.metaNumber minfo -> do
      reportSDoc "tc.ip" 20 $ fsep
        [ text "Rechecking meta "
        , prettyTCM x
        , text $ " for interaction point " ++ show ii
        ]
      mv <- lookupMeta x
      let s0 = jMetaType . mvJudgement $ mv
      -- Andreas, 2016-10-14, issue #2257
      -- The meta was created in a context of length @n@.
      let n  = length . envContext . clEnv . miClosRange . mvInfo $ mv
      (vs, rest) <- splitAt n <$> getContextArgs
      reportSDoc "tc.ip" 20 $ vcat
        [ text "  s0   = " <+> prettyTCM s0
        , text "  vs   = " <+> prettyTCM vs
        , text "  rest = " <+> prettyTCM rest
        ]
      -- We assume the meta variable use here is in an extension of the original context.
      -- If not we revert to the old buggy behavior of #707 (see test/Succeed/Issue2257b).
      if (length vs /= n) then fallback else do
      s1  <- piApplyM s0 vs
      case unEl s1 of
        Sort s -> return $ El s $ MetaV x $ map Apply vs
        _ -> __IMPOSSIBLE__

    _ -> fallback

ptsRule :: (LensSort a, LensSort b) => a -> b -> TCM Sort
ptsRule a b = pts <$> reduce (getSort a) <*> reduce (getSort b)

-- | Ensure that a (freshly created) function type does not inhabit 'SizeUniv'.
--   Precondition:  When @noFunctionsIntoSize t tBlame@ is called,
--   we are in the context of @tBlame@ in order to print it correctly.
--   Not being in context of @t@ should not matter, as we are only
--   checking whether its sort reduces to 'SizeUniv'.
noFunctionsIntoSize :: Type -> Type -> TCM ()
noFunctionsIntoSize t tBlame = do
  reportSDoc "tc.fun" 20 $ do
    let El s (Pi dom b) = tBlame
    sep [ text "created function type " <+> prettyTCM tBlame
        , text "with pts rule" <+> prettyTCM (getSort dom, getSort b, s)
        ]
  s <- reduce $ getSort t
  when (s == SizeUniv) $ do
    -- Andreas, 2015-02-14
    -- We have constructed a function type in SizeUniv
    -- which is illegal to prevent issue 1428.
    typeError $ FunctionTypeInSizeUniv $ unEl tBlame

-- | Check that an expression is a type which is equal to a given type.
isTypeEqualTo :: A.Expr -> Type -> TCM Type
isTypeEqualTo e0 t = scopedExpr e0 >>= \case
  A.ScopedExpr{} -> __IMPOSSIBLE__
  A.Underscore i | A.metaNumber i == Nothing -> return t
  e -> workOnTypes $ do
    t' <- isType e (getSort t)
    t' <$ leqType t t'

leqType_ :: Type -> Type -> TCM ()
leqType_ t t' = workOnTypes $ leqType t t'

---------------------------------------------------------------------------
-- * Telescopes
---------------------------------------------------------------------------

-- | Type check a (module) telescope.
--   Binds the variables defined by the telescope.
checkTelescope :: A.Telescope -> (Telescope -> TCM a) -> TCM a
checkTelescope = checkTelescope' LamNotPi

-- | Type check the telescope of a dependent function type.
--   Binds the resurrected variables defined by the telescope.
--   The returned telescope is unmodified (not resurrected).
checkPiTelescope :: A.Telescope -> (Telescope -> TCM a) -> TCM a
checkPiTelescope = checkTelescope' PiNotLam

-- | Flag to control resurrection on domains.
data LamOrPi
  = LamNotPi -- ^ We are checking a module telescope.
             --   We pass into the type world to check the domain type.
             --   This resurrects the whole context.
  | PiNotLam -- ^ We are checking a telescope in a Pi-type.
             --   We stay in the term world, but add resurrected
             --   domains to the context to check the remaining
             --   domains and codomain of the Pi-type.
  deriving (Eq, Show)

-- | Type check a telescope. Binds the variables defined by the telescope.
checkTelescope' :: LamOrPi -> A.Telescope -> (Telescope -> TCM a) -> TCM a
checkTelescope' lamOrPi []        ret = ret EmptyTel
checkTelescope' lamOrPi (b : tel) ret =
    checkTypedBindings lamOrPi b $ \tel1 ->
    checkTelescope' lamOrPi tel  $ \tel2 ->
        ret $ abstract tel1 tel2

-- | Check a typed binding and extends the context with the bound variables.
--   The telescope passed to the continuation is valid in the original context.
--
--   Parametrized by a flag wether we check a typed lambda or a Pi. This flag
--   is needed for irrelevance.
checkTypedBindings :: LamOrPi -> A.TypedBindings -> (Telescope -> TCM a) -> TCM a
checkTypedBindings lamOrPi (A.TypedBindings i (Arg info b)) ret =
    checkTypedBinding lamOrPi info b $ \ bs ->
    ret $ telFromList bs

checkTypedBinding :: LamOrPi -> ArgInfo -> A.TypedBinding -> (ListTel -> TCM a) -> TCM a
checkTypedBinding lamOrPi info (A.TBind i xs' e) ret = do
    let xs = map (fmap A.unBind) xs'
    -- Andreas, 2011-04-26 irrelevant function arguments may appear
    -- non-strictly in the codomain type
    -- 2011-10-04 if flag --experimental-irrelevance is set
    experimental <- optExperimentalIrrelevance <$> pragmaOptions
    t <- modEnv lamOrPi $ isType_ e
    let info' = mapRelevance (modRel lamOrPi experimental) info
    addContext (xs, setArgInfo info' $ defaultDom t) $
      ret $ bindsWithHidingToTel xs (setArgInfo info $ defaultDom t)
    where
        -- if we are checking a typed lambda, we resurrect before we check the
        -- types, but do not modify the new context entries
        -- otherwise, if we are checking a pi, we do not resurrect, but
        -- modify the new context entries
        modEnv LamNotPi = workOnTypes
        modEnv _        = id
        modRel PiNotLam xp = if xp then irrToNonStrict . nonStrictToRel else nonStrictToRel
        modRel _        _  = id
checkTypedBinding lamOrPi info (A.TLet _ lbs) ret = do
    checkLetBindings lbs (ret [])

ifPath :: Type -> TCM a -> TCM a -> TCM a
ifPath ty fallback work = do
  pv <- pathView ty
  if isPathType pv then work else fallback

checkPath :: Arg A.TypedBinding -> A.Expr -> Type -> TCM Term
checkPath b@(Arg info (A.TBind _ xs' typ)) body ty = do
    let xs = map (fmap A.unBind) xs'
        [WithHiding h x] = xs
    PathType s path level typ lhs rhs <- pathView ty
    interval <- elInf primInterval
    v <- addContext (xs, defaultDom interval) $ checkExpr body (El (raise 1 s) (raise 1 (unArg typ) `apply` [argN $ var 0]))
    iZero <- primIZero
    iOne  <- primIOne
    let lhs' = subst 0 iZero v
        rhs' = subst 0 iOne  v
    let t = Lam info $ Abs (nameToArgName x) v
    let btyp i = El s (unArg typ `apply` [argN i])
    locally eRange (const noRange) $ blockTerm ty $ do
      equalTerm (btyp iZero) lhs' (unArg lhs)
      equalTerm (btyp iOne) rhs' (unArg rhs)
      return t
checkPath b body ty = __IMPOSSIBLE__
---------------------------------------------------------------------------
-- * Lambda abstractions
---------------------------------------------------------------------------

-- | Type check a lambda expression.
--   "checkLambda bs e ty"  means  (\ bs -> e) : ty
checkLambda :: Arg A.TypedBinding -> A.Expr -> Type -> TCM Term
checkLambda (Arg _ (A.TLet _ lbs)) body target =
  checkLetBindings lbs (checkExpr body target)
checkLambda b@(Arg info (A.TBind _ xs' typ)) body target = do
  reportSLn "tc.term.lambda" 60 $ "checkLambda   xs = " ++ prettyShow xs
  let numbinds = length xs
      possiblePath = numbinds == 1
                   && (case unScope typ of
                         A.Underscore{} -> True
                         _              -> False)
                   && isRelevant info && visible info
  reportSLn "tc.term.lambda" 60 $ "possiblePath = " ++ show (possiblePath, numbinds, unScope typ, info)
  TelV tel btyp <- telViewUpTo numbinds target
  if size tel < numbinds || numbinds /= 1
    then (if possiblePath then trySeeingIfPath else dontUseTargetType)
    else useTargetType tel btyp
  where
    xs = map (fmap A.unBind) xs'
    trySeeingIfPath = do
      cubical <- optCubical <$> pragmaOptions
      reportSLn "tc.term.lambda" 60 $ "trySeeingIfPath for " ++ show xs
      let postpone' = if cubical then postpone else \ _ _ -> dontUseTargetType
      ifBlockedType target postpone' $ \ _ tgt -> do
          let t = tgt
          ifPath t dontUseTargetType $
            if cubical then checkPath b body t
                       else typeError $ GenericError $ "Option --cubical needed to build a path with a lambda abstraction"

    postpone = \ m tgt -> postponeTypeCheckingProblem_ $ CheckExpr (A.Lam A.exprNoRange (A.DomainFull (A.TypedBindings noRange b)) body) tgt
    dontUseTargetType = do
      -- Checking λ (xs : argsT) → body : target
      verboseS "tc.term.lambda" 5 $ tick "lambda-no-target-type"

      -- First check that argsT is a valid type
      argsT <- workOnTypes $ setArgInfo info . defaultDom <$> isType_ typ
      -- Andreas, 2015-05-28 Issue 1523
      -- If argsT is a SizeLt, it must be non-empty to avoid non-termination.
      -- TODO: do we need to block checkExpr?
      checkSizeLtSat $ unEl $ unDom argsT

      -- In order to have as much type information as possible when checking
      -- body, we first unify (xs : argsT) → ?t₁ with the target type. If this
      -- is inconclusive we need to block the resulting term so we create a
      -- fresh problem for the check.
      let tel = telFromList $ bindsWithHidingToTel xs argsT
      reportSLn "tc.term.lambda" 60 $ "dontUseTargetType tel = " ++ show tel
      -- DONT USE tel for addContext, as it loses NameIds.
      -- WRONG: t1 <- addContext tel $ workOnTypes newTypeMeta_
      t1 <- addContext (xs, argsT) $ workOnTypes newTypeMeta_
      -- Do not coerce hidden lambdas
      if notVisible info || any notVisible xs then do
        pid <- newProblem_ $ leqType (telePi tel t1) target
        -- Now check body : ?t₁
        -- WRONG: v <- addContext tel $ checkExpr body t1
        v <- addContext (xs, argsT) $ checkExpr body t1
        -- Block on the type comparison
        blockTermOnProblem target (teleLam tel v) pid
       else do
        -- Now check body : ?t₁
        -- WRONG: v <- addContext tel $ checkExpr body t1
        v <- addContext (xs, argsT) $ checkExpr body t1
        -- Block on the type comparison
        coerce (teleLam tel v) (telePi tel t1) target

    useTargetType tel@(ExtendTel dom (Abs y EmptyTel)) btyp = do
        verboseS "tc.term.lambda" 5 $ tick "lambda-with-target-type"
        reportSLn "tc.term.lambda" 60 $ "useTargetType y  = " ++ y

        -- merge in the hiding info of the TBind
        let [WithHiding h x] = xs
        info <- return $ mapHiding (mappend h) info
        unless (sameHiding dom info) $ typeError $ WrongHidingInLambda target
        -- Andreas, 2011-10-01 ignore relevance in lambda if not explicitly given
        info <- lambdaIrrelevanceCheck info dom
        -- Andreas, 2015-05-28 Issue 1523
        -- Ensure we are not stepping under a possibly non-existing size.
        -- TODO: do we need to block checkExpr?
        let a = unDom dom
        checkSizeLtSat $ unEl a
        -- We only need to block the final term on the argument type
        -- comparison. The body will be blocked if necessary. We still want to
        -- compare the argument types first, so we spawn a new problem for that
        -- check.
        (pid, argT) <- newProblem $ isTypeEqualTo typ a
        -- Andreas, Issue 630: take name from function type if lambda name is "_"
        v <- lambdaAddContext x y (defaultArgDom info argT) $ checkExpr body btyp
        blockTermOnProblem target (Lam info $ Abs (nameToArgName x) v) pid

    useTargetType _ _ = __IMPOSSIBLE__

-- | Check that irrelevance info in lambda is compatible with irrelevance
--   coming from the function type.
--   If lambda has no user-given relevance, copy that of function type.
lambdaIrrelevanceCheck :: LensRelevance dom => ArgInfo -> dom -> TCM ArgInfo
lambdaIrrelevanceCheck info dom
    -- Case: no specific user annotation: use relevance of function type
  | isRelevant info = return $ setRelevance (getRelevance dom) info
    -- Case: explicit user annotation is taken seriously
  | otherwise = do
      let rPi  = getRelevance dom  -- relevance of function type
      let rLam = getRelevance info -- relevance of lambda
        -- Andreas, 2017-01-24, issue #2429
        -- we should report an error if we try to check a relevant function
        -- against an irrelevant function type (subtyping violation)
      unless (moreRelevant rPi rLam) $ do
        -- @rLam == Relevant@ is impossible here
        -- @rLam == Irrelevant@ is impossible here (least relevant)
        -- this error can only happen if @rLam == NonStrict@ and @rPi == Irrelevant@
        unless (rLam == NonStrict) __IMPOSSIBLE__  -- separate tests for separate line nums
        unless (rPi == Irrelevant) __IMPOSSIBLE__
        typeError WrongIrrelevanceInLambda
      return info

lambdaAddContext :: Name -> ArgName -> Dom Type -> TCM a -> TCM a
lambdaAddContext x y dom
  | isNoName x = addContext (notInScopeName y, dom)  -- Note: String instance
  | otherwise  = addContext (x, dom)                 -- Name instance of addContext

-- | Checking a lambda whose domain type has already been checked.
checkPostponedLambda :: Arg ([WithHiding Name], Maybe Type) -> A.Expr -> Type -> TCM Term
checkPostponedLambda args@(Arg _    ([]    , _ )) body target = do
  checkExpr body target
checkPostponedLambda args@(Arg info (WithHiding h x : xs, mt)) body target = do
  let postpone _ t = postponeTypeCheckingProblem_ $ CheckLambda args body t
      lamHiding = mappend h $ getHiding info
  insertHiddenLambdas lamHiding target postpone $ \ t@(El _ (Pi dom b)) -> do
    -- Andreas, 2011-10-01 ignore relevance in lambda if not explicitly given
    info' <- setHiding lamHiding <$> lambdaIrrelevanceCheck info dom
    -- We only need to block the final term on the argument type
    -- comparison. The body will be blocked if necessary. We still want to
    -- compare the argument types first, so we spawn a new problem for that
    -- check.
    mpid <- caseMaybe mt (return Nothing) $ \ ascribedType -> Just <$> do
      newProblem_ $ leqType (unDom dom) ascribedType
    -- We type-check the body with the ascribedType given by the user
    -- to get better error messages.
    -- Using the type dom from the usage context would be more precise,
    -- though.
    let dom' = setRelevance (getRelevance info') . setHiding lamHiding $
          maybe dom (dom $>) mt
    v <- lambdaAddContext x (absName b) dom'  $
      checkPostponedLambda (Arg info (xs, mt)) body $ absBody b
    let v' = Lam info' $ Abs (nameToArgName x) v
    maybe (return v') (blockTermOnProblem t v') mpid


-- | Insert hidden lambda until the hiding info of the domain type
--   matches the expected hiding info.
--   Throws 'WrongHidingInLambda'
insertHiddenLambdas
  :: Hiding                       -- ^ Expected hiding.
  -> Type                         -- ^ Expected to be a function type.
  -> (MetaId -> Type -> TCM Term) -- ^ Continuation on blocked type.
  -> (Type -> TCM Term)           -- ^ Continuation when expected hiding found.
                                  --   The continuation may assume that the @Type@
                                  --   is of the form @(El _ (Pi _ _))@.
  -> TCM Term                     -- ^ Term with hidden lambda inserted.
insertHiddenLambdas h target postpone ret = do
  -- If the target type is blocked, we postpone,
  -- because we do not know if a hidden lambda needs to be inserted.
  ifBlockedType target postpone $ \ _ t -> do
    case unEl t of

      Pi dom b -> do
        let h' = getHiding dom
        -- Found expected hiding: return function type.
        if sameHiding h h' then ret t else do
          -- Found a visible argument but expected a hidden one:
          -- That's an error, as we cannot insert a visible lambda.
          if visible h' then typeError $ WrongHidingInLambda target else do
            -- Otherwise, we found a hidden argument that we can insert.
            let x = absName b
            Lam (domInfo dom) . Abs x <$> do
              addContext (x, dom) $ insertHiddenLambdas h (absBody b) postpone ret

      _ -> typeError . GenericDocError =<< do
        text "Expected " <+> prettyTCM target <+> text " to be a function type"

-- | @checkAbsurdLambda i h e t@ checks absurd lambda against type @t@.
--   Precondition: @e = AbsurdLam i h@
checkAbsurdLambda :: A.ExprInfo -> Hiding -> A.Expr -> Type -> TCM Term
checkAbsurdLambda i h e t = do
  t <- instantiateFull t
  ifBlockedType t (\ m t' -> postponeTypeCheckingProblem_ $ CheckExpr e t') $ \ _ t' -> do
    case unEl t' of
      Pi dom@(Dom{domInfo = info', unDom = a}) b
        | not (sameHiding h info') -> typeError $ WrongHidingInLambda t'
        | not (null $ allMetas a) ->
            postponeTypeCheckingProblem (CheckExpr e t') $
              null . allMetas <$> instantiateFull a
        | otherwise -> blockTerm t' $ do
          isEmptyType (getRange i) a
          -- Add helper function
          top <- currentModule
          aux <- qualify top <$> freshName_ (getRange i, absurdLambdaName)
          -- if we are in irrelevant position, the helper function
          -- is added as irrelevant
          rel <- asks envRelevance
          reportSDoc "tc.term.absurd" 10 $ vcat
            [ text "Adding absurd function" <+> prettyTCM rel <> prettyTCM aux
            , nest 2 $ text "of type" <+> prettyTCM t'
            ]
          addConstant aux $
            (\ d -> (defaultDefn (setRelevance rel info') aux t' d)
                    { defPolarity       = [Nonvariant]
                    , defArgOccurrences = [Unused] })
            $ emptyFunction
              { funClauses        =
                  [ Clause
                    { clauseLHSRange  = getRange e
                    , clauseFullRange = getRange e
                    , clauseTel       = telFromList [fmap (absurdPatternName,) dom]
                    , namedClausePats = [Arg info' $ Named (Just $ unranged $ absName b) $ VarP PatOAbsurd (DBPatVar absurdPatternName 0)]
                    , clauseBody      = Nothing
                    , clauseType      = Just $ setRelevance rel $ defaultArg $ absBody b
                    , clauseCatchall  = False
                    , clauseUnreachable = Just True -- absurd clauses are unreachable
                    }
                  ]
              , funCompiled       = Just Fail
              , funMutual         = Just []
              , funTerminates     = Just True
              }
          -- Andreas 2012-01-30: since aux is lifted to toplevel
          -- it needs to be applied to the current telescope (issue 557)
          tel <- getContextTelescope
          return $ Def aux $ map Apply $ teleArgs tel
      _ -> typeError $ ShouldBePi t'

-- | @checkExtendedLambda i di qname cs e t@ check pattern matching lambda.
-- Precondition: @e = ExtendedLam i di qname cs@
checkExtendedLambda :: A.ExprInfo -> A.DefInfo -> QName -> [A.Clause] ->
                       A.Expr -> Type -> TCM Term
checkExtendedLambda i di qname cs e t = do
   -- Andreas, 2016-06-16 issue #2045
   -- Try to get rid of unsolved size metas before we
   -- fix the type of the extended lambda auxiliary function
   solveSizeConstraints DontDefaultToInfty
   t <- instantiateFull t
   ifBlockedType t (\ m t' -> postponeTypeCheckingProblem_ $ CheckExpr e t') $ \ _ t -> do
     j   <- currentOrFreshMutualBlock
     rel <- asks envRelevance
     let info = setRelevance rel defaultArgInfo

     reportSDoc "tc.term.exlam" 20 $
       text (show $ A.defAbstract di) <+>
       text "extended lambda's implementation \"" <> prettyTCM qname <>
       text "\" has type: " $$ prettyTCM t -- <+> text " where clauses: " <+> text (show cs)
     args     <- getContextArgs
     freevars <- getCurrentModuleFreeVars
     let argsNoParam = drop freevars args -- don't count module parameters
     let (hid, notHid) = List.partition notVisible argsNoParam
     reportSDoc "tc.term.exlam" 30 $ vcat $
       [ text "dropped args: " <+> prettyTCM (take freevars args)
       , text "hidden  args: " <+> prettyTCM hid
       , text "visible args: " <+> prettyTCM notHid
       ]

     -- Andreas, Ulf, 2016-02-02: We want to postpone type checking an extended lambda
     -- in case the lhs checker failed due to insufficient type info for the patterns.
     -- Issues 480, 1159, 1811.
     (abstract (A.defAbstract di) $ do
       -- Andreas, 2013-12-28: add extendedlambda as @Function@, not as @Axiom@;
       -- otherwise, @addClause@ in @checkFunDef'@ fails (see issue 1009).
       addConstant qname =<< do
         useTerPragma $
           (defaultDefn info qname t emptyFunction) { defMutual = j }
       checkFunDef' t info NotDelayed (Just $ ExtLamInfo (length hid) (length notHid) Nothing) Nothing di qname cs
       return $ Def qname $ map Apply args)
     `catchIlltypedPatternBlockedOnMeta` \ (err, x) -> do
       -- We could not check the extended lambda because we are blocked on a meta.
       -- It has to be blocked on some meta, so we can postpone,
       -- being sure it will be retried when a meta is solved
       -- (which might be the blocking meta in which case we actually make progress).
       reportSDoc "tc.term.exlam" 50 $ vcat $
         [ text "checking extended lambda got stuck on meta: " <+> text (show x) ]
       postponeTypeCheckingProblem (CheckExpr e t) $ isInstantiatedMeta x
  where
    -- Concrete definitions cannot use information about abstract things.
    abstract ConcreteDef = inConcreteMode
    abstract AbstractDef = inAbstractMode

-- | Run a computation.
--
--   * If successful, return Nothing.
--
--   * If @IlltypedPattern p a@, @NotADatatype a@ or @CannotEliminateWithPattern p a@
--     is thrown and type @a@ is blocked on some meta @x@,
--     reset any changes to the state and return @Just x@.
--
--   * If @SplitError (UnificationStuck c tel us vs _)@ is thrown and the unification
--     problem @us =?= vs : tel@ is blocked on some meta @x@ return @Just x@.
--
--   * If another error was thrown or the type @a@ is not blocked, reraise the error.
--
--   Note that the returned meta might only exists in the state where the error was
--   thrown, thus, be an invalid 'MetaId' in the current state.
--
--   If --sharing is enabled, we will never catch errors since it's not safe to roll
--   back the state.
catchIlltypedPatternBlockedOnMeta :: TCM a -> ((TCErr, MetaId) -> TCM a) -> TCM a
catchIlltypedPatternBlockedOnMeta m handle = do

  -- Andreas, 2016-07-13, issue 2028.
  -- Save the state to rollback the changes to the signature.
  st <- get

  m `catchError` \ err -> do

    let reraise = throwError err

    x <- maybe reraise return =<< case err of
      TypeError s cl -> localState $ put s >> do
        enterClosure cl $ \case
          IlltypedPattern p a -> isBlockedType a
          SplitError (UnificationStuck c tel us vs _) -> do
            problem <- reduce =<< instantiateFull (flattenTel tel, us, vs)
            -- over-approximating the set of metas actually blocking unification
            return $ listToMaybe $ allMetas problem
          SplitError (NotADatatype aClosure) ->
            enterClosure aClosure $ \ a -> isBlockedType a
          CannotEliminateWithPattern p a -> isBlockedType a
          _ -> return Nothing
      _ -> return Nothing

    reportSDoc "tc.postpone" 20 $ vcat $
      [ text "checking definition blocked on meta: " <+> prettyTCM x ]

    -- Note that we messed up the state a bit.  We might want to unroll these state changes.
    -- However, they are mostly harmless:
    -- 1. We created a new mutual block id.
    -- 2. We added a constant without definition.
    -- In fact, they are not so harmless, see issue 2028!
    -- Thus, reset the state!
    put st

    -- The meta might not be known in the reset state, as it could have been created
    -- somewhere on the way to the type error.
    Map.lookup x <$> getMetaStore >>= \case
      -- Case: we do not know the meta, so we reraise
      Nothing -> reraise
      -- Case: we know the meta here.
      Just m | InstV{} <- mvInstantiation m -> __IMPOSSIBLE__  -- It cannot be instantiated yet.
      -- Case: the meta is frozen (and not an interaction meta).
      -- Postponing doesn't make sense, so we reraise.
      Just m | Frozen  <- mvFrozen m -> isInteractionMeta x >>= \case
        Nothing -> reraise
      -- Remaining cases: the meta is known and can still be instantiated.
        Just{}  -> handle (err, x)
      Just{} -> handle (err, x)

---------------------------------------------------------------------------
-- * Records
---------------------------------------------------------------------------

expandModuleAssigns :: [Either A.Assign A.ModuleName] -> [C.Name] -> TCM A.Assigns
expandModuleAssigns mfs exs = do
  let (fs , ms) = partitionEithers mfs
      exs' = exs List.\\ map (view nameFieldA) fs
  fs' <- forM exs' $ \ f -> do
    pms <- forM ms $ \ m -> do
       modScope <- getNamedScope m
       let names :: ThingsInScope AbstractName
           names = exportedNamesInScope modScope
       return $
        case Map.lookup f names of
          Just [n] -> Just (m, FieldAssignment f (A.nameExpr n))
          _        -> Nothing

    case catMaybes pms of
      []        -> return Nothing
      [(_, fa)] -> return (Just fa)
      mfas      -> typeError . GenericDocError =<< do
        vcat $
          [ text "Ambiguity: the field" <+> prettyTCM f
            <+> text "appears in the following modules: " ]
          ++ map (prettyTCM . fst) mfas
  return (fs ++ catMaybes fs')

-- | @checkRecordExpression fs e t@ checks record construction against type @t@.
-- Precondition @e = Rec _ fs@.
checkRecordExpression :: A.RecordAssigns  -> A.Expr -> Type -> TCM Term
checkRecordExpression mfs e t = do
  reportSDoc "tc.term.rec" 10 $ sep
    [ text "checking record expression"
    , prettyA e
    ]
  ifBlockedType t (\ _ t -> guessRecordType t) {-else-} $ \ _ t -> do
  case unEl t of
    -- Case: We know the type of the record already.
    Def r es  -> do
      let ~(Just vs) = allApplyElims es
      reportSDoc "tc.term.rec" 20 $ text $ "  r   = " ++ prettyShow r

      reportSDoc "tc.term.rec" 30 $ text "  xs  = " <> do
        text =<< prettyShow . map unArg <$> getRecordFieldNames r
      reportSDoc "tc.term.rec" 30 $ text "  ftel= " <> do
        prettyTCM =<< getRecordFieldTypes r
      reportSDoc "tc.term.rec" 30 $ text "  con = " <> do
        text =<< prettyShow <$> getRecordConstructor r

      def <- getRecordDef r
      let -- Field names with ArgInfo.
          axs  = recordFieldNames def
          exs  = filter visible axs
          -- Just field names.
          xs   = map unArg axs
          -- Record constructor.
          con  = killRange $ recConHead def
      reportSDoc "tc.term.rec" 20 $ vcat
        [ text "  xs  = " <> return (P.pretty xs)
        , text "  ftel= " <> prettyTCM (recTel def)
        , text "  con = " <> return (P.pretty con)
        ]

      -- Compute the list of given fields, decorated with the ArgInfo from the record def.
      fs <- expandModuleAssigns mfs (map unArg exs)

      -- Compute a list of metas for the missing visible fields.
      scope <- getScope
      let re = getRange e
          meta x = A.Underscore $ A.MetaInfo re scope Nothing (prettyShow x)
      -- In @es@ omitted explicit fields are replaced by underscores.
      -- Omitted implicit or instance fields
      -- are still left out and inserted later by checkArguments_.
      es <- insertMissingFields r meta fs axs

      args <- checkArguments_ ExpandLast re es (recTel def `apply` vs) >>= \case
        (elims, remainingTel) | null remainingTel
                              , Just args <- allApplyElims elims -> return args
        _ -> __IMPOSSIBLE__
      -- Don't need to block here!
      reportSDoc "tc.term.rec" 20 $ text $ "finished record expression"
      return $ Con con ConORec (map Apply args)
    _         -> typeError $ ShouldBeRecordType t

  where
    guessRecordType t = do
      let fields = [ x | Left (FieldAssignment x _) <- mfs ]
      rs <- findPossibleRecords fields
      case rs of
          -- If there are no records with the right fields we might as well fail right away.
        [] -> case fields of
          []  -> typeError $ GenericError "There are no records in scope"
          [f] -> typeError $ GenericError $ "There is no known record with the field " ++ prettyShow f
          _   -> typeError $ GenericError $ "There is no known record with the fields " ++ unwords (map prettyShow fields)
          -- If there's only one record with the appropriate fields, go with that.
        [r] -> do
          def <- getConstInfo r
          let rt = defType def
          vs  <- newArgsMeta rt
          target <- reduce $ piApply rt vs
          s  <- case unEl target of
                  Level l -> return $ Type l
                  Sort s  -> return s
                  v       -> do
                    reportSDoc "impossible" 10 $ vcat
                      [ text "The impossible happened when checking record expression against meta"
                      , text "Candidate record type r = " <+> prettyTCM r
                      , text "Type of r               = " <+> prettyTCM rt
                      , text "Ends in (should be sort)= " <+> prettyTCM v
                      , text $ "  Raw                   =  " ++ show v
                      ]
                    __IMPOSSIBLE__
          let inferred = El s $ Def r $ map Apply vs
          v <- checkExpr e inferred
          coerce v inferred t
          -- Andreas 2012-04-21: OLD CODE, WRONG DIRECTION, I GUESS:
          -- blockTerm t $ v <$ leqType_ t inferred

          -- If there are more than one possible record we postpone
        _:_:_ -> do
          reportSDoc "tc.term.expr.rec" 10 $ sep
            [ text "Postponing type checking of"
            , nest 2 $ prettyA e <+> text ":" <+> prettyTCM t
            ]
          postponeTypeCheckingProblem_ $ CheckExpr e t


-- | @checkRecordUpdate ei recexpr fs e t@
-- Precondition @e = RecUpdate ei recexpr fs@.
checkRecordUpdate :: A.ExprInfo -> A.Expr -> A.Assigns -> A.Expr -> Type -> TCM Term
checkRecordUpdate ei recexpr fs e t = do
  case unEl t of
    Def r vs  -> do
      v <- checkExpr recexpr t
      name <- freshNoName (getRange recexpr)
      addLetBinding defaultArgInfo name v t $ do
        projs <- recFields <$> getRecordDef r
        axs <- getRecordFieldNames r
        scope <- getScope
        let xs = map unArg axs
        es <- orderFields r Nothing xs $ map (\ (FieldAssignment x e) -> (x, Just e)) fs
        let es' = zipWith (replaceFields name ei) projs es
        checkExpr (A.Rec ei [ Left (FieldAssignment x e) | (x, Just e) <- zip xs es' ]) t
    MetaV _ _ -> do
      inferred <- inferExpr recexpr >>= reduce . snd
      case unEl inferred of
        MetaV _ _ -> postponeTypeCheckingProblem_ $ CheckExpr e t
        _         -> do
          v <- checkExpr e inferred
          coerce v inferred t
    _         -> typeError $ ShouldBeRecordType t
  where
    replaceFields :: Name -> A.ExprInfo -> Arg A.QName -> Maybe A.Expr -> Maybe A.Expr
    replaceFields n ei a@(Arg _ p) Nothing | visible a =
        Just $ A.App (A.defaultAppInfo $ getRange ei) (A.Def p) $ defaultNamedArg $ A.Var n
    replaceFields _ _  (Arg _ _) Nothing  = Nothing
    replaceFields _ _  _         (Just e) = Just $ e

---------------------------------------------------------------------------
-- * Literal
---------------------------------------------------------------------------

checkLiteral :: Literal -> Type -> TCM Term
checkLiteral lit t = do
  t' <- litType lit
  coerce (Lit lit) t' t

---------------------------------------------------------------------------
-- * Terms
---------------------------------------------------------------------------

-- | Remove top layers of scope info of expression and set the scope accordingly
--   in the 'TCState'.

scopedExpr :: A.Expr -> TCM A.Expr
scopedExpr (A.ScopedExpr scope e) = setScope scope >> scopedExpr e
scopedExpr e                      = return e

-- | Type check an expression.
checkExpr :: A.Expr -> Type -> TCM Term
checkExpr e t0 =
  verboseBracket "tc.term.expr.top" 5 "checkExpr" $
  traceCall (CheckExprCall e t0) $ localScope $ doExpandLast $ unfoldInlined =<< do
    reportSDoc "tc.term.expr.top" 15 $
        text "Checking" <+> sep
          [ fsep [ prettyTCM e, text ":", prettyTCM t0 ]
          , nest 2 $ text "at " <+> (text . prettyShow =<< getCurrentRange)
          ]
    reportSDoc "tc.term.expr.top.detailed" 80 $
      text "Checking" <+> fsep [ prettyTCM e, text ":", text (show t0) ]
    t <- reduce t0
    reportSDoc "tc.term.expr.top" 15 $
        text "    --> " <+> prettyTCM t

    e <- scopedExpr e

    tryInsertHiddenLambda e t $ case e of

        A.ScopedExpr scope e -> __IMPOSSIBLE__ -- setScope scope >> checkExpr e t

        -- a meta variable without arguments: type check directly for efficiency
        A.QuestionMark i ii -> checkQuestionMark (newValueMeta' RunMetaOccursCheck) t0 i ii
        A.Underscore i -> checkUnderscore t0 i

        A.WithApp _ e es -> typeError $ NotImplemented "type checking of with application"

        -- check |- Set l : t  (requires universe polymorphism)
        A.App i s arg@(Arg ai l)
          | A.Set _ 0 <- unScope s, visible ai ->
          ifNotM hasUniversePolymorphism
              (typeError $ GenericError "Use --universe-polymorphism to enable level arguments to Set")
          $ {- else -} do
            lvl <- levelType
            -- allow NonStrict variables when checking level
            --   Set : (NonStrict) Level -> Set\omega
            n   <- levelView =<< do
              applyRelevanceToContext NonStrict $
                checkNamedArg arg lvl
            -- check that Set (l+1) <= t
            reportSDoc "tc.univ.poly" 10 $
              text "checking Set " <+> prettyTCM n <+>
              text "against" <+> prettyTCM t
            coerce (Sort $ Type n) (sort $ sSuc $ Type n) t

        e0@(A.App i q (Arg ai e))
          | A.Quote _ <- unScope q, visible ai -> do
          let quoted (A.Def x) = return x
              quoted (A.Macro x) = return x
              quoted (A.Proj o p) | Just x <- getUnambiguous p = return x
              quoted (A.Proj o p)  =
                typeError $ GenericError $ "quote: Ambigous name: " ++ prettyShow (unAmbQ p)
              quoted (A.Con c) | Just x <- getUnambiguous c = return x
              quoted (A.Con c)  =
                typeError $ GenericError $ "quote: Ambigous name: " ++ prettyShow (unAmbQ c)
              quoted (A.ScopedExpr _ e) = quoted e
              quoted _                  =
                typeError $ GenericError $ "quote: not a defined name"
          x <- quoted (namedThing e)
          ty <- qNameType
          coerce (quoteName x) ty t

          | A.QuoteTerm _ <- unScope q ->
             do (et, _)   <- inferExpr (namedThing e)
                et'       <- etaContract =<< instantiateFull et
                let metas = allMetas et'
                case metas of
                  _:_ -> postponeTypeCheckingProblem (CheckExpr e0 t) $ andM $ map isInstantiatedMeta metas
                  []  -> do
                    q  <- quoteTerm et'
                    ty <- el primAgdaTerm
                    coerce q ty t

        A.Quote _ -> typeError $ GenericError "quote must be applied to a defined name"
        A.QuoteTerm _ -> typeError $ GenericError "quoteTerm must be applied to a term"
        A.Unquote _ -> typeError $ GenericError "unquote must be applied to a term"

        A.AbsurdLam i h -> checkAbsurdLambda i h e t

        A.ExtendedLam i di qname cs -> checkExtendedLambda i di qname cs e t

        A.Lam i (A.DomainFull (A.TypedBindings _ b)) e -> checkLambda b e t

        A.Lam i (A.DomainFree info x) e0 -> checkExpr (A.Lam i (domainFree info $ A.unBind x) e0) t

        A.Lit lit    -> checkLiteral lit t
        A.Let i ds e -> checkLetBindings ds $ checkExpr e t
        A.Pi _ tel e | null tel -> checkExpr e t
        A.Pi _ tel e -> do
            (t0, t') <- checkPiTelescope tel $ \ tel -> do
                    t0  <- instantiateFull =<< isType_ e
                    tel <- instantiateFull tel
                    return (t0, telePi tel t0)
            noFunctionsIntoSize t0 t'
            let s = getSort t'
                v = unEl t'
            when (s == Inf) $ reportSDoc "tc.term.sort" 20 $
              vcat [ text ("reduced to omega:")
                   , nest 2 $ text "t   =" <+> prettyTCM t'
                   , nest 2 $ text "cxt =" <+> (prettyTCM =<< getContextTelescope)
                   ]
            coerce v (sort s) t
        A.Fun _ (Arg info a) b -> do
            a' <- isType_ a
            b' <- isType_ b
            s <- ptsRule a' b'
            let v = Pi (defaultArgDom info a') (NoAbs underscore b')
            noFunctionsIntoSize b' $ El s v
            coerce v (sort s) t
        A.Set _ n    -> do
          coerce (Sort $ mkType n) (sort $ mkType $ n + 1) t
        A.Prop _     -> do
          typeError $ GenericError "Prop is no longer supported"

        A.Rec _ fs  -> checkRecordExpression fs e t

        A.RecUpdate ei recexpr fs -> checkRecordUpdate ei recexpr fs e t

        A.DontCare e -> -- resurrect vars
          ifM ((Irrelevant ==) <$> asks envRelevance)
            (dontCare <$> do applyRelevanceToContext Irrelevant $ checkExpr e t)
            (internalError "DontCare may only appear in irrelevant contexts")

        e0@(A.QuoteGoal _ x e) -> do
          qg <- quoteGoal t
          case qg of
            Left metas -> postponeTypeCheckingProblem (CheckExpr e0 t) $ andM $ map isInstantiatedMeta metas
            Right quoted -> do
              tmType <- agdaTermType
              (v, ty) <- addLetBinding defaultArgInfo x quoted tmType (inferExpr e)
              coerce v ty t
        e0@(A.QuoteContext _) -> do
          qc <- quoteContext
          case qc of
            Left metas -> postponeTypeCheckingProblem (CheckExpr e0 t) $ andM $ map isInstantiatedMeta metas
            Right quotedContext -> do
              ctxType <- el $ list $ primArg <@> (unEl <$> agdaTypeType)
              coerce quotedContext ctxType t
        e0@(A.Tactic i e xs ys) -> do
          qc <- quoteContext
          qg <- quoteGoal t
          let postpone metas = postponeTypeCheckingProblem (CheckExpr e0 t) $ andM $ map isInstantiatedMeta metas
          case (qc, qg) of
            (Left metas1, Left metas2) -> postpone $ metas1 ++ metas2
            (Left metas , Right _    ) -> postpone $ metas
            (Right _    , Left metas ) -> postpone $ metas
            (Right quotedCtx, Right quotedGoal) -> do
              quotedCtx  <- defaultNamedArg <$> reify quotedCtx
              quotedGoal <- defaultNamedArg <$> reify quotedGoal
              let ai     = A.defaultAppInfo (getRange i)
                  tac    = foldl (A.App ai) (A.App ai (A.App ai e quotedCtx) quotedGoal) xs
                  result = foldl (A.App ai) (A.Unquote i) (defaultNamedArg tac : ys)
              checkExpr result t

        A.ETel _   -> __IMPOSSIBLE__

        A.Dot{} -> typeError $ GenericError $ "Invalid dotted expression"

        -- Application
        _   | Application hd args <- appView e -> checkApplication hd args e t

  where
  -- | Call checkExpr with an hidden lambda inserted if appropriate,
  --   else fallback.
  tryInsertHiddenLambda :: A.Expr -> Type -> TCM Term -> TCM Term
  tryInsertHiddenLambda e t fallback
    -- Insert hidden lambda if all of the following conditions are met:
        -- type is a hidden function type, {x : A} -> B or {{x : A}} -> B
    | Pi (Dom{domInfo = info, unDom = a}) b <- unEl t
        , let h = getHiding info
        , notVisible h
        -- expression is not a matching hidden lambda or question mark
        , not (hiddenLambdaOrHole h e)
        = do
      let proceed = doInsert info $ absName b
      -- If we skip the lambda insertion for an introduction,
      -- we will hit a dead end, so proceed no matter what.
      if definitelyIntroduction then proceed else do
        -- Andreas, 2017-01-19, issue #2412:
        -- We do not want to insert a hidden lambda if A is
        -- possibly empty type of sizes, as this will produce an error.
        reduce a >>= isSizeType >>= \case
          Just (BoundedLt u) -> ifBlocked u (\ _ _ -> fallback) $ \ _ v -> do
            ifM (checkSizeNeverZero v) proceed fallback
          _ -> proceed

    | otherwise = fallback

    where
    re = getRange e
    rx = caseMaybe (rStart re) noRange $ \ pos -> posToRange pos pos

    doInsert info y = do
      x <- unshadowName <=< freshName rx $ notInScopeName y
      reportSLn "tc.term.expr.impl" 15 $ "Inserting implicit lambda"
      checkExpr (A.Lam (A.ExprRange re) (domainFree info x) e) t

    hiddenLambdaOrHole h e = case e of
      A.AbsurdLam _ h'        -> sameHiding h h'
      A.ExtendedLam _ _ _ cls -> any hiddenLHS cls
      A.Lam _ bind _          -> sameHiding h bind
      A.QuestionMark{}        -> True
      _                       -> False

    hiddenLHS (A.Clause (A.LHS _ (A.LHSHead _ (a : _))) _ _ _ _) = notVisible a
    hiddenLHS _ = False

    -- Things with are definitely introductions,
    -- thus, cannot be of hidden Pi-type, unless they are hidden lambdas.
    definitelyIntroduction = case e of
      A.Lam{}        -> True
      A.AbsurdLam{}  -> True
      A.Lit{}        -> True
      A.Pi{}         -> True
      A.Fun{}        -> True
      A.Set{}        -> True
      A.Prop{}       -> True
      A.Rec{}        -> True
      A.RecUpdate{}  -> True
      A.ScopedExpr{} -> __IMPOSSIBLE__
      A.ETel{}       -> __IMPOSSIBLE__
      _ -> False
---------------------------------------------------------------------------
-- * Reflection
---------------------------------------------------------------------------

-- | DOCUMENT ME!
quoteGoal :: Type -> TCM (Either [MetaId] Term)
quoteGoal t = do
  t' <- etaContract =<< instantiateFull t
  let metas = allMetas t'
  case metas of
    _:_ -> return $ Left metas
    []  -> do
      quotedGoal <- quoteTerm (unEl t')
      return $ Right quotedGoal

-- | DOCUMENT ME!
quoteContext :: TCM (Either [MetaId] Term)
quoteContext = do
  contextTypes  <- map (fmap snd) <$> getContext
  contextTypes  <- etaContract =<< instantiateFull contextTypes
  let metas = allMetas contextTypes
  case metas of
    _:_ -> return $ Left metas
    []  -> do
      quotedContext <- buildList <*> mapM quoteDom contextTypes
      return $ Right quotedContext

-- | Unquote a TCM computation in a given hole.
unquoteM :: A.Expr -> Term -> Type -> TCM Term -> TCM Term
unquoteM tac hole holeType k = do
  tac <- checkExpr tac =<< (el primAgdaTerm --> el (primAgdaTCM <#> primLevelZero <@> primUnit))
  inFreshModuleIfFreeParams $ unquoteTactic tac hole holeType k

-- | DOCUMENT ME!
unquoteTactic :: Term -> Term -> Type -> TCM Term -> TCM Term
unquoteTactic tac hole goal k = do
  ok  <- runUnquoteM $ unquoteTCM tac hole
  case ok of
    Left (BlockedOnMeta oldState x) -> do
      put oldState
      mi <- Map.lookup x <$> getMetaStore
      (r, unblock) <- case mi of
        Nothing -> do -- fresh meta: need to block on something else!
          otherMetas <- allMetas <$> instantiateFull goal
          case otherMetas of
            []  -> return (noRange,     return False) -- Nothing to block on, leave it yellow. Alternative: fail.
            x:_ -> return (noRange,     isInstantiatedMeta x)  -- range?
        Just mi -> return (getRange mi, isInstantiatedMeta x)
      setCurrentRange r $
        postponeTypeCheckingProblem (UnquoteTactic tac hole goal) unblock
    Left err -> typeError $ UnquoteFailed err
    Right _ -> k

---------------------------------------------------------------------------
<<<<<<< HEAD
-- * Projections
---------------------------------------------------------------------------

-- | Inferring the type of an overloaded projection application.
--   See 'inferOrCheckProjApp'.

inferProjApp :: A.Expr -> ProjOrigin -> NonemptyList QName -> A.Args -> TCM (Term, Type)
inferProjApp e o ds args0 = inferOrCheckProjApp e o ds args0 Nothing

-- | Checking the type of an overloaded projection application.
--   See 'inferOrCheckProjApp'.

checkProjApp  :: A.Expr -> ProjOrigin -> NonemptyList QName -> A.Args -> Type -> TCM Term
checkProjApp e o ds args0 t = do
  (v, ti) <- inferOrCheckProjApp e o ds args0 (Just t)
  coerce v ti t

-- | Inferring or Checking an overloaded projection application.
--
--   The overloaded projection is disambiguated by inferring the type of its
--   principal argument, which is the first visible argument.

inferOrCheckProjApp
  :: A.Expr
     -- ^ The whole expression which constitutes the application.
  -> ProjOrigin
     -- ^ The origin of the projection involved in this projection application.
  -> NonemptyList QName
     -- ^ The projection name (potentially ambiguous).
  -> A.Args
     -- ^ The arguments to the projection.
  -> Maybe Type
     -- ^ The expected type of the expression (if 'Nothing', infer it).
  -> TCM (Term, Type)
     -- ^ The type-checked expression and its type (if successful).
inferOrCheckProjApp e o ds args mt = do
  reportSDoc "tc.proj.amb" 20 $ vcat
    [ text "checking ambiguous projection"
    , text $ "  ds   = " ++ prettyShow ds
    , text   "  args = " <+> sep (map prettyTCM args)
    , text   "  t    = " <+> caseMaybe mt (text "Nothing") prettyTCM
    ]

  let refuse :: String -> TCM (Term, Type)
      refuse reason = typeError $ GenericError $
        "Cannot resolve overloaded projection "
        ++ prettyShow (A.nameConcrete $ A.qnameName $ headNe ds)
        ++ " because " ++ reason
      refuseNotApplied = refuse "it is not applied to a visible argument"
      refuseNoMatching = refuse "no matching candidate found"
      refuseNotRecordType = refuse "principal argument is not of record type"

      -- Postpone the whole type checking problem
      -- if type of principal argument (or the type where we get it from)
      -- is blocked by meta m.
      postpone m = do
        tc <- caseMaybe mt newTypeMeta_ return
        v <- postponeTypeCheckingProblem (CheckExpr e tc) $ isInstantiatedMeta m
        return (v, tc)

  -- The following cases need to be considered:
  -- 1. No arguments to the projection.
  -- 2. Arguments (parameters), but not the principal argument.
  -- 3. Argument(s) including the principal argument.

  -- For now, we only allow ambiguous projections if the first visible
  -- argument is the record value.

  case filter (visible . snd) $ zip [0..] args of

    -- Case: we have no visible argument to the projection.
    -- In inference mode, we really need the visible argument, postponing does not help
    [] -> caseMaybe mt refuseNotApplied $ \ t -> do
      -- If we have the type, we can try to get the type of the principal argument.
      -- It is the first visible argument.
      TelV _ptel core <- telViewUpTo' (-1) (not . visible) t
      ifBlockedType core (\ m _ -> postpone m) $ {-else-} \ _ core -> do
      ifNotPiType core (\ _ -> refuseNotApplied) $ {-else-} \ dom _b -> do
      ifBlockedType (unDom dom) (\ m _ -> postpone m) $ {-else-} \ _ ta -> do
      caseMaybeM (isRecordType ta) refuseNotRecordType $ \ (_q, _pars, defn) -> do
      case defn of
        Record { recFields = fs } -> do
          case catMaybes $ for fs $ \ (Arg _ f) -> List.find (f ==) (toList ds) of
            [] -> refuseNoMatching
            [d] -> do
              storeDisambiguatedName d
              (,t) <$> checkHeadApplication e t (A.Proj o $ unambiguous d) args
            _ -> __IMPOSSIBLE__
        _ -> __IMPOSSIBLE__

    -- Case: we have a visible argument
    ((k, arg) : _) -> do
      (v0, ta) <- inferExpr $ namedArg arg
      reportSDoc "tc.proj.amb" 25 $ vcat
        [ text "  principal arg " <+> prettyTCM arg
        , text "  has type "      <+> prettyTCM ta
        ]
      -- ta should be a record type (after introducing the hidden args in v0)
      (vargs, ta) <- implicitArgs (-1) (not . visible) ta
      let v = v0 `apply` vargs
      ifBlockedType ta (\ m _ -> postpone m) {-else-} $ \ _ ta -> do
      caseMaybeM (isRecordType ta) refuseNotRecordType $ \ (q, _pars0, _) -> do

          -- try to project it with all of the possible projections
          let try d = do
              reportSDoc "tc.proj.amb" 30 $ vcat
                [ text $ "trying projection " ++ prettyShow d
                , text "  td  = " <+> caseMaybeM (getDefType d ta) (text "Nothing") prettyTCM
                ]

              -- get the original projection name
              isP <- isProjection d
              reportSDoc "tc.proj.amb" 40 $ vcat $
                [ text $ "  isProjection = " ++ caseMaybe isP "no" (const "yes")
                ] ++ caseMaybe isP [] (\ Projection{ projProper = proper, projOrig = orig } ->
                [ text $ "  proper       = " ++ show proper
                , text $ "  orig         = " ++ prettyShow orig
                ])

              -- Andreas, 2017-01-21, issue #2422
              -- The scope checker considers inherited projections (from nested records)
              -- as projections and allows overloading.  However, since they are defined
              -- as *composition* of projections, the type checker does *not* recognize them,
              -- and @isP@ will be @Nothing@.
              -- However, we can ignore this, as we only need the @orig@inal projection name
              -- for removing false ambiguity.  Thus, we skip these checks:

              -- Projection{ projProper = proper, projOrig = orig } <- MaybeT $ return isP
              -- guard $ isJust proper
              let orig = caseMaybe isP d projOrig

              -- try to eliminate
              (dom, u, tb) <- MaybeT (projectTyped v ta o d `catchError` \ _ -> return Nothing)
              reportSDoc "tc.proj.amb" 30 $ vcat
                [ text "  dom = " <+> prettyTCM dom
                , text "  u   = " <+> prettyTCM u
                , text "  tb  = " <+> prettyTCM tb
                ]
              (q', pars, _) <- MaybeT $ isRecordType $ unDom dom
              reportSDoc "tc.proj.amb" 30 $ vcat
                [ text "  q   = " <+> prettyTCM q
                , text "  q'  = " <+> prettyTCM q'
                ]
              guard (q == q')
              -- Get the type of the projection and check
              -- that the first visible argument is the record value.
              tfull <- lift $ defType <$> getConstInfo d
              TelV tel _ <- lift $ telViewUpTo' (-1) (not . visible) tfull
              reportSDoc "tc.proj.amb" 30 $ vcat
                [ text $ "  size tel  = " ++ show (size tel)
                , text $ "  size pars = " ++ show (size pars)
                ]
              -- See issue 1960 for when the following assertion fails for
              -- the correct disambiguation.
              -- guard (size tel == size pars)
              return (orig, (d, (pars, (dom, u, tb))))

          cands <- groupOn fst . catMaybes <$> mapM (runMaybeT . try) (toList ds)
          case cands of
            [] -> refuseNoMatching
            [[]] -> refuseNoMatching
            (_:_:_) -> refuse $ "several matching candidates found: "
                 ++ prettyShow (map (fst . snd) $ concat cands)
            -- case: just one matching projection d
            -- the term u = d v
            -- the type tb is the type of this application
            [ (_orig, (d, (pars, (_dom,u,tb)))) : _ ] -> do
              storeDisambiguatedName d

              -- Check parameters
              tfull <- typeOfConst d
              (_,_) <- checkKnownArguments (take k args) pars tfull

              -- Check remaining arguments
              let tc = fromMaybe typeDontCare mt
              let r  = getRange e
              z <- runExceptT $ checkArguments ExpandLast r (drop (k+1) args) tb tc
              case z of
                Right (us, trest) -> return (u `applyE` us, trest)
                -- We managed to check a part of es and got us1, but es2 remain.
                Left (us1, es2, trest1) -> do
                  -- In the inference case:
                  -- To create a postponed type checking problem,
                  -- we do not use typeDontCare, but create a meta.
                  tc <- caseMaybe mt newTypeMeta_ return
                  v <- postponeTypeCheckingProblem_ $
                    CheckArgs ExpandLast r es2 trest1 tc $ \ us2 trest ->
                      coerce (u `applyE` us1 `applyE` us2) trest tc
                  return (v, tc)


---------------------------------------------------------------------------
=======
>>>>>>> 176582b3
-- * Meta variables
---------------------------------------------------------------------------

-- | Check an interaction point without arguments.
checkQuestionMark :: (Type -> TCM (MetaId, Term)) -> Type -> A.MetaInfo -> InteractionId -> TCM Term
checkQuestionMark new t0 i ii = do
  reportSDoc "tc.interaction" 20 $ sep
    [ text "Found interaction point"
    , text (show ii)
    , text ":"
    , prettyTCM t0
    ]
  reportSDoc "tc.interaction" 60 $ sep
    [ text "Raw:"
    , text (show t0)
    ]
  checkMeta (newQuestionMark' new ii) t0 i -- Andreas, 2013-05-22 use unreduced type t0!

-- | Check an underscore without arguments.
checkUnderscore :: Type -> A.MetaInfo -> TCM Term
checkUnderscore = checkMeta (newValueMeta RunMetaOccursCheck)

-- | Type check a meta variable.
checkMeta :: (Type -> TCM (MetaId, Term)) -> Type -> A.MetaInfo -> TCM Term
checkMeta newMeta t i = fst <$> checkOrInferMeta newMeta (Just t) i

-- | Infer the type of a meta variable.
--   If it is a new one, we create a new meta for its type.
inferMeta :: (Type -> TCM (MetaId, Term)) -> A.MetaInfo -> TCM (Elims -> Term, Type)
inferMeta newMeta i = mapFst applyE <$> checkOrInferMeta newMeta Nothing i

-- | Type check a meta variable.
--   If its type is not given, we return its type, or a fresh one, if it is a new meta.
--   If its type is given, we check that the meta has this type, and we return the same
--   type.
checkOrInferMeta :: (Type -> TCM (MetaId, Term)) -> Maybe Type -> A.MetaInfo -> TCM (Term, Type)
checkOrInferMeta newMeta mt i = do
  case A.metaNumber i of
    Nothing -> do
      setScope (A.metaScope i)
      t <- maybe (workOnTypes $ newTypeMeta_) return mt
      (x, v) <- newMeta t
      setMetaNameSuggestion x (A.metaNameSuggestion i)
      return (v, t)
    -- Rechecking an existing metavariable
    Just x -> do
      let v = MetaV x []
      reportSDoc "tc.meta.check" 20 $
        text "checking existing meta " <+> prettyTCM v
      t' <- jMetaType . mvJudgement <$> lookupMeta x
      reportSDoc "tc.meta.check" 20 $
        nest 2 $ text "of type " <+> prettyTCM t'
      case mt of
        Nothing -> return (v, t')
        Just t  -> (,t) <$> coerce v t' t

-- | Turn a domain-free binding (e.g. lambda) into a domain-full one,
--   by inserting an underscore for the missing type.
domainFree :: ArgInfo -> A.Name -> A.LamBinding
domainFree info x =
  A.DomainFull $ A.TypedBindings r $ Arg info $ A.TBind r [pure $ A.BindName x] $ A.Underscore underscoreInfo
  where
    r = getRange x
    underscoreInfo = A.MetaInfo
      { A.metaRange          = r
      , A.metaScope          = emptyScopeInfo
      , A.metaNumber         = Nothing
      , A.metaNameSuggestion = prettyShow $ A.nameConcrete x
      }

traceCallE :: Call -> ExceptT e TCM r -> ExceptT e TCM r
traceCallE call m = do
  z <- lift $ traceCall call $ runExceptT m
  case z of
    Right e  -> return e
    Left err -> throwError err

-- | Check arguments whose value we already know.
--
--   This function can be used to check user-supplied parameters
--   we have already computed by inference.
--
--   Precondition: The type @t@ of the head has enough domains.

checkKnownArguments
  :: [NamedArg A.Expr]  -- ^ User-supplied arguments (hidden ones may be missing).
  -> Args               -- ^ Inferred arguments (including hidden ones).
  -> Type               -- ^ Type of the head (must be Pi-type with enough domains).
  -> TCM (Args, Type)   -- ^ Remaining inferred arguments, remaining type.
checkKnownArguments []           vs t = return (vs, t)
checkKnownArguments (arg : args) vs t = do
  (vs', t') <- traceCall (SetRange $ getRange arg) $ checkKnownArgument arg vs t
  checkKnownArguments args vs' t'

-- | Check an argument whose value we already know.

checkKnownArgument
  :: NamedArg A.Expr    -- ^ User-supplied argument.
  -> Args               -- ^ Inferred arguments (including hidden ones).
  -> Type               -- ^ Type of the head (must be Pi-type with enough domains).
  -> TCM (Args, Type)   -- ^ Remaining inferred arguments, remaining type.
checkKnownArgument arg [] _ = genericDocError =<< do
  text "Invalid projection parameter " <+> prettyA arg
checkKnownArgument arg@(Arg info e) (Arg _infov v : vs) t = do
  (Dom{domInfo = info',unDom = a}, b) <- mustBePi t
  -- Skip the arguments from vs that do not correspond to e
  if not (sameHiding info info'
          && (visible info || maybe True ((absName b ==) . rangedThing) (nameOf e)))
    -- Continue with the next one
    then checkKnownArgument arg vs (b `absApp` v)
    -- Found the right argument
    else do
      u <- checkNamedArg arg a
      equalTerm a u v
      return (vs, b `absApp` v)

-- | Check a single argument.

checkNamedArg :: NamedArg A.Expr -> Type -> TCM Term
checkNamedArg arg@(Arg info e0) t0 = do
  let e = namedThing e0
  let x = maybe "" rangedThing $ nameOf e0
  traceCall (CheckExprCall e t0) $ do
    reportSDoc "tc.term.args.named" 15 $ do
        text "Checking named arg" <+> sep
          [ fsep [ prettyTCM arg, text ":", prettyTCM t0 ]
          ]
    reportSLn "tc.term.args.named" 75 $ "  arg = " ++ show (deepUnscope arg)
    -- Ulf, 2017-03-24: (#2172) Always treat explicit _ and ? as implicit
    -- argument (i.e. solve with unification).
    let checkU = checkMeta (newMetaArg (setHiding Hidden info) x) t0
    let checkQ = checkQuestionMark (newInteractionMetaArg (setHiding Hidden info) x) t0
    if not $ isHole e then checkExpr e t0 else localScope $ do
      -- Note: we need localScope here,
      -- as scopedExpr manipulates the scope in the state.
      -- However, we may not pull localScope over checkExpr!
      -- This is why we first test for isHole, and only do
      -- scope manipulations if we actually handle the checking
      -- of e here (and not pass it to checkExpr).
      scopedExpr e >>= \case
        A.Underscore i ->  checkU i
        A.QuestionMark i ii -> checkQ i ii
        _ -> __IMPOSSIBLE__
  where
  isHole A.Underscore{} = True
  isHole A.QuestionMark{} = True
  isHole (A.ScopedExpr _ e) = isHole e
  isHole _ = False

-- | Infer the type of an expression. Implemented by checking against a meta
--   variable.  Except for neutrals, for them a polymorphic type is inferred.
inferExpr :: A.Expr -> TCM (Term, Type)
-- inferExpr e = inferOrCheck e Nothing
inferExpr = inferExpr' DontExpandLast

inferExpr' :: ExpandHidden -> A.Expr -> TCM (Term, Type)
inferExpr' exh e = traceCall (InferExpr e) $ do
  let Application hd args = appView e
  reportSDoc "tc.infer" 30 $ vcat
    [ text "inferExpr': appView of " <+> prettyA e
    , text "  hd   = " <+> prettyA hd
    , text "  args = " <+> prettyAs args
    ]
  reportSDoc "tc.infer" 60 $ vcat
    [ text $ "  hd (raw) = " ++ show hd
    ]
  inferApplication exh hd args e

defOrVar :: A.Expr -> Bool
defOrVar A.Var{} = True
defOrVar A.Def{} = True
defOrVar A.Proj{} = True
defOrVar (A.ScopedExpr _ e) = defOrVar e
defOrVar _     = False

-- | Used to check aliases @f = e@.
--   Switches off 'ExpandLast' for the checking of top-level application.
checkDontExpandLast :: A.Expr -> Type -> TCM Term
checkDontExpandLast e t = case e of
  _ | Application hd args <- appView e,  defOrVar hd ->
    traceCall (CheckExprCall e t) $ localScope $ dontExpandLast $ do
      checkApplication hd args e t
  _ -> checkExpr e t -- note that checkExpr always sets ExpandLast

-- | Check whether a de Bruijn index is bound by a module telescope.
isModuleFreeVar :: Int -> TCM Bool
isModuleFreeVar i = do
  params <- moduleParamsToApply =<< currentModule
  return $ any ((== Var i []) . unArg) params

-- | Infer the type of an expression, and if it is of the form
--   @{tel} -> D vs@ for some datatype @D@ then insert the hidden
--   arguments.  Otherwise, leave the type polymorphic.
inferExprForWith :: A.Expr -> TCM (Term, Type)
inferExprForWith e = do
  reportSDoc "tc.with.infer" 20 $ text "inferExprforWith " <+> prettyTCM e
  reportSLn  "tc.with.infer" 80 $ "inferExprforWith " ++ show (deepUnscope e)
  traceCall (InferExpr e) $ do
    -- With wants type and term fully instantiated!
    (v, t) <- instantiateFull =<< inferExpr e
    v0 <- reduce v
    -- Andreas 2014-11-06, issue 1342.
    -- Check that we do not `with` on a module parameter!
    case v0 of
      Var i [] -> whenM (isModuleFreeVar i) $ do
        reportSDoc "tc.with.infer" 80 $ vcat
          [ text $ "with expression is variable " ++ show i
          , text "current modules = " <+> do text . show =<< currentModule
          , text "current module free vars = " <+> do text . show =<< getCurrentModuleFreeVars
          , text "context size = " <+> do text . show =<< getContextSize
          , text "current context = " <+> do prettyTCM =<< getContextTelescope
          ]
        typeError $ WithOnFreeVariable e v0
      _        -> return ()
    -- Possibly insert hidden arguments.
    TelV tel t0 <- telViewUpTo' (-1) (not . visible) t
    case unEl t0 of
      Def d vs -> do
        res <- isDataOrRecordType d
        case res of
          Nothing -> return (v, t)
          Just{}  -> do
            (args, t1) <- implicitArgs (-1) notVisible t
            return (v `apply` args, t1)
      _ -> return (v, t)

---------------------------------------------------------------------------
-- * Let bindings
---------------------------------------------------------------------------

checkLetBindings :: [A.LetBinding] -> TCM a -> TCM a
checkLetBindings = foldr (.) id . map checkLetBinding

checkLetBinding :: A.LetBinding -> TCM a -> TCM a

checkLetBinding b@(A.LetBind i info x t e) ret =
  traceCall (CheckLetBinding b) $ do
    t <- isType_ t
    v <- applyRelevanceToContext (getRelevance info) $ checkDontExpandLast e t
    addLetBinding info (A.unBind x) v t ret

checkLetBinding b@(A.LetPatBind i p e) ret =
  traceCall (CheckLetBinding b) $ do
    p <- expandPatternSynonyms p
    (v, t) <- inferExpr' ExpandLast e
    let -- construct a type  t -> dummy  for use in checkLeftHandSide
        t0 = El (getSort t) $ Pi (defaultDom t) (NoAbs underscore typeDontCare)
        p0 = Arg defaultArgInfo (Named Nothing p)
    reportSDoc "tc.term.let.pattern" 10 $ vcat
      [ text "let-binding pattern p at type t"
      , nest 2 $ vcat
        [ text "p (A) =" <+> prettyA p
        , text "t     =" <+> prettyTCM t
        ]
      ]
    fvs <- getContextSize
    checkLeftHandSide (CheckPattern p EmptyTel t) Nothing [p0] t0 Nothing [] $ \ (LHSResult _ delta0 ps _ _t _ asb _) -> bindAsPatterns asb $ do
          -- After dropping the free variable patterns there should be a single pattern left.
      let p = case drop fvs ps of [p] -> namedArg p; _ -> __IMPOSSIBLE__
          -- Also strip the context variables from the telescope
          delta = telFromList $ drop fvs $ telToList delta0
      reportSDoc "tc.term.let.pattern" 20 $ nest 2 $ vcat
        [ text "p (I) =" <+> prettyTCM p
        , text "delta =" <+> prettyTCM delta
        ]
      -- We translate it into a list of projections.
      fs <- recordPatternToProjections p
      -- We remove the bindings for the pattern variables from the context.
      cxt0 <- getContext
      let (binds, cxt) = splitAt (size delta) cxt0
          toDrop       = length binds

          -- We create a substitution for the let-bound variables
          -- (unfortunately, we cannot refer to x in internal syntax
          -- so we have to copy v).
          sigma = map ($ v) fs
          -- We apply the types of the let bound-variables to this substitution.
          -- The 0th variable in a context is the last one, so we reverse.
          -- Further, we need to lower all other de Bruijn indices by
          -- the size of delta, so we append the identity substitution.
          sub    = parallelS (reverse sigma)

      updateContext sub (drop toDrop) $ do
        reportSDoc "tc.term.let.pattern" 20 $ nest 2 $ vcat
          [ text "delta =" <+> prettyTCM delta
          , text "binds =" <+> prettyTCM binds
          ]
        let fdelta = flattenTel delta
        reportSDoc "tc.term.let.pattern" 20 $ nest 2 $ vcat
          [ text "fdelta =" <+> addContext delta (prettyTCM fdelta)
          ]
        let tsl  = applySubst sub fdelta
        -- We get a list of types
        let ts   = map unDom tsl
        -- and relevances.
        let infos = map domInfo tsl
        -- We get list of names of the let-bound vars from the context.
        let xs   = map (fst . unDom) (reverse binds)
        -- We add all the bindings to the context.
        foldr (uncurry4 addLetBinding) ret $ List.zip4 infos xs sigma ts

checkLetBinding (A.LetApply i x modapp copyInfo _adir) ret = do
  -- Any variables in the context that doesn't belong to the current
  -- module should go with the new module.
  -- Example: @f x y = let open M t in u@.
  -- There are 2 @new@ variables, @x@ and @y@, going into the anonynous module
  -- @module _ (x : _) (y : _) = M t@.
  fv   <- getCurrentModuleFreeVars
  n    <- getContextSize
  let new = n - fv
  reportSLn "tc.term.let.apply" 10 $ "Applying " ++ show modapp ++ " with " ++ show new ++ " free variables"
  reportSDoc "tc.term.let.apply" 20 $ vcat
    [ text "context =" <+> (prettyTCM =<< getContextTelescope)
    , text "module  =" <+> (prettyTCM =<< currentModule)
    , text "fv      =" <+> (text $ show fv)
    ]
  checkSectionApplication i x modapp copyInfo
  withAnonymousModule x new ret
-- LetOpen and LetDeclaredVariable are only used for highlighting.
checkLetBinding A.LetOpen{} ret = ret
checkLetBinding (A.LetDeclaredVariable _) ret = ret<|MERGE_RESOLUTION|>--- conflicted
+++ resolved
@@ -1104,201 +1104,6 @@
     Right _ -> k
 
 ---------------------------------------------------------------------------
-<<<<<<< HEAD
--- * Projections
----------------------------------------------------------------------------
-
--- | Inferring the type of an overloaded projection application.
---   See 'inferOrCheckProjApp'.
-
-inferProjApp :: A.Expr -> ProjOrigin -> NonemptyList QName -> A.Args -> TCM (Term, Type)
-inferProjApp e o ds args0 = inferOrCheckProjApp e o ds args0 Nothing
-
--- | Checking the type of an overloaded projection application.
---   See 'inferOrCheckProjApp'.
-
-checkProjApp  :: A.Expr -> ProjOrigin -> NonemptyList QName -> A.Args -> Type -> TCM Term
-checkProjApp e o ds args0 t = do
-  (v, ti) <- inferOrCheckProjApp e o ds args0 (Just t)
-  coerce v ti t
-
--- | Inferring or Checking an overloaded projection application.
---
---   The overloaded projection is disambiguated by inferring the type of its
---   principal argument, which is the first visible argument.
-
-inferOrCheckProjApp
-  :: A.Expr
-     -- ^ The whole expression which constitutes the application.
-  -> ProjOrigin
-     -- ^ The origin of the projection involved in this projection application.
-  -> NonemptyList QName
-     -- ^ The projection name (potentially ambiguous).
-  -> A.Args
-     -- ^ The arguments to the projection.
-  -> Maybe Type
-     -- ^ The expected type of the expression (if 'Nothing', infer it).
-  -> TCM (Term, Type)
-     -- ^ The type-checked expression and its type (if successful).
-inferOrCheckProjApp e o ds args mt = do
-  reportSDoc "tc.proj.amb" 20 $ vcat
-    [ text "checking ambiguous projection"
-    , text $ "  ds   = " ++ prettyShow ds
-    , text   "  args = " <+> sep (map prettyTCM args)
-    , text   "  t    = " <+> caseMaybe mt (text "Nothing") prettyTCM
-    ]
-
-  let refuse :: String -> TCM (Term, Type)
-      refuse reason = typeError $ GenericError $
-        "Cannot resolve overloaded projection "
-        ++ prettyShow (A.nameConcrete $ A.qnameName $ headNe ds)
-        ++ " because " ++ reason
-      refuseNotApplied = refuse "it is not applied to a visible argument"
-      refuseNoMatching = refuse "no matching candidate found"
-      refuseNotRecordType = refuse "principal argument is not of record type"
-
-      -- Postpone the whole type checking problem
-      -- if type of principal argument (or the type where we get it from)
-      -- is blocked by meta m.
-      postpone m = do
-        tc <- caseMaybe mt newTypeMeta_ return
-        v <- postponeTypeCheckingProblem (CheckExpr e tc) $ isInstantiatedMeta m
-        return (v, tc)
-
-  -- The following cases need to be considered:
-  -- 1. No arguments to the projection.
-  -- 2. Arguments (parameters), but not the principal argument.
-  -- 3. Argument(s) including the principal argument.
-
-  -- For now, we only allow ambiguous projections if the first visible
-  -- argument is the record value.
-
-  case filter (visible . snd) $ zip [0..] args of
-
-    -- Case: we have no visible argument to the projection.
-    -- In inference mode, we really need the visible argument, postponing does not help
-    [] -> caseMaybe mt refuseNotApplied $ \ t -> do
-      -- If we have the type, we can try to get the type of the principal argument.
-      -- It is the first visible argument.
-      TelV _ptel core <- telViewUpTo' (-1) (not . visible) t
-      ifBlockedType core (\ m _ -> postpone m) $ {-else-} \ _ core -> do
-      ifNotPiType core (\ _ -> refuseNotApplied) $ {-else-} \ dom _b -> do
-      ifBlockedType (unDom dom) (\ m _ -> postpone m) $ {-else-} \ _ ta -> do
-      caseMaybeM (isRecordType ta) refuseNotRecordType $ \ (_q, _pars, defn) -> do
-      case defn of
-        Record { recFields = fs } -> do
-          case catMaybes $ for fs $ \ (Arg _ f) -> List.find (f ==) (toList ds) of
-            [] -> refuseNoMatching
-            [d] -> do
-              storeDisambiguatedName d
-              (,t) <$> checkHeadApplication e t (A.Proj o $ unambiguous d) args
-            _ -> __IMPOSSIBLE__
-        _ -> __IMPOSSIBLE__
-
-    -- Case: we have a visible argument
-    ((k, arg) : _) -> do
-      (v0, ta) <- inferExpr $ namedArg arg
-      reportSDoc "tc.proj.amb" 25 $ vcat
-        [ text "  principal arg " <+> prettyTCM arg
-        , text "  has type "      <+> prettyTCM ta
-        ]
-      -- ta should be a record type (after introducing the hidden args in v0)
-      (vargs, ta) <- implicitArgs (-1) (not . visible) ta
-      let v = v0 `apply` vargs
-      ifBlockedType ta (\ m _ -> postpone m) {-else-} $ \ _ ta -> do
-      caseMaybeM (isRecordType ta) refuseNotRecordType $ \ (q, _pars0, _) -> do
-
-          -- try to project it with all of the possible projections
-          let try d = do
-              reportSDoc "tc.proj.amb" 30 $ vcat
-                [ text $ "trying projection " ++ prettyShow d
-                , text "  td  = " <+> caseMaybeM (getDefType d ta) (text "Nothing") prettyTCM
-                ]
-
-              -- get the original projection name
-              isP <- isProjection d
-              reportSDoc "tc.proj.amb" 40 $ vcat $
-                [ text $ "  isProjection = " ++ caseMaybe isP "no" (const "yes")
-                ] ++ caseMaybe isP [] (\ Projection{ projProper = proper, projOrig = orig } ->
-                [ text $ "  proper       = " ++ show proper
-                , text $ "  orig         = " ++ prettyShow orig
-                ])
-
-              -- Andreas, 2017-01-21, issue #2422
-              -- The scope checker considers inherited projections (from nested records)
-              -- as projections and allows overloading.  However, since they are defined
-              -- as *composition* of projections, the type checker does *not* recognize them,
-              -- and @isP@ will be @Nothing@.
-              -- However, we can ignore this, as we only need the @orig@inal projection name
-              -- for removing false ambiguity.  Thus, we skip these checks:
-
-              -- Projection{ projProper = proper, projOrig = orig } <- MaybeT $ return isP
-              -- guard $ isJust proper
-              let orig = caseMaybe isP d projOrig
-
-              -- try to eliminate
-              (dom, u, tb) <- MaybeT (projectTyped v ta o d `catchError` \ _ -> return Nothing)
-              reportSDoc "tc.proj.amb" 30 $ vcat
-                [ text "  dom = " <+> prettyTCM dom
-                , text "  u   = " <+> prettyTCM u
-                , text "  tb  = " <+> prettyTCM tb
-                ]
-              (q', pars, _) <- MaybeT $ isRecordType $ unDom dom
-              reportSDoc "tc.proj.amb" 30 $ vcat
-                [ text "  q   = " <+> prettyTCM q
-                , text "  q'  = " <+> prettyTCM q'
-                ]
-              guard (q == q')
-              -- Get the type of the projection and check
-              -- that the first visible argument is the record value.
-              tfull <- lift $ defType <$> getConstInfo d
-              TelV tel _ <- lift $ telViewUpTo' (-1) (not . visible) tfull
-              reportSDoc "tc.proj.amb" 30 $ vcat
-                [ text $ "  size tel  = " ++ show (size tel)
-                , text $ "  size pars = " ++ show (size pars)
-                ]
-              -- See issue 1960 for when the following assertion fails for
-              -- the correct disambiguation.
-              -- guard (size tel == size pars)
-              return (orig, (d, (pars, (dom, u, tb))))
-
-          cands <- groupOn fst . catMaybes <$> mapM (runMaybeT . try) (toList ds)
-          case cands of
-            [] -> refuseNoMatching
-            [[]] -> refuseNoMatching
-            (_:_:_) -> refuse $ "several matching candidates found: "
-                 ++ prettyShow (map (fst . snd) $ concat cands)
-            -- case: just one matching projection d
-            -- the term u = d v
-            -- the type tb is the type of this application
-            [ (_orig, (d, (pars, (_dom,u,tb)))) : _ ] -> do
-              storeDisambiguatedName d
-
-              -- Check parameters
-              tfull <- typeOfConst d
-              (_,_) <- checkKnownArguments (take k args) pars tfull
-
-              -- Check remaining arguments
-              let tc = fromMaybe typeDontCare mt
-              let r  = getRange e
-              z <- runExceptT $ checkArguments ExpandLast r (drop (k+1) args) tb tc
-              case z of
-                Right (us, trest) -> return (u `applyE` us, trest)
-                -- We managed to check a part of es and got us1, but es2 remain.
-                Left (us1, es2, trest1) -> do
-                  -- In the inference case:
-                  -- To create a postponed type checking problem,
-                  -- we do not use typeDontCare, but create a meta.
-                  tc <- caseMaybe mt newTypeMeta_ return
-                  v <- postponeTypeCheckingProblem_ $
-                    CheckArgs ExpandLast r es2 trest1 tc $ \ us2 trest ->
-                      coerce (u `applyE` us1 `applyE` us2) trest tc
-                  return (v, tc)
-
-
----------------------------------------------------------------------------
-=======
->>>>>>> 176582b3
 -- * Meta variables
 ---------------------------------------------------------------------------
 
