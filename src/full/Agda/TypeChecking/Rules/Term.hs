{-# LANGUAGE CPP                      #-}
{-# LANGUAGE NondecreasingIndentation #-}

module Agda.TypeChecking.Rules.Term where

import Prelude hiding (null)

import Control.Applicative hiding (empty)
import Control.Arrow ((&&&), (***), first, second)
import Control.Monad.Trans
import Control.Monad.Trans.Maybe
import Control.Monad.State (get, put)
import Control.Monad.Reader

import Data.Maybe
import Data.Either (partitionEithers)
import Data.Monoid (mappend)
import Data.List hiding (sort, null)
import qualified Data.Map as Map
import qualified Data.Set as Set
import Data.Traversable (sequenceA)
import Data.Void

import Agda.Interaction.Options
import Agda.Interaction.Highlighting.Generate (storeDisambiguatedName)

import qualified Agda.Syntax.Abstract as A
import Agda.Syntax.Abstract.Views as A
import qualified Agda.Syntax.Info as A
import Agda.Syntax.Concrete.Pretty () -- only Pretty instances
import Agda.Syntax.Concrete (FieldAssignment'(..), nameFieldA, exprFieldA)
import qualified Agda.Syntax.Concrete.Name as C
import Agda.Syntax.Common
import Agda.Syntax.Fixity
import Agda.Syntax.Internal as I
import Agda.Syntax.Position
import Agda.Syntax.Literal
import qualified Agda.Syntax.Reflected as R
import Agda.Syntax.Scope.Base ( ThingsInScope, AbstractName
                              , emptyScopeInfo
                              , exportedNamesInScope)
import Agda.Syntax.Scope.Monad (getNamedScope, freshAbstractQName)
import Agda.Syntax.Translation.InternalToAbstract (reify)
import Agda.Syntax.Translation.ReflectedToAbstract (toAbstract_)

import Agda.TypeChecking.Monad
import Agda.TypeChecking.Monad.Builtin
import Agda.TypeChecking.CompiledClause
import Agda.TypeChecking.Constraints
import Agda.TypeChecking.Conversion
import Agda.TypeChecking.Datatypes
import Agda.TypeChecking.EtaContract
import Agda.TypeChecking.Free (isBinderUsed)
import Agda.TypeChecking.Implicit
import Agda.TypeChecking.InstanceArguments
import Agda.TypeChecking.Irrelevance
import Agda.TypeChecking.Level
import Agda.TypeChecking.MetaVars
import Agda.TypeChecking.Names
import Agda.TypeChecking.Patterns.Abstract
import Agda.TypeChecking.Positivity.Occurrence
import Agda.TypeChecking.Pretty
import Agda.TypeChecking.Primitive
import Agda.TypeChecking.Quote
import Agda.TypeChecking.Unquote
import Agda.TypeChecking.RecordPatterns
import Agda.TypeChecking.Records
import Agda.TypeChecking.Reduce
import Agda.TypeChecking.SizedTypes
import Agda.TypeChecking.SizedTypes.Solve
import Agda.TypeChecking.Substitute
import Agda.TypeChecking.Telescope
import Agda.TypeChecking.Rules.LHS

import {-# SOURCE #-} Agda.TypeChecking.Empty (isEmptyType)
import {-# SOURCE #-} Agda.TypeChecking.Rules.Decl (checkSectionApplication)
import {-# SOURCE #-} Agda.TypeChecking.Rules.Def (checkFunDef, checkFunDef', useTerPragma)

import Agda.Utils.Except
  ( ExceptT
  , MonadError(catchError, throwError)
  , runExceptT
  )

import Agda.Utils.Functor
import Agda.Utils.Lens
import Agda.Utils.List (groupOn)
import Agda.Utils.Maybe
import Agda.Utils.Monad
import Agda.Utils.Null
import Agda.Utils.Permutation
import Agda.Utils.Pretty ( prettyShow )
import qualified Agda.Utils.Pretty as P
import Agda.Utils.Size
import Agda.Utils.Tuple

#include "undefined.h"
import Agda.Utils.Impossible

---------------------------------------------------------------------------
-- * Types
---------------------------------------------------------------------------

-- | Check that an expression is a type.
isType :: A.Expr -> Sort -> TCM Type
isType e s =
    traceCall (IsTypeCall e s) $ do
    v <- checkExpr e (sort s)
    return $ El s v

-- | Check that an expression is a type without knowing the sort.
isType_ :: A.Expr -> TCM Type
isType_ e =
  traceCall (IsType_ e) $ sharedType =<< do
  let fallback = isType e =<< do workOnTypes $ newSortMeta
  case unScope e of
    A.Fun i (Arg info t) b -> do
      a <- setArgInfo info . defaultDom <$> isType_ t
      b <- isType_ b
      s <- ptsRule a b
      let t' = El s $ Pi a $ NoAbs underscore b
      noFunctionsIntoSize b t'
      return t'
    A.Pi _ tel e | null tel -> isType_ e
    A.Pi _ tel e -> do
      (t0, t') <- checkPiTelescope tel $ \ tel -> do
        t0  <- instantiateFull =<< isType_ e
        tel <- instantiateFull tel
        return (t0, telePi tel t0)
      noFunctionsIntoSize t0 t'
      return t'
    A.Set _ n    -> do
      return $ sort (mkType n)
    A.App i s arg
      | visible arg,
        A.Set _ 0 <- unScope s ->
      ifNotM hasUniversePolymorphism
          (typeError $ GenericError "Use --universe-polymorphism to enable level arguments to Set")
      $ {- else -} do
        lvl <- levelType
        -- allow NonStrict variables when checking level
        --   Set : (NonStrict) Level -> Set\omega
        n   <- levelView =<< do
          applyRelevanceToContext NonStrict $
            checkNamedArg arg lvl
        return $ sort (Type n)

    -- Issue #707: Check an existing interaction point
    A.QuestionMark minfo ii -> caseMaybeM (lookupInteractionMeta ii) fallback $ \ x -> do
      -- -- | Just x <- A.metaNumber minfo -> do
      reportSDoc "tc.ip" 20 $ fsep
        [ text "Rechecking meta "
        , prettyTCM x
        , text $ " for interaction point " ++ show ii
        ]
      mv <- lookupMeta x
      let s0 = jMetaType . mvJudgement $ mv
      -- Andreas, 2016-10-14, issue #2257
      -- The meta was created in a context of length @n@.
      let n  = length . envContext . clEnv . miClosRange . mvInfo $ mv
      (vs, rest) <- splitAt n <$> getContextArgs
      reportSDoc "tc.ip" 20 $ vcat
        [ text "  s0   = " <+> prettyTCM s0
        , text "  vs   = " <+> prettyTCM vs
        , text "  rest = " <+> prettyTCM rest
        ]
      -- We assume the meta variable use here is in an extension of the original context.
      -- If not we revert to the old buggy behavior of #707 (see test/Succeed/Issue2257b).
      if (length vs /= n) then fallback else do
      s1  <- piApplyM s0 vs
      case ignoreSharing $ unEl s1 of
        Sort s -> return $ El s $ MetaV x $ map Apply vs
        _ -> __IMPOSSIBLE__

    _ -> fallback

ptsRule :: (LensSort a, LensSort b) => a -> b -> TCM Sort
ptsRule a b = pts <$> reduce (getSort a) <*> reduce (getSort b)

-- | Ensure that a (freshly created) function type does not inhabit 'SizeUniv'.
--   Precondition:  When @noFunctionsIntoSize t tBlame@ is called,
--   we are in the context of @tBlame@ in order to print it correctly.
--   Not being in context of @t@ should not matter, as we are only
--   checking whether its sort reduces to 'SizeUniv'.
noFunctionsIntoSize :: Type -> Type -> TCM ()
noFunctionsIntoSize t tBlame = do
  reportSDoc "tc.fun" 20 $ do
    let El s (Pi dom b) = ignoreSharing <$> tBlame
    sep [ text "created function type " <+> prettyTCM tBlame
        , text "with pts rule" <+> prettyTCM (getSort dom, getSort b, s)
        ]
  s <- reduce $ getSort t
  when (s == SizeUniv) $ do
    -- Andreas, 2015-02-14
    -- We have constructed a function type in SizeUniv
    -- which is illegal to prevent issue 1428.
    typeError $ FunctionTypeInSizeUniv $ unEl tBlame

-- | Check that an expression is a type which is equal to a given type.
isTypeEqualTo :: A.Expr -> Type -> TCM Type
isTypeEqualTo e0 t = scopedExpr e0 >>= \case
  A.ScopedExpr{} -> __IMPOSSIBLE__
  A.Underscore i | A.metaNumber i == Nothing -> return t
  e -> workOnTypes $ do
    t' <- isType e (getSort t)
    t' <$ leqType t t'

leqType_ :: Type -> Type -> TCM ()
leqType_ t t' = workOnTypes $ leqType t t'

---------------------------------------------------------------------------
-- * Telescopes
---------------------------------------------------------------------------

-- | Type check a (module) telescope.
--   Binds the variables defined by the telescope.
checkTelescope :: A.Telescope -> (Telescope -> TCM a) -> TCM a
checkTelescope = checkTelescope' LamNotPi

-- | Type check the telescope of a dependent function type.
--   Binds the resurrected variables defined by the telescope.
--   The returned telescope is unmodified (not resurrected).
checkPiTelescope :: A.Telescope -> (Telescope -> TCM a) -> TCM a
checkPiTelescope = checkTelescope' PiNotLam

-- | Flag to control resurrection on domains.
data LamOrPi
  = LamNotPi -- ^ We are checking a module telescope.
             --   We pass into the type world to check the domain type.
             --   This resurrects the whole context.
  | PiNotLam -- ^ We are checking a telescope in a Pi-type.
             --   We stay in the term world, but add resurrected
             --   domains to the context to check the remaining
             --   domains and codomain of the Pi-type.
  deriving (Eq, Show)

-- | Type check a telescope. Binds the variables defined by the telescope.
checkTelescope' :: LamOrPi -> A.Telescope -> (Telescope -> TCM a) -> TCM a
checkTelescope' lamOrPi []        ret = ret EmptyTel
checkTelescope' lamOrPi (b : tel) ret =
    checkTypedBindings lamOrPi b $ \tel1 ->
    checkTelescope' lamOrPi tel  $ \tel2 ->
        ret $ abstract tel1 tel2

-- | Check a typed binding and extends the context with the bound variables.
--   The telescope passed to the continuation is valid in the original context.
--
--   Parametrized by a flag wether we check a typed lambda or a Pi. This flag
--   is needed for irrelevance.
checkTypedBindings :: LamOrPi -> A.TypedBindings -> (Telescope -> TCM a) -> TCM a
checkTypedBindings lamOrPi (A.TypedBindings i (Arg info b)) ret =
    checkTypedBinding lamOrPi info b $ \ bs ->
    ret $ telFromList bs

checkTypedBinding :: LamOrPi -> ArgInfo -> A.TypedBinding -> (ListTel -> TCM a) -> TCM a
checkTypedBinding lamOrPi info (A.TBind i xs e) ret = do
    -- Andreas, 2011-04-26 irrelevant function arguments may appear
    -- non-strictly in the codomain type
    -- 2011-10-04 if flag --experimental-irrelevance is set
    experimental <- optExperimentalIrrelevance <$> pragmaOptions
    t <- modEnv lamOrPi $ isType_ e
    let info' = mapRelevance (modRel lamOrPi experimental) info
    addContext' (xs, setArgInfo info' $ defaultDom t) $
      ret $ bindsWithHidingToTel xs (setArgInfo info $ defaultDom t)
    where
        -- if we are checking a typed lambda, we resurrect before we check the
        -- types, but do not modify the new context entries
        -- otherwise, if we are checking a pi, we do not resurrect, but
        -- modify the new context entries
        modEnv LamNotPi = workOnTypes
        modEnv _        = id
        modRel PiNotLam xp = if xp then irrToNonStrict . nonStrictToRel else nonStrictToRel
        modRel _        _  = id
checkTypedBinding lamOrPi info (A.TLet _ lbs) ret = do
    checkLetBindings lbs (ret [])

ifPath :: Type -> TCM a -> TCM a -> TCM a
ifPath ty fallback work = do
  pv <- pathView ty
  if isPathType pv then work else fallback

checkPath :: Arg A.TypedBinding -> A.Expr -> Type -> TCM Term
checkPath b@(Arg info (A.TBind _ xs typ)) body ty = do
    PathType s path level typ lhs rhs <- pathView ty
    interval <- elInf primInterval
    v <- addContext' (xs, defaultDom interval) $ checkExpr body (El (raise 1 s) (raise 1 (unArg typ) `apply` [argN $ var 0]))
    iZero <- primIZero
    iOne  <- primIOne
    let lhs' = subst 0 iZero v
        rhs' = subst 0 iOne  v
    let t = Lam info $ Abs (nameToArgName x) v
    let btyp i = El s (unArg typ `apply` [argN i])
    blockTerm ty $ do
      equalTerm (btyp iZero) lhs' (unArg lhs)
      equalTerm (btyp iOne) rhs' (unArg rhs)
      return t
  where
    [WithHiding h x] = xs
checkPath b body ty = __IMPOSSIBLE__
---------------------------------------------------------------------------
-- * Lambda abstractions
---------------------------------------------------------------------------

-- | Type check a lambda expression.
--   "checkLambda bs e ty"  means  (\ bs -> e) : ty
checkLambda :: Arg A.TypedBinding -> A.Expr -> Type -> TCM Term
checkLambda (Arg _ (A.TLet _ lbs)) body target =
  checkLetBindings lbs (checkExpr body target)
checkLambda b@(Arg info (A.TBind _ xs typ)) body target = do
  reportSLn "tc.term.lambda" 60 $ "checkLambda   xs = " ++ prettyShow xs
  let numbinds = length xs
      possiblePath = numbinds == 1
                   && (case unScope typ of
                         A.Underscore{} -> True
                         _              -> False)
                   && isRelevant info && visible info
  reportSLn "tc.term.lambda" 60 $ "possiblePath = " ++ show (possiblePath, numbinds, unScope typ, info)
  TelV tel btyp <- telViewUpTo numbinds target
  if size tel < numbinds || numbinds /= 1
    then (if possiblePath then trySeeingIfPath else dontUseTargetType)
    else useTargetType tel btyp
  where
    trySeeingIfPath = do
      cubical <- optCubical <$> pragmaOptions
      reportSLn "tc.term.lambda" 60 $ "trySeeingIfPath for " ++ show xs
      let postpone' = if cubical then postpone else \ _ _ -> dontUseTargetType
      ifBlockedType target postpone' $ \tgt -> do
          let t = ignoreSharing <$> tgt
          ifPath t dontUseTargetType $
            if cubical then checkPath b body t
                       else typeError $ GenericError $ "Option --cubical needed to build a path with a lambda abstraction"

    postpone = \ m tgt -> postponeTypeCheckingProblem_ $ CheckExpr (A.Lam A.exprNoRange (A.DomainFull (A.TypedBindings noRange b)) body) tgt
    dontUseTargetType = do
      -- Checking λ (xs : argsT) → body : target
      verboseS "tc.term.lambda" 5 $ tick "lambda-no-target-type"

      -- First check that argsT is a valid type
      argsT <- workOnTypes $ setArgInfo info . defaultDom <$> isType_ typ
      -- Andreas, 2015-05-28 Issue 1523
      -- If argsT is a SizeLt, it must be non-empty to avoid non-termination.
      -- TODO: do we need to block checkExpr?
      checkSizeLtSat $ unEl $ unDom argsT

      -- In order to have as much type information as possible when checking
      -- body, we first unify (xs : argsT) → ?t₁ with the target type. If this
      -- is inconclusive we need to block the resulting term so we create a
      -- fresh problem for the check.
      let tel = telFromList $ bindsWithHidingToTel xs argsT
      reportSLn "tc.term.lambda" 60 $ "dontUseTargetType tel = " ++ show tel
      -- DONT USE tel for addContext, as it loses NameIds.
      -- WRONG: t1 <- addContext tel $ workOnTypes newTypeMeta_
      t1 <- addContext (xs, argsT) $ workOnTypes newTypeMeta_
      -- Do not coerce hidden lambdas
      if notVisible info || any notVisible xs then do
        pid <- newProblem_ $ leqType (telePi tel t1) target
        -- Now check body : ?t₁
        -- WRONG: v <- addContext tel $ checkExpr body t1
        v <- addContext' (xs, argsT) $ checkExpr body t1
        -- Block on the type comparison
        blockTermOnProblem target (teleLam tel v) pid
       else do
        -- Now check body : ?t₁
        -- WRONG: v <- addContext tel $ checkExpr body t1
        v <- addContext' (xs, argsT) $ checkExpr body t1
        -- Block on the type comparison
        coerce (teleLam tel v) (telePi tel t1) target

    useTargetType tel@(ExtendTel dom (Abs y EmptyTel)) btyp = do
        verboseS "tc.term.lambda" 5 $ tick "lambda-with-target-type"
        reportSLn "tc.term.lambda" 60 $ "useTargetType y  = " ++ y

        -- merge in the hiding info of the TBind
        let [WithHiding h x] = xs
        info <- return $ mapHiding (mappend h) info
        unless (sameHiding dom info) $ typeError $ WrongHidingInLambda target
        -- Andreas, 2011-10-01 ignore relevance in lambda if not explicitly given
        info <- lambdaIrrelevanceCheck info dom
        -- Andreas, 2015-05-28 Issue 1523
        -- Ensure we are not stepping under a possibly non-existing size.
        -- TODO: do we need to block checkExpr?
        let a = unDom dom
        checkSizeLtSat $ unEl a
        -- We only need to block the final term on the argument type
        -- comparison. The body will be blocked if necessary. We still want to
        -- compare the argument types first, so we spawn a new problem for that
        -- check.
        (pid, argT) <- newProblem $ isTypeEqualTo typ a
        -- Andreas, Issue 630: take name from function type if lambda name is "_"
        v <- lambdaAddContext x y (defaultArgDom info argT) $ checkExpr body btyp
        blockTermOnProblem target (Lam info $ Abs (nameToArgName x) v) pid

    useTargetType _ _ = __IMPOSSIBLE__

-- | Check that irrelevance info in lambda is compatible with irrelevance
--   coming from the function type.
--   If lambda has no user-given relevance, copy that of function type.
lambdaIrrelevanceCheck :: LensRelevance dom => ArgInfo -> dom -> TCM ArgInfo
lambdaIrrelevanceCheck info dom
    -- Case: no specific user annotation: use relevance of function type
  | isRelevant info = return $ setRelevance (getRelevance dom) info
    -- Case: explicit user annotation is taken seriously
  | otherwise = do
      let rPi  = getRelevance dom  -- relevance of function type
      let rLam = getRelevance info -- relevance of lambda
        -- Andreas, 2017-01-24, issue #2429
        -- we should report an error if we try to check a relevant function
        -- against an irrelevant function type (subtyping violation)
      unless (moreRelevant rPi rLam) $ do
        -- @rLam == Relevant@ is impossible here
        -- @rLam == Irrelevant@ is impossible here (least relevant)
        -- this error can only happen if @rLam == NonStrict@ and @rPi == Irrelevant@
        unless (rLam == NonStrict) __IMPOSSIBLE__  -- separate tests for separate line nums
        unless (rPi == Irrelevant) __IMPOSSIBLE__
        typeError WrongIrrelevanceInLambda
      return info

lambdaAddContext :: Name -> ArgName -> Dom Type -> TCM a -> TCM a
lambdaAddContext x y dom
  | isNoName x = addContext' (notInScopeName y, dom)  -- Note: String instance
  | otherwise  = addContext' (x, dom)                 -- Name instance of addContext'

-- | Checking a lambda whose domain type has already been checked.
checkPostponedLambda :: Arg ([WithHiding Name], Maybe Type) -> A.Expr -> Type -> TCM Term
checkPostponedLambda args@(Arg _    ([]    , _ )) body target = do
  checkExpr body target
checkPostponedLambda args@(Arg info (WithHiding h x : xs, mt)) body target = do
  let postpone _ t = postponeTypeCheckingProblem_ $ CheckLambda args body t
      lamHiding = mappend h $ getHiding info
  insertHiddenLambdas lamHiding target postpone $ \ t@(El _ (Pi dom b)) -> do
    -- Andreas, 2011-10-01 ignore relevance in lambda if not explicitly given
    info' <- setHiding lamHiding <$> lambdaIrrelevanceCheck info dom
    -- We only need to block the final term on the argument type
    -- comparison. The body will be blocked if necessary. We still want to
    -- compare the argument types first, so we spawn a new problem for that
    -- check.
    mpid <- caseMaybe mt (return Nothing) $ \ ascribedType -> Just <$> do
      newProblem_ $ leqType (unDom dom) ascribedType
    -- We type-check the body with the ascribedType given by the user
    -- to get better error messages.
    -- Using the type dom from the usage context would be more precise,
    -- though.
    let dom' = setRelevance (getRelevance info') . setHiding lamHiding $
          maybe dom (dom $>) mt
    v <- lambdaAddContext x (absName b) dom'  $
      checkPostponedLambda (Arg info (xs, mt)) body $ absBody b
    let v' = Lam info' $ Abs (nameToArgName x) v
    maybe (return v') (blockTermOnProblem t v') mpid


-- | Insert hidden lambda until the hiding info of the domain type
--   matches the expected hiding info.
--   Throws 'WrongHidingInLambda'
insertHiddenLambdas
  :: Hiding                       -- ^ Expected hiding.
  -> Type                         -- ^ Expected to be a function type.
  -> (MetaId -> Type -> TCM Term) -- ^ Continuation on blocked type.
  -> (Type -> TCM Term)           -- ^ Continuation when expected hiding found.
                                  --   The continuation may assume that the @Type@
                                  --   is of the form @(El _ (Pi _ _))@.
  -> TCM Term                     -- ^ Term with hidden lambda inserted.
insertHiddenLambdas h target postpone ret = do
  -- If the target type is blocked, we postpone,
  -- because we do not know if a hidden lambda needs to be inserted.
  ifBlockedType target postpone $ \ t0 -> do
    let t = ignoreSharing <$> t0
    case unEl t of

      Pi dom b -> do
        let h' = getHiding dom
        -- Found expected hiding: return function type.
        if sameHiding h h' then ret t else do
          -- Found a visible argument but expected a hidden one:
          -- That's an error, as we cannot insert a visible lambda.
          if visible h' then typeError $ WrongHidingInLambda target else do
            -- Otherwise, we found a hidden argument that we can insert.
            let x = absName b
            Lam (domInfo dom) . Abs x <$> do
              addContext' (x, dom) $ insertHiddenLambdas h (absBody b) postpone ret

      _ -> typeError . GenericDocError =<< do
        text "Expected " <+> prettyTCM target <+> text " to be a function type"

-- | @checkAbsurdLambda i h e t@ checks absurd lambda against type @t@.
--   Precondition: @e = AbsurdLam i h@
checkAbsurdLambda :: A.ExprInfo -> Hiding -> A.Expr -> Type -> TCM Term
checkAbsurdLambda i h e t = do
  t <- instantiateFull t
  ifBlockedType t (\ m t' -> postponeTypeCheckingProblem_ $ CheckExpr e t') $ \ t' -> do
    case ignoreSharing $ unEl t' of
<<<<<<< HEAD
      Pi dom@(Dom{domInfo = info', unDom = a}) b
        | h /= getHiding info' -> typeError $ WrongHidingInLambda t'
=======
      Pi dom@(Dom info' a) b
        | not (sameHiding h info') -> typeError $ WrongHidingInLambda t'
>>>>>>> f4c68595
        | not (null $ allMetas a) ->
            postponeTypeCheckingProblem (CheckExpr e t') $
              null . allMetas <$> instantiateFull a
        | otherwise -> blockTerm t' $ do
          isEmptyType (getRange i) a
          -- Add helper function
          top <- currentModule
          aux <- qualify top <$> freshName_ (getRange i, absurdLambdaName)
          -- if we are in irrelevant position, the helper function
          -- is added as irrelevant
          rel <- asks envRelevance
          reportSDoc "tc.term.absurd" 10 $ vcat
            [ text "Adding absurd function" <+> prettyTCM rel <> prettyTCM aux
            , nest 2 $ text "of type" <+> prettyTCM t'
            ]
          addConstant aux $
            (\ d -> (defaultDefn (setRelevance rel info') aux t' d)
                    { defPolarity       = [Nonvariant]
                    , defArgOccurrences = [Unused] })
            $ emptyFunction
              { funClauses        =
                  [Clause
                    { clauseLHSRange  = getRange e
                    , clauseFullRange = getRange e
                    , clauseTel       = telFromList [fmap ("()",) dom]
                    , namedClausePats = [Arg info' $ Named (Just $ unranged $ absName b) $ AbsurdP $ debruijnNamedVar absurdPatternName 0]
                    , clauseBody      = Nothing
                    , clauseType      = Just $ setRelevance rel $ defaultArg $ absBody b
                    , clauseCatchall  = False
                    }
                  ]
              , funCompiled       = Just Fail
              , funTerminates     = Just True
              }
          -- Andreas 2012-01-30: since aux is lifted to toplevel
          -- it needs to be applied to the current telescope (issue 557)
          tel <- getContextTelescope
          return $ Def aux $ map Apply $ teleArgs tel
      _ -> typeError $ ShouldBePi t'

-- | @checkExtendedLambda i di qname cs e t@ check pattern matching lambda.
-- Precondition: @e = ExtendedLam i di qname cs@
checkExtendedLambda :: A.ExprInfo -> A.DefInfo -> QName -> [A.Clause] ->
                       A.Expr -> Type -> TCM Term
checkExtendedLambda i di qname cs e t = do
   -- Andreas, 2016-06-16 issue #2045
   -- Try to get rid of unsolved size metas before we
   -- fix the type of the extended lambda auxiliary function
   solveSizeConstraints DontDefaultToInfty
   t <- instantiateFull t
   ifBlockedType t (\ m t' -> postponeTypeCheckingProblem_ $ CheckExpr e t') $ \ t -> do
     j   <- currentOrFreshMutualBlock
     rel <- asks envRelevance
     let info = setRelevance rel defaultArgInfo
     -- Andreas, 2016-07-13, issue 2028.
     -- Save the state to rollback the changes to the signature.
     st <- get
     -- Andreas, 2013-12-28: add extendedlambda as @Function@, not as @Axiom@;
     -- otherwise, @addClause@ in @checkFunDef'@ fails (see issue 1009).
     addConstant qname =<< do
       useTerPragma $
         (defaultDefn info qname t emptyFunction) { defMutual = j }
     reportSDoc "tc.term.exlam" 20 $
       text (show $ A.defAbstract di) <+>
       text "extended lambda's implementation \"" <> prettyTCM qname <>
       text "\" has type: " $$ prettyTCM t -- <+> text " where clauses: " <+> text (show cs)
     args     <- getContextArgs
     freevars <- getCurrentModuleFreeVars
     let argsNoParam = genericDrop freevars args -- don't count module parameters
     let (hid, notHid) = partition notVisible argsNoParam
     reportSDoc "tc.term.exlam" 30 $ vcat $
       [ text "dropped args: " <+> prettyTCM (take freevars args)
       , text "hidden  args: " <+> prettyTCM hid
       , text "visible args: " <+> prettyTCM notHid
       ]
     -- Andreas, Ulf, 2016-02-02: We want to postpone type checking an extended lambda
     -- in case the lhs checker failed due to insufficient type info for the patterns.
     -- Issues 480, 1159, 1811.
     mx <- catchIlltypedPatternBlockedOnMeta $ abstract (A.defAbstract di) $
       checkFunDef' t info NotDelayed (Just $ ExtLamInfo (length hid) (length notHid)) Nothing di qname cs
     case mx of
       -- Case: type checking succeeded, so we go ahead.
       Nothing -> return $ Def qname $ map Apply args
       -- Case: we could not check the extended lambda because we are blocked on a meta.
       -- In this case, we want to postpone.
       Just (err, x) -> do
         -- Note that we messed up the state a bit.  We might want to unroll these state changes.
         -- However, they are mostly harmless:
         -- 1. We created a new mutual block id.
         -- 2. We added a constant without definition.

         -- In fact, they are not so harmless, see issue 2028!
         -- Thus, reset the state!
         put st

         -- The meta might not be known in the reset state, as it could have been created
         -- somewhere on the way to the type error.
         mm <- Map.lookup x <$> getMetaStore
         case mvInstantiation <$> mm of
           -- Case: we do not know the meta
           Nothing -> do
             -- TODO: mine for a meta in t
             -- For now, we fail.
             throwError err
           -- Case: we know the meta here.
           Just InstV{} -> __IMPOSSIBLE__  -- It cannot be instantiated yet.
           Just{} -> do
             -- It has to be blocked on some meta, so we can postpone,
             -- being sure it will be retired when a meta is solved
             -- (which might be the blocking meta in which case we actually make progress).
             postponeTypeCheckingProblem (CheckExpr e t) $ isInstantiatedMeta x
  where
    -- Concrete definitions cannot use information about abstract things.
    abstract ConcreteDef = inConcreteMode
    abstract AbstractDef = inAbstractMode

-- | Run a computation.
--
--   * If successful, return Nothing.
--
--   * If @IlltypedPattern p a@ is thrown and type @a@ is blocked on some meta @x@
--     return @Just x@.  Note that the returned meta might only exists in the state
--     where the error was thrown, thus, be an invalid 'MetaId' in the current state.
--
--   * If another error was thrown or the type @a@ is not blocked, reraise the error.
--
catchIlltypedPatternBlockedOnMeta :: TCM () -> TCM (Maybe (TCErr, MetaId))
catchIlltypedPatternBlockedOnMeta m = (Nothing <$ do disableDestructiveUpdate m)
  `catchError` \ err -> do
  let reraise = throwError err
  case err of
    TypeError s cl@Closure{ clValue = IlltypedPattern p a } -> do
      mx <- localState $ do
        put s
        enterClosure cl $ \ _ -> do
          ifBlockedType a (\ x _ -> return $ Just x) $ {- else -} \ _ -> return Nothing
      caseMaybe mx reraise $ \ x -> return $ Just (err, x)
    _ -> reraise

---------------------------------------------------------------------------
-- * Records
---------------------------------------------------------------------------

expandModuleAssigns :: [Either A.Assign A.ModuleName] -> [C.Name] -> TCM A.Assigns
expandModuleAssigns mfs exs = do
  let (fs , ms) = partitionEithers mfs
      exs' = exs \\ map (view nameFieldA) fs
  fs' <- forM exs' $ \ f -> do
    pms <- forM ms $ \ m -> do
       modScope <- getNamedScope m
       let names :: ThingsInScope AbstractName
           names = exportedNamesInScope modScope
       return $
        case Map.lookup f names of
          Just [n] -> Just (m, FieldAssignment f (A.nameExpr n))
          _        -> Nothing

    case catMaybes pms of
      []        -> return Nothing
      [(_, fa)] -> return (Just fa)
      mfas      -> typeError . GenericDocError =<< do
        vcat $
          [ text "Ambiguity: the field" <+> prettyTCM f
            <+> text "appears in the following modules: " ]
          ++ map (prettyTCM . fst) mfas
  return (fs ++ catMaybes fs')

-- | @checkRecordExpression fs e t@ checks record construction against type @t@.
-- Precondition @e = Rec _ fs@.
checkRecordExpression :: A.RecordAssigns  -> A.Expr -> Type -> TCM Term
checkRecordExpression mfs e t = do
  reportSDoc "tc.term.rec" 10 $ sep
    [ text "checking record expression"
    , prettyA e
    ]
  ifBlockedType t (\ _ t -> guessRecordType t) {-else-} $ \ t -> do
  case ignoreSharing $ unEl t of
    -- Case: We know the type of the record already.
    Def r es  -> do
      let ~(Just vs) = allApplyElims es
      reportSDoc "tc.term.rec" 20 $ text $ "  r   = " ++ prettyShow r

      reportSDoc "tc.term.rec" 30 $ text "  xs  = " <> do
        text =<< prettyShow . map unArg <$> getRecordFieldNames r
      reportSDoc "tc.term.rec" 30 $ text "  ftel= " <> do
        prettyTCM =<< getRecordFieldTypes r
      reportSDoc "tc.term.rec" 30 $ text "  con = " <> do
        text =<< prettyShow <$> getRecordConstructor r

      def <- getRecordDef r
      let -- Field names with ArgInfo.
          axs  = recordFieldNames def
          exs  = filter visible axs
          -- Just field names.
          xs   = map unArg axs
          -- Record constructor.
          con  = killRange $ recConHead def
      reportSDoc "tc.term.rec" 20 $ vcat
        [ text "  xs  = " <> return (P.pretty xs)
        , text "  ftel= " <> prettyTCM (recTel def)
        , text "  con = " <> return (P.pretty con)
        ]

      -- Compute the list of given fields, decorated with the ArgInfo from the record def.
      fs <- expandModuleAssigns mfs (map unArg exs)

      -- Compute a list of metas for the missing visible fields.
      scope <- getScope
      let re = getRange e
          meta x = A.Underscore $ A.MetaInfo re scope Nothing (prettyShow x)
      -- In @es@ omitted explicit fields are replaced by underscores.
      -- Omitted implicit or instance fields
      -- are still left out and inserted later by checkArguments_.
      es <- insertMissingFields r meta fs axs

      args <- checkArguments_ ExpandLast re es (recTel def `apply` vs) >>= \case
        (elims, remainingTel) | null remainingTel
                              , Just args <- allApplyElims elims -> return args
        _ -> __IMPOSSIBLE__
      -- Don't need to block here!
      reportSDoc "tc.term.rec" 20 $ text $ "finished record expression"
      return $ Con con ConORec args
    _         -> typeError $ ShouldBeRecordType t

  where
    guessRecordType t = do
      let fields = [ x | Left (FieldAssignment x _) <- mfs ]
      rs <- findPossibleRecords fields
      case rs of
          -- If there are no records with the right fields we might as well fail right away.
        [] -> case fields of
          []  -> typeError $ GenericError "There are no records in scope"
          [f] -> typeError $ GenericError $ "There is no known record with the field " ++ prettyShow f
          _   -> typeError $ GenericError $ "There is no known record with the fields " ++ unwords (map prettyShow fields)
          -- If there's only one record with the appropriate fields, go with that.
        [r] -> do
          def <- getConstInfo r
          let rt = defType def
          vs  <- newArgsMeta rt
          target <- reduce $ piApply rt vs
          s  <- case ignoreSharing $ unEl target of
                  Level l -> return $ Type l
                  Sort s  -> return s
                  v       -> do
                    reportSDoc "impossible" 10 $ vcat
                      [ text "The impossible happened when checking record expression against meta"
                      , text "Candidate record type r = " <+> prettyTCM r
                      , text "Type of r               = " <+> prettyTCM rt
                      , text "Ends in (should be sort)= " <+> prettyTCM v
                      , text $ "  Raw                   =  " ++ show v
                      ]
                    __IMPOSSIBLE__
          let inferred = El s $ Def r $ map Apply vs
          v <- checkExpr e inferred
          coerce v inferred t
          -- Andreas 2012-04-21: OLD CODE, WRONG DIRECTION, I GUESS:
          -- blockTerm t $ v <$ leqType_ t inferred

          -- If there are more than one possible record we postpone
        _:_:_ -> do
          reportSDoc "tc.term.expr.rec" 10 $ sep
            [ text "Postponing type checking of"
            , nest 2 $ prettyA e <+> text ":" <+> prettyTCM t
            ]
          postponeTypeCheckingProblem_ $ CheckExpr e t


-- | @checkRecordUpdate ei recexpr fs e t@
-- Precondition @e = RecUpdate ei recexpr fs@.
checkRecordUpdate :: A.ExprInfo -> A.Expr -> A.Assigns -> A.Expr -> Type -> TCM Term
checkRecordUpdate ei recexpr fs e t = do
  case ignoreSharing $ unEl t of
    Def r vs  -> do
      v <- checkExpr recexpr t
      name <- freshNoName (getRange recexpr)
      addLetBinding defaultArgInfo name v t $ do
        projs <- recFields <$> getRecordDef r
        axs <- getRecordFieldNames r
        scope <- getScope
        let xs = map unArg axs
        es <- orderFields r Nothing xs $ map (\ (FieldAssignment x e) -> (x, Just e)) fs
        let es' = zipWith (replaceFields name ei) projs es
        checkExpr (A.Rec ei [ Left (FieldAssignment x e) | (x, Just e) <- zip xs es' ]) t
    MetaV _ _ -> do
      inferred <- inferExpr recexpr >>= reduce . snd
      case ignoreSharing $ unEl inferred of
        MetaV _ _ -> postponeTypeCheckingProblem_ $ CheckExpr e t
        _         -> do
          v <- checkExpr e inferred
          coerce v inferred t
    _         -> typeError $ ShouldBeRecordType t
  where
    replaceFields :: Name -> A.ExprInfo -> Arg A.QName -> Maybe A.Expr -> Maybe A.Expr
    replaceFields n ei a@(Arg _ p) Nothing | visible a =
        Just $ A.App ei (A.Def p) $ defaultNamedArg $ A.Var n
    replaceFields _ _  (Arg _ _) Nothing  = Nothing
    replaceFields _ _  _         (Just e) = Just $ e

---------------------------------------------------------------------------
-- * Literal
---------------------------------------------------------------------------

checkLiteral :: Literal -> Type -> TCM Term
checkLiteral lit t = do
  t' <- litType lit
  coerce (Lit lit) t' t

---------------------------------------------------------------------------
-- * Terms
---------------------------------------------------------------------------

-- | @checkArguments' exph r args t0 t k@ tries @checkArguments exph args t0 t@.
-- If it succeeds, it continues @k@ with the returned results.  If it fails,
-- it registers a postponed typechecking problem and returns the resulting new
-- meta variable.
--
-- Checks @e := ((_ : t0) args) : t@.
checkArguments' ::
  ExpandHidden -> Range -> [NamedArg A.Expr] -> Type -> Type ->
  (Elims -> Type -> TCM Term) -> TCM Term
checkArguments' exph r args t0 t k = do
  z <- runExceptT $ checkArguments exph r args t0 t
  case z of
    Right (vs, t1) -> k vs t1
      -- vs = evaluated args
      -- t1 = remaining type (needs to be subtype of t)
    Left (us, es, t0) -> do
      reportSDoc "tc.term.expr.args" 80 $
        sep [ text "postponed checking arguments"
            , nest 4 $ prettyList (map (prettyA . namedThing . unArg) args)
            , nest 2 $ text "against"
            , nest 4 $ prettyTCM t0 ] $$
        sep [ text "progress:"
            , nest 2 $ text "checked" <+> prettyList (map prettyTCM us)
            , nest 2 $ text "remaining" <+> sep [ prettyList (map (prettyA . namedThing . unArg) es)
                                                , nest 2 $ text ":" <+> prettyTCM t0 ] ]
      postponeTypeCheckingProblem_ (CheckArgs exph r es t0 t $ \vs t -> k (us ++ vs) t)
      -- if unsuccessful, postpone checking until t0 unblocks


-- | Remove top layers of scope info of expression and set the scope accordingly
--   in the 'TCState'.

scopedExpr :: A.Expr -> TCM A.Expr
scopedExpr (A.ScopedExpr scope e) = setScope scope >> scopedExpr e
scopedExpr e                      = return e

-- | Type check an expression.
checkExpr :: A.Expr -> Type -> TCM Term
checkExpr e t0 =
  verboseBracket "tc.term.expr.top" 5 "checkExpr" $
  traceCall (CheckExprCall e t0) $ localScope $ doExpandLast $ shared =<< do
    reportSDoc "tc.term.expr.top" 15 $
        text "Checking" <+> sep
          [ fsep [ prettyTCM e, text ":", prettyTCM t0 ]
          , nest 2 $ text "at " <+> (text . prettyShow =<< getCurrentRange)
          ]
    reportSDoc "tc.term.expr.top.detailed" 80 $
      text "Checking" <+> fsep [ prettyTCM e, text ":", text (show t0) ]
    t <- reduce t0
    reportSDoc "tc.term.expr.top" 15 $
        text "    --> " <+> prettyTCM t

    e <- scopedExpr e

    tryInsertHiddenLambda e t $ case e of

        A.ScopedExpr scope e -> __IMPOSSIBLE__ -- setScope scope >> checkExpr e t

        -- a meta variable without arguments: type check directly for efficiency
        A.QuestionMark i ii -> checkQuestionMark (newValueMeta' DontRunMetaOccursCheck) t0 i ii
        A.Underscore i -> checkUnderscore t0 i

        A.WithApp _ e es -> typeError $ NotImplemented "type checking of with application"

        -- check |- Set l : t  (requires universe polymorphism)
        A.App i s arg@(Arg ai l)
          | A.Set _ 0 <- unScope s, visible ai ->
          ifNotM hasUniversePolymorphism
              (typeError $ GenericError "Use --universe-polymorphism to enable level arguments to Set")
          $ {- else -} do
            lvl <- levelType
            -- allow NonStrict variables when checking level
            --   Set : (NonStrict) Level -> Set\omega
            n   <- levelView =<< do
              applyRelevanceToContext NonStrict $
                checkNamedArg arg lvl
            -- check that Set (l+1) <= t
            reportSDoc "tc.univ.poly" 10 $
              text "checking Set " <+> prettyTCM n <+>
              text "against" <+> prettyTCM t
            coerce (Sort $ Type n) (sort $ sSuc $ Type n) t

        e0@(A.App i q (Arg ai e))
          | A.Quote _ <- unScope q, visible ai -> do
          let quoted (A.Def x) = return x
              quoted (A.Macro x) = return x
              quoted (A.Proj o (AmbQ [x])) = return x
              quoted (A.Proj o (AmbQ xs))  =
                typeError $ GenericError $ "quote: Ambigous name: " ++ prettyShow xs
              quoted (A.Con (AmbQ [x])) = return x
              quoted (A.Con (AmbQ xs))  =
                typeError $ GenericError $ "quote: Ambigous name: " ++ prettyShow xs
              quoted (A.ScopedExpr _ e) = quoted e
              quoted _                  =
                typeError $ GenericError $ "quote: not a defined name"
          x <- quoted (namedThing e)
          ty <- qNameType
          coerce (quoteName x) ty t

          | A.QuoteTerm _ <- unScope q ->
             do (et, _)   <- inferExpr (namedThing e)
                et'       <- etaContract =<< instantiateFull et
                let metas = allMetas et'
                case metas of
                  _:_ -> postponeTypeCheckingProblem (CheckExpr e0 t) $ andM $ map isInstantiatedMeta metas
                  []  -> do
                    q  <- quoteTerm et'
                    ty <- el primAgdaTerm
                    coerce q ty t

        A.Quote _ -> typeError $ GenericError "quote must be applied to a defined name"
        A.QuoteTerm _ -> typeError $ GenericError "quoteTerm must be applied to a term"
        A.Unquote _ -> typeError $ GenericError "unquote must be applied to a term"

        A.AbsurdLam i h -> checkAbsurdLambda i h e t

        A.ExtendedLam i di qname cs -> checkExtendedLambda i di qname cs e t

        A.Lam i (A.DomainFull (A.TypedBindings _ b)) e -> checkLambda b e t

        A.Lam i (A.DomainFree info x) e0 -> checkExpr (A.Lam i (domainFree info x) e0) t

        A.Lit lit    -> checkLiteral lit t
        A.Let i ds e -> checkLetBindings ds $ checkExpr e t
        A.Pi _ tel e | null tel -> checkExpr e t
        A.Pi _ tel e -> do
            (t0, t') <- checkPiTelescope tel $ \ tel -> do
                    t0  <- instantiateFull =<< isType_ e
                    tel <- instantiateFull tel
                    return (t0, telePi tel t0)
            noFunctionsIntoSize t0 t'
            let s = getSort t'
                v = unEl t'
            when (s == Inf) $ reportSDoc "tc.term.sort" 20 $
              vcat [ text ("reduced to omega:")
                   , nest 2 $ text "t   =" <+> prettyTCM t'
                   , nest 2 $ text "cxt =" <+> (prettyTCM =<< getContextTelescope)
                   ]
            coerce v (sort s) t
        A.Fun _ (Arg info a) b -> do
            a' <- isType_ a
            b' <- isType_ b
            s <- ptsRule a' b'
            let v = Pi (defaultArgDom info a') (NoAbs underscore b')
            noFunctionsIntoSize b' $ El s v
            coerce v (sort s) t
        A.Set _ n    -> do
          coerce (Sort $ mkType n) (sort $ mkType $ n + 1) t
        A.Prop _     -> do
          typeError $ GenericError "Prop is no longer supported"

        A.Rec _ fs  -> checkRecordExpression fs e t

        A.RecUpdate ei recexpr fs -> checkRecordUpdate ei recexpr fs e t

        A.DontCare e -> -- resurrect vars
          ifM ((Irrelevant ==) <$> asks envRelevance)
            (dontCare <$> do applyRelevanceToContext Irrelevant $ checkExpr e t)
            (internalError "DontCare may only appear in irrelevant contexts")

        e0@(A.QuoteGoal _ x e) -> do
          qg <- quoteGoal t
          case qg of
            Left metas -> postponeTypeCheckingProblem (CheckExpr e0 t) $ andM $ map isInstantiatedMeta metas
            Right quoted -> do
              tmType <- agdaTermType
              (v, ty) <- addLetBinding defaultArgInfo x quoted tmType (inferExpr e)
              coerce v ty t
        e0@(A.QuoteContext _) -> do
          qc <- quoteContext
          case qc of
            Left metas -> postponeTypeCheckingProblem (CheckExpr e0 t) $ andM $ map isInstantiatedMeta metas
            Right quotedContext -> do
              ctxType <- el $ list $ primArg <@> (unEl <$> agdaTypeType)
              coerce quotedContext ctxType t
        e0@(A.Tactic i e xs ys) -> do
          qc <- quoteContext
          qg <- quoteGoal t
          let postpone metas = postponeTypeCheckingProblem (CheckExpr e0 t) $ andM $ map isInstantiatedMeta metas
          case (qc, qg) of
            (Left metas1, Left metas2) -> postpone $ metas1 ++ metas2
            (Left metas , Right _    ) -> postpone $ metas
            (Right _    , Left metas ) -> postpone $ metas
            (Right quotedCtx, Right quotedGoal) -> do
              quotedCtx  <- defaultNamedArg <$> reify quotedCtx
              quotedGoal <- defaultNamedArg <$> reify quotedGoal
              let tac    = foldl (A.App i) (A.App i (A.App i e quotedCtx) quotedGoal) xs
                  result = foldl (A.App i) (A.Unquote i) (defaultNamedArg tac : ys)
              checkExpr result t

        A.ETel _   -> __IMPOSSIBLE__

        A.Dot{} -> typeError $ GenericError $ "Invalid dotted expression"

        -- Application
        _   | Application hd args <- appView e -> checkApplication hd args e t

  where
  -- | Call checkExpr with an hidden lambda inserted if appropriate,
  --   else fallback.
  tryInsertHiddenLambda :: A.Expr -> Type -> TCM Term -> TCM Term
  tryInsertHiddenLambda e t fallback
    -- Insert hidden lambda if all of the following conditions are met:
        -- type is a hidden function type, {x : A} -> B or {{x : A}} -> B
    | Pi (Dom{domInfo = info, unDom = a}) b <- ignoreSharing $ unEl t
        , let h = getHiding info
        , notVisible h
        -- expression is not a matching hidden lambda or question mark
        , not (hiddenLambdaOrHole h e)
        = do
      let proceed = doInsert info $ absName b
      -- If we skip the lambda insertion for an introduction,
      -- we will hit a dead end, so proceed no matter what.
      if definitelyIntroduction then proceed else do
        -- Andreas, 2017-01-19, issue #2412:
        -- We do not want to insert a hidden lambda if A is
        -- possibly empty type of sizes, as this will produce an error.
        reduce a >>= isSizeType >>= \case
          Just (BoundedLt u) -> ifBlocked u (\ _ _ -> fallback) $ \ v -> do
            ifM (checkSizeNeverZero v) proceed fallback
          _ -> proceed

    | otherwise = fallback

    where
    re = getRange e
    rx = caseMaybe (rStart re) noRange $ \ pos -> posToRange pos pos

    doInsert info y = do
      x <- unshadowName <=< freshName rx $ notInScopeName y
      reportSLn "tc.term.expr.impl" 15 $ "Inserting implicit lambda"
      checkExpr (A.Lam (A.ExprRange re) (domainFree info x) e) t

    hiddenLambdaOrHole h e = case e of
      A.AbsurdLam _ h'        -> sameHiding h h'
      A.ExtendedLam _ _ _ cls -> any hiddenLHS cls
      A.Lam _ bind _          -> sameHiding h bind
      A.QuestionMark{}        -> True
      _                       -> False

    hiddenLHS (A.Clause (A.LHS _ (A.LHSHead _ (a : _)) _) _ _ _ _) = notVisible a
    hiddenLHS _ = False

    -- Things with are definitely introductions,
    -- thus, cannot be of hidden Pi-type, unless they are hidden lambdas.
    definitelyIntroduction = case e of
      A.Lam{}        -> True
      A.AbsurdLam{}  -> True
      A.Lit{}        -> True
      A.Pi{}         -> True
      A.Fun{}        -> True
      A.Set{}        -> True
      A.Prop{}       -> True
      A.Rec{}        -> True
      A.RecUpdate{}  -> True
      A.ScopedExpr{} -> __IMPOSSIBLE__
      A.ETel{}       -> __IMPOSSIBLE__
      _ -> False
---------------------------------------------------------------------------
-- * Reflection
---------------------------------------------------------------------------

-- | DOCUMENT ME!
quoteGoal :: Type -> TCM (Either [MetaId] Term)
quoteGoal t = do
  t' <- etaContract =<< instantiateFull t
  let metas = allMetas t'
  case metas of
    _:_ -> return $ Left metas
    []  -> do
      quotedGoal <- quoteTerm (unEl t')
      return $ Right quotedGoal

-- | DOCUMENT ME!
quoteContext :: TCM (Either [MetaId] Term)
quoteContext = do
  contextTypes  <- map (fmap snd) <$> getContext
  contextTypes  <- etaContract =<< instantiateFull contextTypes
  let metas = allMetas contextTypes
  case metas of
    _:_ -> return $ Left metas
    []  -> do
      quotedContext <- buildList <*> mapM quoteDom contextTypes
      return $ Right quotedContext

-- | Unquote a TCM computation in a given hole.
unquoteM :: A.Expr -> Term -> Type -> TCM Term -> TCM Term
unquoteM tac hole holeType k = do
  tac <- checkExpr tac =<< (el primAgdaTerm --> el (primAgdaTCM <#> primLevelZero <@> primUnit))
  inFreshModuleIfFreeParams $ unquoteTactic tac hole holeType k

-- | DOCUMENT ME!
unquoteTactic :: Term -> Term -> Type -> TCM Term -> TCM Term
unquoteTactic tac hole goal k = do
  ok  <- runUnquoteM $ unquoteTCM tac hole
  case ok of
    Left (BlockedOnMeta oldState x) -> do
      put oldState
      mi <- Map.lookup x <$> getMetaStore
      (r, unblock) <- case mi of
        Nothing -> do -- fresh meta: need to block on something else!
          otherMetas <- allMetas <$> instantiateFull goal
          case otherMetas of
            []  -> return (noRange,     return False) -- Nothing to block on, leave it yellow. Alternative: fail.
            x:_ -> return (noRange,     isInstantiatedMeta x)  -- range?
        Just mi -> return (getRange mi, isInstantiatedMeta x)
      setCurrentRange r $
        postponeTypeCheckingProblem (UnquoteTactic tac hole goal) unblock
    Left err -> typeError $ UnquoteFailed err
    Right _ -> k

---------------------------------------------------------------------------
-- * Projections
---------------------------------------------------------------------------

-- | Inferring the type of an overloaded projection application.
--   See 'inferOrCheckProjApp'.

inferProjApp :: A.Expr -> ProjOrigin -> [QName] -> A.Args -> TCM (Term, Type)
inferProjApp e o ds args0 = inferOrCheckProjApp e o ds args0 Nothing

-- | Checking the type of an overloaded projection application.
--   See 'inferOrCheckProjApp'.

checkProjApp  :: A.Expr -> ProjOrigin -> [QName] -> A.Args -> Type -> TCM Term
checkProjApp e o ds args0 t = do
  (v, ti) <- inferOrCheckProjApp e o ds args0 (Just t)
  coerce v ti t

-- | Inferring or Checking an overloaded projection application.
--
--   The overloaded projection is disambiguated by inferring the type of its
--   principal argument, which is the first visible argument.

inferOrCheckProjApp
  :: A.Expr
     -- ^ The whole expression which constitutes the application.
  -> ProjOrigin
     -- ^ The origin of the projection involved in this projection application.
  -> [QName]
     -- ^ The projection name (potentially ambiguous).  List must not be empty.
  -> A.Args
     -- ^ The arguments to the projection.
  -> Maybe Type
     -- ^ The expected type of the expression (if 'Nothing', infer it).
  -> TCM (Term, Type)
     -- ^ The type-checked expression and its type (if successful).
inferOrCheckProjApp e o ds args mt = do
  reportSDoc "tc.proj.amb" 20 $ vcat
    [ text "checking ambiguous projection"
    , text $ "  ds   = " ++ prettyShow ds
    , text   "  args = " <+> sep (map prettyTCM args)
    , text   "  t    = " <+> caseMaybe mt (text "Nothing") prettyTCM
    ]

  let refuse :: String -> TCM (Term, Type)
      refuse reason = typeError $ GenericError $
        "Cannot resolve overloaded projection "
        ++ prettyShow (A.nameConcrete $ A.qnameName $ head ds)
        ++ " because " ++ reason
      refuseNotApplied = refuse "it is not applied to a visible argument"
      refuseNoMatching = refuse "no matching candidate found"
      refuseNotRecordType = refuse "principal argument is not of record type"

      -- Postpone the whole type checking problem
      -- if type of principal argument (or the type where we get it from)
      -- is blocked by meta m.
      postpone m = do
        tc <- caseMaybe mt newTypeMeta_ return
        v <- postponeTypeCheckingProblem (CheckExpr e tc) $ isInstantiatedMeta m
        return (v, tc)

  -- The following cases need to be considered:
  -- 1. No arguments to the projection.
  -- 2. Arguments (parameters), but not the principal argument.
  -- 3. Argument(s) including the principal argument.

  -- For now, we only allow ambiguous projections if the first visible
  -- argument is the record value.

  case filter (visible . snd) $ zip [0..] args of

    -- Case: we have no visible argument to the projection.
    -- In inference mode, we really need the visible argument, postponing does not help
    [] -> caseMaybe mt refuseNotApplied $ \ t -> do
      -- If we have the type, we can try to get the type of the principal argument.
      -- It is the first visible argument.
      TelV _ptel core <- telViewUpTo' (-1) (not . visible) t
      ifBlockedType core (\ m _ -> postpone m) $ {-else-} \ core -> do
      ifNotPiType core (\ _ -> refuseNotApplied) $ {-else-} \ dom _b -> do
      ifBlockedType (unDom dom) (\ m _ -> postpone m) $ {-else-} \ ta -> do
      caseMaybeM (isRecordType ta) refuseNotRecordType $ \ (_q, _pars, defn) -> do
      case defn of
        Record { recFields = fs } -> do
          case catMaybes $ for fs $ \ (Arg _ f) -> find (f ==) ds of
            [] -> refuseNoMatching
            [d] -> do
              storeDisambiguatedName d
              (,t) <$> checkHeadApplication e t (A.Proj o $ AmbQ [d]) args
            _ -> __IMPOSSIBLE__
        _ -> __IMPOSSIBLE__

    -- Case: we have a visible argument
    ((k, arg) : _) -> do
      (v0, ta) <- inferExpr $ namedArg arg
      reportSDoc "tc.proj.amb" 25 $ vcat
        [ text "  principal arg " <+> prettyTCM arg
        , text "  has type "      <+> prettyTCM ta
        ]
      -- ta should be a record type (after introducing the hidden args in v0)
      (vargs, ta) <- implicitArgs (-1) (not . visible) ta
      let v = v0 `apply` vargs
      ifBlockedType ta (\ m _ -> postpone m) {-else-} $ \ ta -> do
      caseMaybeM (isRecordType ta) refuseNotRecordType $ \ (q, _pars0, _) -> do

          -- try to project it with all of the possible projections
          let try d = do
              reportSDoc "tc.proj.amb" 30 $ vcat
                [ text $ "trying projection " ++ prettyShow d
                , text "  td  = " <+> caseMaybeM (getDefType d ta) (text "Nothing") prettyTCM
                ]

              -- get the original projection name
              isP <- isProjection d
              reportSDoc "tc.proj.amb" 40 $ vcat $
                [ text $ "  isProjection = " ++ caseMaybe isP "no" (const "yes")
                ] ++ caseMaybe isP [] (\ Projection{ projProper = proper, projOrig = orig } ->
                [ text $ "  proper       = " ++ show proper
                , text $ "  orig         = " ++ prettyShow orig
                ])

              -- Andreas, 2017-01-21, issue #2422
              -- The scope checker considers inherited projections (from nested records)
              -- as projections and allows overloading.  However, since they are defined
              -- as *composition* of projections, the type checker does *not* recognize them,
              -- and @isP@ will be @Nothing@.
              -- However, we can ignore this, as we only need the @orig@inal projection name
              -- for removing false ambiguity.  Thus, we skip these checks:

              -- Projection{ projProper = proper, projOrig = orig } <- MaybeT $ return isP
              -- guard $ isJust proper
              let orig = caseMaybe isP d projOrig

              -- try to eliminate
              (dom, u, tb) <- MaybeT (projectTyped v ta o d `catchError` \ _ -> return Nothing)
              reportSDoc "tc.proj.amb" 30 $ vcat
                [ text "  dom = " <+> prettyTCM dom
                , text "  u   = " <+> prettyTCM u
                , text "  tb  = " <+> prettyTCM tb
                ]
              (q', pars, _) <- MaybeT $ isRecordType $ unDom dom
              reportSDoc "tc.proj.amb" 30 $ vcat
                [ text "  q   = " <+> prettyTCM q
                , text "  q'  = " <+> prettyTCM q'
                ]
              guard (q == q')
              -- Get the type of the projection and check
              -- that the first visible argument is the record value.
              tfull <- lift $ defType <$> getConstInfo d
              TelV tel _ <- lift $ telViewUpTo' (-1) (not . visible) tfull
              reportSDoc "tc.proj.amb" 30 $ vcat
                [ text $ "  size tel  = " ++ show (size tel)
                , text $ "  size pars = " ++ show (size pars)
                ]
              -- See issue 1960 for when the following assertion fails for
              -- the correct disambiguation.
              -- guard (size tel == size pars)
              return (orig, (d, (pars, (dom, u, tb))))

          cands <- groupOn fst . catMaybes <$> mapM (runMaybeT . try) ds
          case cands of
            [] -> refuseNoMatching
            [[]] -> refuseNoMatching
            (_:_:_) -> refuse $ "several matching candidates found: "
                 ++ prettyShow (map (fst . snd) $ concat cands)
            -- case: just one matching projection d
            -- the term u = d v
            -- the type tb is the type of this application
            [ (_orig, (d, (pars, (_dom,u,tb)))) : _ ] -> do
              storeDisambiguatedName d

              -- Check parameters
              tfull <- typeOfConst d
              (_,_) <- checkKnownArguments (take k args) pars tfull

              -- Check remaining arguments
              let tc = fromMaybe typeDontCare mt
              let r  = getRange e
              z <- runExceptT $ checkArguments ExpandLast r (drop (k+1) args) tb tc
              case z of
                Right (us, trest) -> return (u `applyE` us, trest)
                -- We managed to check a part of es and got us1, but es2 remain.
                Left (us1, es2, trest1) -> do
                  -- In the inference case:
                  -- To create a postponed type checking problem,
                  -- we do not use typeDontCare, but create a meta.
                  tc <- caseMaybe mt newTypeMeta_ return
                  v <- postponeTypeCheckingProblem_ $
                    CheckArgs ExpandLast r es2 trest1 tc $ \ us2 trest ->
                      coerce (u `applyE` us1 `applyE` us2) trest tc
                  return (v, tc)


-- | @checkApplication hd args e t@ checks an application.
--   Precondition: @Application hs args = appView e@
--
--   @checkApplication@ disambiguates constructors
--   (and continues to 'checkConstructorApplication')
--   and resolves pattern synonyms.
checkApplication :: A.Expr -> A.Args -> A.Expr -> Type -> TCM Term
checkApplication hd args e t = do
  reportSDoc "tc.check.app" 20 $ vcat
    [ text "checkApplication"
    , nest 2 $ text "hd   = " <+> prettyA hd
    , nest 2 $ text "args = " <+> sep (map prettyA args)
    , nest 2 $ text "e    = " <+> prettyA e
    , nest 2 $ text "t    = " <+> prettyTCM t
    ]
  reportSDoc "tc.check.app" 70 $ vcat
    [ text "checkApplication (raw)"
    , nest 2 $ text $ "hd   = " ++ show hd
    , nest 2 $ text $ "args = " ++ show (deepUnscope args)
    , nest 2 $ text $ "e    = " ++ show (deepUnscope e)
    , nest 2 $ text $ "t    = " ++ show t
    ]
  case unScope hd of
    A.Proj _ (AmbQ []) -> __IMPOSSIBLE__

    -- Subcase: unambiguous projection
    A.Proj _ (AmbQ [_]) -> checkHeadApplication e t hd args

    -- Subcase: ambiguous projection
    A.Proj o (AmbQ ds@(_:_:_)) -> checkProjApp e o ds args t

    -- Subcase: ambiguous constructor
    A.Con (AmbQ cs@(_:_:_)) -> do
      -- First we should figure out which constructor we want.
      reportSLn "tc.check.term" 40 $ "Ambiguous constructor: " ++ prettyShow cs

      -- Get the datatypes of the various constructors
      let getData Constructor{conData = d} = d
          getData _                        = __IMPOSSIBLE__
      reportSLn "tc.check.term" 40 $ "  ranges before: " ++ show (getRange cs)
      -- We use the reduced constructor when disambiguating, but
      -- the original constructor for type checking. This is important
      -- since they may have different types (different parameters).
      -- See issue 279.
      cons  <- mapM getConForm cs
      reportSLn "tc.check.term" 40 $ "  reduced: " ++ prettyShow cons
      dcs <- zipWithM (\ c con -> (, setConName c con) . getData . theDef <$> getConInfo con) cs cons
      -- Type error
      let badCon t = typeError $ DoesNotConstructAnElementOf (head cs) t
      -- Lets look at the target type at this point
      let getCon :: TCM (Maybe ConHead)
          getCon = do
            TelV tel t1 <- telView t
            addContext tel $ do
             reportSDoc "tc.check.term.con" 40 $ nest 2 $
               text "target type: " <+> prettyTCM t1
             ifBlockedType t1 (\ m t -> return Nothing) $ \ t' ->
               caseMaybeM (isDataOrRecord $ unEl t') (badCon t') $ \ d ->
                 case [ c | (d', c) <- dcs, d == d' ] of
                   [c] -> do
                     reportSLn "tc.check.term" 40 $ "  decided on: " ++ prettyShow c
                     storeDisambiguatedName $ conName c
                     return $ Just c
                   []  -> badCon $ t' $> Def d []
                   cs  -> typeError $ CantResolveOverloadedConstructorsTargetingSameDatatype d $ map conName cs
      let unblock = isJust <$> getCon -- to unblock, call getCon later again
      mc <- getCon
      case mc of
        Just c  -> checkConstructorApplication e t c args
        Nothing -> postponeTypeCheckingProblem (CheckExpr e t) unblock

    -- Subcase: non-ambiguous constructor
    A.Con (AmbQ [c]) -> do
      -- augment c with record fields, but do not revert to original name
      con <- getOrigConHead c
      checkConstructorApplication e t con args

    -- Subcase: pattern synonym
    A.PatternSyn n -> do
      (ns, p) <- lookupPatternSyn n
      p <- setRange (getRange n) . killRange <$> expandPatternSynonyms (vacuous p)  -- expand recursive pattern synonyms
      -- Expand the pattern synonym by substituting for
      -- the arguments we have got and lambda-lifting
      -- over the ones we haven't.
      let meta r = A.Underscore $ A.emptyMetaInfo{ A.metaRange = r }   -- TODO: name suggestion
      case A.insertImplicitPatSynArgs meta (getRange n) ns args of
        Nothing      -> typeError $ BadArgumentsToPatternSynonym n
        Just (s, ns) -> do
          let p' = A.patternToExpr p
              e' = A.lambdaLiftExpr (map unArg ns) (A.substExpr s p')
          checkExpr e' t

    -- Subcase: macro
    A.Macro x -> do
      -- First go: no parameters
      TelV tel _ <- telView =<< normalise . defType =<< instantiateDef =<< getConstInfo x

      tTerm <- primAgdaTerm
      tName <- primQName

      let argTel   = init $ telToList tel -- last argument is the hole term

          -- inspect macro type to figure out if arguments need to be wrapped in quote/quoteTerm
          mkArg :: Type -> NamedArg A.Expr -> NamedArg A.Expr
          mkArg t a | unEl t == tTerm =
            (fmap . fmap)
              (A.App (A.ExprRange (getRange a)) (A.QuoteTerm A.exprNoRange) . defaultNamedArg) a
          mkArg t a | unEl t == tName =
            (fmap . fmap)
              (A.App (A.ExprRange (getRange a)) (A.Quote A.exprNoRange) . defaultNamedArg) a
          mkArg t a | otherwise = a

          makeArgs :: [Dom (String, Type)] -> [NamedArg A.Expr] -> ([NamedArg A.Expr], [NamedArg A.Expr])
          makeArgs [] args = ([], args)
          makeArgs _  []   = ([], [])
          makeArgs tel@(d : _) (arg : args) =
            case insertImplicit arg (map (fmap fst . argFromDom) tel) of
              ImpInsert is   -> makeArgs (drop (length is) tel) (arg : args)
              BadImplicits   -> (arg : args, [])  -- fail later in checkHeadApplication
              NoSuchName{}   -> (arg : args, [])  -- ditto
              NoInsertNeeded -> first (mkArg (snd $ unDom d) arg :) $ makeArgs (tail tel) args

          (macroArgs, otherArgs) = makeArgs argTel args
          unq = A.App (A.ExprRange $ fuseRange x args) (A.Unquote A.exprNoRange) . defaultNamedArg

          desugared = A.app (unq $ unAppView $ Application (A.Def x) $ macroArgs) otherArgs

      checkExpr desugared t

    -- Subcase: unquote
    A.Unquote _
      | [arg] <- args -> do
          (_, hole) <- newValueMeta RunMetaOccursCheck t
          unquoteM (namedArg arg) hole t $ return hole
      | arg : args <- args -> do
          -- Example: unquote v a b : A
          --  Create meta H : (x : X) (y : Y x) → Z x y for the hole
          --  Check a : X, b : Y a
          --  Unify Z a b == A
          --  Run the tactic on H
          tel    <- metaTel args                    -- (x : X) (y : Y x)
          target <- addContext' tel newTypeMeta_      -- Z x y
          let holeType = telePi_ tel target         -- (x : X) (y : Y x) → Z x y
          (Just vs, EmptyTel) <- mapFst allApplyElims <$> checkArguments_ ExpandLast (getRange args) args tel
                                                    -- a b : (x : X) (y : Y x)
          let rho = reverse (map unArg vs) ++# IdS  -- [x := a, y := b]
          equalType (applySubst rho target) t       -- Z a b == A
          (_, hole) <- newValueMeta RunMetaOccursCheck holeType
          unquoteM (namedArg arg) hole holeType $ return $ apply hole vs
      where
        metaTel :: [Arg a] -> TCM Telescope
        metaTel []           = pure EmptyTel
        metaTel (arg : args) = do
          a <- newTypeMeta_
          let dom = a <$ domFromArg arg
          ExtendTel dom . Abs "x" <$> addContext' ("x", dom) (metaTel args)

    -- Subcase: defined symbol or variable.
    _ -> do
      v <- checkHeadApplication e t hd args
      reportSDoc "tc.term.app" 30 $ vcat
        [ text "checkApplication: checkHeadApplication returned"
        , nest 2 $ text "v = " <+> prettyTCM v
        ]
      return v

---------------------------------------------------------------------------
-- * Meta variables
---------------------------------------------------------------------------

-- | Check an interaction point without arguments.
checkQuestionMark :: (Type -> TCM (MetaId, Term)) -> Type -> A.MetaInfo -> InteractionId -> TCM Term
checkQuestionMark new t0 i ii = do
  reportSDoc "tc.interaction" 20 $ sep
    [ text "Found interaction point"
    , text (show ii)
    , text ":"
    , prettyTCM t0
    ]
  reportSDoc "tc.interaction" 60 $ sep
    [ text "Raw:"
    , text (show t0)
    ]
  checkMeta (newQuestionMark' new ii) t0 i -- Andreas, 2013-05-22 use unreduced type t0!

-- | Check an underscore without arguments.
checkUnderscore :: Type -> A.MetaInfo -> TCM Term
checkUnderscore = checkMeta (newValueMeta RunMetaOccursCheck)

-- | Type check a meta variable.
checkMeta :: (Type -> TCM (MetaId, Term)) -> Type -> A.MetaInfo -> TCM Term
checkMeta newMeta t i = fst <$> checkOrInferMeta newMeta (Just t) i

-- | Infer the type of a meta variable.
--   If it is a new one, we create a new meta for its type.
inferMeta :: (Type -> TCM (MetaId, Term)) -> A.MetaInfo -> TCM (Elims -> Term, Type)
inferMeta newMeta i = mapFst applyE <$> checkOrInferMeta newMeta Nothing i

-- | Type check a meta variable.
--   If its type is not given, we return its type, or a fresh one, if it is a new meta.
--   If its type is given, we check that the meta has this type, and we return the same
--   type.
checkOrInferMeta :: (Type -> TCM (MetaId, Term)) -> Maybe Type -> A.MetaInfo -> TCM (Term, Type)
checkOrInferMeta newMeta mt i = do
  case A.metaNumber i of
    Nothing -> do
      setScope (A.metaScope i)
      t <- maybe (workOnTypes $ newTypeMeta_) return mt
      (x, v) <- newMeta t
      setMetaNameSuggestion x (A.metaNameSuggestion i)
      return (v, t)
    -- Rechecking an existing metavariable
    Just x -> do
      let v = MetaV x []
      reportSDoc "tc.meta.check" 20 $
        text "checking existing meta " <+> prettyTCM v
      t' <- jMetaType . mvJudgement <$> lookupMeta x
      reportSDoc "tc.meta.check" 20 $
        nest 2 $ text "of type " <+> prettyTCM t'
      case mt of
        Nothing -> return (v, t')
        Just t  -> (,t) <$> coerce v t' t

-- | Turn a domain-free binding (e.g. lambda) into a domain-full one,
--   by inserting an underscore for the missing type.
domainFree :: ArgInfo -> A.Name -> A.LamBinding
domainFree info x =
  A.DomainFull $ A.TypedBindings r $ Arg info $ A.TBind r [pure x] $ A.Underscore underscoreInfo
  where
    r = getRange x
    underscoreInfo = A.MetaInfo
      { A.metaRange          = r
      , A.metaScope          = emptyScopeInfo
      , A.metaNumber         = Nothing
      , A.metaNameSuggestion = prettyShow $ A.nameConcrete x
      }

---------------------------------------------------------------------------
-- * Applications
---------------------------------------------------------------------------

inferHeadDef :: ProjOrigin -> QName -> TCM (Elims -> Term, Type)
inferHeadDef o x = do
  proj <- isProjection x
  let app =
        case proj of
          Nothing -> \ args -> Def x $ map Apply args
          Just p  -> \ args -> projDropParsApply p o args
  mapFst applyE <$> inferDef app x

-- | Infer the type of a head thing (variable, function symbol, or constructor).
--   We return a function that applies the head to arguments.
--   This is because in case of a constructor we want to drop the parameters.
inferHead :: A.Expr -> TCM (Elims -> Term, Type)
inferHead e = do
  case e of
    (A.Var x) -> do -- traceCall (InferVar x) $ do
      (u, a) <- getVarInfo x
      reportSDoc "tc.term.var" 20 $ hsep
        [ text "variable" , prettyTCM x
        , text "(" , text (show u) , text ")"
        , text "has type:" , prettyTCM a
        ]
      when (unusableRelevance $ getRelevance a) $
        typeError $ VariableIsIrrelevant x
      return (applyE u, unDom a)
    (A.Def x) -> inferHeadDef ProjPrefix x
    (A.Proj o (AmbQ [d])) -> inferHeadDef o d
    (A.Proj{}) -> __IMPOSSIBLE__ -- inferHead will only be called on unambiguous projections
    (A.Con (AmbQ [c])) -> do

      -- Constructors are polymorphic internally.
      -- So, when building the constructor term
      -- we should throw away arguments corresponding to parameters.

      -- First, inferDef will try to apply the constructor
      -- to the free parameters of the current context. We ignore that.
      con <- getOrigConHead c
      (u, a) <- inferDef (\ _ -> Con con ConOCon []) c

      -- Next get the number of parameters in the current context.
      Constructor{conPars = n} <- theDef <$> (instantiateDef =<< getConstInfo c)

      reportSLn "tc.term.con" 7 $ unwords [prettyShow c, "has", show n, "parameters."]

      -- So when applying the constructor throw away the parameters.
      return (applyE u . genericDrop n, a)
    (A.Con _) -> __IMPOSSIBLE__  -- inferHead will only be called on unambiguous constructors
    (A.QuestionMark i ii) -> inferMeta (newQuestionMark ii) i
    (A.Underscore i)   -> inferMeta (newValueMeta RunMetaOccursCheck) i
    e -> do
      (term, t) <- inferExpr e
      return (applyE term, t)

inferDef :: (Args -> Term) -> QName -> TCM (Term, Type)
inferDef mkTerm x =
    traceCall (InferDef x) $ do
    -- getConstInfo retrieves the *absolute* (closed) type of x
    -- instantiateDef relativizes it to the current context
    d  <- instantiateDef =<< getConstInfo x
    -- irrelevant defs are only allowed in irrelevant position
    let drel = defRelevance d
    when (drel /= Relevant) $ do
      rel <- asks envRelevance
      reportSDoc "tc.irr" 50 $ vcat
        [ text "declaration relevance =" <+> text (show drel)
        , text "context     relevance =" <+> text (show rel)
        ]
      unless (drel `moreRelevant` rel) $ typeError $ DefinitionIsIrrelevant x
    -- since x is considered living in the top-level, we have to
    -- apply it to the current context
    vs <- freeVarsToApply x
    reportSDoc "tc.term.def" 10 $ do
      text "inferred def " <+> prettyTCM x <+> hsep (map prettyTCM vs)
    let t = defType d
    reportSDoc "tc.term.def" 10 $ nest 2 $ text " : " <+> prettyTCM t
    let v = mkTerm vs -- applies x to vs, dropping parameters
    reportSDoc "tc.term.def" 10 $ nest 2 $ text " --> " <+> prettyTCM v
    return (v, t)

-- | Check the type of a constructor application. This is easier than
--   a general application since the implicit arguments can be inserted
--   without looking at the arguments to the constructor.
checkConstructorApplication :: A.Expr -> Type -> ConHead -> [NamedArg A.Expr] -> TCM Term
checkConstructorApplication org t c args = do
  reportSDoc "tc.term.con" 50 $ vcat
    [ text "entering checkConstructorApplication"
    , nest 2 $ vcat
      [ text "org  =" <+> prettyTCM org
      , text "t    =" <+> prettyTCM t
      , text "c    =" <+> prettyTCM c
      , text "args =" <+> prettyTCM args
    ] ]
  let paramsGiven = checkForParams args
  if paramsGiven then fallback else do
    reportSDoc "tc.term.con" 50 $ text "checkConstructorApplication: no parameters explicitly supplied, continuing..."
    cdef  <- getConInfo c
    let Constructor{conData = d, conPars = npars} = theDef cdef
    reportSDoc "tc.term.con" 50 $ nest 2 $ text "d    =" <+> prettyTCM d
    -- Issue 661: t maybe an evaluated form of d .., so we evaluate d
    -- as well and then check wether we deal with the same datatype
    t0 <- reduce (Def d [])
    case (ignoreSharing t0, ignoreSharing $ unEl t) of -- Only fully applied constructors get special treatment
      (Def d0 _, Def d' es) -> do
        let ~(Just vs) = allApplyElims es
        reportSDoc "tc.term.con" 50 $ nest 2 $ text "d0   =" <+> prettyTCM d0
        reportSDoc "tc.term.con" 50 $ nest 2 $ text "d'   =" <+> prettyTCM d'
        reportSDoc "tc.term.con" 50 $ nest 2 $ text "vs   =" <+> prettyTCM vs
        if d' /= d0 then fallback else do
         -- Issue 661: d' may take more parameters than d, in particular
         -- these additional parameters could be a module parameter telescope.
         -- Since we get the constructor type ctype from d but the parameters
         -- from t = Def d' vs, we drop the additional parameters.
         npars' <- getNumberOfParameters d'
         caseMaybe (sequenceA $ List2 (Just npars, npars')) fallback $ \ (List2 (n, n')) -> do
           reportSDoc "tc.term.con" 50 $ nest 2 $ text $ "n    = " ++ show n
           reportSDoc "tc.term.con" 50 $ nest 2 $ text $ "n'   = " ++ show n'
           when (n > n')  -- preprocessor does not like ', so put on next line
             __IMPOSSIBLE__
           let ps    = genericTake n $ genericDrop (n' - n) vs
               ctype = defType cdef
           reportSDoc "tc.term.con" 20 $ vcat
             [ text "special checking of constructor application of" <+> prettyTCM c
             , nest 2 $ vcat [ text "ps     =" <+> prettyTCM ps
                             , text "ctype  =" <+> prettyTCM ctype ] ]
           let ctype' = ctype `piApply` ps
           reportSDoc "tc.term.con" 20 $ nest 2 $ text "ctype' =" <+> prettyTCM ctype'
           -- get the parameter names
           let TelV ptel _ = telView'UpTo n ctype
           let pnames = map (fmap fst) $ telToList ptel
           -- drop the parameter arguments
               args' = dropArgs pnames args
           -- check the non-parameter arguments
           expandLast <- asks envExpandLast
           checkArguments' expandLast (getRange c) args' ctype' t $ \es t' -> do
             let us = fromMaybe __IMPOSSIBLE__ (allApplyElims es)
             reportSDoc "tc.term.con" 20 $ nest 2 $ vcat
               [ text "us     =" <+> prettyTCM us
               , text "t'     =" <+> prettyTCM t' ]
             coerce (Con c ConOCon us) t' t
      _ -> do
        reportSDoc "tc.term.con" 50 $ nest 2 $ text "we are not at a datatype, falling back"
        fallback
  where
    fallback = checkHeadApplication org t (A.Con (AmbQ [conName c])) args

    -- Check if there are explicitly given hidden arguments,
    -- in which case we fall back to default type checking.
    -- We could work harder, but let's not for now.
    --
    -- Andreas, 2012-04-18: if all inital args are underscores, ignore them
    checkForParams args =
      let (hargs, rest) = span (not . visible) args
          notUnderscore A.Underscore{} = False
          notUnderscore _              = True
      in  any notUnderscore $ map (unScope . namedArg) hargs

    -- Drop the constructor arguments that correspond to parameters.
    dropArgs [] args                = args
    dropArgs ps []                  = args
    dropArgs ps args@(arg : args')
      | Just p   <- name,
        Just ps' <- namedPar p ps   = dropArgs ps' args'
      | Nothing  <- name,
        Just ps' <- unnamedPar h ps = dropArgs ps' args'
      | otherwise                   = args
      where
        name = fmap rangedThing . nameOf $ unArg arg
        h    = getHiding arg

        namedPar   x = dropPar ((x ==) . unDom)
        unnamedPar h = dropPar (sameHiding h)

        dropPar this (p : ps) | this p    = Just ps
                              | otherwise = dropPar this ps
        dropPar _ [] = Nothing


-- | "pathAbs (PathView s _ l a x y) t" builds "(\ t) : pv"
--   Preconditions: PathView is PathType, and t[i0] = x, t[i1] = y
pathAbs :: PathView -> Abs Term -> TCM Term
pathAbs (OType _) t = __IMPOSSIBLE__
pathAbs (PathType s path l a x y) t = do
  return $ Lam defaultArgInfo t

{- UNUSED CODE, BUT DON'T REMOVE (2012-04-18)

    -- Split the arguments to a constructor into those corresponding
    -- to parameters and those that don't. Dummy underscores are inserted
    -- for parameters that are not given explicitly.
    splitArgs [] args = ([], args)
    splitArgs ps []   =
          (map (const dummyUnderscore) ps, args)
    splitArgs ps args@(Arg NotHidden _ _ : _) =
          (map (const dummyUnderscore) ps, args)
    splitArgs (p:ps) (arg : args)
      | elem mname [Nothing, Just p] =
          mapFst (arg :) $ splitArgs ps args
      | otherwise =
          mapFst (dummyUnderscore :) $ splitArgs ps (arg:args)
      where
        mname = nameOf (unArg arg)

    dummyUnderscore = Arg Hidden Relevant (unnamed $ A.Underscore $ A.MetaInfo noRange emptyScopeInfo Nothing)
-}

-- | @checkHeadApplication e t hd args@ checks that @e@ has type @t@,
-- assuming that @e@ has the form @hd args@. The corresponding
-- type-checked term is returned.
--
-- If the head term @hd@ is a coinductive constructor, then a
-- top-level definition @fresh tel = hd args@ (where the clause is
-- delayed) is added, where @tel@ corresponds to the current
-- telescope. The returned term is @fresh tel@.
--
-- Precondition: The head @hd@ has to be unambiguous, and there should
-- not be any need to insert hidden lambdas.
checkHeadApplication :: A.Expr -> Type -> A.Expr -> [NamedArg A.Expr] -> TCM Term
checkHeadApplication e t hd args = do
  kit       <- coinductionKit
  conId     <- fmap getPrimName <$> getBuiltin' builtinConId
  pOr       <- fmap primFunName <$> getPrimitive' "primPOr"
  pComp       <- fmap primFunName <$> getPrimitive' "primComp"
  mglue     <- getPrimitiveName' builtin_glue
  case hd of
    A.Con (AmbQ [c]) | Just c == (nameOfSharp <$> kit) -> do
      -- Type checking # generated #-wrapper. The # that the user can write will be a Def,
      -- but the sharp we generate in the body of the wrapper is a Con.
      defaultResult
    A.Con (AmbQ [c]) -> do
      (f, t0) <- inferHead hd
      reportSDoc "tc.term.con" 5 $ vcat
        [ text "checkHeadApplication inferred" <+>
          prettyTCM c <+> text ":" <+> prettyTCM t0
        ]
      expandLast <- asks envExpandLast
      checkArguments' expandLast (getRange hd) args t0 t $ \vs t1 -> do
        TelV eTel eType <- telView t
        -- If the expected type @eType@ is a metavariable we have to make
        -- sure it's instantiated to the proper pi type
        TelV fTel fType <- telViewUpTo (size eTel) t1
        -- We know that the target type of the constructor (fType)
        -- does not depend on fTel so we can compare fType and eType
        -- first.

        when (size eTel > size fTel) $
          typeError $ UnequalTypes CmpLeq t1 t -- switch because of contravariance
          -- Andreas, 2011-05-10 report error about types rather  telescopes
          -- compareTel CmpLeq eTel fTel >> return () -- This will fail!

        reportSDoc "tc.term.con" 10 $ addContext eTel $ vcat
          [ text "checking" <+>
            prettyTCM fType <+> text "?<=" <+> prettyTCM eType
          ]
        blockTerm t $ f vs <$ workOnTypes (do
          addContext' eTel $ leqType fType eType
          compareTel t t1 CmpLeq eTel fTel)
    (A.Def c) | Just c == pComp -> do
        defaultResult' $ Just $ \ vs t1 -> do
          case vs of
            [l,a,phi,u,a0] -> do
              iz <- Arg defaultArgInfo <$> intervalUnview IZero
              ty <- elInf $ primPartial <#> (pure $ unArg l `apply` [iz]) <@> (pure $ unArg a `apply` [iz]) <@> (pure $ unArg phi)
              equalTerm ty -- (El (getSort t1) (apply (unArg a) [iz]))
                  (Lam defaultArgInfo $ NoAbs "_" $ unArg a0)
                  (apply (unArg u) [iz])
            _ -> typeError $ GenericError $ show c ++ " must be fully applied"


    (A.Def c) | Just c == conId -> do
                    defaultResult' $ Just $ \ vs t1 -> do
                      case vs of
                       [_,_,_,_,phi,p] -> do
                          iv@(PathType s _ l a x y) <- idViewAsPath t1
                          let ty = pathUnview iv
                          -- the following duplicates reduction of phi
                          const_x <- blockTerm ty $ do
                              equalTermOnFace (unArg phi) (El s (unArg a)) (unArg x) (unArg y)
                              pathAbs iv (NoAbs (stringToArgName "_") (unArg x))
                          equalTermOnFace (unArg phi) ty (unArg p) const_x   -- G,phi |- p = \ i . x

                          -- phi <- reduce phi
                          -- forallFaceMaps (unArg phi) $ \ alpha -> do
                          --   iv@(PathType s _ l a x y) <- idViewAsPath (applySubst alpha t1)
                          --   let ty = pathUnview iv
                          --   equalTerm (El s (unArg a)) (unArg x) (unArg y) -- precondition for cx being well-typed at ty
                          --   cx <- pathAbs iv (NoAbs (stringToArgName "_") (applySubst alpha (unArg x)))
                          --   equalTerm ty (applySubst alpha (unArg p)) cx   -- G,phi |- p = \ i . x
                       _ -> typeError $ GenericError $ show c ++ " must be fully applied"
    (A.Def c) | Just c == pOr -> do
                    defaultResult' $ Just $ \ vs t1 -> do
                      case vs of
                       [l,phi1,phi2,a,u,v] -> do
                          phi <- intervalUnview (IMin phi1 phi2)
                          reportSDoc "tc.term.por" 10 $ text (show phi)
                          -- phi <- reduce phi
                          -- alphas <- toFaceMaps phi
                          -- reportSDoc "tc.term.por" 10 $ text (show alphas)
                          equalTermOnFace phi t1 (unArg u) (unArg v)
                       _ -> typeError $ GenericError $ show c ++ " must be fully applied"
    (A.Def c) | Just c == mglue -> do
                    defaultResult' $ Just $ \ vs t1 -> do
                      case vs of
                       [la,lb,bA,phi,bT,f,pf,t,a] -> do
                          let iinfo = setRelevance Irrelevant defaultArgInfo
                          v <- runNamesT [] $ do
                                [f,t] <- mapM (open . unArg) [f,t]
                                glam iinfo "o" $ \ o -> f <..> o <@> (t <..> o)
                          ty <- runNamesT [] $ do
                                [lb,phi,bA] <- mapM (open . unArg) [lb,phi,bA]
                                elInf $ cl primPartialP <#> lb <@> phi <@> (glam iinfo "o" $ \ _ -> bA)
                          let a' = Lam iinfo (NoAbs "o" $ unArg a)
                          equalTerm ty a' v

                       _ -> typeError $ GenericError $ show c ++ " must be fully applied"

    (A.Def c) | Just c == (nameOfSharp <$> kit) -> do
      arg <- case args of
               [a] | visible a -> return $ namedArg a
               _ -> typeError $ GenericError $ prettyShow c ++ " must be applied to exactly one argument."

      -- The name of the fresh function.
      i <- fresh :: TCM Int
      let name = filter (/= '_') (prettyShow $ A.nameConcrete $ A.qnameName c) ++ "-" ++ show i

      kit <- coinductionKit'
      let flat = nameOfFlat kit
          inf  = nameOfInf  kit

      -- Add the type signature of the fresh function to the
      -- signature.
      -- To make sure we can type check the generated function we have to make
      -- sure that its type is \inf. The reason for this is that we don't yet
      -- postpone checking of patterns when we don't know their types (Issue480).
      forcedType <- do
        lvl <- levelType
        (_, l) <- newValueMeta RunMetaOccursCheck lvl
        lv  <- levelView l
        (_, a) <- newValueMeta RunMetaOccursCheck (sort $ Type lv)
        return $ El (Type lv) $ Def inf [Apply $ setHiding Hidden $ defaultArg l, Apply $ defaultArg a]

      wrapper <- inFreshModuleIfFreeParams $ do
        c' <- setRange (getRange c) <$>
                liftM2 qualify (killRange <$> currentModule)
                               (freshName_ name)

        -- Define and type check the fresh function.
        rel <- asks envRelevance
        abs <- aModeToDef <$> asks envAbstractMode
        let info   = A.mkDefInfo (A.nameConcrete $ A.qnameName c') noFixity'
                                 PublicAccess abs noRange
            core   = A.LHSProj { A.lhsDestructor = AmbQ [flat]
                               , A.lhsFocus      = defaultNamedArg $ A.LHSHead c' []
                               , A.lhsPatsRight  = [] }
            clause = A.Clause (A.LHS (A.LHSRange noRange) core []) []
                              (A.RHS arg Nothing)
                              [] False

        i <- currentOrFreshMutualBlock

        -- If we are in irrelevant position, add definition irrelevantly.
        -- TODO: is this sufficient?
        addConstant c' =<< do
          let ai = setRelevance rel defaultArgInfo
          useTerPragma $
            (defaultDefn ai c' forcedType emptyFunction)
            { defMutual = i }

        checkFunDef NotDelayed info c' [clause]

        reportSDoc "tc.term.expr.coind" 15 $ do
          def <- theDef <$> getConstInfo c'
          vcat $
            [ text "The coinductive wrapper"
            , nest 2 $ prettyTCM rel <> prettyTCM c' <+> text ":"
            , nest 4 $ prettyTCM t
            , nest 2 $ prettyA clause
            , text "The definition is" <+> text (show $ funDelayed def) <>
              text "."
            ]
        return c'

      -- The application of the fresh function to the relevant
      -- arguments.
      e' <- Def wrapper . map Apply <$> getContextArgs

      reportSDoc "tc.term.expr.coind" 15 $ vcat $
          [ text "The coinductive constructor application"
          , nest 2 $ prettyTCM e
          , text "was translated into the application"
          , nest 2 $ prettyTCM e'
          ]

      blockTerm t $ e' <$ workOnTypes (leqType forcedType t)
    A.Con _  -> __IMPOSSIBLE__
    _ -> defaultResult
  where
  defaultResult = defaultResult' Nothing
  defaultResult' mk = do
    (f, t0) <- inferHead hd
    expandLast <- asks envExpandLast
    checkArguments' expandLast (getRange hd) args t0 t $ \vs t1 -> do
      let check = do
           k <- mk
           as <- allApplyElims vs
           pure $ k as t1
      maybe id (\ ck m -> blockTerm t $ ck >> m) check $ coerce (f vs) t1 t

traceCallE :: Call -> ExceptT e TCM r -> ExceptT e TCM r
traceCallE call m = do
  z <- lift $ traceCall call $ runExceptT m
  case z of
    Right e  -> return e
    Left err -> throwError err

-- | Check arguments whose value we already know.
--
--   This function can be used to check user-supplied parameters
--   we have already computed by inference.
--
--   Precondition: The type @t@ of the head has enough domains.

checkKnownArguments
  :: [NamedArg A.Expr]  -- ^ User-supplied arguments (hidden ones may be missing).
  -> Args               -- ^ Inferred arguments (including hidden ones).
  -> Type               -- ^ Type of the head (must be Pi-type with enough domains).
  -> TCM (Args, Type)   -- ^ Remaining inferred arguments, remaining type.
checkKnownArguments []           vs t = return (vs, t)
checkKnownArguments (arg : args) vs t = do
  (vs', t') <- traceCall (SetRange $ getRange arg) $ checkKnownArgument arg vs t
  checkKnownArguments args vs' t'

-- | Check an argument whose value we already know.

checkKnownArgument
  :: NamedArg A.Expr    -- ^ User-supplied argument.
  -> Args               -- ^ Inferred arguments (including hidden ones).
  -> Type               -- ^ Type of the head (must be Pi-type with enough domains).
  -> TCM (Args, Type)   -- ^ Remaining inferred arguments, remaining type.
checkKnownArgument arg [] _ = genericDocError =<< do
  text "Invalid projection parameter " <+> prettyA arg
checkKnownArgument arg@(Arg info e) (Arg _infov v : vs) t = do
  (Dom{domInfo = info',unDom = a}, b) <- mustBePi t
  -- Skip the arguments from vs that do not correspond to e
  if not (sameHiding info info'
          && (visible info || maybe True ((absName b ==) . rangedThing) (nameOf e)))
    -- Continue with the next one
    then checkKnownArgument arg vs (b `absApp` v)
    -- Found the right argument
    else do
      u <- checkNamedArg arg a
      equalTerm a u v
      return (vs, b `absApp` v)

-- | Check a single argument.

checkNamedArg :: NamedArg A.Expr -> Type -> TCM Term
checkNamedArg arg@(Arg info e0) t0 = do
  let e = namedThing e0
  let x = maybe "" rangedThing $ nameOf e0
  traceCall (CheckExprCall e t0) $ do
    reportSDoc "tc.term.args.named" 15 $ do
        text "Checking named arg" <+> sep
          [ fsep [ prettyTCM arg, text ":", prettyTCM t0 ]
          ]
    reportSLn "tc.term.args.named" 75 $ "  arg = " ++ show (deepUnscope arg)
    -- Ulf, 2017-03-24: (#2172) Always treat explicit _ and ? as implicit
    -- argument (i.e. solve with unification).
    let checkU = checkMeta (newMetaArg (setHiding Hidden info) x) t0
    let checkQ = checkQuestionMark (newInteractionMetaArg (setHiding Hidden info) x) t0
    if not $ isHole e then checkExpr e t0 else localScope $ do
      -- Note: we need localScope here,
      -- as scopedExpr manipulates the scope in the state.
      -- However, we may not pull localScope over checkExpr!
      -- This is why we first test for isHole, and only do
      -- scope manipulations if we actually handle the checking
      -- of e here (and not pass it to checkExpr).
      scopedExpr e >>= \case
        A.Underscore i ->  checkU i
        A.QuestionMark i ii -> checkQ i ii
        _ -> __IMPOSSIBLE__
  where
  isHole A.Underscore{} = True
  isHole A.QuestionMark{} = True
  isHole (A.ScopedExpr _ e) = isHole e
  isHole _ = False

-- | Check a list of arguments: @checkArgs args t0 t1@ checks that
--   @t0 = Delta -> t0'@ and @args : Delta@. Inserts hidden arguments to
--   make this happen.  Returns the evaluated arguments @vs@, the remaining
--   type @t0'@ (which should be a subtype of @t1@) and any constraints @cs@
--   that have to be solved for everything to be well-formed.

checkArguments :: ExpandHidden -> Range -> [NamedArg A.Expr] -> Type -> Type ->
                  ExceptT (Elims, [NamedArg A.Expr], Type) TCM (Elims, Type)

-- Case: no arguments, do not insert trailing hidden arguments: We are done.
checkArguments DontExpandLast _ [] t0 t1 = return ([], t0)

-- Case: no arguments, but need to insert trailing hiddens.
checkArguments exh r [] t0 t1 =
    traceCallE (CheckArguments r [] t0 t1) $ lift $ do
      t1' <- unEl <$> reduce t1
      mapFst (map Apply) <$> implicitArgs (-1) (expand t1') t0
    where
<<<<<<< HEAD
      expand (Pi (Dom{domInfo = info}) _)   Hidden = getHiding info /= Hidden &&
=======
      expand (Pi (Dom info _) _)   Hidden = not (hidden info) &&
>>>>>>> f4c68595
                                            exh == ExpandLast
      expand _                     Hidden = exh == ExpandLast
      expand (Pi Dom{domInfo = info} _) Instance{} = not $ isInstance info
      expand _                   Instance{} = True
      expand _                  NotHidden = False

-- Case: argument given.
checkArguments exh r args0@(arg@(Arg info e) : args) t0 t1 =
    traceCallE (CheckArguments r args0 t0 t1) $ do
      lift $ reportSDoc "tc.term.args" 30 $ sep
        [ text "checkArguments"
--        , text "  args0 =" <+> prettyA args0
        , nest 2 $ vcat
          [ text "e     =" <+> prettyA e
          , text "t0    =" <+> prettyTCM t0
          , text "t1    =" <+> prettyTCM t1
          ]
        ]
      -- First, insert implicit arguments, depending on current argument @arg@.
      let hx = getHiding info  -- hiding of current argument
          mx = fmap rangedThing $ nameOf e -- name of current argument
          -- do not insert visible arguments
          expand NotHidden y = False
          -- insert a hidden argument if arg is not hidden or has different name
          -- insert an instance argument if arg is not instance  or has different name
          expand hy        y = not (sameHiding hy hx) || maybe False (y /=) mx
      (nargs, t) <- lift $ implicitNamedArgs (-1) expand t0
      -- Separate names from args.
      let (mxs, us) = unzip $ map (\ (Arg ai (Named mx u)) -> (mx, Apply $ Arg ai u)) nargs
          xs        = catMaybes mxs
      -- We are done inserting implicit args.  Now, try to check @arg@.
      ifBlockedType t (\ m t -> throwError (us, args0, t)) $ \ t0' -> do

        -- What can go wrong?

        -- 1. We ran out of function types.
        let shouldBePi
              -- a) It is an explicit argument, but we ran out of function types.
              | visible info = lift $ typeError $ ShouldBePi t0'
              -- b) It is an implicit argument, and we did not insert any implicits.
              --    Thus, the type was not a function type to start with.
              | null xs        = lift $ typeError $ ShouldBePi t0'
              -- c) We did insert implicits, but we ran out of implicit function types.
              --    Then, we should inform the user that we did not find his one.
              | otherwise      = lift $ typeError $ WrongNamedArgument arg

        -- 2. We have a function type left, but it is the wrong one.
        --    Our argument must be implicit, case a) is impossible.
        --    (Otherwise we would have ran out of function types instead.)
        let wrongPi
              -- b) We have not inserted any implicits.
              | null xs   = lift $ typeError $ WrongHidingInApplication t0'
              -- c) We inserted implicits, but did not find his one.
              | otherwise = lift $ typeError $ WrongNamedArgument arg

        viewPath <- lift pathView'
        -- t0' <- lift $ forcePi (getHiding info) (maybe "_" rangedThing $ nameOf e) t0'
        case ignoreSharing $ unEl t0' of
<<<<<<< HEAD
          Pi (Dom{domInfo = info', unDom = a}) b
            | getHiding info == getHiding info'
=======
          Pi (Dom info' a) b
            | sameHiding info info'
>>>>>>> f4c68595
              && (visible info || maybe True ((absName b ==) . rangedThing) (nameOf e)) -> do
                u <- lift $ applyRelevanceToContext (getRelevance info') $ do
                 -- Andreas, 2014-05-30 experiment to check non-dependent arguments
                 -- after the spine has been processed.  Allows to propagate type info
                 -- from ascribed type into extended-lambdas.  Would solve issue 1159.
                 -- However, leaves unsolved type checking problems in the test suite.
                 -- I do not know what I am doing wrong here.
                 -- Could be extreme order-sensitivity or my abuse of the postponing
                 -- mechanism.
                 -- Andreas, 2016-02-02: Ulf says unless there is actually some meta
                 -- blocking a postponed type checking problem, we might never retry,
                 -- since the trigger for retrying constraints is solving a meta.
                 -- Thus, the following naive use violates some invariant.
                 -- if not $ isBinderUsed b
                 -- then postponeTypeCheckingProblem (CheckExpr (namedThing e) a) (return True) else
                  let e' = e { nameOf = maybe (Just $ unranged $ absName b) Just (nameOf e) }
                  checkNamedArg (Arg info' e') a
                -- save relevance info' from domain in argument
                addCheckedArgs us (Apply $ Arg info' u) $
                  checkArguments exh (fuseRange r e) args (absApp b u) t1
            | otherwise -> do
                reportSDoc "error" 10 $ nest 2 $ vcat
                  [ text $ "info      = " ++ show info
                  , text $ "info'     = " ++ show info'
                  , text $ "absName b = " ++ absName b
                  , text $ "nameOf e  = " ++ show (nameOf e)
                  ]
                wrongPi
          _
            | visible info
            , PathType s _ _ bA x y <- viewPath $ ignoreSharingType t0' -> do
                lift $ reportSDoc "tc.term.args" 30 $ text $ show bA
                u <- lift $ checkExpr (namedThing e) =<< elInf primInterval
                addCheckedArgs us (IApply (unArg x) (unArg y) u) $
                  checkArguments exh (fuseRange r e) args (El s $ unArg bA `apply` [argN u]) t1
          _ -> shouldBePi
  where
    addCheckedArgs us u rec =
      (mapFst ((us ++) . (u :)) <$> rec)
        `catchError` \(vs, es, t) ->
          throwError (us ++ u : vs, es, t)

-- | Check that a list of arguments fits a telescope.
--   Inserts hidden arguments as necessary.
--   Returns the type-checked arguments and the remaining telescope.
checkArguments_
  :: ExpandHidden         -- ^ Eagerly insert trailing hidden arguments?
  -> Range                -- ^ Range of application.
  -> [NamedArg A.Expr]    -- ^ Arguments to check.
  -> Telescope            -- ^ Telescope to check arguments against.
  -> TCM (Elims, Telescope)
     -- ^ Checked arguments and remaining telescope if successful.
checkArguments_ exh r args tel = do
    z <- runExceptT $
      checkArguments exh r args (telePi tel typeDontCare) typeDontCare
    case z of
      Right (args, t) -> do
        let TelV tel' _ = telView' t
        return (args, tel')
      Left _ -> __IMPOSSIBLE__  -- type cannot be blocked as it is generated by telePi


-- | Infer the type of an expression. Implemented by checking against a meta
--   variable.  Except for neutrals, for them a polymorphic type is inferred.
inferExpr :: A.Expr -> TCM (Term, Type)
-- inferExpr e = inferOrCheck e Nothing
inferExpr = inferExpr' DontExpandLast

inferExpr' :: ExpandHidden -> A.Expr -> TCM (Term, Type)
inferExpr' exh e = do
  let Application hd args = appView e
  reportSDoc "tc.infer" 30 $ vcat
    [ text "inferExpr': appView of " <+> prettyA e
    , text "  hd   = " <+> prettyA hd
    , text "  args = " <+> prettyAs args
    ]
  reportSDoc "tc.infer" 60 $ vcat
    [ text $ "  hd (raw) = " ++ show hd
    ]
  if not $ defOrVar hd then fallback else traceCall (InferExpr e) $ do
    case unScope $ hd of
      A.Proj o (AmbQ ds@(_:_:_)) -> inferProjApp e o ds args
      _ -> do
        (f, t0) <- inferHead hd
        res <- runExceptT $ checkArguments exh (getRange hd) args t0 (sort Prop)
        case res of
          Right (vs, t1) -> return (f vs, t1)
          Left t1 -> fallback -- blocked on type t1
  where
    fallback = do
      t <- workOnTypes $ newTypeMeta_
      v <- checkExpr e t
      return (v,t)

defOrVar :: A.Expr -> Bool
defOrVar A.Var{} = True
defOrVar A.Def{} = True
defOrVar A.Proj{} = True
defOrVar (A.ScopedExpr _ e) = defOrVar e
defOrVar _     = False

-- | Used to check aliases @f = e@.
--   Switches off 'ExpandLast' for the checking of top-level application.
checkDontExpandLast :: A.Expr -> Type -> TCM Term
checkDontExpandLast e t = case e of
  _ | Application hd args <- appView e,  defOrVar hd ->
    traceCall (CheckExprCall e t) $ localScope $ dontExpandLast $ shared =<< do
      checkApplication hd args e t
  _ -> checkExpr e t -- note that checkExpr always sets ExpandLast

{- Andreas, 2013-03-15 UNUSED, but don't remove
inferOrCheck :: A.Expr -> Maybe Type -> TCM (Term, Type)
inferOrCheck e mt = case e of
  _ | Application hd args <- appView e, defOrVar hd -> traceCall (InferExpr e) $ do
    (f, t0) <- inferHead hd
    res <- runErrorT $ checkArguments DontExpandLast
                                      (getRange hd) args t0 $
                                      maybe (sort Prop) id mt
    case res of
      Right (vs, t1) -> maybe (return (f vs, t1))
                              (\ t -> (,t) <$> coerce (f vs) t1 t)
                              mt
      Left t1        -> fallback -- blocked on type t1
  _ -> fallback
  where
    fallback = do
      t <- maybe (workOnTypes $ newTypeMeta_) return mt
      v <- checkExpr e t
      return (v,t)
-}

-- | Check whether a de Bruijn index is bound by a module telescope.
isModuleFreeVar :: Int -> TCM Bool
isModuleFreeVar i = do
  params <- moduleParamsToApply =<< currentModule
  return $ any ((== Var i []) . unArg) params

-- | Infer the type of an expression, and if it is of the form
--   @{tel} -> D vs@ for some datatype @D@ then insert the hidden
--   arguments.  Otherwise, leave the type polymorphic.
inferExprForWith :: A.Expr -> TCM (Term, Type)
inferExprForWith e = do
  reportSDoc "tc.with.infer" 20 $ text "inferExprforWith " <+> prettyTCM e
  reportSLn  "tc.with.infer" 80 $ "inferExprforWith " ++ show (deepUnscope e)
  traceCall (InferExpr e) $ do
    -- With wants type and term fully instantiated!
    (v, t) <- instantiateFull =<< inferExpr e
    v0 <- reduce v
    -- Andreas 2014-11-06, issue 1342.
    -- Check that we do not `with` on a module parameter!
    case ignoreSharing v0 of
      Var i [] -> whenM (isModuleFreeVar i) $ do
        reportSDoc "tc.with.infer" 80 $ vcat
          [ text $ "with expression is variable " ++ show i
          , text "current modules = " <+> do text . show =<< currentModule
          , text "current module free vars = " <+> do text . show =<< getCurrentModuleFreeVars
          , text "context size = " <+> do text . show =<< getContextSize
          , text "current context = " <+> do prettyTCM =<< getContextTelescope
          ]
        typeError $ WithOnFreeVariable e v0
      _        -> return ()
    -- Possibly insert hidden arguments.
    TelV tel t0 <- telViewUpTo' (-1) (not . visible) t
    case ignoreSharing $ unEl t0 of
      Def d vs -> do
        res <- isDataOrRecordType d
        case res of
          Nothing -> return (v, t)
          Just{}  -> do
            (args, t1) <- implicitArgs (-1) notVisible t
            return (v `apply` args, t1)
      _ -> return (v, t)

---------------------------------------------------------------------------
-- * Let bindings
---------------------------------------------------------------------------

checkLetBindings :: [A.LetBinding] -> TCM a -> TCM a
checkLetBindings = foldr (.) id . map checkLetBinding

checkLetBinding :: A.LetBinding -> TCM a -> TCM a

checkLetBinding b@(A.LetBind i info x t e) ret =
  traceCallCPS_ (CheckLetBinding b) ret $ \ret -> do
    t <- isType_ t
    v <- applyRelevanceToContext (getRelevance info) $ checkDontExpandLast e t
    addLetBinding info x v t ret

checkLetBinding b@(A.LetPatBind i p e) ret =
  traceCallCPS_ (CheckLetBinding b) ret $ \ret -> do
    p <- expandPatternSynonyms p
    (v, t) <- inferExpr' ExpandLast e
    let -- construct a type  t -> dummy  for use in checkLeftHandSide
        t0 = El (getSort t) $ Pi (defaultDom t) (NoAbs underscore typeDontCare)
        p0 = Arg defaultArgInfo (Named Nothing p)
    reportSDoc "tc.term.let.pattern" 10 $ vcat
      [ text "let-binding pattern p at type t"
      , nest 2 $ vcat
        [ text "p (A) =" <+> text (show p) -- prettyTCM p
        , text "t     =" <+> prettyTCM t
        ]
      ]
    fvs <- getContextSize
    checkLeftHandSide (CheckPattern p EmptyTel t) Nothing [p0] t0 Nothing $ \ (LHSResult _ delta0 ps _t _ asb _) -> bindAsPatterns asb $ do
          -- After dropping the free variable patterns there should be a single pattern left.
      let p = case drop fvs ps of [p] -> namedArg p; _ -> __IMPOSSIBLE__
          -- Also strip the context variables from the telescope
          delta = telFromList $ drop fvs $ telToList delta0
      reportSDoc "tc.term.let.pattern" 20 $ nest 2 $ vcat
        [ text "p (I) =" <+> text (show p)
        , text "delta =" <+> text (show delta)
        ]
      -- We translate it into a list of projections.
      fs <- recordPatternToProjections p
      -- We remove the bindings for the pattern variables from the context.
      cxt0 <- getContext
      let (binds, cxt) = splitAt (size delta) cxt0
          toDrop       = length binds

          -- We create a substitution for the let-bound variables
          -- (unfortunately, we cannot refer to x in internal syntax
          -- so we have to copy v).
          sigma = zipWith ($) fs (repeat v)
          -- We apply the types of the let bound-variables to this substitution.
          -- The 0th variable in a context is the last one, so we reverse.
          -- Further, we need to lower all other de Bruijn indices by
          -- the size of delta, so we append the identity substitution.
          sub    = parallelS (reverse sigma)

          -- Outer let-bindings will have been rebound by checkLeftHandSide, so
          -- we need to strenghten those as well. Don't use a strengthening
          -- subsititution since @-patterns in the pattern binding will reference
          -- the pattern variables.
          subLetBind (OpenThing cxt va) = OpenThing (drop toDrop cxt) (applySubst sub va)
      escapeContext toDrop $ updateModuleParameters sub
                           $ locally eLetBindings (fmap subLetBind) $ do
        reportSDoc "tc.term.let.pattern" 20 $ nest 2 $ vcat
          [ text "delta =" <+> prettyTCM delta
          , text "binds =" <+> text (show binds) -- prettyTCM binds
          ]
{- WE CANNOT USE THIS BINDING
       -- We add a first let-binding for the value of e.
       x <- freshNoName (getRange e)
       addLetBinding Relevant x v t $ do
 -}
        let fdelta = flattenTel delta
        reportSDoc "tc.term.let.pattern" 20 $ nest 2 $ vcat
          [ text "fdelta =" <+> text (show fdelta)
          ]
        let tsl  = applySubst sub fdelta
        -- We get a list of types
        let ts   = map unDom tsl
        -- and relevances.
        let infos = map domInfo tsl
        -- We get list of names of the let-bound vars from the context.
        let xs   = map (fst . unDom) (reverse binds)
        -- We add all the bindings to the context.
        foldr (uncurry4 addLetBinding) ret $ zip4 infos xs sigma ts

checkLetBinding (A.LetApply i x modapp copyInfo _adir) ret = do
  -- Any variables in the context that doesn't belong to the current
  -- module should go with the new module.
  -- Example: @f x y = let open M t in u@.
  -- There are 2 @new@ variables, @x@ and @y@, going into the anonynous module
  -- @module _ (x : _) (y : _) = M t@.
  fv   <- getCurrentModuleFreeVars
  n    <- getContextSize
  let new = n - fv
  reportSLn "tc.term.let.apply" 10 $ "Applying " ++ show modapp ++ " with " ++ show new ++ " free variables"
  reportSDoc "tc.term.let.apply" 20 $ vcat
    [ text "context =" <+> (prettyTCM =<< getContextTelescope)
    , text "module  =" <+> (prettyTCM =<< currentModule)
    , text "fv      =" <+> (text $ show fv)
    ]
  checkSectionApplication i x modapp copyInfo
  withAnonymousModule x new ret
-- LetOpen and LetDeclaredVariable are only used for highlighting.
checkLetBinding A.LetOpen{} ret = ret
checkLetBinding (A.LetDeclaredVariable _) ret = ret<|MERGE_RESOLUTION|>--- conflicted
+++ resolved
@@ -488,13 +488,8 @@
   t <- instantiateFull t
   ifBlockedType t (\ m t' -> postponeTypeCheckingProblem_ $ CheckExpr e t') $ \ t' -> do
     case ignoreSharing $ unEl t' of
-<<<<<<< HEAD
       Pi dom@(Dom{domInfo = info', unDom = a}) b
-        | h /= getHiding info' -> typeError $ WrongHidingInLambda t'
-=======
-      Pi dom@(Dom info' a) b
         | not (sameHiding h info') -> typeError $ WrongHidingInLambda t'
->>>>>>> f4c68595
         | not (null $ allMetas a) ->
             postponeTypeCheckingProblem (CheckExpr e t') $
               null . allMetas <$> instantiateFull a
@@ -2054,11 +2049,7 @@
       t1' <- unEl <$> reduce t1
       mapFst (map Apply) <$> implicitArgs (-1) (expand t1') t0
     where
-<<<<<<< HEAD
-      expand (Pi (Dom{domInfo = info}) _)   Hidden = getHiding info /= Hidden &&
-=======
-      expand (Pi (Dom info _) _)   Hidden = not (hidden info) &&
->>>>>>> f4c68595
+      expand (Pi (Dom{domInfo = info}) _)   Hidden = not (hidden info) &&
                                             exh == ExpandLast
       expand _                     Hidden = exh == ExpandLast
       expand (Pi Dom{domInfo = info} _) Instance{} = not $ isInstance info
@@ -2117,13 +2108,8 @@
         viewPath <- lift pathView'
         -- t0' <- lift $ forcePi (getHiding info) (maybe "_" rangedThing $ nameOf e) t0'
         case ignoreSharing $ unEl t0' of
-<<<<<<< HEAD
           Pi (Dom{domInfo = info', unDom = a}) b
-            | getHiding info == getHiding info'
-=======
-          Pi (Dom info' a) b
             | sameHiding info info'
->>>>>>> f4c68595
               && (visible info || maybe True ((absName b ==) . rangedThing) (nameOf e)) -> do
                 u <- lift $ applyRelevanceToContext (getRelevance info') $ do
                  -- Andreas, 2014-05-30 experiment to check non-dependent arguments
