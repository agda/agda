{-# LANGUAGE CPP                      #-}
{-# LANGUAGE NondecreasingIndentation #-}

module Agda.TypeChecking.Rules.Term where

#if MIN_VERSION_base(4,11,0)
import Prelude hiding ( (<>), null )
#else
import Prelude hiding ( null )
#endif

import Control.Applicative hiding (empty)
import Control.Arrow ((&&&), (***), first, second)
import Control.Monad.Trans
import Control.Monad.Trans.Maybe
import Control.Monad.State (get, put)
import Control.Monad.Reader

import Data.Maybe
import Data.Either (partitionEithers)
import Data.Monoid (mappend)
import qualified Data.List as List
import qualified Data.Map as Map
import qualified Data.Set as Set
import Data.Traversable (sequenceA)
import Data.Void

import Agda.Interaction.Options
import Agda.Interaction.Highlighting.Generate (storeDisambiguatedName)

import qualified Agda.Syntax.Abstract as A
import Agda.Syntax.Abstract.Views as A
import qualified Agda.Syntax.Info as A
import Agda.Syntax.Concrete.Pretty () -- only Pretty instances
import Agda.Syntax.Concrete (FieldAssignment'(..), nameFieldA, exprFieldA)
import qualified Agda.Syntax.Concrete.Name as C
import Agda.Syntax.Common
import Agda.Syntax.Fixity
import Agda.Syntax.Internal as I
import Agda.Syntax.Position
import Agda.Syntax.Literal
import qualified Agda.Syntax.Reflected as R
import Agda.Syntax.Scope.Base ( ThingsInScope, AbstractName
                              , emptyScopeInfo
                              , exportedNamesInScope)
import Agda.Syntax.Scope.Monad (getNamedScope, freshAbstractQName)
import Agda.Syntax.Translation.InternalToAbstract (reify)
import Agda.Syntax.Translation.ReflectedToAbstract (toAbstract_)

import Agda.TypeChecking.Monad
import Agda.TypeChecking.Monad.Builtin
import Agda.TypeChecking.CompiledClause
import Agda.TypeChecking.Constraints
import Agda.TypeChecking.Conversion
import Agda.TypeChecking.Datatypes
import Agda.TypeChecking.EtaContract
import Agda.TypeChecking.Free (isBinderUsed)
import Agda.TypeChecking.Implicit
import Agda.TypeChecking.InstanceArguments
import Agda.TypeChecking.Irrelevance
import Agda.TypeChecking.Level
import Agda.TypeChecking.MetaVars
import Agda.TypeChecking.Names
import Agda.TypeChecking.Patterns.Abstract
import Agda.TypeChecking.Positivity.Occurrence
import Agda.TypeChecking.Pretty
import Agda.TypeChecking.Primitive
import Agda.TypeChecking.Quote
import Agda.TypeChecking.Unquote
import Agda.TypeChecking.RecordPatterns
import Agda.TypeChecking.Records
import Agda.TypeChecking.Reduce
import Agda.TypeChecking.SizedTypes
import Agda.TypeChecking.SizedTypes.Solve
import Agda.TypeChecking.Substitute
import Agda.TypeChecking.Telescope
import Agda.TypeChecking.Rules.LHS
import Agda.TypeChecking.Injectivity

import {-# SOURCE #-} Agda.TypeChecking.Empty (isEmptyType)
import {-# SOURCE #-} Agda.TypeChecking.Rules.Decl (checkSectionApplication)
import {-# SOURCE #-} Agda.TypeChecking.Rules.Def (checkFunDef, checkFunDef', useTerPragma)

import Agda.Utils.Either
import Agda.Utils.Except
  ( ExceptT
  , MonadError(catchError, throwError)
  , runExceptT
  )
import Agda.Utils.Functor
import Agda.Utils.Lens
import Agda.Utils.List
import Agda.Utils.Maybe
import Agda.Utils.Monad
import Agda.Utils.Null
import Agda.Utils.NonemptyList
import Agda.Utils.Permutation
import Agda.Utils.Pretty ( prettyShow )
import qualified Agda.Utils.Pretty as P
import Agda.Utils.Size
import Agda.Utils.Tuple

#include "undefined.h"
import Agda.Utils.Impossible

---------------------------------------------------------------------------
-- * Types
---------------------------------------------------------------------------

-- | Check that an expression is a type.
isType :: A.Expr -> Sort -> TCM Type
isType e s =
    traceCall (IsTypeCall e s) $ do
    v <- checkExpr e (sort s)
    return $ El s v

-- | Check that an expression is a type without knowing the sort.
isType_ :: A.Expr -> TCM Type
isType_ e =
  traceCall (IsType_ e) $ sharedType =<< do
  let fallback = isType e =<< do workOnTypes $ newSortMeta
  case unScope e of
    A.Fun i (Arg info t) b -> do
      a <- setArgInfo info . defaultDom <$> isType_ t
      b <- isType_ b
      s <- ptsRule a b
      let t' = El s $ Pi a $ NoAbs underscore b
      noFunctionsIntoSize b t'
      return t'
    A.Pi _ tel e | null tel -> isType_ e
    A.Pi _ tel e -> do
      (t0, t') <- checkPiTelescope tel $ \ tel -> do
        t0  <- instantiateFull =<< isType_ e
        tel <- instantiateFull tel
        return (t0, telePi tel t0)
      noFunctionsIntoSize t0 t'
      return t'
    A.Set _ n    -> do
      return $ sort (mkType n)
    A.App i s arg
      | visible arg,
        A.Set _ 0 <- unScope s ->
      ifNotM hasUniversePolymorphism
          (typeError $ GenericError "Use --universe-polymorphism to enable level arguments to Set")
      $ {- else -} do
        lvl <- levelType
        -- allow NonStrict variables when checking level
        --   Set : (NonStrict) Level -> Set\omega
        n   <- levelView =<< do
          applyRelevanceToContext NonStrict $
            checkNamedArg arg lvl
        return $ sort (Type n)

    -- Issue #707: Check an existing interaction point
    A.QuestionMark minfo ii -> caseMaybeM (lookupInteractionMeta ii) fallback $ \ x -> do
      -- -- | Just x <- A.metaNumber minfo -> do
      reportSDoc "tc.ip" 20 $ fsep
        [ text "Rechecking meta "
        , prettyTCM x
        , text $ " for interaction point " ++ show ii
        ]
      mv <- lookupMeta x
      let s0 = jMetaType . mvJudgement $ mv
      -- Andreas, 2016-10-14, issue #2257
      -- The meta was created in a context of length @n@.
      let n  = length . envContext . clEnv . miClosRange . mvInfo $ mv
      (vs, rest) <- splitAt n <$> getContextArgs
      reportSDoc "tc.ip" 20 $ vcat
        [ text "  s0   = " <+> prettyTCM s0
        , text "  vs   = " <+> prettyTCM vs
        , text "  rest = " <+> prettyTCM rest
        ]
      -- We assume the meta variable use here is in an extension of the original context.
      -- If not we revert to the old buggy behavior of #707 (see test/Succeed/Issue2257b).
      if (length vs /= n) then fallback else do
      s1  <- piApplyM s0 vs
      case ignoreSharing $ unEl s1 of
        Sort s -> return $ El s $ MetaV x $ map Apply vs
        _ -> __IMPOSSIBLE__

    _ -> fallback

ptsRule :: (LensSort a, LensSort b) => a -> b -> TCM Sort
ptsRule a b = pts <$> reduce (getSort a) <*> reduce (getSort b)

-- | Ensure that a (freshly created) function type does not inhabit 'SizeUniv'.
--   Precondition:  When @noFunctionsIntoSize t tBlame@ is called,
--   we are in the context of @tBlame@ in order to print it correctly.
--   Not being in context of @t@ should not matter, as we are only
--   checking whether its sort reduces to 'SizeUniv'.
noFunctionsIntoSize :: Type -> Type -> TCM ()
noFunctionsIntoSize t tBlame = do
  reportSDoc "tc.fun" 20 $ do
    let El s (Pi dom b) = ignoreSharing <$> tBlame
    sep [ text "created function type " <+> prettyTCM tBlame
        , text "with pts rule" <+> prettyTCM (getSort dom, getSort b, s)
        ]
  s <- reduce $ getSort t
  when (s == SizeUniv) $ do
    -- Andreas, 2015-02-14
    -- We have constructed a function type in SizeUniv
    -- which is illegal to prevent issue 1428.
    typeError $ FunctionTypeInSizeUniv $ unEl tBlame

-- | Check that an expression is a type which is equal to a given type.
isTypeEqualTo :: A.Expr -> Type -> TCM Type
isTypeEqualTo e0 t = scopedExpr e0 >>= \case
  A.ScopedExpr{} -> __IMPOSSIBLE__
  A.Underscore i | A.metaNumber i == Nothing -> return t
  e -> workOnTypes $ do
    t' <- isType e (getSort t)
    t' <$ leqType t t'

leqType_ :: Type -> Type -> TCM ()
leqType_ t t' = workOnTypes $ leqType t t'

---------------------------------------------------------------------------
-- * Telescopes
---------------------------------------------------------------------------

-- | Type check a (module) telescope.
--   Binds the variables defined by the telescope.
checkTelescope :: A.Telescope -> (Telescope -> TCM a) -> TCM a
checkTelescope = checkTelescope' LamNotPi

-- | Type check the telescope of a dependent function type.
--   Binds the resurrected variables defined by the telescope.
--   The returned telescope is unmodified (not resurrected).
checkPiTelescope :: A.Telescope -> (Telescope -> TCM a) -> TCM a
checkPiTelescope = checkTelescope' PiNotLam

-- | Flag to control resurrection on domains.
data LamOrPi
  = LamNotPi -- ^ We are checking a module telescope.
             --   We pass into the type world to check the domain type.
             --   This resurrects the whole context.
  | PiNotLam -- ^ We are checking a telescope in a Pi-type.
             --   We stay in the term world, but add resurrected
             --   domains to the context to check the remaining
             --   domains and codomain of the Pi-type.
  deriving (Eq, Show)

-- | Type check a telescope. Binds the variables defined by the telescope.
checkTelescope' :: LamOrPi -> A.Telescope -> (Telescope -> TCM a) -> TCM a
checkTelescope' lamOrPi []        ret = ret EmptyTel
checkTelescope' lamOrPi (b : tel) ret =
    checkTypedBindings lamOrPi b $ \tel1 ->
    checkTelescope' lamOrPi tel  $ \tel2 ->
        ret $ abstract tel1 tel2

-- | Check a typed binding and extends the context with the bound variables.
--   The telescope passed to the continuation is valid in the original context.
--
--   Parametrized by a flag wether we check a typed lambda or a Pi. This flag
--   is needed for irrelevance.
checkTypedBindings :: LamOrPi -> A.TypedBindings -> (Telescope -> TCM a) -> TCM a
checkTypedBindings lamOrPi (A.TypedBindings i (Arg info b)) ret =
    checkTypedBinding lamOrPi info b $ \ bs ->
    ret $ telFromList bs

checkTypedBinding :: LamOrPi -> ArgInfo -> A.TypedBinding -> (ListTel -> TCM a) -> TCM a
checkTypedBinding lamOrPi info (A.TBind i xs' e) ret = do
    let xs = map (fmap A.unBind) xs'
    -- Andreas, 2011-04-26 irrelevant function arguments may appear
    -- non-strictly in the codomain type
    -- 2011-10-04 if flag --experimental-irrelevance is set
    experimental <- optExperimentalIrrelevance <$> pragmaOptions
    t <- modEnv lamOrPi $ isType_ e
    let info' = mapRelevance (modRel lamOrPi experimental) info
    addContext (xs, setArgInfo info' $ defaultDom t) $
      ret $ bindsWithHidingToTel xs (setArgInfo info $ defaultDom t)
    where
        -- if we are checking a typed lambda, we resurrect before we check the
        -- types, but do not modify the new context entries
        -- otherwise, if we are checking a pi, we do not resurrect, but
        -- modify the new context entries
        modEnv LamNotPi = workOnTypes
        modEnv _        = id
        modRel PiNotLam xp = if xp then irrToNonStrict . nonStrictToRel else nonStrictToRel
        modRel _        _  = id
checkTypedBinding lamOrPi info (A.TLet _ lbs) ret = do
    checkLetBindings lbs (ret [])

ifPath :: Type -> TCM a -> TCM a -> TCM a
ifPath ty fallback work = do
  pv <- pathView ty
  if isPathType pv then work else fallback

checkPath :: Arg A.TypedBinding -> A.Expr -> Type -> TCM Term
checkPath b@(Arg info (A.TBind _ xs' typ)) body ty = do
    let xs = map (fmap A.unBind) xs'
        [WithHiding h x] = xs
    PathType s path level typ lhs rhs <- pathView ty
    interval <- elInf primInterval
    v <- addContext (xs, defaultDom interval) $ checkExpr body (El (raise 1 s) (raise 1 (unArg typ) `apply` [argN $ var 0]))
    iZero <- primIZero
    iOne  <- primIOne
    let lhs' = subst 0 iZero v
        rhs' = subst 0 iOne  v
    let t = Lam info $ Abs (nameToArgName x) v
    let btyp i = El s (unArg typ `apply` [argN i])
    locally eRange (const noRange) $ blockTerm ty $ do
      equalTerm (btyp iZero) lhs' (unArg lhs)
      equalTerm (btyp iOne) rhs' (unArg rhs)
      return t
checkPath b body ty = __IMPOSSIBLE__
---------------------------------------------------------------------------
-- * Lambda abstractions
---------------------------------------------------------------------------

-- | Type check a lambda expression.
--   "checkLambda bs e ty"  means  (\ bs -> e) : ty
checkLambda :: Arg A.TypedBinding -> A.Expr -> Type -> TCM Term
checkLambda (Arg _ (A.TLet _ lbs)) body target =
  checkLetBindings lbs (checkExpr body target)
checkLambda b@(Arg info (A.TBind _ xs' typ)) body target = do
  reportSLn "tc.term.lambda" 60 $ "checkLambda   xs = " ++ prettyShow xs
  let numbinds = length xs
      possiblePath = numbinds == 1
                   && (case unScope typ of
                         A.Underscore{} -> True
                         _              -> False)
                   && isRelevant info && visible info
  reportSLn "tc.term.lambda" 60 $ "possiblePath = " ++ show (possiblePath, numbinds, unScope typ, info)
  TelV tel btyp <- telViewUpTo numbinds target
  if size tel < numbinds || numbinds /= 1
    then (if possiblePath then trySeeingIfPath else dontUseTargetType)
    else useTargetType tel btyp
  where
    xs = map (fmap A.unBind) xs'
    trySeeingIfPath = do
      cubical <- optCubical <$> pragmaOptions
      reportSLn "tc.term.lambda" 60 $ "trySeeingIfPath for " ++ show xs
      let postpone' = if cubical then postpone else \ _ _ -> dontUseTargetType
      ifBlockedType target postpone' $ \ _ tgt -> do
          let t = ignoreSharing <$> tgt
          ifPath t dontUseTargetType $
            if cubical then checkPath b body t
                       else typeError $ GenericError $ "Option --cubical needed to build a path with a lambda abstraction"

    postpone = \ m tgt -> postponeTypeCheckingProblem_ $ CheckExpr (A.Lam A.exprNoRange (A.DomainFull (A.TypedBindings noRange b)) body) tgt
    dontUseTargetType = do
      -- Checking λ (xs : argsT) → body : target
      verboseS "tc.term.lambda" 5 $ tick "lambda-no-target-type"

      -- First check that argsT is a valid type
      argsT <- workOnTypes $ setArgInfo info . defaultDom <$> isType_ typ
      -- Andreas, 2015-05-28 Issue 1523
      -- If argsT is a SizeLt, it must be non-empty to avoid non-termination.
      -- TODO: do we need to block checkExpr?
      checkSizeLtSat $ unEl $ unDom argsT

      -- In order to have as much type information as possible when checking
      -- body, we first unify (xs : argsT) → ?t₁ with the target type. If this
      -- is inconclusive we need to block the resulting term so we create a
      -- fresh problem for the check.
      let tel = telFromList $ bindsWithHidingToTel xs argsT
      reportSLn "tc.term.lambda" 60 $ "dontUseTargetType tel = " ++ show tel
      -- DONT USE tel for addContext, as it loses NameIds.
      -- WRONG: t1 <- addContext tel $ workOnTypes newTypeMeta_
      t1 <- addContext (xs, argsT) $ workOnTypes newTypeMeta_
      -- Do not coerce hidden lambdas
      if notVisible info || any notVisible xs then do
        pid <- newProblem_ $ leqType (telePi tel t1) target
        -- Now check body : ?t₁
        -- WRONG: v <- addContext tel $ checkExpr body t1
        v <- addContext (xs, argsT) $ checkExpr body t1
        -- Block on the type comparison
        blockTermOnProblem target (teleLam tel v) pid
       else do
        -- Now check body : ?t₁
        -- WRONG: v <- addContext tel $ checkExpr body t1
        v <- addContext (xs, argsT) $ checkExpr body t1
        -- Block on the type comparison
        coerce (teleLam tel v) (telePi tel t1) target

    useTargetType tel@(ExtendTel dom (Abs y EmptyTel)) btyp = do
        verboseS "tc.term.lambda" 5 $ tick "lambda-with-target-type"
        reportSLn "tc.term.lambda" 60 $ "useTargetType y  = " ++ y

        -- merge in the hiding info of the TBind
        let [WithHiding h x] = xs
        info <- return $ mapHiding (mappend h) info
        unless (sameHiding dom info) $ typeError $ WrongHidingInLambda target
        -- Andreas, 2011-10-01 ignore relevance in lambda if not explicitly given
        info <- lambdaIrrelevanceCheck info dom
        -- Andreas, 2015-05-28 Issue 1523
        -- Ensure we are not stepping under a possibly non-existing size.
        -- TODO: do we need to block checkExpr?
        let a = unDom dom
        checkSizeLtSat $ unEl a
        -- We only need to block the final term on the argument type
        -- comparison. The body will be blocked if necessary. We still want to
        -- compare the argument types first, so we spawn a new problem for that
        -- check.
        (pid, argT) <- newProblem $ isTypeEqualTo typ a
        -- Andreas, Issue 630: take name from function type if lambda name is "_"
        v <- lambdaAddContext x y (defaultArgDom info argT) $ checkExpr body btyp
        blockTermOnProblem target (Lam info $ Abs (nameToArgName x) v) pid

    useTargetType _ _ = __IMPOSSIBLE__

-- | Check that irrelevance info in lambda is compatible with irrelevance
--   coming from the function type.
--   If lambda has no user-given relevance, copy that of function type.
lambdaIrrelevanceCheck :: LensRelevance dom => ArgInfo -> dom -> TCM ArgInfo
lambdaIrrelevanceCheck info dom
    -- Case: no specific user annotation: use relevance of function type
  | isRelevant info = return $ setRelevance (getRelevance dom) info
    -- Case: explicit user annotation is taken seriously
  | otherwise = do
      let rPi  = getRelevance dom  -- relevance of function type
      let rLam = getRelevance info -- relevance of lambda
        -- Andreas, 2017-01-24, issue #2429
        -- we should report an error if we try to check a relevant function
        -- against an irrelevant function type (subtyping violation)
      unless (moreRelevant rPi rLam) $ do
        -- @rLam == Relevant@ is impossible here
        -- @rLam == Irrelevant@ is impossible here (least relevant)
        -- this error can only happen if @rLam == NonStrict@ and @rPi == Irrelevant@
        unless (rLam == NonStrict) __IMPOSSIBLE__  -- separate tests for separate line nums
        unless (rPi == Irrelevant) __IMPOSSIBLE__
        typeError WrongIrrelevanceInLambda
      return info

lambdaAddContext :: Name -> ArgName -> Dom Type -> TCM a -> TCM a
lambdaAddContext x y dom
  | isNoName x = addContext (notInScopeName y, dom)  -- Note: String instance
  | otherwise  = addContext (x, dom)                 -- Name instance of addContext

-- | Checking a lambda whose domain type has already been checked.
checkPostponedLambda :: Arg ([WithHiding Name], Maybe Type) -> A.Expr -> Type -> TCM Term
checkPostponedLambda args@(Arg _    ([]    , _ )) body target = do
  checkExpr body target
checkPostponedLambda args@(Arg info (WithHiding h x : xs, mt)) body target = do
  let postpone _ t = postponeTypeCheckingProblem_ $ CheckLambda args body t
      lamHiding = mappend h $ getHiding info
  insertHiddenLambdas lamHiding target postpone $ \ t@(El _ (Pi dom b)) -> do
    -- Andreas, 2011-10-01 ignore relevance in lambda if not explicitly given
    info' <- setHiding lamHiding <$> lambdaIrrelevanceCheck info dom
    -- We only need to block the final term on the argument type
    -- comparison. The body will be blocked if necessary. We still want to
    -- compare the argument types first, so we spawn a new problem for that
    -- check.
    mpid <- caseMaybe mt (return Nothing) $ \ ascribedType -> Just <$> do
      newProblem_ $ leqType (unDom dom) ascribedType
    -- We type-check the body with the ascribedType given by the user
    -- to get better error messages.
    -- Using the type dom from the usage context would be more precise,
    -- though.
    let dom' = setRelevance (getRelevance info') . setHiding lamHiding $
          maybe dom (dom $>) mt
    v <- lambdaAddContext x (absName b) dom'  $
      checkPostponedLambda (Arg info (xs, mt)) body $ absBody b
    let v' = Lam info' $ Abs (nameToArgName x) v
    maybe (return v') (blockTermOnProblem t v') mpid


-- | Insert hidden lambda until the hiding info of the domain type
--   matches the expected hiding info.
--   Throws 'WrongHidingInLambda'
insertHiddenLambdas
  :: Hiding                       -- ^ Expected hiding.
  -> Type                         -- ^ Expected to be a function type.
  -> (MetaId -> Type -> TCM Term) -- ^ Continuation on blocked type.
  -> (Type -> TCM Term)           -- ^ Continuation when expected hiding found.
                                  --   The continuation may assume that the @Type@
                                  --   is of the form @(El _ (Pi _ _))@.
  -> TCM Term                     -- ^ Term with hidden lambda inserted.
insertHiddenLambdas h target postpone ret = do
  -- If the target type is blocked, we postpone,
  -- because we do not know if a hidden lambda needs to be inserted.
  ifBlockedType target postpone $ \ _ t0 -> do
    let t = ignoreSharing <$> t0
    case unEl t of

      Pi dom b -> do
        let h' = getHiding dom
        -- Found expected hiding: return function type.
        if sameHiding h h' then ret t else do
          -- Found a visible argument but expected a hidden one:
          -- That's an error, as we cannot insert a visible lambda.
          if visible h' then typeError $ WrongHidingInLambda target else do
            -- Otherwise, we found a hidden argument that we can insert.
            let x = absName b
            Lam (domInfo dom) . Abs x <$> do
              addContext (x, dom) $ insertHiddenLambdas h (absBody b) postpone ret

      _ -> typeError . GenericDocError =<< do
        text "Expected " <+> prettyTCM target <+> text " to be a function type"

-- | @checkAbsurdLambda i h e t@ checks absurd lambda against type @t@.
--   Precondition: @e = AbsurdLam i h@
checkAbsurdLambda :: A.ExprInfo -> Hiding -> A.Expr -> Type -> TCM Term
checkAbsurdLambda i h e t = do
  t <- instantiateFull t
  ifBlockedType t (\ m t' -> postponeTypeCheckingProblem_ $ CheckExpr e t') $ \ _ t' -> do
    case ignoreSharing $ unEl t' of
      Pi dom@(Dom{domInfo = info', unDom = a}) b
        | not (sameHiding h info') -> typeError $ WrongHidingInLambda t'
        | not (null $ allMetas a) ->
            postponeTypeCheckingProblem (CheckExpr e t') $
              null . allMetas <$> instantiateFull a
        | otherwise -> blockTerm t' $ do
          isEmptyType (getRange i) a
          -- Add helper function
          top <- currentModule
          aux <- qualify top <$> freshName_ (getRange i, absurdLambdaName)
          -- if we are in irrelevant position, the helper function
          -- is added as irrelevant
          rel <- asks envRelevance
          reportSDoc "tc.term.absurd" 10 $ vcat
            [ text "Adding absurd function" <+> prettyTCM rel <> prettyTCM aux
            , nest 2 $ text "of type" <+> prettyTCM t'
            ]
          addConstant aux $
            (\ d -> (defaultDefn (setRelevance rel info') aux t' d)
                    { defPolarity       = [Nonvariant]
                    , defArgOccurrences = [Unused] })
            $ emptyFunction
              { funClauses        =
                  [ Clause
                    { clauseLHSRange  = getRange e
                    , clauseFullRange = getRange e
                    , clauseTel       = telFromList [fmap (absurdPatternName,) dom]
                    , namedClausePats = [Arg info' $ Named (Just $ unranged $ absName b) $ VarP PatOAbsurd (DBPatVar absurdPatternName 0)]
                    , clauseBody      = Nothing
                    , clauseType      = Just $ setRelevance rel $ defaultArg $ absBody b
                    , clauseCatchall  = False
                    , clauseUnreachable = Just True -- absurd clauses are unreachable
                    }
                  ]
              , funCompiled       = Just Fail
              , funMutual         = Just []
              , funTerminates     = Just True
              }
          -- Andreas 2012-01-30: since aux is lifted to toplevel
          -- it needs to be applied to the current telescope (issue 557)
          tel <- getContextTelescope
          return $ Def aux $ map Apply $ teleArgs tel
      _ -> typeError $ ShouldBePi t'

-- | @checkExtendedLambda i di qname cs e t@ check pattern matching lambda.
-- Precondition: @e = ExtendedLam i di qname cs@
checkExtendedLambda :: A.ExprInfo -> A.DefInfo -> QName -> [A.Clause] ->
                       A.Expr -> Type -> TCM Term
checkExtendedLambda i di qname cs e t = do
   -- Andreas, 2016-06-16 issue #2045
   -- Try to get rid of unsolved size metas before we
   -- fix the type of the extended lambda auxiliary function
   solveSizeConstraints DontDefaultToInfty
   t <- instantiateFull t
   ifBlockedType t (\ m t' -> postponeTypeCheckingProblem_ $ CheckExpr e t') $ \ _ t -> do
     j   <- currentOrFreshMutualBlock
     rel <- asks envRelevance
     let info = setRelevance rel defaultArgInfo

     reportSDoc "tc.term.exlam" 20 $
       text (show $ A.defAbstract di) <+>
       text "extended lambda's implementation \"" <> prettyTCM qname <>
       text "\" has type: " $$ prettyTCM t -- <+> text " where clauses: " <+> text (show cs)
     args     <- getContextArgs
     freevars <- getCurrentModuleFreeVars
     let argsNoParam = drop freevars args -- don't count module parameters
     let (hid, notHid) = List.partition notVisible argsNoParam
     reportSDoc "tc.term.exlam" 30 $ vcat $
       [ text "dropped args: " <+> prettyTCM (take freevars args)
       , text "hidden  args: " <+> prettyTCM hid
       , text "visible args: " <+> prettyTCM notHid
       ]

     -- Andreas, Ulf, 2016-02-02: We want to postpone type checking an extended lambda
     -- in case the lhs checker failed due to insufficient type info for the patterns.
     -- Issues 480, 1159, 1811.
<<<<<<< HEAD
     mx <- catchIlltypedPatternBlockedOnMeta $ abstract (A.defAbstract di) $
       checkFunDef' t info NotDelayed (Just $ ExtLamInfo (length hid) (length notHid) Nothing) Nothing di qname cs
     case mx of
       -- Case: type checking succeeded, so we go ahead.
       Nothing -> return $ Def qname $ map Apply args
       -- Case: we could not check the extended lambda because we are blocked on a meta.
       -- In this case, we want to postpone.
       Just (err, x) -> do
         reportSDoc "tc.term.exlam" 50 $ vcat $
           [ text "checking extended lambda got stuck on meta: " <+> text (show x) ]
         -- Note that we messed up the state a bit.  We might want to unroll these state changes.
         -- However, they are mostly harmless:
         -- 1. We created a new mutual block id.
         -- 2. We added a constant without definition.

         -- In fact, they are not so harmless, see issue 2028!
         -- Thus, reset the state!
         put st

         -- The meta might not be known in the reset state, as it could have been created
         -- somewhere on the way to the type error.
         mm <- Map.lookup x <$> getMetaStore
         x' <- case mvInstantiation <$> mm of
           -- Case: we do not know the meta
           -- We mine the type of the extended lambda for a (possibly) blocking meta.
           Nothing -> do
             reportSDoc "tc.term.exlam" 50 $ vcat $
               [ text "meta was not found in reset state"
               , text "trying to find meta in type of extlam..." ]
             case allMetas t of
               []    -> do
                 reportSDoc "tc.term.exlam" 50 $ text "no meta found, giving up."
                 throwError err
               (x:_) -> do
                 reportSDoc "tc.term.exlam" 50 $ text $ "found meta: " ++ show x
                 return x
           -- Case: we know the meta here.
           Just InstV{} -> __IMPOSSIBLE__  -- It cannot be instantiated yet.
           Just{} -> return x
         -- It has to be blocked on some meta, so we can postpone,
         -- being sure it will be retired when a meta is solved
         -- (which might be the blocking meta in which case we actually make progress).
         postponeTypeCheckingProblem (CheckExpr e t) $ isInstantiatedMeta x'
=======
     (abstract (A.defAbstract di) $ do
       -- Andreas, 2013-12-28: add extendedlambda as @Function@, not as @Axiom@;
       -- otherwise, @addClause@ in @checkFunDef'@ fails (see issue 1009).
       addConstant qname =<< do
         useTerPragma $
           (defaultDefn info qname t emptyFunction) { defMutual = j }
       checkFunDef' t info NotDelayed (Just $ ExtLamInfo (length hid) (length notHid)) Nothing di qname cs
       return $ Def qname $ map Apply args)
     `catchIlltypedPatternBlockedOnMeta` \ (err, x) -> do
       -- We could not check the extended lambda because we are blocked on a meta.
       -- It has to be blocked on some meta, so we can postpone,
       -- being sure it will be retried when a meta is solved
       -- (which might be the blocking meta in which case we actually make progress).
       reportSDoc "tc.term.exlam" 50 $ vcat $
         [ text "checking extended lambda got stuck on meta: " <+> text (show x) ]
       postponeTypeCheckingProblem (CheckExpr e t) $ isInstantiatedMeta x
>>>>>>> 70e0ff49
  where
    -- Concrete definitions cannot use information about abstract things.
    abstract ConcreteDef = inConcreteMode
    abstract AbstractDef = inAbstractMode

-- | Run a computation.
--
--   * If successful, return Nothing.
--
--   * If @IlltypedPattern p a@, @NotADatatype a@ or @CannotEliminateWithPattern p a@
--     is thrown and type @a@ is blocked on some meta @x@,
--     reset any changes to the state and return @Just x@.
--
--   * If @SplitError (UnificationStuck c tel us vs _)@ is thrown and the unification
--     problem @us =?= vs : tel@ is blocked on some meta @x@ return @Just x@.
--
--   * If another error was thrown or the type @a@ is not blocked, reraise the error.
--
--   Note that the returned meta might only exists in the state where the error was
--   thrown, thus, be an invalid 'MetaId' in the current state.
--
--   If --sharing is enabled, we will never catch errors since it's not safe to roll
--   back the state.
catchIlltypedPatternBlockedOnMeta :: TCM a -> ((TCErr, MetaId) -> TCM a) -> TCM a
catchIlltypedPatternBlockedOnMeta m handle = do

  -- Andreas, 2016-07-13, issue 2028.
  -- Save the state to rollback the changes to the signature.
  st <- get

  m `catchError` \ err -> do

    let reraise = throwError err

    x <- maybe reraise return =<< case err of
      TypeError s cl -> localState $ put s >> do
        enterClosure cl $ \case
          IlltypedPattern p a -> isBlockedType a
          SplitError (UnificationStuck c tel us vs _) -> do
            problem <- reduce =<< instantiateFull (flattenTel tel, us, vs)
            -- over-approximating the set of metas actually blocking unification
            return $ listToMaybe $ allMetas problem
          SplitError (NotADatatype aClosure) ->
            enterClosure aClosure $ \ a -> isBlockedType a
          CannotEliminateWithPattern p a -> isBlockedType a
          _ -> return Nothing
      _ -> return Nothing

    reportSDoc "tc.postpone" 20 $ vcat $
      [ text "checking definition blocked on meta: " <+> prettyTCM x ]

    -- Note that we messed up the state a bit.  We might want to unroll these state changes.
    -- However, they are mostly harmless:
    -- 1. We created a new mutual block id.
    -- 2. We added a constant without definition.
    -- In fact, they are not so harmless, see issue 2028!
    -- Thus, reset the state!
    -- 2018-02-02, Jesper: If --sharing is enabled, it is not safe to roll back the state
    -- so we reraise the error.
    ifM (optSharing <$> commandLineOptions) reraise $ put st

    -- The meta might not be known in the reset state, as it could have been created
    -- somewhere on the way to the type error.
    Map.lookup x <$> getMetaStore >>= \case
      -- Case: we do not know the meta, so we reraise
      Nothing -> reraise
      -- Case: we know the meta here.
      Just m | InstV{} <- mvInstantiation m -> __IMPOSSIBLE__  -- It cannot be instantiated yet.
      -- Case: the meta is frozen (and not an interaction meta).
      -- Postponing doesn't make sense, so we reraise.
      Just m | Frozen  <- mvFrozen m -> isInteractionMeta x >>= \case
        Nothing -> reraise
      -- Remaining cases: the meta is known and can still be instantiated.
        Just{}  -> handle (err, x)
      Just{} -> handle (err, x)

---------------------------------------------------------------------------
-- * Records
---------------------------------------------------------------------------

expandModuleAssigns :: [Either A.Assign A.ModuleName] -> [C.Name] -> TCM A.Assigns
expandModuleAssigns mfs exs = do
  let (fs , ms) = partitionEithers mfs
      exs' = exs List.\\ map (view nameFieldA) fs
  fs' <- forM exs' $ \ f -> do
    pms <- forM ms $ \ m -> do
       modScope <- getNamedScope m
       let names :: ThingsInScope AbstractName
           names = exportedNamesInScope modScope
       return $
        case Map.lookup f names of
          Just [n] -> Just (m, FieldAssignment f (A.nameExpr n))
          _        -> Nothing

    case catMaybes pms of
      []        -> return Nothing
      [(_, fa)] -> return (Just fa)
      mfas      -> typeError . GenericDocError =<< do
        vcat $
          [ text "Ambiguity: the field" <+> prettyTCM f
            <+> text "appears in the following modules: " ]
          ++ map (prettyTCM . fst) mfas
  return (fs ++ catMaybes fs')

-- | @checkRecordExpression fs e t@ checks record construction against type @t@.
-- Precondition @e = Rec _ fs@.
checkRecordExpression :: A.RecordAssigns  -> A.Expr -> Type -> TCM Term
checkRecordExpression mfs e t = do
  reportSDoc "tc.term.rec" 10 $ sep
    [ text "checking record expression"
    , prettyA e
    ]
  ifBlockedType t (\ _ t -> guessRecordType t) {-else-} $ \ _ t -> do
  case ignoreSharing $ unEl t of
    -- Case: We know the type of the record already.
    Def r es  -> do
      let ~(Just vs) = allApplyElims es
      reportSDoc "tc.term.rec" 20 $ text $ "  r   = " ++ prettyShow r

      reportSDoc "tc.term.rec" 30 $ text "  xs  = " <> do
        text =<< prettyShow . map unArg <$> getRecordFieldNames r
      reportSDoc "tc.term.rec" 30 $ text "  ftel= " <> do
        prettyTCM =<< getRecordFieldTypes r
      reportSDoc "tc.term.rec" 30 $ text "  con = " <> do
        text =<< prettyShow <$> getRecordConstructor r

      def <- getRecordDef r
      let -- Field names with ArgInfo.
          axs  = recordFieldNames def
          exs  = filter visible axs
          -- Just field names.
          xs   = map unArg axs
          -- Record constructor.
          con  = killRange $ recConHead def
      reportSDoc "tc.term.rec" 20 $ vcat
        [ text "  xs  = " <> return (P.pretty xs)
        , text "  ftel= " <> prettyTCM (recTel def)
        , text "  con = " <> return (P.pretty con)
        ]

      -- Compute the list of given fields, decorated with the ArgInfo from the record def.
      fs <- expandModuleAssigns mfs (map unArg exs)

      -- Compute a list of metas for the missing visible fields.
      scope <- getScope
      let re = getRange e
          meta x = A.Underscore $ A.MetaInfo re scope Nothing (prettyShow x)
      -- In @es@ omitted explicit fields are replaced by underscores.
      -- Omitted implicit or instance fields
      -- are still left out and inserted later by checkArguments_.
      es <- insertMissingFields r meta fs axs

      args <- checkArguments_ ExpandLast re es (recTel def `apply` vs) >>= \case
        (elims, remainingTel) | null remainingTel
                              , Just args <- allApplyElims elims -> return args
        _ -> __IMPOSSIBLE__
      -- Don't need to block here!
      reportSDoc "tc.term.rec" 20 $ text $ "finished record expression"
      return $ Con con ConORec (map Apply args)
    _         -> typeError $ ShouldBeRecordType t

  where
    guessRecordType t = do
      let fields = [ x | Left (FieldAssignment x _) <- mfs ]
      rs <- findPossibleRecords fields
      case rs of
          -- If there are no records with the right fields we might as well fail right away.
        [] -> case fields of
          []  -> typeError $ GenericError "There are no records in scope"
          [f] -> typeError $ GenericError $ "There is no known record with the field " ++ prettyShow f
          _   -> typeError $ GenericError $ "There is no known record with the fields " ++ unwords (map prettyShow fields)
          -- If there's only one record with the appropriate fields, go with that.
        [r] -> do
          def <- getConstInfo r
          let rt = defType def
          vs  <- newArgsMeta rt
          target <- reduce $ piApply rt vs
          s  <- case ignoreSharing $ unEl target of
                  Level l -> return $ Type l
                  Sort s  -> return s
                  v       -> do
                    reportSDoc "impossible" 10 $ vcat
                      [ text "The impossible happened when checking record expression against meta"
                      , text "Candidate record type r = " <+> prettyTCM r
                      , text "Type of r               = " <+> prettyTCM rt
                      , text "Ends in (should be sort)= " <+> prettyTCM v
                      , text $ "  Raw                   =  " ++ show v
                      ]
                    __IMPOSSIBLE__
          let inferred = El s $ Def r $ map Apply vs
          v <- checkExpr e inferred
          coerce v inferred t
          -- Andreas 2012-04-21: OLD CODE, WRONG DIRECTION, I GUESS:
          -- blockTerm t $ v <$ leqType_ t inferred

          -- If there are more than one possible record we postpone
        _:_:_ -> do
          reportSDoc "tc.term.expr.rec" 10 $ sep
            [ text "Postponing type checking of"
            , nest 2 $ prettyA e <+> text ":" <+> prettyTCM t
            ]
          postponeTypeCheckingProblem_ $ CheckExpr e t


-- | @checkRecordUpdate ei recexpr fs e t@
-- Precondition @e = RecUpdate ei recexpr fs@.
checkRecordUpdate :: A.ExprInfo -> A.Expr -> A.Assigns -> A.Expr -> Type -> TCM Term
checkRecordUpdate ei recexpr fs e t = do
  case ignoreSharing $ unEl t of
    Def r vs  -> do
      v <- checkExpr recexpr t
      name <- freshNoName (getRange recexpr)
      addLetBinding defaultArgInfo name v t $ do
        projs <- recFields <$> getRecordDef r
        axs <- getRecordFieldNames r
        scope <- getScope
        let xs = map unArg axs
        es <- orderFields r Nothing xs $ map (\ (FieldAssignment x e) -> (x, Just e)) fs
        let es' = zipWith (replaceFields name ei) projs es
        checkExpr (A.Rec ei [ Left (FieldAssignment x e) | (x, Just e) <- zip xs es' ]) t
    MetaV _ _ -> do
      inferred <- inferExpr recexpr >>= reduce . snd
      case ignoreSharing $ unEl inferred of
        MetaV _ _ -> postponeTypeCheckingProblem_ $ CheckExpr e t
        _         -> do
          v <- checkExpr e inferred
          coerce v inferred t
    _         -> typeError $ ShouldBeRecordType t
  where
    replaceFields :: Name -> A.ExprInfo -> Arg A.QName -> Maybe A.Expr -> Maybe A.Expr
    replaceFields n ei a@(Arg _ p) Nothing | visible a =
        Just $ A.App (A.defaultAppInfo $ getRange ei) (A.Def p) $ defaultNamedArg $ A.Var n
    replaceFields _ _  (Arg _ _) Nothing  = Nothing
    replaceFields _ _  _         (Just e) = Just $ e

---------------------------------------------------------------------------
-- * Literal
---------------------------------------------------------------------------

checkLiteral :: Literal -> Type -> TCM Term
checkLiteral lit t = do
  t' <- litType lit
  coerce (Lit lit) t' t

---------------------------------------------------------------------------
-- * Terms
---------------------------------------------------------------------------

-- | @checkArguments' exph r args t0 t k@ tries @checkArguments exph args t0 t@.
-- If it succeeds, it continues @k@ with the returned results.  If it fails,
-- it registers a postponed typechecking problem and returns the resulting new
-- meta variable.
--
-- Checks @e := ((_ : t0) args) : t@.
checkArguments' ::
  ExpandHidden -> Range -> [NamedArg A.Expr] -> Type -> Type ->
  (Elims -> Type -> TCM Term) -> TCM Term
checkArguments' exph r args t0 t k = do
  z <- runExceptT $ checkArguments exph r args t0 t
  case z of
    Right (vs, t1) -> k vs t1
      -- vs = evaluated args
      -- t1 = remaining type (needs to be subtype of t)
    Left (us, es, t0) -> do
      reportSDoc "tc.term.expr.args" 80 $
        sep [ text "postponed checking arguments"
            , nest 4 $ prettyList (map (prettyA . namedThing . unArg) args)
            , nest 2 $ text "against"
            , nest 4 $ prettyTCM t0 ] $$
        sep [ text "progress:"
            , nest 2 $ text "checked" <+> prettyList (map prettyTCM us)
            , nest 2 $ text "remaining" <+> sep [ prettyList (map (prettyA . namedThing . unArg) es)
                                                , nest 2 $ text ":" <+> prettyTCM t0 ] ]
      postponeTypeCheckingProblem_ (CheckArgs exph r es t0 t $ \vs t -> k (us ++ vs) t)
      -- if unsuccessful, postpone checking until t0 unblocks


-- | Remove top layers of scope info of expression and set the scope accordingly
--   in the 'TCState'.

scopedExpr :: A.Expr -> TCM A.Expr
scopedExpr (A.ScopedExpr scope e) = setScope scope >> scopedExpr e
scopedExpr e                      = return e

-- | Type check an expression.
checkExpr :: A.Expr -> Type -> TCM Term
checkExpr e t0 =
  verboseBracket "tc.term.expr.top" 5 "checkExpr" $
  traceCall (CheckExprCall e t0) $ localScope $ doExpandLast $ shared =<< do
    reportSDoc "tc.term.expr.top" 15 $
        text "Checking" <+> sep
          [ fsep [ prettyTCM e, text ":", prettyTCM t0 ]
          , nest 2 $ text "at " <+> (text . prettyShow =<< getCurrentRange)
          ]
    reportSDoc "tc.term.expr.top.detailed" 80 $
      text "Checking" <+> fsep [ prettyTCM e, text ":", text (show t0) ]
    t <- reduce t0
    reportSDoc "tc.term.expr.top" 15 $
        text "    --> " <+> prettyTCM t

    e <- scopedExpr e

    tryInsertHiddenLambda e t $ case e of

        A.ScopedExpr scope e -> __IMPOSSIBLE__ -- setScope scope >> checkExpr e t

        -- a meta variable without arguments: type check directly for efficiency
        A.QuestionMark i ii -> checkQuestionMark (newValueMeta' RunMetaOccursCheck) t0 i ii
        A.Underscore i -> checkUnderscore t0 i

        A.WithApp _ e es -> typeError $ NotImplemented "type checking of with application"

        -- check |- Set l : t  (requires universe polymorphism)
        A.App i s arg@(Arg ai l)
          | A.Set _ 0 <- unScope s, visible ai ->
          ifNotM hasUniversePolymorphism
              (typeError $ GenericError "Use --universe-polymorphism to enable level arguments to Set")
          $ {- else -} do
            lvl <- levelType
            -- allow NonStrict variables when checking level
            --   Set : (NonStrict) Level -> Set\omega
            n   <- levelView =<< do
              applyRelevanceToContext NonStrict $
                checkNamedArg arg lvl
            -- check that Set (l+1) <= t
            reportSDoc "tc.univ.poly" 10 $
              text "checking Set " <+> prettyTCM n <+>
              text "against" <+> prettyTCM t
            coerce (Sort $ Type n) (sort $ sSuc $ Type n) t

        e0@(A.App i q (Arg ai e))
          | A.Quote _ <- unScope q, visible ai -> do
          let quoted (A.Def x) = return x
              quoted (A.Macro x) = return x
              quoted (A.Proj o p) | Just x <- getUnambiguous p = return x
              quoted (A.Proj o p)  =
                typeError $ GenericError $ "quote: Ambigous name: " ++ prettyShow (unAmbQ p)
              quoted (A.Con c) | Just x <- getUnambiguous c = return x
              quoted (A.Con c)  =
                typeError $ GenericError $ "quote: Ambigous name: " ++ prettyShow (unAmbQ c)
              quoted (A.ScopedExpr _ e) = quoted e
              quoted _                  =
                typeError $ GenericError $ "quote: not a defined name"
          x <- quoted (namedThing e)
          ty <- qNameType
          coerce (quoteName x) ty t

          | A.QuoteTerm _ <- unScope q ->
             do (et, _)   <- inferExpr (namedThing e)
                et'       <- etaContract =<< instantiateFull et
                let metas = allMetas et'
                case metas of
                  _:_ -> postponeTypeCheckingProblem (CheckExpr e0 t) $ andM $ map isInstantiatedMeta metas
                  []  -> do
                    q  <- quoteTerm et'
                    ty <- el primAgdaTerm
                    coerce q ty t

        A.Quote _ -> typeError $ GenericError "quote must be applied to a defined name"
        A.QuoteTerm _ -> typeError $ GenericError "quoteTerm must be applied to a term"
        A.Unquote _ -> typeError $ GenericError "unquote must be applied to a term"

        A.AbsurdLam i h -> checkAbsurdLambda i h e t

        A.ExtendedLam i di qname cs -> checkExtendedLambda i di qname cs e t

        A.Lam i (A.DomainFull (A.TypedBindings _ b)) e -> checkLambda b e t

        A.Lam i (A.DomainFree info x) e0 -> checkExpr (A.Lam i (domainFree info $ A.unBind x) e0) t

        A.Lit lit    -> checkLiteral lit t
        A.Let i ds e -> checkLetBindings ds $ checkExpr e t
        A.Pi _ tel e | null tel -> checkExpr e t
        A.Pi _ tel e -> do
            (t0, t') <- checkPiTelescope tel $ \ tel -> do
                    t0  <- instantiateFull =<< isType_ e
                    tel <- instantiateFull tel
                    return (t0, telePi tel t0)
            noFunctionsIntoSize t0 t'
            let s = getSort t'
                v = unEl t'
            when (s == Inf) $ reportSDoc "tc.term.sort" 20 $
              vcat [ text ("reduced to omega:")
                   , nest 2 $ text "t   =" <+> prettyTCM t'
                   , nest 2 $ text "cxt =" <+> (prettyTCM =<< getContextTelescope)
                   ]
            coerce v (sort s) t
        A.Fun _ (Arg info a) b -> do
            a' <- isType_ a
            b' <- isType_ b
            s <- ptsRule a' b'
            let v = Pi (defaultArgDom info a') (NoAbs underscore b')
            noFunctionsIntoSize b' $ El s v
            coerce v (sort s) t
        A.Set _ n    -> do
          coerce (Sort $ mkType n) (sort $ mkType $ n + 1) t
        A.Prop _     -> do
          typeError $ GenericError "Prop is no longer supported"

        A.Rec _ fs  -> checkRecordExpression fs e t

        A.RecUpdate ei recexpr fs -> checkRecordUpdate ei recexpr fs e t

        A.DontCare e -> -- resurrect vars
          ifM ((Irrelevant ==) <$> asks envRelevance)
            (dontCare <$> do applyRelevanceToContext Irrelevant $ checkExpr e t)
            (internalError "DontCare may only appear in irrelevant contexts")

        e0@(A.QuoteGoal _ x e) -> do
          qg <- quoteGoal t
          case qg of
            Left metas -> postponeTypeCheckingProblem (CheckExpr e0 t) $ andM $ map isInstantiatedMeta metas
            Right quoted -> do
              tmType <- agdaTermType
              (v, ty) <- addLetBinding defaultArgInfo x quoted tmType (inferExpr e)
              coerce v ty t
        e0@(A.QuoteContext _) -> do
          qc <- quoteContext
          case qc of
            Left metas -> postponeTypeCheckingProblem (CheckExpr e0 t) $ andM $ map isInstantiatedMeta metas
            Right quotedContext -> do
              ctxType <- el $ list $ primArg <@> (unEl <$> agdaTypeType)
              coerce quotedContext ctxType t
        e0@(A.Tactic i e xs ys) -> do
          qc <- quoteContext
          qg <- quoteGoal t
          let postpone metas = postponeTypeCheckingProblem (CheckExpr e0 t) $ andM $ map isInstantiatedMeta metas
          case (qc, qg) of
            (Left metas1, Left metas2) -> postpone $ metas1 ++ metas2
            (Left metas , Right _    ) -> postpone $ metas
            (Right _    , Left metas ) -> postpone $ metas
            (Right quotedCtx, Right quotedGoal) -> do
              quotedCtx  <- defaultNamedArg <$> reify quotedCtx
              quotedGoal <- defaultNamedArg <$> reify quotedGoal
              let ai     = A.defaultAppInfo (getRange i)
                  tac    = foldl (A.App ai) (A.App ai (A.App ai e quotedCtx) quotedGoal) xs
                  result = foldl (A.App ai) (A.Unquote i) (defaultNamedArg tac : ys)
              checkExpr result t

        A.ETel _   -> __IMPOSSIBLE__

        A.Dot{} -> typeError $ GenericError $ "Invalid dotted expression"

        -- Application
        _   | Application hd args <- appView e -> checkApplication hd args e t

  where
  -- | Call checkExpr with an hidden lambda inserted if appropriate,
  --   else fallback.
  tryInsertHiddenLambda :: A.Expr -> Type -> TCM Term -> TCM Term
  tryInsertHiddenLambda e t fallback
    -- Insert hidden lambda if all of the following conditions are met:
        -- type is a hidden function type, {x : A} -> B or {{x : A}} -> B
    | Pi (Dom{domInfo = info, unDom = a}) b <- ignoreSharing $ unEl t
        , let h = getHiding info
        , notVisible h
        -- expression is not a matching hidden lambda or question mark
        , not (hiddenLambdaOrHole h e)
        = do
      let proceed = doInsert info $ absName b
      -- If we skip the lambda insertion for an introduction,
      -- we will hit a dead end, so proceed no matter what.
      if definitelyIntroduction then proceed else do
        -- Andreas, 2017-01-19, issue #2412:
        -- We do not want to insert a hidden lambda if A is
        -- possibly empty type of sizes, as this will produce an error.
        reduce a >>= isSizeType >>= \case
          Just (BoundedLt u) -> ifBlocked u (\ _ _ -> fallback) $ \ _ v -> do
            ifM (checkSizeNeverZero v) proceed fallback
          _ -> proceed

    | otherwise = fallback

    where
    re = getRange e
    rx = caseMaybe (rStart re) noRange $ \ pos -> posToRange pos pos

    doInsert info y = do
      x <- unshadowName <=< freshName rx $ notInScopeName y
      reportSLn "tc.term.expr.impl" 15 $ "Inserting implicit lambda"
      checkExpr (A.Lam (A.ExprRange re) (domainFree info x) e) t

    hiddenLambdaOrHole h e = case e of
      A.AbsurdLam _ h'        -> sameHiding h h'
      A.ExtendedLam _ _ _ cls -> any hiddenLHS cls
      A.Lam _ bind _          -> sameHiding h bind
      A.QuestionMark{}        -> True
      _                       -> False

    hiddenLHS (A.Clause (A.LHS _ (A.LHSHead _ (a : _))) _ _ _ _) = notVisible a
    hiddenLHS _ = False

    -- Things with are definitely introductions,
    -- thus, cannot be of hidden Pi-type, unless they are hidden lambdas.
    definitelyIntroduction = case e of
      A.Lam{}        -> True
      A.AbsurdLam{}  -> True
      A.Lit{}        -> True
      A.Pi{}         -> True
      A.Fun{}        -> True
      A.Set{}        -> True
      A.Prop{}       -> True
      A.Rec{}        -> True
      A.RecUpdate{}  -> True
      A.ScopedExpr{} -> __IMPOSSIBLE__
      A.ETel{}       -> __IMPOSSIBLE__
      _ -> False
---------------------------------------------------------------------------
-- * Reflection
---------------------------------------------------------------------------

-- | DOCUMENT ME!
quoteGoal :: Type -> TCM (Either [MetaId] Term)
quoteGoal t = do
  t' <- etaContract =<< instantiateFull t
  let metas = allMetas t'
  case metas of
    _:_ -> return $ Left metas
    []  -> do
      quotedGoal <- quoteTerm (unEl t')
      return $ Right quotedGoal

-- | DOCUMENT ME!
quoteContext :: TCM (Either [MetaId] Term)
quoteContext = do
  contextTypes  <- map (fmap snd) <$> getContext
  contextTypes  <- etaContract =<< instantiateFull contextTypes
  let metas = allMetas contextTypes
  case metas of
    _:_ -> return $ Left metas
    []  -> do
      quotedContext <- buildList <*> mapM quoteDom contextTypes
      return $ Right quotedContext

-- | Unquote a TCM computation in a given hole.
unquoteM :: A.Expr -> Term -> Type -> TCM Term -> TCM Term
unquoteM tac hole holeType k = do
  tac <- checkExpr tac =<< (el primAgdaTerm --> el (primAgdaTCM <#> primLevelZero <@> primUnit))
  inFreshModuleIfFreeParams $ unquoteTactic tac hole holeType k

-- | DOCUMENT ME!
unquoteTactic :: Term -> Term -> Type -> TCM Term -> TCM Term
unquoteTactic tac hole goal k = do
  ok  <- runUnquoteM $ unquoteTCM tac hole
  case ok of
    Left (BlockedOnMeta oldState x) -> do
      put oldState
      mi <- Map.lookup x <$> getMetaStore
      (r, unblock) <- case mi of
        Nothing -> do -- fresh meta: need to block on something else!
          otherMetas <- allMetas <$> instantiateFull goal
          case otherMetas of
            []  -> return (noRange,     return False) -- Nothing to block on, leave it yellow. Alternative: fail.
            x:_ -> return (noRange,     isInstantiatedMeta x)  -- range?
        Just mi -> return (getRange mi, isInstantiatedMeta x)
      setCurrentRange r $
        postponeTypeCheckingProblem (UnquoteTactic tac hole goal) unblock
    Left err -> typeError $ UnquoteFailed err
    Right _ -> k

---------------------------------------------------------------------------
-- * Projections
---------------------------------------------------------------------------

-- | Inferring the type of an overloaded projection application.
--   See 'inferOrCheckProjApp'.

inferProjApp :: A.Expr -> ProjOrigin -> NonemptyList QName -> A.Args -> TCM (Term, Type)
inferProjApp e o ds args0 = inferOrCheckProjApp e o ds args0 Nothing

-- | Checking the type of an overloaded projection application.
--   See 'inferOrCheckProjApp'.

checkProjApp  :: A.Expr -> ProjOrigin -> NonemptyList QName -> A.Args -> Type -> TCM Term
checkProjApp e o ds args0 t = do
  (v, ti) <- inferOrCheckProjApp e o ds args0 (Just t)
  coerce v ti t

-- | Inferring or Checking an overloaded projection application.
--
--   The overloaded projection is disambiguated by inferring the type of its
--   principal argument, which is the first visible argument.

inferOrCheckProjApp
  :: A.Expr
     -- ^ The whole expression which constitutes the application.
  -> ProjOrigin
     -- ^ The origin of the projection involved in this projection application.
  -> NonemptyList QName
     -- ^ The projection name (potentially ambiguous).
  -> A.Args
     -- ^ The arguments to the projection.
  -> Maybe Type
     -- ^ The expected type of the expression (if 'Nothing', infer it).
  -> TCM (Term, Type)
     -- ^ The type-checked expression and its type (if successful).
inferOrCheckProjApp e o ds args mt = do
  reportSDoc "tc.proj.amb" 20 $ vcat
    [ text "checking ambiguous projection"
    , text $ "  ds   = " ++ prettyShow ds
    , text   "  args = " <+> sep (map prettyTCM args)
    , text   "  t    = " <+> caseMaybe mt (text "Nothing") prettyTCM
    ]

  let refuse :: String -> TCM (Term, Type)
      refuse reason = typeError $ GenericError $
        "Cannot resolve overloaded projection "
        ++ prettyShow (A.nameConcrete $ A.qnameName $ headNe ds)
        ++ " because " ++ reason
      refuseNotApplied = refuse "it is not applied to a visible argument"
      refuseNoMatching = refuse "no matching candidate found"
      refuseNotRecordType = refuse "principal argument is not of record type"

      -- Postpone the whole type checking problem
      -- if type of principal argument (or the type where we get it from)
      -- is blocked by meta m.
      postpone m = do
        tc <- caseMaybe mt newTypeMeta_ return
        v <- postponeTypeCheckingProblem (CheckExpr e tc) $ isInstantiatedMeta m
        return (v, tc)

  -- The following cases need to be considered:
  -- 1. No arguments to the projection.
  -- 2. Arguments (parameters), but not the principal argument.
  -- 3. Argument(s) including the principal argument.

  -- For now, we only allow ambiguous projections if the first visible
  -- argument is the record value.

  case filter (visible . snd) $ zip [0..] args of

    -- Case: we have no visible argument to the projection.
    -- In inference mode, we really need the visible argument, postponing does not help
    [] -> caseMaybe mt refuseNotApplied $ \ t -> do
      -- If we have the type, we can try to get the type of the principal argument.
      -- It is the first visible argument.
      TelV _ptel core <- telViewUpTo' (-1) (not . visible) t
      ifBlockedType core (\ m _ -> postpone m) $ {-else-} \ _ core -> do
      ifNotPiType core (\ _ -> refuseNotApplied) $ {-else-} \ dom _b -> do
      ifBlockedType (unDom dom) (\ m _ -> postpone m) $ {-else-} \ _ ta -> do
      caseMaybeM (isRecordType ta) refuseNotRecordType $ \ (_q, _pars, defn) -> do
      case defn of
        Record { recFields = fs } -> do
          case catMaybes $ for fs $ \ (Arg _ f) -> List.find (f ==) (toList ds) of
            [] -> refuseNoMatching
            [d] -> do
              storeDisambiguatedName d
              (,t) <$> checkHeadApplication e t (A.Proj o $ unambiguous d) args
            _ -> __IMPOSSIBLE__
        _ -> __IMPOSSIBLE__

    -- Case: we have a visible argument
    ((k, arg) : _) -> do
      (v0, ta) <- inferExpr $ namedArg arg
      reportSDoc "tc.proj.amb" 25 $ vcat
        [ text "  principal arg " <+> prettyTCM arg
        , text "  has type "      <+> prettyTCM ta
        ]
      -- ta should be a record type (after introducing the hidden args in v0)
      (vargs, ta) <- implicitArgs (-1) (not . visible) ta
      let v = v0 `apply` vargs
      ifBlockedType ta (\ m _ -> postpone m) {-else-} $ \ _ ta -> do
      caseMaybeM (isRecordType ta) refuseNotRecordType $ \ (q, _pars0, _) -> do

          -- try to project it with all of the possible projections
          let try d = do
              reportSDoc "tc.proj.amb" 30 $ vcat
                [ text $ "trying projection " ++ prettyShow d
                , text "  td  = " <+> caseMaybeM (getDefType d ta) (text "Nothing") prettyTCM
                ]

              -- get the original projection name
              isP <- isProjection d
              reportSDoc "tc.proj.amb" 40 $ vcat $
                [ text $ "  isProjection = " ++ caseMaybe isP "no" (const "yes")
                ] ++ caseMaybe isP [] (\ Projection{ projProper = proper, projOrig = orig } ->
                [ text $ "  proper       = " ++ show proper
                , text $ "  orig         = " ++ prettyShow orig
                ])

              -- Andreas, 2017-01-21, issue #2422
              -- The scope checker considers inherited projections (from nested records)
              -- as projections and allows overloading.  However, since they are defined
              -- as *composition* of projections, the type checker does *not* recognize them,
              -- and @isP@ will be @Nothing@.
              -- However, we can ignore this, as we only need the @orig@inal projection name
              -- for removing false ambiguity.  Thus, we skip these checks:

              -- Projection{ projProper = proper, projOrig = orig } <- MaybeT $ return isP
              -- guard $ isJust proper
              let orig = caseMaybe isP d projOrig

              -- try to eliminate
              (dom, u, tb) <- MaybeT (projectTyped v ta o d `catchError` \ _ -> return Nothing)
              reportSDoc "tc.proj.amb" 30 $ vcat
                [ text "  dom = " <+> prettyTCM dom
                , text "  u   = " <+> prettyTCM u
                , text "  tb  = " <+> prettyTCM tb
                ]
              (q', pars, _) <- MaybeT $ isRecordType $ unDom dom
              reportSDoc "tc.proj.amb" 30 $ vcat
                [ text "  q   = " <+> prettyTCM q
                , text "  q'  = " <+> prettyTCM q'
                ]
              guard (q == q')
              -- Get the type of the projection and check
              -- that the first visible argument is the record value.
              tfull <- lift $ defType <$> getConstInfo d
              TelV tel _ <- lift $ telViewUpTo' (-1) (not . visible) tfull
              reportSDoc "tc.proj.amb" 30 $ vcat
                [ text $ "  size tel  = " ++ show (size tel)
                , text $ "  size pars = " ++ show (size pars)
                ]
              -- See issue 1960 for when the following assertion fails for
              -- the correct disambiguation.
              -- guard (size tel == size pars)
              return (orig, (d, (pars, (dom, u, tb))))

          cands <- groupOn fst . catMaybes <$> mapM (runMaybeT . try) (toList ds)
          case cands of
            [] -> refuseNoMatching
            [[]] -> refuseNoMatching
            (_:_:_) -> refuse $ "several matching candidates found: "
                 ++ prettyShow (map (fst . snd) $ concat cands)
            -- case: just one matching projection d
            -- the term u = d v
            -- the type tb is the type of this application
            [ (_orig, (d, (pars, (_dom,u,tb)))) : _ ] -> do
              storeDisambiguatedName d

              -- Check parameters
              tfull <- typeOfConst d
              (_,_) <- checkKnownArguments (take k args) pars tfull

              -- Check remaining arguments
              let tc = fromMaybe typeDontCare mt
              let r  = getRange e
              z <- runExceptT $ checkArguments ExpandLast r (drop (k+1) args) tb tc
              case z of
                Right (us, trest) -> return (u `applyE` us, trest)
                -- We managed to check a part of es and got us1, but es2 remain.
                Left (us1, es2, trest1) -> do
                  -- In the inference case:
                  -- To create a postponed type checking problem,
                  -- we do not use typeDontCare, but create a meta.
                  tc <- caseMaybe mt newTypeMeta_ return
                  v <- postponeTypeCheckingProblem_ $
                    CheckArgs ExpandLast r es2 trest1 tc $ \ us2 trest ->
                      coerce (u `applyE` us1 `applyE` us2) trest tc
                  return (v, tc)


-- | @checkApplication hd args e t@ checks an application.
--   Precondition: @Application hs args = appView e@
--
--   @checkApplication@ disambiguates constructors
--   (and continues to 'checkConstructorApplication')
--   and resolves pattern synonyms.
checkApplication :: A.Expr -> A.Args -> A.Expr -> Type -> TCM Term
checkApplication hd args e t = do
  reportSDoc "tc.check.app" 20 $ vcat
    [ text "checkApplication"
    , nest 2 $ text "hd   = " <+> prettyA hd
    , nest 2 $ text "args = " <+> sep (map prettyA args)
    , nest 2 $ text "e    = " <+> prettyA e
    , nest 2 $ text "t    = " <+> prettyTCM t
    ]
  reportSDoc "tc.check.app" 70 $ vcat
    [ text "checkApplication (raw)"
    , nest 2 $ text $ "hd   = " ++ show hd
    , nest 2 $ text $ "args = " ++ show (deepUnscope args)
    , nest 2 $ text $ "e    = " ++ show (deepUnscope e)
    , nest 2 $ text $ "t    = " ++ show t
    ]
  case unScope hd of
    -- Subcase: unambiguous projection
    A.Proj _ p | Just _ <- getUnambiguous p -> checkHeadApplication e t hd args

    -- Subcase: ambiguous projection
    A.Proj o p -> checkProjApp e o (unAmbQ p) args t

    -- Subcase: unambiguous constructor
    A.Con ambC | Just c <- getUnambiguous ambC -> do
      -- augment c with record fields, but do not revert to original name
      con <- fromRightM (sigError __IMPOSSIBLE_VERBOSE__ (typeError $ AbstractConstructorNotInScope c)) =<<
        getOrigConHead c
      checkConstructorApplication e t con args

    -- Subcase: ambiguous constructor
    A.Con (AmbQ cs0) -> do
      -- First we should figure out which constructor we want.
      reportSLn "tc.check.term" 40 $ "Ambiguous constructor: " ++ prettyShow cs0

      -- Get the datatypes of the various constructors
      let getData Constructor{conData = d} = d
          getData _                        = __IMPOSSIBLE__
      reportSLn "tc.check.term" 40 $ "  ranges before: " ++ show (getRange cs0)
      -- We use the reduced constructor when disambiguating, but
      -- the original constructor for type checking. This is important
      -- since they may have different types (different parameters).
      -- See issue 279.
      -- Andreas, 2017-08-13, issue #2686: ignore abstract constructors
      (cs, cons)  <- unzip . snd . partitionEithers <$> do
         forM (toList cs0) $ \ c -> mapRight (c,) <$> getConForm c
      reportSLn "tc.check.term" 40 $ "  reduced: " ++ prettyShow cons
      case cons of
        []    -> typeError $ AbstractConstructorNotInScope $ headNe cs0
        [con] -> do
          let c = setConName (fromMaybe __IMPOSSIBLE__ $ headMaybe cs) con
          reportSLn "tc.check.term" 40 $ "  only one non-abstract constructor: " ++ prettyShow c
          storeDisambiguatedName $ conName c
          checkConstructorApplication e t c args
        _   -> do
          dcs <- zipWithM (\ c con -> (, setConName c con) . getData . theDef <$> getConInfo con) cs cons
          -- Type error
          let badCon t = typeError $ flip DoesNotConstructAnElementOf t $
                fromMaybe __IMPOSSIBLE__ $ headMaybe cs
          -- Lets look at the target type at this point
          let getCon :: TCM (Maybe ConHead)
              getCon = do
                TelV tel t1 <- telView t
                addContext tel $ do
                 reportSDoc "tc.check.term.con" 40 $ nest 2 $
                   text "target type: " <+> prettyTCM t1
                 ifBlockedType t1 (\ m t -> return Nothing) $ \ _ t' ->
                   caseMaybeM (isDataOrRecord $ unEl t') (badCon t') $ \ d ->
                     case [ c | (d', c) <- dcs, d == d' ] of
                       [c] -> do
                         reportSLn "tc.check.term" 40 $ "  decided on: " ++ prettyShow c
                         storeDisambiguatedName $ conName c
                         return $ Just c
                       []  -> badCon $ t' $> Def d []
                       cs  -> typeError $ CantResolveOverloadedConstructorsTargetingSameDatatype d $ map conName cs
          let unblock = isJust <$> getCon -- to unblock, call getCon later again
          mc <- getCon
          case mc of
            Just c  -> checkConstructorApplication e t c args
            Nothing -> postponeTypeCheckingProblem (CheckExpr e t) unblock

    -- Subcase: pattern synonym
    A.PatternSyn n -> do
      (ns, p) <- lookupPatternSyn n
      p <- return $ setRange (getRange n) $ killRange $ vacuous p   -- Pattern' Void -> Pattern' Expr
      -- Expand the pattern synonym by substituting for
      -- the arguments we have got and lambda-lifting
      -- over the ones we haven't.
      let meta r = A.Underscore $ A.emptyMetaInfo{ A.metaRange = r }   -- TODO: name suggestion
      case A.insertImplicitPatSynArgs meta (getRange n) ns args of
        Nothing      -> typeError $ BadArgumentsToPatternSynonym n
        Just (s, ns) -> do
          let p' = A.patternToExpr p
              e' = A.lambdaLiftExpr (map unArg ns) (A.substExpr s p')
          checkExpr e' t

    -- Subcase: macro
    A.Macro x -> do
      -- First go: no parameters
      TelV tel _ <- telView =<< normalise . defType =<< instantiateDef =<< getConstInfo x

      tTerm <- primAgdaTerm
      tName <- primQName

      let argTel   = init $ telToList tel -- last argument is the hole term

          -- inspect macro type to figure out if arguments need to be wrapped in quote/quoteTerm
          mkArg :: Type -> NamedArg A.Expr -> NamedArg A.Expr
          mkArg t a | unEl t == tTerm =
            (fmap . fmap)
              (A.App (A.defaultAppInfo (getRange a)) (A.QuoteTerm A.exprNoRange) . defaultNamedArg) a
          mkArg t a | unEl t == tName =
            (fmap . fmap)
              (A.App (A.defaultAppInfo (getRange a)) (A.Quote A.exprNoRange) . defaultNamedArg) a
          mkArg t a | otherwise = a

          makeArgs :: [Dom (String, Type)] -> [NamedArg A.Expr] -> ([NamedArg A.Expr], [NamedArg A.Expr])
          makeArgs [] args = ([], args)
          makeArgs _  []   = ([], [])
          makeArgs tel@(d : _) (arg : args) =
            case insertImplicit arg (map (fmap fst . argFromDom) tel) of
              ImpInsert is   -> makeArgs (drop (length is) tel) (arg : args)
              BadImplicits   -> (arg : args, [])  -- fail later in checkHeadApplication
              NoSuchName{}   -> (arg : args, [])  -- ditto
              NoInsertNeeded -> first (mkArg (snd $ unDom d) arg :) $ makeArgs (tail tel) args

          (macroArgs, otherArgs) = makeArgs argTel args
          unq = A.App (A.defaultAppInfo $ fuseRange x args) (A.Unquote A.exprNoRange) . defaultNamedArg

          desugared = A.app (unq $ unAppView $ Application (A.Def x) $ macroArgs) otherArgs

      checkExpr desugared t

    -- Subcase: unquote
    A.Unquote _
      | [arg] <- args -> do
          (_, hole) <- newValueMeta RunMetaOccursCheck t
          unquoteM (namedArg arg) hole t $ return hole
      | arg : args <- args -> do
          -- Example: unquote v a b : A
          --  Create meta H : (x : X) (y : Y x) → Z x y for the hole
          --  Check a : X, b : Y a
          --  Unify Z a b == A
          --  Run the tactic on H
          tel    <- metaTel args                    -- (x : X) (y : Y x)
          target <- addContext tel newTypeMeta_      -- Z x y
          let holeType = telePi_ tel target         -- (x : X) (y : Y x) → Z x y
          (Just vs, EmptyTel) <- mapFst allApplyElims <$> checkArguments_ ExpandLast (getRange args) args tel
                                                    -- a b : (x : X) (y : Y x)
          let rho = reverse (map unArg vs) ++# IdS  -- [x := a, y := b]
          equalType (applySubst rho target) t       -- Z a b == A
          (_, hole) <- newValueMeta RunMetaOccursCheck holeType
          unquoteM (namedArg arg) hole holeType $ return $ apply hole vs
      where
        metaTel :: [Arg a] -> TCM Telescope
        metaTel []           = pure EmptyTel
        metaTel (arg : args) = do
          a <- newTypeMeta_
          let dom = a <$ domFromArg arg
          ExtendTel dom . Abs "x" <$> addContext ("x", dom) (metaTel args)

    -- Subcase: defined symbol or variable.
    _ -> do
      v <- checkHeadApplication e t hd args
      reportSDoc "tc.term.app" 30 $ vcat
        [ text "checkApplication: checkHeadApplication returned"
        , nest 2 $ text "v = " <+> prettyTCM v
        ]
      return v

---------------------------------------------------------------------------
-- * Meta variables
---------------------------------------------------------------------------

-- | Check an interaction point without arguments.
checkQuestionMark :: (Type -> TCM (MetaId, Term)) -> Type -> A.MetaInfo -> InteractionId -> TCM Term
checkQuestionMark new t0 i ii = do
  reportSDoc "tc.interaction" 20 $ sep
    [ text "Found interaction point"
    , text (show ii)
    , text ":"
    , prettyTCM t0
    ]
  reportSDoc "tc.interaction" 60 $ sep
    [ text "Raw:"
    , text (show t0)
    ]
  checkMeta (newQuestionMark' new ii) t0 i -- Andreas, 2013-05-22 use unreduced type t0!

-- | Check an underscore without arguments.
checkUnderscore :: Type -> A.MetaInfo -> TCM Term
checkUnderscore = checkMeta (newValueMeta RunMetaOccursCheck)

-- | Type check a meta variable.
checkMeta :: (Type -> TCM (MetaId, Term)) -> Type -> A.MetaInfo -> TCM Term
checkMeta newMeta t i = fst <$> checkOrInferMeta newMeta (Just t) i

-- | Infer the type of a meta variable.
--   If it is a new one, we create a new meta for its type.
inferMeta :: (Type -> TCM (MetaId, Term)) -> A.MetaInfo -> TCM (Elims -> Term, Type)
inferMeta newMeta i = mapFst applyE <$> checkOrInferMeta newMeta Nothing i

-- | Type check a meta variable.
--   If its type is not given, we return its type, or a fresh one, if it is a new meta.
--   If its type is given, we check that the meta has this type, and we return the same
--   type.
checkOrInferMeta :: (Type -> TCM (MetaId, Term)) -> Maybe Type -> A.MetaInfo -> TCM (Term, Type)
checkOrInferMeta newMeta mt i = do
  case A.metaNumber i of
    Nothing -> do
      setScope (A.metaScope i)
      t <- maybe (workOnTypes $ newTypeMeta_) return mt
      (x, v) <- newMeta t
      setMetaNameSuggestion x (A.metaNameSuggestion i)
      return (v, t)
    -- Rechecking an existing metavariable
    Just x -> do
      let v = MetaV x []
      reportSDoc "tc.meta.check" 20 $
        text "checking existing meta " <+> prettyTCM v
      t' <- jMetaType . mvJudgement <$> lookupMeta x
      reportSDoc "tc.meta.check" 20 $
        nest 2 $ text "of type " <+> prettyTCM t'
      case mt of
        Nothing -> return (v, t')
        Just t  -> (,t) <$> coerce v t' t

-- | Turn a domain-free binding (e.g. lambda) into a domain-full one,
--   by inserting an underscore for the missing type.
domainFree :: ArgInfo -> A.Name -> A.LamBinding
domainFree info x =
  A.DomainFull $ A.TypedBindings r $ Arg info $ A.TBind r [pure $ A.BindName x] $ A.Underscore underscoreInfo
  where
    r = getRange x
    underscoreInfo = A.MetaInfo
      { A.metaRange          = r
      , A.metaScope          = emptyScopeInfo
      , A.metaNumber         = Nothing
      , A.metaNameSuggestion = prettyShow $ A.nameConcrete x
      }

---------------------------------------------------------------------------
-- * Applications
---------------------------------------------------------------------------

inferHeadDef :: ProjOrigin -> QName -> TCM (Elims -> Term, Type)
inferHeadDef o x = do
  proj <- isProjection x
  let app =
        case proj of
          Nothing -> \ args -> Def x $ map Apply args
          Just p  -> \ args -> projDropParsApply p o args
  mapFst applyE <$> inferDef app x

-- | Infer the type of a head thing (variable, function symbol, or constructor).
--   We return a function that applies the head to arguments.
--   This is because in case of a constructor we want to drop the parameters.
inferHead :: A.Expr -> TCM (Elims -> Term, Type)
inferHead e = do
  case e of
    A.Var x -> do -- traceCall (InferVar x) $ do
      (u, a) <- getVarInfo x
      reportSDoc "tc.term.var" 20 $ hsep
        [ text "variable" , prettyTCM x
        , text "(" , text (show u) , text ")"
        , text "has type:" , prettyTCM a
        ]
      when (unusableRelevance $ getRelevance a) $
        typeError $ VariableIsIrrelevant x
      return (applyE u, unDom a)

    A.Def x -> inferHeadDef ProjPrefix x

    A.Proj o ambP | Just d <- getUnambiguous ambP -> inferHeadDef o d
    A.Proj{} -> __IMPOSSIBLE__ -- inferHead will only be called on unambiguous projections

    A.Con ambC | Just c <- getUnambiguous ambC -> do

      -- Constructors are polymorphic internally.
      -- So, when building the constructor term
      -- we should throw away arguments corresponding to parameters.

      -- First, inferDef will try to apply the constructor
      -- to the free parameters of the current context. We ignore that.
      con <- fromRightM (sigError __IMPOSSIBLE_VERBOSE__ (typeError $ AbstractConstructorNotInScope c)) =<<
        getOrigConHead c
      (u, a) <- inferDef (\ _ -> Con con ConOCon []) c

      -- Next get the number of parameters in the current context.
      Constructor{conPars = n} <- theDef <$> (instantiateDef =<< getConstInfo c)

      reportSLn "tc.term.con" 7 $ unwords [prettyShow c, "has", show n, "parameters."]

      -- So when applying the constructor throw away the parameters.
      return (applyE u . drop n, a)
    A.Con{} -> __IMPOSSIBLE__  -- inferHead will only be called on unambiguous constructors
    A.QuestionMark i ii -> inferMeta (newQuestionMark ii) i
    A.Underscore i   -> inferMeta (newValueMeta RunMetaOccursCheck) i
    e -> do
      (term, t) <- inferExpr e
      return (applyE term, t)

inferDef :: (Args -> Term) -> QName -> TCM (Term, Type)
inferDef mkTerm x =
    traceCall (InferDef x) $ do
    -- getConstInfo retrieves the *absolute* (closed) type of x
    -- instantiateDef relativizes it to the current context
    d  <- instantiateDef =<< getConstInfo x
    -- irrelevant defs are only allowed in irrelevant position
    let drel = defRelevance d
    when (drel /= Relevant) $ do
      rel <- asks envRelevance
      reportSDoc "tc.irr" 50 $ vcat
        [ text "declaration relevance =" <+> text (show drel)
        , text "context     relevance =" <+> text (show rel)
        ]
      unless (drel `moreRelevant` rel) $ typeError $ DefinitionIsIrrelevant x
    -- since x is considered living in the top-level, we have to
    -- apply it to the current context
    vs <- freeVarsToApply x
    reportSDoc "tc.term.def" 60 $ do
      text "freeVarsToApply to def " <+> hsep (map (text . show) vs)
    reportSDoc "tc.term.def" 10 $ do
      text "inferred def " <+> prettyTCM x <+> hsep (map prettyTCM vs)
    let t = defType d
    reportSDoc "tc.term.def" 10 $ nest 2 $ text " : " <+> prettyTCM t
    let v = mkTerm vs -- applies x to vs, dropping parameters
    reportSDoc "tc.term.def" 10 $ nest 2 $ text " --> " <+> prettyTCM v
    return (v, t)

-- | Check the type of a constructor application. This is easier than
--   a general application since the implicit arguments can be inserted
--   without looking at the arguments to the constructor.
checkConstructorApplication :: A.Expr -> Type -> ConHead -> [NamedArg A.Expr] -> TCM Term
checkConstructorApplication org t c args = do
  reportSDoc "tc.term.con" 50 $ vcat
    [ text "entering checkConstructorApplication"
    , nest 2 $ vcat
      [ text "org  =" <+> prettyTCM org
      , text "t    =" <+> prettyTCM t
      , text "c    =" <+> prettyTCM c
      , text "args =" <+> prettyTCM args
    ] ]
  let paramsGiven = checkForParams args
  if paramsGiven then fallback else do
    reportSDoc "tc.term.con" 50 $ text "checkConstructorApplication: no parameters explicitly supplied, continuing..."
    cdef  <- getConInfo c
    let Constructor{conData = d, conPars = npars} = theDef cdef
    reportSDoc "tc.term.con" 50 $ nest 2 $ text "d    =" <+> prettyTCM d
    -- Issue 661: t maybe an evaluated form of d .., so we evaluate d
    -- as well and then check wether we deal with the same datatype
    t0 <- reduce (Def d [])
    case (ignoreSharing t0, ignoreSharing $ unEl t) of -- Only fully applied constructors get special treatment
      (Def d0 _, Def d' es) -> do
        let ~(Just vs) = allApplyElims es
        reportSDoc "tc.term.con" 50 $ nest 2 $ text "d0   =" <+> prettyTCM d0
        reportSDoc "tc.term.con" 50 $ nest 2 $ text "d'   =" <+> prettyTCM d'
        reportSDoc "tc.term.con" 50 $ nest 2 $ text "vs   =" <+> prettyTCM vs
        if d' /= d0 then fallback else do
         -- Issue 661: d' may take more parameters than d, in particular
         -- these additional parameters could be a module parameter telescope.
         -- Since we get the constructor type ctype from d but the parameters
         -- from t = Def d' vs, we drop the additional parameters.
         npars' <- getNumberOfParameters d'
         caseMaybe (sequenceA $ List2 (Just npars, npars')) fallback $ \ (List2 (n, n')) -> do
           reportSDoc "tc.term.con" 50 $ nest 2 $ text $ "n    = " ++ show n
           reportSDoc "tc.term.con" 50 $ nest 2 $ text $ "n'   = " ++ show n'
           when (n > n')  -- preprocessor does not like ', so put on next line
             __IMPOSSIBLE__
           let ps    = take n $ drop (n' - n) vs
               ctype = defType cdef
           reportSDoc "tc.term.con" 20 $ vcat
             [ text "special checking of constructor application of" <+> prettyTCM c
             , nest 2 $ vcat [ text "ps     =" <+> prettyTCM ps
                             , text "ctype  =" <+> prettyTCM ctype ] ]
           let ctype' = ctype `piApply` ps
           reportSDoc "tc.term.con" 20 $ nest 2 $ text "ctype' =" <+> prettyTCM ctype'
           -- get the parameter names
           let TelV ptel _ = telView'UpTo n ctype
           let pnames = map (fmap fst) $ telToList ptel
           -- drop the parameter arguments
               args' = dropArgs pnames args
           -- check the non-parameter arguments
           expandLast <- asks envExpandLast
           checkArguments' expandLast (getRange c) args' ctype' t $ \es t' -> do
             let us = fromMaybe __IMPOSSIBLE__ (allApplyElims es)
             reportSDoc "tc.term.con" 20 $ nest 2 $ vcat
               [ text "us     =" <+> prettyTCM us
               , text "t'     =" <+> prettyTCM t' ]
             coerce (Con c ConOCon (map Apply us)) t' t
      _ -> do
        reportSDoc "tc.term.con" 50 $ nest 2 $ text "we are not at a datatype, falling back"
        fallback
  where
    fallback = checkHeadApplication org t (A.Con (unambiguous $ conName c)) args

    -- Check if there are explicitly given hidden arguments,
    -- in which case we fall back to default type checking.
    -- We could work harder, but let's not for now.
    --
    -- Andreas, 2012-04-18: if all inital args are underscores, ignore them
    checkForParams args =
      let (hargs, rest) = span (not . visible) args
          notUnderscore A.Underscore{} = False
          notUnderscore _              = True
      in  any notUnderscore $ map (unScope . namedArg) hargs

    -- Drop the constructor arguments that correspond to parameters.
    dropArgs [] args                = args
    dropArgs ps []                  = args
    dropArgs ps args@(arg : args')
      | Just p   <- name,
        Just ps' <- namedPar p ps   = dropArgs ps' args'
      | Nothing  <- name,
        Just ps' <- unnamedPar h ps = dropArgs ps' args'
      | otherwise                   = args
      where
        name = fmap rangedThing . nameOf $ unArg arg
        h    = getHiding arg

        namedPar   x = dropPar ((x ==) . unDom)
        unnamedPar h = dropPar (sameHiding h)

        dropPar this (p : ps) | this p    = Just ps
                              | otherwise = dropPar this ps
        dropPar _ [] = Nothing

-- | "pathAbs (PathView s _ l a x y) t" builds "(\ t) : pv"
--   Preconditions: PathView is PathType, and t[i0] = x, t[i1] = y
pathAbs :: PathView -> Abs Term -> TCM Term
pathAbs (OType _) t = __IMPOSSIBLE__
pathAbs (PathType s path l a x y) t = do
  return $ Lam defaultArgInfo t

-- | @checkHeadApplication e t hd args@ checks that @e@ has type @t@,
-- assuming that @e@ has the form @hd args@. The corresponding
-- type-checked term is returned.
--
-- If the head term @hd@ is a coinductive constructor, then a
-- top-level definition @fresh tel = hd args@ (where the clause is
-- delayed) is added, where @tel@ corresponds to the current
-- telescope. The returned term is @fresh tel@.
--
-- Precondition: The head @hd@ has to be unambiguous, and there should
-- not be any need to insert hidden lambdas.
checkHeadApplication :: A.Expr -> Type -> A.Expr -> [NamedArg A.Expr] -> TCM Term
checkHeadApplication e t hd args = do
  kit       <- coinductionKit
  conId     <- fmap getPrimName <$> getBuiltin' builtinConId
  pOr       <- fmap primFunName <$> getPrimitive' "primPOr"
  pComp       <- fmap primFunName <$> getPrimitive' "primComp"
  mglue     <- getPrimitiveName' builtin_glue
  case hd of
    A.Con cs | Just c <- getUnambiguous cs, Just c == (nameOfSharp <$> kit) -> do
      -- Type checking # generated #-wrapper. The # that the user can write will be a Def,
      -- but the sharp we generate in the body of the wrapper is a Con.
      defaultResult
    A.Con cs | Just c <- getUnambiguous cs -> do
      (f, t0) <- inferHead hd
      reportSDoc "tc.term.con" 5 $ vcat
        [ text "checkHeadApplication inferred" <+>
          prettyTCM c <+> text ":" <+> prettyTCM t0
        ]
      expandLast <- asks envExpandLast
      checkArguments' expandLast (getRange hd) args t0 t $ \vs t1 -> do
        TelV eTel eType <- telView t
        -- If the expected type @eType@ is a metavariable we have to make
        -- sure it's instantiated to the proper pi type
        TelV fTel fType <- telViewUpTo (size eTel) t1
        -- We know that the target type of the constructor (fType)
        -- does not depend on fTel so we can compare fType and eType
        -- first.

        when (size eTel > size fTel) $
          typeError $ UnequalTypes CmpLeq t1 t -- switch because of contravariance
          -- Andreas, 2011-05-10 report error about types rather  telescopes
          -- compareTel CmpLeq eTel fTel >> return () -- This will fail!

        reportSDoc "tc.term.con" 10 $ addContext eTel $ vcat
          [ text "checking" <+>
            prettyTCM fType <+> text "?<=" <+> prettyTCM eType
          ]
        blockTerm t $ f vs <$ workOnTypes (do
          addContext eTel $ leqType fType eType
          compareTel t t1 CmpLeq eTel fTel)
    (A.Def c) | Just c == pComp -> do
        defaultResult' $ Just $ \ vs t1 -> do
          case vs of
            [l,a,phi,u,a0] -> do
              iz <- Arg defaultArgInfo <$> intervalUnview IZero
              ty <- elInf $ primPartial <#> (pure $ unArg l `apply` [iz]) <@> (pure $ unArg a `apply` [iz]) <@> (pure $ unArg phi)
              equalTerm ty -- (El (getSort t1) (apply (unArg a) [iz]))
                  (Lam defaultArgInfo $ NoAbs "_" $ unArg a0)
                  (apply (unArg u) [iz])
            _ -> typeError $ GenericError $ show c ++ " must be fully applied"


    (A.Def c) | Just c == conId -> do
                    defaultResult' $ Just $ \ vs t1 -> do
                      case vs of
                       [_,_,_,_,phi,p] -> do
                          iv@(PathType s _ l a x y) <- idViewAsPath t1
                          let ty = pathUnview iv
                          -- the following duplicates reduction of phi
                          const_x <- blockTerm ty $ do
                              equalTermOnFace (unArg phi) (El s (unArg a)) (unArg x) (unArg y)
                              pathAbs iv (NoAbs (stringToArgName "_") (unArg x))
                          equalTermOnFace (unArg phi) ty (unArg p) const_x   -- G,phi |- p = \ i . x

                          -- phi <- reduce phi
                          -- forallFaceMaps (unArg phi) $ \ alpha -> do
                          --   iv@(PathType s _ l a x y) <- idViewAsPath (applySubst alpha t1)
                          --   let ty = pathUnview iv
                          --   equalTerm (El s (unArg a)) (unArg x) (unArg y) -- precondition for cx being well-typed at ty
                          --   cx <- pathAbs iv (NoAbs (stringToArgName "_") (applySubst alpha (unArg x)))
                          --   equalTerm ty (applySubst alpha (unArg p)) cx   -- G,phi |- p = \ i . x
                       _ -> typeError $ GenericError $ show c ++ " must be fully applied"
    (A.Def c) | Just c == pOr -> do
                    defaultResult' $ Just $ \ vs t1 -> do
                      case vs of
                       [l,phi1,phi2,a,u,v] -> do
                          phi <- intervalUnview (IMin phi1 phi2)
                          reportSDoc "tc.term.por" 10 $ text (show phi)
                          -- phi <- reduce phi
                          -- alphas <- toFaceMaps phi
                          -- reportSDoc "tc.term.por" 10 $ text (show alphas)
                          equalTermOnFace phi t1 (unArg u) (unArg v)
                       _ -> typeError $ GenericError $ show c ++ " must be fully applied"
    (A.Def c) | Just c == mglue -> do
                    defaultResult' $ Just $ \ vs t1 -> do
                      case vs of
                       [la,lb,bA,phi,bT,f,pf,t,a] -> do
                          let iinfo = setRelevance Irrelevant defaultArgInfo
                          v <- runNamesT [] $ do
                                [f,t] <- mapM (open . unArg) [f,t]
                                glam iinfo "o" $ \ o -> f <..> o <@> (t <..> o)
                          ty <- runNamesT [] $ do
                                [lb,phi,bA] <- mapM (open . unArg) [lb,phi,bA]
                                elInf $ cl primPartialP <#> lb <@> phi <@> (glam iinfo "o" $ \ _ -> bA)
                          let a' = Lam iinfo (NoAbs "o" $ unArg a)
                          equalTerm ty a' v

                       _ -> typeError $ GenericError $ show c ++ " must be fully applied"

    (A.Def c) | Just c == (nameOfSharp <$> kit) -> do
      arg <- case args of
               [a] | visible a -> return $ namedArg a
               _ -> typeError $ GenericError $ prettyShow c ++ " must be applied to exactly one argument."

      -- The name of the fresh function.
      i <- fresh :: TCM Int
      let name = filter (/= '_') (prettyShow $ A.nameConcrete $ A.qnameName c) ++ "-" ++ show i

      kit <- coinductionKit'
      let flat = nameOfFlat kit
          inf  = nameOfInf  kit

      -- Add the type signature of the fresh function to the
      -- signature.
      -- To make sure we can type check the generated function we have to make
      -- sure that its type is \inf. The reason for this is that we don't yet
      -- postpone checking of patterns when we don't know their types (Issue480).
      forcedType <- do
        lvl <- levelType
        (_, l) <- newValueMeta RunMetaOccursCheck lvl
        lv  <- levelView l
        (_, a) <- newValueMeta RunMetaOccursCheck (sort $ Type lv)
        return $ El (Type lv) $ Def inf [Apply $ setHiding Hidden $ defaultArg l, Apply $ defaultArg a]

      wrapper <- inFreshModuleIfFreeParams $ do
        c' <- setRange (getRange c) <$>
                liftM2 qualify (killRange <$> currentModule)
                               (freshName_ name)

        -- Define and type check the fresh function.
        rel <- asks envRelevance
        abs <- aModeToDef <$> asks envAbstractMode
        let info   = A.mkDefInfo (A.nameConcrete $ A.qnameName c') noFixity'
                                 PublicAccess abs noRange
            core   = A.LHSProj { A.lhsDestructor = unambiguous flat
                               , A.lhsFocus      = defaultNamedArg $ A.LHSHead c' []
                               , A.lhsPats       = [] }
            clause = A.Clause (A.LHS empty core) []
                              (A.RHS arg Nothing)
                              [] False

        i <- currentOrFreshMutualBlock

        -- If we are in irrelevant position, add definition irrelevantly.
        -- TODO: is this sufficient?
        addConstant c' =<< do
          let ai = setRelevance rel defaultArgInfo
          useTerPragma $
            (defaultDefn ai c' forcedType emptyFunction)
            { defMutual = i }

        checkFunDef NotDelayed info c' [clause]

        reportSDoc "tc.term.expr.coind" 15 $ do
          def <- theDef <$> getConstInfo c'
          vcat $
            [ text "The coinductive wrapper"
            , nest 2 $ prettyTCM rel <> prettyTCM c' <+> text ":"
            , nest 4 $ prettyTCM t
            , nest 2 $ prettyA clause
            , text "The definition is" <+> text (show $ funDelayed def) <>
              text "."
            ]
        return c'

      -- The application of the fresh function to the relevant
      -- arguments.
      e' <- Def wrapper . map Apply <$> getContextArgs

      reportSDoc "tc.term.expr.coind" 15 $ vcat $
          [ text "The coinductive constructor application"
          , nest 2 $ prettyTCM e
          , text "was translated into the application"
          , nest 2 $ prettyTCM e'
          ]

      blockTerm t $ e' <$ workOnTypes (leqType forcedType t)
    A.Con _  -> __IMPOSSIBLE__
    _ -> defaultResult
  where
  defaultResult = defaultResult' Nothing
  defaultResult' mk = do
    (f, t0) <- inferHead hd
    expandLast <- asks envExpandLast
    checkArguments' expandLast (getRange hd) args t0 t $ \vs t1 -> do
      let check = do
           k <- mk
           as <- allApplyElims vs
           pure $ k as t1
      maybe id (\ ck m -> blockTerm t $ ck >> m) check $ coerce (f vs) t1 t

traceCallE :: Call -> ExceptT e TCM r -> ExceptT e TCM r
traceCallE call m = do
  z <- lift $ traceCall call $ runExceptT m
  case z of
    Right e  -> return e
    Left err -> throwError err

-- | Check arguments whose value we already know.
--
--   This function can be used to check user-supplied parameters
--   we have already computed by inference.
--
--   Precondition: The type @t@ of the head has enough domains.

checkKnownArguments
  :: [NamedArg A.Expr]  -- ^ User-supplied arguments (hidden ones may be missing).
  -> Args               -- ^ Inferred arguments (including hidden ones).
  -> Type               -- ^ Type of the head (must be Pi-type with enough domains).
  -> TCM (Args, Type)   -- ^ Remaining inferred arguments, remaining type.
checkKnownArguments []           vs t = return (vs, t)
checkKnownArguments (arg : args) vs t = do
  (vs', t') <- traceCall (SetRange $ getRange arg) $ checkKnownArgument arg vs t
  checkKnownArguments args vs' t'

-- | Check an argument whose value we already know.

checkKnownArgument
  :: NamedArg A.Expr    -- ^ User-supplied argument.
  -> Args               -- ^ Inferred arguments (including hidden ones).
  -> Type               -- ^ Type of the head (must be Pi-type with enough domains).
  -> TCM (Args, Type)   -- ^ Remaining inferred arguments, remaining type.
checkKnownArgument arg [] _ = genericDocError =<< do
  text "Invalid projection parameter " <+> prettyA arg
checkKnownArgument arg@(Arg info e) (Arg _infov v : vs) t = do
  (Dom{domInfo = info',unDom = a}, b) <- mustBePi t
  -- Skip the arguments from vs that do not correspond to e
  if not (sameHiding info info'
          && (visible info || maybe True ((absName b ==) . rangedThing) (nameOf e)))
    -- Continue with the next one
    then checkKnownArgument arg vs (b `absApp` v)
    -- Found the right argument
    else do
      u <- checkNamedArg arg a
      equalTerm a u v
      return (vs, b `absApp` v)

-- | Check a single argument.

checkNamedArg :: NamedArg A.Expr -> Type -> TCM Term
checkNamedArg arg@(Arg info e0) t0 = do
  let e = namedThing e0
  let x = maybe "" rangedThing $ nameOf e0
  traceCall (CheckExprCall e t0) $ do
    reportSDoc "tc.term.args.named" 15 $ do
        text "Checking named arg" <+> sep
          [ fsep [ prettyTCM arg, text ":", prettyTCM t0 ]
          ]
    reportSLn "tc.term.args.named" 75 $ "  arg = " ++ show (deepUnscope arg)
    -- Ulf, 2017-03-24: (#2172) Always treat explicit _ and ? as implicit
    -- argument (i.e. solve with unification).
    let checkU = checkMeta (newMetaArg (setHiding Hidden info) x) t0
    let checkQ = checkQuestionMark (newInteractionMetaArg (setHiding Hidden info) x) t0
    if not $ isHole e then checkExpr e t0 else localScope $ do
      -- Note: we need localScope here,
      -- as scopedExpr manipulates the scope in the state.
      -- However, we may not pull localScope over checkExpr!
      -- This is why we first test for isHole, and only do
      -- scope manipulations if we actually handle the checking
      -- of e here (and not pass it to checkExpr).
      scopedExpr e >>= \case
        A.Underscore i ->  checkU i
        A.QuestionMark i ii -> checkQ i ii
        _ -> __IMPOSSIBLE__
  where
  isHole A.Underscore{} = True
  isHole A.QuestionMark{} = True
  isHole (A.ScopedExpr _ e) = isHole e
  isHole _ = False

-- | Check a list of arguments: @checkArgs args t0 t1@ checks that
--   @t0 = Delta -> t0'@ and @args : Delta@. Inserts hidden arguments to
--   make this happen.  Returns the evaluated arguments @vs@, the remaining
--   type @t0'@ (which should be a subtype of @t1@) and any constraints @cs@
--   that have to be solved for everything to be well-formed.

checkArguments :: ExpandHidden -> Range -> [NamedArg A.Expr] -> Type -> Type ->
                  ExceptT (Elims, [NamedArg A.Expr], Type) TCM (Elims, Type)

-- Case: no arguments, do not insert trailing hidden arguments: We are done.
checkArguments DontExpandLast _ [] t0 t1 = return ([], t0)

-- Case: no arguments, but need to insert trailing hiddens.
checkArguments exh r [] t0 t1 =
    traceCallE (CheckArguments r [] t0 t1) $ lift $ do
      t1' <- unEl <$> reduce t1
      mapFst (map Apply) <$> implicitArgs (-1) (expand t1') t0
    where
      expand (Pi (Dom{domInfo = info}) _)   Hidden = not (hidden info) &&
                                            exh == ExpandLast
      expand _                     Hidden = exh == ExpandLast
      expand (Pi Dom{domInfo = info} _) Instance{} = not $ isInstance info
      expand _                   Instance{} = True
      expand _                  NotHidden = False

-- Case: argument given.
checkArguments exh r args0@(arg@(Arg info e) : args) t0 t1 =
    traceCallE (CheckArguments r args0 t0 t1) $ do
      lift $ reportSDoc "tc.term.args" 30 $ sep
        [ text "checkArguments"
--        , text "  args0 =" <+> prettyA args0
        , nest 2 $ vcat
          [ text "e     =" <+> prettyA e
          , text "t0    =" <+> prettyTCM t0
          , text "t1    =" <+> prettyTCM t1
          ]
        ]
      -- First, insert implicit arguments, depending on current argument @arg@.
      let hx = getHiding info  -- hiding of current argument
          mx = fmap rangedThing $ nameOf e -- name of current argument
          -- do not insert visible arguments
          expand NotHidden y = False
          -- insert a hidden argument if arg is not hidden or has different name
          -- insert an instance argument if arg is not instance  or has different name
          expand hy        y = not (sameHiding hy hx) || maybe False (y /=) mx
      (nargs, t) <- lift $ implicitNamedArgs (-1) expand t0
      -- Separate names from args.
      let (mxs, us) = unzip $ map (\ (Arg ai (Named mx u)) -> (mx, Apply $ Arg ai u)) nargs
          xs        = catMaybes mxs

      -- We need a function type here, but we don't know which kind
      -- (implicit/explicit). But it might be possible to use injectivity to
      -- force a pi.
      t <- lift $ forcePiUsingInjectivity t

      -- We are done inserting implicit args.  Now, try to check @arg@.
      ifBlockedType t (\ m t -> throwError (us, args0, t)) $ \ _ t0' -> do

        -- What can go wrong?

        -- 1. We ran out of function types.
        let shouldBePi
              -- a) It is an explicit argument, but we ran out of function types.
              | visible info = lift $ typeError $ ShouldBePi t0'
              -- b) It is an implicit argument, and we did not insert any implicits.
              --    Thus, the type was not a function type to start with.
              | null xs        = lift $ typeError $ ShouldBePi t0'
              -- c) We did insert implicits, but we ran out of implicit function types.
              --    Then, we should inform the user that we did not find his one.
              | otherwise      = lift $ typeError $ WrongNamedArgument arg

        -- 2. We have a function type left, but it is the wrong one.
        --    Our argument must be implicit, case a) is impossible.
        --    (Otherwise we would have ran out of function types instead.)
        let wrongPi
              -- b) We have not inserted any implicits.
              | null xs   = lift $ typeError $ WrongHidingInApplication t0'
              -- c) We inserted implicits, but did not find his one.
              | otherwise = lift $ typeError $ WrongNamedArgument arg

        viewPath <- lift pathView'
        -- t0' <- lift $ forcePi (getHiding info) (maybe "_" rangedThing $ nameOf e) t0'
        case ignoreSharing $ unEl t0' of
          Pi (Dom{domInfo = info', unDom = a}) b
            | sameHiding info info'
              && (visible info || maybe True ((absName b ==) . rangedThing) (nameOf e)) -> do
                u <- lift $ applyRelevanceToContext (getRelevance info') $ do
                 -- Andreas, 2014-05-30 experiment to check non-dependent arguments
                 -- after the spine has been processed.  Allows to propagate type info
                 -- from ascribed type into extended-lambdas.  Would solve issue 1159.
                 -- However, leaves unsolved type checking problems in the test suite.
                 -- I do not know what I am doing wrong here.
                 -- Could be extreme order-sensitivity or my abuse of the postponing
                 -- mechanism.
                 -- Andreas, 2016-02-02: Ulf says unless there is actually some meta
                 -- blocking a postponed type checking problem, we might never retry,
                 -- since the trigger for retrying constraints is solving a meta.
                 -- Thus, the following naive use violates some invariant.
                 -- if not $ isBinderUsed b
                 -- then postponeTypeCheckingProblem (CheckExpr (namedThing e) a) (return True) else
                  let e' = e { nameOf = maybe (Just $ unranged $ absName b) Just (nameOf e) }
                  checkNamedArg (Arg info' e') a
                -- save relevance info' from domain in argument
                addCheckedArgs us (Apply $ Arg info' u) $
                  checkArguments exh (fuseRange r e) args (absApp b u) t1
            | otherwise -> do
                reportSDoc "error" 10 $ nest 2 $ vcat
                  [ text $ "info      = " ++ show info
                  , text $ "info'     = " ++ show info'
                  , text $ "absName b = " ++ absName b
                  , text $ "nameOf e  = " ++ show (nameOf e)
                  ]
                wrongPi
          _
            | visible info
            , PathType s _ _ bA x y <- viewPath $ ignoreSharingType t0' -> do
                lift $ reportSDoc "tc.term.args" 30 $ text $ show bA
                u <- lift $ checkExpr (namedThing e) =<< elInf primInterval
                addCheckedArgs us (IApply (unArg x) (unArg y) u) $
                  checkArguments exh (fuseRange r e) args (El s $ unArg bA `apply` [argN u]) t1
          _ -> shouldBePi
  where
    addCheckedArgs us u rec =
      (mapFst ((us ++) . (u :)) <$> rec)
        `catchError` \(vs, es, t) ->
          throwError (us ++ u : vs, es, t)

-- | Check that a list of arguments fits a telescope.
--   Inserts hidden arguments as necessary.
--   Returns the type-checked arguments and the remaining telescope.
checkArguments_
  :: ExpandHidden         -- ^ Eagerly insert trailing hidden arguments?
  -> Range                -- ^ Range of application.
  -> [NamedArg A.Expr]    -- ^ Arguments to check.
  -> Telescope            -- ^ Telescope to check arguments against.
  -> TCM (Elims, Telescope)
     -- ^ Checked arguments and remaining telescope if successful.
checkArguments_ exh r args tel = do
    z <- runExceptT $
      checkArguments exh r args (telePi tel typeDontCare) typeDontCare
    case z of
      Right (args, t) -> do
        let TelV tel' _ = telView' t
        return (args, tel')
      Left _ -> __IMPOSSIBLE__  -- type cannot be blocked as it is generated by telePi


-- | Infer the type of an expression. Implemented by checking against a meta
--   variable.  Except for neutrals, for them a polymorphic type is inferred.
inferExpr :: A.Expr -> TCM (Term, Type)
-- inferExpr e = inferOrCheck e Nothing
inferExpr = inferExpr' DontExpandLast

inferExpr' :: ExpandHidden -> A.Expr -> TCM (Term, Type)
inferExpr' exh e = do
  let Application hd args = appView e
  reportSDoc "tc.infer" 30 $ vcat
    [ text "inferExpr': appView of " <+> prettyA e
    , text "  hd   = " <+> prettyA hd
    , text "  args = " <+> prettyAs args
    ]
  reportSDoc "tc.infer" 60 $ vcat
    [ text $ "  hd (raw) = " ++ show hd
    ]
  if not $ defOrVar hd then fallback else traceCall (InferExpr e) $ do
    case unScope $ hd of
      A.Proj o p | isAmbiguous p -> inferProjApp e o (unAmbQ p) args
      _ -> do
        (f, t0) <- inferHead hd
        res <- runExceptT $ checkArguments exh (getRange hd) args t0 (sort Prop)
        case res of
          Right (vs, t1) -> return (f vs, t1)
          Left t1 -> fallback -- blocked on type t1
  where
    fallback = do
      t <- workOnTypes $ newTypeMeta_
      v <- checkExpr e t
      return (v,t)

defOrVar :: A.Expr -> Bool
defOrVar A.Var{} = True
defOrVar A.Def{} = True
defOrVar A.Proj{} = True
defOrVar (A.ScopedExpr _ e) = defOrVar e
defOrVar _     = False

-- | Used to check aliases @f = e@.
--   Switches off 'ExpandLast' for the checking of top-level application.
checkDontExpandLast :: A.Expr -> Type -> TCM Term
checkDontExpandLast e t = case e of
  _ | Application hd args <- appView e,  defOrVar hd ->
    traceCall (CheckExprCall e t) $ localScope $ dontExpandLast $ shared =<< do
      checkApplication hd args e t
  _ -> checkExpr e t -- note that checkExpr always sets ExpandLast

-- | Check whether a de Bruijn index is bound by a module telescope.
isModuleFreeVar :: Int -> TCM Bool
isModuleFreeVar i = do
  params <- moduleParamsToApply =<< currentModule
  return $ any ((== Var i []) . unArg) params

-- | Infer the type of an expression, and if it is of the form
--   @{tel} -> D vs@ for some datatype @D@ then insert the hidden
--   arguments.  Otherwise, leave the type polymorphic.
inferExprForWith :: A.Expr -> TCM (Term, Type)
inferExprForWith e = do
  reportSDoc "tc.with.infer" 20 $ text "inferExprforWith " <+> prettyTCM e
  reportSLn  "tc.with.infer" 80 $ "inferExprforWith " ++ show (deepUnscope e)
  traceCall (InferExpr e) $ do
    -- With wants type and term fully instantiated!
    (v, t) <- instantiateFull =<< inferExpr e
    v0 <- reduce v
    -- Andreas 2014-11-06, issue 1342.
    -- Check that we do not `with` on a module parameter!
    case ignoreSharing v0 of
      Var i [] -> whenM (isModuleFreeVar i) $ do
        reportSDoc "tc.with.infer" 80 $ vcat
          [ text $ "with expression is variable " ++ show i
          , text "current modules = " <+> do text . show =<< currentModule
          , text "current module free vars = " <+> do text . show =<< getCurrentModuleFreeVars
          , text "context size = " <+> do text . show =<< getContextSize
          , text "current context = " <+> do prettyTCM =<< getContextTelescope
          ]
        typeError $ WithOnFreeVariable e v0
      _        -> return ()
    -- Possibly insert hidden arguments.
    TelV tel t0 <- telViewUpTo' (-1) (not . visible) t
    case ignoreSharing $ unEl t0 of
      Def d vs -> do
        res <- isDataOrRecordType d
        case res of
          Nothing -> return (v, t)
          Just{}  -> do
            (args, t1) <- implicitArgs (-1) notVisible t
            return (v `apply` args, t1)
      _ -> return (v, t)

---------------------------------------------------------------------------
-- * Let bindings
---------------------------------------------------------------------------

checkLetBindings :: [A.LetBinding] -> TCM a -> TCM a
checkLetBindings = foldr (.) id . map checkLetBinding

checkLetBinding :: A.LetBinding -> TCM a -> TCM a

checkLetBinding b@(A.LetBind i info x t e) ret =
  traceCall (CheckLetBinding b) $ do
    t <- isType_ t
    v <- applyRelevanceToContext (getRelevance info) $ checkDontExpandLast e t
    addLetBinding info (A.unBind x) v t ret

checkLetBinding b@(A.LetPatBind i p e) ret =
  traceCall (CheckLetBinding b) $ do
    p <- expandPatternSynonyms p
    (v, t) <- inferExpr' ExpandLast e
    let -- construct a type  t -> dummy  for use in checkLeftHandSide
        t0 = El (getSort t) $ Pi (defaultDom t) (NoAbs underscore typeDontCare)
        p0 = Arg defaultArgInfo (Named Nothing p)
    reportSDoc "tc.term.let.pattern" 10 $ vcat
      [ text "let-binding pattern p at type t"
      , nest 2 $ vcat
        [ text "p (A) =" <+> prettyA p
        , text "t     =" <+> prettyTCM t
        ]
      ]
    fvs <- getContextSize
    checkLeftHandSide (CheckPattern p EmptyTel t) Nothing [p0] t0 Nothing [] $ \ (LHSResult _ delta0 ps _ _t _ asb _) -> bindAsPatterns asb $ do
          -- After dropping the free variable patterns there should be a single pattern left.
      let p = case drop fvs ps of [p] -> namedArg p; _ -> __IMPOSSIBLE__
          -- Also strip the context variables from the telescope
          delta = telFromList $ drop fvs $ telToList delta0
      reportSDoc "tc.term.let.pattern" 20 $ nest 2 $ vcat
        [ text "p (I) =" <+> prettyTCM p
        , text "delta =" <+> prettyTCM delta
        ]
      -- We translate it into a list of projections.
      fs <- recordPatternToProjections p
      -- We remove the bindings for the pattern variables from the context.
      cxt0 <- getContext
      let (binds, cxt) = splitAt (size delta) cxt0
          toDrop       = length binds

          -- We create a substitution for the let-bound variables
          -- (unfortunately, we cannot refer to x in internal syntax
          -- so we have to copy v).
          sigma = map ($ v) fs
          -- We apply the types of the let bound-variables to this substitution.
          -- The 0th variable in a context is the last one, so we reverse.
          -- Further, we need to lower all other de Bruijn indices by
          -- the size of delta, so we append the identity substitution.
          sub    = parallelS (reverse sigma)

      updateContext sub (drop toDrop) $ do
        reportSDoc "tc.term.let.pattern" 20 $ nest 2 $ vcat
          [ text "delta =" <+> prettyTCM delta
          , text "binds =" <+> prettyTCM binds
          ]
        let fdelta = flattenTel delta
        reportSDoc "tc.term.let.pattern" 20 $ nest 2 $ vcat
          [ text "fdelta =" <+> addContext delta (prettyTCM fdelta)
          ]
        let tsl  = applySubst sub fdelta
        -- We get a list of types
        let ts   = map unDom tsl
        -- and relevances.
        let infos = map domInfo tsl
        -- We get list of names of the let-bound vars from the context.
        let xs   = map (fst . unDom) (reverse binds)
        -- We add all the bindings to the context.
        foldr (uncurry4 addLetBinding) ret $ List.zip4 infos xs sigma ts

checkLetBinding (A.LetApply i x modapp copyInfo _adir) ret = do
  -- Any variables in the context that doesn't belong to the current
  -- module should go with the new module.
  -- Example: @f x y = let open M t in u@.
  -- There are 2 @new@ variables, @x@ and @y@, going into the anonynous module
  -- @module _ (x : _) (y : _) = M t@.
  fv   <- getCurrentModuleFreeVars
  n    <- getContextSize
  let new = n - fv
  reportSLn "tc.term.let.apply" 10 $ "Applying " ++ show modapp ++ " with " ++ show new ++ " free variables"
  reportSDoc "tc.term.let.apply" 20 $ vcat
    [ text "context =" <+> (prettyTCM =<< getContextTelescope)
    , text "module  =" <+> (prettyTCM =<< currentModule)
    , text "fv      =" <+> (text $ show fv)
    ]
  checkSectionApplication i x modapp copyInfo
  withAnonymousModule x new ret
-- LetOpen and LetDeclaredVariable are only used for highlighting.
checkLetBinding A.LetOpen{} ret = ret
checkLetBinding (A.LetDeclaredVariable _) ret = ret<|MERGE_RESOLUTION|>--- conflicted
+++ resolved
@@ -572,58 +572,13 @@
      -- Andreas, Ulf, 2016-02-02: We want to postpone type checking an extended lambda
      -- in case the lhs checker failed due to insufficient type info for the patterns.
      -- Issues 480, 1159, 1811.
-<<<<<<< HEAD
-     mx <- catchIlltypedPatternBlockedOnMeta $ abstract (A.defAbstract di) $
-       checkFunDef' t info NotDelayed (Just $ ExtLamInfo (length hid) (length notHid) Nothing) Nothing di qname cs
-     case mx of
-       -- Case: type checking succeeded, so we go ahead.
-       Nothing -> return $ Def qname $ map Apply args
-       -- Case: we could not check the extended lambda because we are blocked on a meta.
-       -- In this case, we want to postpone.
-       Just (err, x) -> do
-         reportSDoc "tc.term.exlam" 50 $ vcat $
-           [ text "checking extended lambda got stuck on meta: " <+> text (show x) ]
-         -- Note that we messed up the state a bit.  We might want to unroll these state changes.
-         -- However, they are mostly harmless:
-         -- 1. We created a new mutual block id.
-         -- 2. We added a constant without definition.
-
-         -- In fact, they are not so harmless, see issue 2028!
-         -- Thus, reset the state!
-         put st
-
-         -- The meta might not be known in the reset state, as it could have been created
-         -- somewhere on the way to the type error.
-         mm <- Map.lookup x <$> getMetaStore
-         x' <- case mvInstantiation <$> mm of
-           -- Case: we do not know the meta
-           -- We mine the type of the extended lambda for a (possibly) blocking meta.
-           Nothing -> do
-             reportSDoc "tc.term.exlam" 50 $ vcat $
-               [ text "meta was not found in reset state"
-               , text "trying to find meta in type of extlam..." ]
-             case allMetas t of
-               []    -> do
-                 reportSDoc "tc.term.exlam" 50 $ text "no meta found, giving up."
-                 throwError err
-               (x:_) -> do
-                 reportSDoc "tc.term.exlam" 50 $ text $ "found meta: " ++ show x
-                 return x
-           -- Case: we know the meta here.
-           Just InstV{} -> __IMPOSSIBLE__  -- It cannot be instantiated yet.
-           Just{} -> return x
-         -- It has to be blocked on some meta, so we can postpone,
-         -- being sure it will be retired when a meta is solved
-         -- (which might be the blocking meta in which case we actually make progress).
-         postponeTypeCheckingProblem (CheckExpr e t) $ isInstantiatedMeta x'
-=======
      (abstract (A.defAbstract di) $ do
        -- Andreas, 2013-12-28: add extendedlambda as @Function@, not as @Axiom@;
        -- otherwise, @addClause@ in @checkFunDef'@ fails (see issue 1009).
        addConstant qname =<< do
          useTerPragma $
            (defaultDefn info qname t emptyFunction) { defMutual = j }
-       checkFunDef' t info NotDelayed (Just $ ExtLamInfo (length hid) (length notHid)) Nothing di qname cs
+       checkFunDef' t info NotDelayed (Just $ ExtLamInfo (length hid) (length notHid) Nothing) Nothing di qname cs
        return $ Def qname $ map Apply args)
      `catchIlltypedPatternBlockedOnMeta` \ (err, x) -> do
        -- We could not check the extended lambda because we are blocked on a meta.
@@ -633,7 +588,6 @@
        reportSDoc "tc.term.exlam" 50 $ vcat $
          [ text "checking extended lambda got stuck on meta: " <+> text (show x) ]
        postponeTypeCheckingProblem (CheckExpr e t) $ isInstantiatedMeta x
->>>>>>> 70e0ff49
   where
     -- Concrete definitions cannot use information about abstract things.
     abstract ConcreteDef = inConcreteMode
