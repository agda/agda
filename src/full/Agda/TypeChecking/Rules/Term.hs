{-# LANGUAGE CPP                   #-}
{-# LANGUAGE FlexibleInstances     #-}
{-# LANGUAGE NamedFieldPuns        #-}
{-# LANGUAGE NondecreasingIndentation #-}
{-# LANGUAGE MultiParamTypeClasses #-}
{-# LANGUAGE PatternGuards         #-}
{-# LANGUAGE ScopedTypeVariables   #-}
{-# LANGUAGE TupleSections         #-}

#if __GLASGOW_HASKELL__ >= 710
{-# LANGUAGE FlexibleContexts #-}
#endif

module Agda.TypeChecking.Rules.Term where

import Control.Arrow ((&&&), (***), first, second)
import Control.Applicative
import Control.Monad.Trans
import Control.Monad.Reader

import Data.Maybe
import Data.Either (partitionEithers)
import Data.Monoid (mappend)
import Data.List hiding (sort)
import qualified Data.Map as Map
import Data.Traversable (sequenceA)

import Agda.Interaction.Options
import Agda.Interaction.Highlighting.Generate (storeDisambiguatedName)

import qualified Agda.Syntax.Abstract as A
import Agda.Syntax.Abstract.Views as A
import qualified Agda.Syntax.Info as A
import Agda.Syntax.Concrete.Pretty () -- only Pretty instances
import Agda.Syntax.Concrete (FieldAssignment'(..), nameFieldA, exprFieldA)
import qualified Agda.Syntax.Concrete.Name as C
import Agda.Syntax.Common
import Agda.Syntax.Fixity
import Agda.Syntax.Internal as I
import Agda.Syntax.Position
import Agda.Syntax.Literal
import qualified Agda.Syntax.Reflected as R
import Agda.Syntax.Scope.Base ( ThingsInScope, AbstractName
                              , emptyScopeInfo
                              , exportedNamesInScope)
import Agda.Syntax.Scope.Monad (getNamedScope)
import Agda.Syntax.Translation.InternalToAbstract (reify)
import Agda.Syntax.Translation.ReflectedToAbstract (toAbstract_)

import Agda.TypeChecking.Monad
import Agda.TypeChecking.Monad.Builtin
import Agda.TypeChecking.CompiledClause
import Agda.TypeChecking.Constraints
import Agda.TypeChecking.Conversion
import Agda.TypeChecking.Datatypes
import Agda.TypeChecking.EtaContract
import Agda.TypeChecking.Free (isBinderUsed)
import Agda.TypeChecking.Implicit
import Agda.TypeChecking.InstanceArguments
import Agda.TypeChecking.Irrelevance
import Agda.TypeChecking.Level
import Agda.TypeChecking.MetaVars
import Agda.TypeChecking.Patterns.Abstract
import Agda.TypeChecking.Positivity.Occurrence
import Agda.TypeChecking.Pretty
import Agda.TypeChecking.Primitive
import Agda.TypeChecking.Quote
import Agda.TypeChecking.Unquote
import Agda.TypeChecking.RecordPatterns
import Agda.TypeChecking.Records
import Agda.TypeChecking.Reduce
import Agda.TypeChecking.SizedTypes
import Agda.TypeChecking.Substitute
import Agda.TypeChecking.Telescope
import Agda.TypeChecking.Rules.LHS (checkLeftHandSide, LHSResult(..))
import Agda.TypeChecking.Unquote

import {-# SOURCE #-} Agda.TypeChecking.Empty (isEmptyType)
import {-# SOURCE #-} Agda.TypeChecking.Rules.Decl (checkSectionApplication)
import {-# SOURCE #-} Agda.TypeChecking.Rules.Def (checkFunDef, checkFunDef', useTerPragma)

import Agda.Utils.Except
  ( Error(noMsg, strMsg)
  , ExceptT
  , MonadError(catchError, throwError)
  , runExceptT
  )

import Agda.Utils.Functor (($>))
import Agda.Utils.Lens
import Agda.Utils.Maybe
import Agda.Utils.Monad
import Agda.Utils.Permutation
import Agda.Utils.Size
import Agda.Utils.Tuple

#include "undefined.h"
import Agda.Utils.Impossible

---------------------------------------------------------------------------
-- * Types
---------------------------------------------------------------------------

-- | Check that an expression is a type.
isType :: A.Expr -> Sort -> TCM Type
isType e s =
    traceCall (IsTypeCall e s) $ do
    v <- checkExpr e (sort s)
    return $ El s v

-- | Check that an expression is a type without knowing the sort.
isType_ :: A.Expr -> TCM Type
isType_ e =
  traceCall (IsType_ e) $ sharedType =<< do
  let fallback = isType e =<< do workOnTypes $ newSortMeta
  case unScope e of
    A.Fun i (Arg info t) b -> do
      a <- Dom info <$> isType_ t
      b <- isType_ b
      s <- ptsRule a b
      let t' = El s $ Pi (convColor a) $ NoAbs underscore b
      noFunctionsIntoSize b t'
      return t'
    A.Pi _ tel e | null tel -> isType_ e
    A.Pi _ tel e -> do
      (t0, t') <- checkPiTelescope tel $ \ tel -> do
        t0  <- instantiateFull =<< isType_ e
        tel <- instantiateFull tel
        return (t0, telePi tel t0)
      noFunctionsIntoSize t0 t'
      return t'
    A.Set _ n    -> do
      n <- ifM typeInType (return 0) (return n)
      return $ sort (mkType n)
    A.App i s (Arg (ArgInfo NotHidden r cs) l)
      | A.Set _ 0 <- unScope s ->
      ifNotM hasUniversePolymorphism
          (typeError $ GenericError "Use --universe-polymorphism to enable level arguments to Set")
      $ {- else -} do
        lvl <- levelType
        -- allow NonStrict variables when checking level
        --   Set : (NonStrict) Level -> Set\omega
        n   <- levelView =<< do
          applyRelevanceToContext NonStrict $
            checkExpr (namedThing l) lvl
        return $ sort (Type n)
    _ -> fallback

ptsRule :: (LensSort a, LensSort b) => a -> b -> TCM Sort
ptsRule a b = pts <$> reduce (getSort a) <*> reduce (getSort b)

-- | Ensure that a (freshly created) function type does not inhabit 'SizeUniv'.
--   Precondition:  When @noFunctionsIntoSize t tBlame@ is called,
--   we are in the context of @tBlame@ in order to print it correctly.
--   Not being in context of @t@ should not matter, as we are only
--   checking whether its sort reduces to 'SizeUniv'.
noFunctionsIntoSize :: Type -> Type -> TCM ()
noFunctionsIntoSize t tBlame = do
  reportSDoc "tc.fun" 20 $ do
    let El s (Pi dom b) = ignoreSharing <$> tBlame
    sep [ text "created function type " <+> prettyTCM tBlame
        , text "with pts rule" <+> prettyTCM (getSort dom, getSort b, s)
        ]
  s <- reduce $ getSort t
  when (s == SizeUniv) $ do
    -- Andreas, 2015-02-14
    -- We have constructed a function type in SizeUniv
    -- which is illegal to prevent issue 1428.
    typeError $ FunctionTypeInSizeUniv $ unEl tBlame

-- | Check that an expression is a type which is equal to a given type.
isTypeEqualTo :: A.Expr -> Type -> TCM Type
isTypeEqualTo e t = case e of
  A.ScopedExpr _ e -> isTypeEqualTo e t
  A.Underscore i | A.metaNumber i == Nothing -> return t
  e -> workOnTypes $ do
    t' <- isType e (getSort t)
    t' <$ leqType t t'

leqType_ :: Type -> Type -> TCM ()
leqType_ t t' = workOnTypes $ leqType t t'

{- UNUSED
-- | Force a type to be a Pi. Instantiates if necessary. The 'Hiding' is only
--   used when instantiating a meta variable.

forcePi :: Hiding -> String -> Type -> TCM Type
forcePi h name (El s t) =
    do  t' <- reduce t
        case t' of
            Pi _ _      -> return $ El s t'
            _           -> do
                sa <- newSortMeta
                sb <- newSortMeta
                let s' = sLub sa sb

                a <- newTypeMeta sa
                x <- freshName_ name
                let arg = setHiding h $ defaultDom a
                b <- addCtx x arg $ newTypeMeta sb
                let ty = El s' $ Pi arg (Abs (show x) b)
                equalType (El s t') ty
                ty' <- reduce ty
                return ty'
-}

---------------------------------------------------------------------------
-- * Telescopes
---------------------------------------------------------------------------

-- | Type check a (module) telescope.
--   Binds the variables defined by the telescope.
checkTelescope :: A.Telescope -> (Telescope -> TCM a) -> TCM a
checkTelescope = checkTelescope' LamNotPi

-- | Type check the telescope of a dependent function type.
--   Binds the resurrected variables defined by the telescope.
--   The returned telescope is unmodified (not resurrected).
checkPiTelescope :: A.Telescope -> (Telescope -> TCM a) -> TCM a
checkPiTelescope = checkTelescope' PiNotLam

-- | Flag to control resurrection on domains.
data LamOrPi
  = LamNotPi -- ^ We are checking a module telescope.
             --   We pass into the type world to check the domain type.
             --   This resurrects the whole context.
  | PiNotLam -- ^ We are checking a telescope in a Pi-type.
             --   We stay in the term world, but add resurrected
             --   domains to the context to check the remaining
             --   domains and codomain of the Pi-type.
  deriving (Eq, Show)

-- | Type check a telescope. Binds the variables defined by the telescope.
checkTelescope' :: LamOrPi -> A.Telescope -> (Telescope -> TCM a) -> TCM a
checkTelescope' lamOrPi []        ret = ret EmptyTel
checkTelescope' lamOrPi (b : tel) ret =
    checkTypedBindings lamOrPi b $ \tel1 ->
    checkTelescope' lamOrPi tel  $ \tel2 ->
        ret $ abstract tel1 tel2

-- | Check a typed binding and extends the context with the bound variables.
--   The telescope passed to the continuation is valid in the original context.
--
--   Parametrized by a flag wether we check a typed lambda or a Pi. This flag
--   is needed for irrelevance.
checkTypedBindings :: LamOrPi -> A.TypedBindings -> (Telescope -> TCM a) -> TCM a
checkTypedBindings lamOrPi (A.TypedBindings i (Arg info b)) ret =
    checkTypedBinding lamOrPi info b $ \ bs ->
    ret $ telFromList bs

checkTypedBinding :: LamOrPi -> A.ArgInfo -> A.TypedBinding -> (ListTel -> TCM a) -> TCM a
checkTypedBinding lamOrPi info (A.TBind i xs e) ret = do
    -- Andreas, 2011-04-26 irrelevant function arguments may appear
    -- non-strictly in the codomain type
    -- 2011-10-04 if flag --experimental-irrelevance is set
    allowed <- optExperimentalIrrelevance <$> pragmaOptions
    t <- modEnv lamOrPi allowed $ isType_ e
    let info' = mapRelevance (modRel lamOrPi allowed) info
    addContext (xs, convColor (Dom info' t) :: I.Dom Type) $
      ret $ bindsWithHidingToTel xs (convColor $ Dom info t)
    where
        -- if we are checking a typed lambda, we resurrect before we check the
        -- types, but do not modify the new context entries
        -- otherwise, if we are checking a pi, we do not resurrect, but
        -- modify the new context entries
        modEnv LamNotPi True = doWorkOnTypes
        modEnv _        _    = id
        modRel PiNotLam True = irrToNonStrict
        modRel _        _    = id
checkTypedBinding lamOrPi info (A.TLet _ lbs) ret = do
    checkLetBindings lbs (ret [])

---------------------------------------------------------------------------
-- * Lambda abstractions
---------------------------------------------------------------------------

-- | Type check a lambda expression.
checkLambda :: I.Arg A.TypedBinding -> A.Expr -> Type -> TCM Term
checkLambda (Arg _ (A.TLet _ lbs)) body target =
  checkLetBindings lbs (checkExpr body target)
checkLambda (Arg info (A.TBind _ xs typ)) body target = do
  reportSLn "tc.term.lambda" 60 $ "checkLambda   xs = " ++ show xs

  let numbinds = length xs
  TelV tel btyp <- telViewUpTo numbinds target
  if size tel < numbinds || numbinds /= 1
    then dontUseTargetType
    else useTargetType tel btyp
  where
    dontUseTargetType = do
      -- Checking λ (xs : argsT) → body : target
      verboseS "tc.term.lambda" 5 $ tick "lambda-no-target-type"

      -- First check that argsT is a valid type
      argsT <- workOnTypes $ Dom info <$> isType_ typ
      -- Andreas, 2015-05-28 Issue 1523
      -- If argsT is a SizeLt, it must be non-empty to avoid non-termination.
      -- TODO: do we need to block checkExpr?
      checkSizeLtSat $ unDom argsT

      -- In order to have as much type information as possible when checking
      -- body, we first unify (xs : argsT) → ?t₁ with the target type. If this
      -- is inconclusive we need to block the resulting term so we create a
      -- fresh problem for the check.
      let tel = telFromList $ bindsWithHidingToTel xs argsT
      reportSLn "tc.term.lambda" 60 $ "dontUseTargetType tel = " ++ show tel
      -- DONT USE tel for addContext, as it loses NameIds.
      -- WRONG: t1 <- addContext tel $ workOnTypes newTypeMeta_
      t1 <- addContext (xs, argsT) $ workOnTypes newTypeMeta_
      -- Do not coerce hidden lambdas
      if notVisible info || any notVisible xs then do
        pid <- newProblem_ $ leqType (telePi tel t1) target
        -- Now check body : ?t₁
        -- WRONG: v <- addContext tel $ checkExpr body t1
        v <- addContext (xs, argsT) $ checkExpr body t1
        -- Block on the type comparison
        blockTermOnProblem target (teleLam tel v) pid
       else do
        -- Now check body : ?t₁
        -- WRONG: v <- addContext tel $ checkExpr body t1
        v <- addContext (xs, argsT) $ checkExpr body t1
        -- Block on the type comparison
        coerce (teleLam tel v) (telePi tel t1) target

    useTargetType tel@(ExtendTel arg (Abs y EmptyTel)) btyp = do
        verboseS "tc.term.lambda" 5 $ tick "lambda-with-target-type"
        reportSLn "tc.term.lambda" 60 $ "useTargetType y  = " ++ show y

        -- merge in the hiding info of the TBind
        info <- return $ mapHiding (mappend h) info
        unless (getHiding arg == getHiding info) $ typeError $ WrongHidingInLambda target
        -- Andreas, 2011-10-01 ignore relevance in lambda if not explicitly given
        let r  = getRelevance info
            r' = getRelevance arg -- relevance of function type
        when (r == Irrelevant && r' /= r) $ typeError $ WrongIrrelevanceInLambda target
        -- Andreas, 2015-05-28 Issue 1523
        -- Ensure we are not stepping under a possibly non-existing size.
        -- TODO: do we need to block checkExpr?
        let a = unDom arg
        checkSizeLtSat a
        -- We only need to block the final term on the argument type
        -- comparison. The body will be blocked if necessary. We still want to
        -- compare the argument types first, so we spawn a new problem for that
        -- check.
        (pid, argT) <- newProblem $ isTypeEqualTo typ a
        v <- add (notInScopeName y) (Dom (setRelevance r' info) argT) $ checkExpr body btyp
        blockTermOnProblem target (Lam info $ Abs (nameToArgName x) v) pid
      where
        [WithHiding h x] = xs
        -- Andreas, Issue 630: take name from function type if lambda name is "_"
        add y dom | isNoName x = addContext (y, dom)
                  | otherwise  = addContext (x, dom)
    useTargetType _ _ = __IMPOSSIBLE__

-- | Checking a lambda whose domain type has already been checked.
checkPostponedLambda :: I.Arg ([WithHiding Name], Maybe Type) -> A.Expr -> Type -> TCM Term
checkPostponedLambda args@(Arg _    ([]    , _ )) body target = do
  checkExpr body target
checkPostponedLambda args@(Arg info (WithHiding h x : xs, mt)) body target = do
  let postpone _ t = postponeTypeCheckingProblem_ $ CheckLambda args body t
      lamHiding = mappend h $ getHiding info
  insertHiddenLambdas lamHiding target postpone $ \ t@(El _ (Pi dom b)) -> do
    -- Andreas, 2011-10-01 ignore relevance in lambda if not explicitly given
    let r     = getRelevance info -- relevance of lambda
        r'    = getRelevance dom  -- relevance of function type
        info' = setHiding lamHiding $ setRelevance r' info
    when (r == Irrelevant && r' /= r) $
      typeError $ WrongIrrelevanceInLambda target
    -- We only need to block the final term on the argument type
    -- comparison. The body will be blocked if necessary. We still want to
    -- compare the argument types first, so we spawn a new problem for that
    -- check.
    mpid <- caseMaybe mt (return Nothing) $ \ ascribedType -> Just <$> do
      newProblem_ $ leqType (unDom dom) ascribedType
    -- We type-check the body with the ascribedType given by the user
    -- to get better error messages.
    -- Using the type dom from the usage context would be more precise,
    -- though.
    let add dom | isNoName x = addContext (absName b, dom)
                | otherwise  = addContext (x, dom)
    v <- add (maybe dom (dom $>) mt) $
      checkPostponedLambda (Arg info (xs, mt)) body $ absBody b
    let v' = Lam info' $ Abs (nameToArgName x) v
    maybe (return v') (blockTermOnProblem t v') mpid


-- | Insert hidden lambda until the hiding info of the domain type
--   matches the expected hiding info.
--   Throws 'WrongHidingInLambda'
insertHiddenLambdas
  :: Hiding                       -- ^ Expected hiding.
  -> Type                         -- ^ Expected to be a function type.
  -> (MetaId -> Type -> TCM Term) -- ^ Continuation on blocked type.
  -> (Type -> TCM Term)           -- ^ Continuation when expected hiding found.
                                  --   The continuation may assume that the @Type@
                                  --   is of the form @(El _ (Pi _ _))@.
  -> TCM Term                     -- ^ Term with hidden lambda inserted.
insertHiddenLambdas h target postpone ret = do
  -- If the target type is blocked, we postpone,
  -- because we do not know if a hidden lambda needs to be inserted.
  ifBlockedType target postpone $ \ t0 -> do
    let t = ignoreSharing <$> t0
    case unEl t of

      Pi dom b -> do
        let h' = getHiding dom
        -- Found expected hiding: return function type.
        if h == h' then ret t else do
          -- Found a visible argument but expected a hidden one:
          -- That's an error, as we cannot insert a visible lambda.
          if visible h' then typeError $ WrongHidingInLambda target else do
            -- Otherwise, we found a hidden argument that we can insert.
            let x = absName b
            Lam (domInfo dom) . Abs x <$> do
              addContext (x, dom) $ insertHiddenLambdas h (absBody b) postpone ret

      _ -> typeError . GenericDocError =<< do
        text "Expected " <+> prettyTCM target <+> text " to be a function type"

-- | @checkAbsurdLambda i h e t@ checks absurd lambda against type @t@.
--   Precondition: @e = AbsurdLam i h@
checkAbsurdLambda :: A.ExprInfo -> Hiding -> A.Expr -> Type -> TCM Term
checkAbsurdLambda i h e t = do
  t <- instantiateFull t
  ifBlockedType t (\ m t' -> postponeTypeCheckingProblem_ $ CheckExpr e t') $ \ t' -> do
    case ignoreSharing $ unEl t' of
      Pi dom@(Dom info' a) b
        | h /= getHiding info' -> typeError $ WrongHidingInLambda t'
        | not (null $ allMetas a) ->
            postponeTypeCheckingProblem (CheckExpr e t') $
              null . allMetas <$> instantiateFull a
        | otherwise -> blockTerm t' $ do
          isEmptyType (getRange i) a
          -- Add helper function
          top <- currentModule
          aux <- qualify top <$> freshName_ (getRange i, absurdLambdaName)
          -- if we are in irrelevant position, the helper function
          -- is added as irrelevant
          rel <- asks envRelevance
          reportSDoc "tc.term.absurd" 10 $ vcat
            [ text "Adding absurd function" <+> prettyTCM rel <> prettyTCM aux
            , nest 2 $ text "of type" <+> prettyTCM t'
            ]
          addConstant aux
            $ Defn (setRelevance rel info') aux t'
                   [Nonvariant] [Unused] (defaultDisplayForm aux)
                   0 noCompiledRep Nothing
            $ Function
              { funClauses        =
                  [Clause
                    { clauseRange     = getRange e
                    , clauseTel       = EmptyTel   -- telFromList [fmap ("()",) dom]
                    , clausePerm      = Perm 1 []  -- Perm 1 [0]
                    , namedClausePats = [Arg info' $ Named (Just $ unranged $ absName b) $ VarP "()"]
                    , clauseBody      = Bind $ NoAbs "()" NoBody
                    , clauseType      = Just $ setRelevance rel $ defaultArg $ absBody b
                    , clauseCatchall  = False
                    }
                  ]
              , funCompiled       = Just Fail
              , funDelayed        = NotDelayed
              , funInv            = NotInjective
              , funAbstr          = ConcreteDef
              , funMutual         = []
              , funProjection     = Nothing
              , funSmashable      = False -- there is no body anyway, smashing doesn't make sense
              , funStatic         = False
              , funCopy           = False
              , funTerminates     = Just True
              , funExtLam         = Nothing
              , funWith           = Nothing
              , funCopatternLHS   = False
              }
          -- Andreas 2012-01-30: since aux is lifted to toplevel
          -- it needs to be applied to the current telescope (issue 557)
          tel <- getContextTelescope
          return $ Def aux $ map Apply $ teleArgs tel
      _ -> typeError $ ShouldBePi t'

-- | @checkExtendedLambda i di qname cs e t@ check pattern matching lambda.
-- Precondition: @e = ExtendedLam i di qname cs@
checkExtendedLambda :: A.ExprInfo -> A.DefInfo -> QName -> [A.Clause] ->
                       A.Expr -> Type -> TCM Term
checkExtendedLambda i di qname cs e t = do
   t <- instantiateFull t
   ifBlockedType t (\ m t' -> postponeTypeCheckingProblem_ $ CheckExpr e t') $ \ t -> do
     j   <- currentOrFreshMutualBlock
     rel <- asks envRelevance
     let info = setRelevance rel defaultArgInfo
     -- Andreas, 2013-12-28: add extendedlambda as @Function@, not as @Axiom@;
     -- otherwise, @addClause@ in @checkFunDef'@ fails (see issue 1009).
     addConstant qname =<< do
       useTerPragma $
         (defaultDefn info qname t emptyFunction) { defMutual = j }
     reportSDoc "tc.term.exlam" 50 $
       text "extended lambda's implementation \"" <> prettyTCM qname <>
       text "\" has type: " $$ prettyTCM t -- <+> text " where clauses: " <+> text (show cs)
     args     <- getContextArgs
     top      <- currentModule
     freevars <- getModuleFreeVars top
     -- freevars <- getSecFreeVars top --Andreas, 2013-02-26 this could be wrong in the presence of module parameters and a where block
     let argsNoParam = genericDrop freevars args -- don't count module parameters
     let (hid, notHid) = partition isHidden argsNoParam
     abstract (A.defAbstract di) $ checkFunDef' t info NotDelayed
                                                (Just (length hid, length notHid)) Nothing di qname cs
     return $ Def qname $ map Apply args
  where
    -- Concrete definitions cannot use information about abstract things.
    abstract ConcreteDef = inConcreteMode
    abstract AbstractDef = inAbstractMode

---------------------------------------------------------------------------
-- * Records
---------------------------------------------------------------------------

expandModuleAssigns :: [Either A.Assign A.ModuleName] -> [C.Name] -> TCM A.Assigns
expandModuleAssigns mfs exs = do
  let (fs , ms) = partitionEithers mfs
      exs' = exs \\ map (view nameFieldA) fs
  fs' <- forM exs' $ \ f -> do
    pms <- forM ms $ \ m -> do
       modScope <- getNamedScope m
       let names :: ThingsInScope AbstractName
           names = exportedNamesInScope modScope
       return $
        case Map.lookup f names of
          Just [n] -> Just (m, FieldAssignment f (A.nameExpr n))
          _        -> Nothing

    case catMaybes pms of
      []        -> return Nothing
      [(_, fa)] -> return (Just fa)
      mfas      -> typeError $ GenericError $ "Ambiguity: the field " ++ show f ++ " appears in the following modules " ++ show (map fst mfas)
  return (fs ++ catMaybes fs')

-- | @checkRecordExpression fs e t@ checks record construction against type @t@.
-- Precondition @e = Rec _ fs@.
checkRecordExpression :: A.RecordAssigns  -> A.Expr -> Type -> TCM Term
checkRecordExpression mfs e t = do
  reportSDoc "tc.term.rec" 10 $ sep
    [ text "checking record expression"
    , prettyA e
    ]
  ifBlockedType t (\ _ t -> guessRecordType t) {-else-} $ \ t -> do
  case ignoreSharing $ unEl t of
    -- Case: We know the type of the record already.
    Def r es  -> do
      let ~(Just vs) = allApplyElims es
      reportSDoc "tc.term.rec" 20 $ text $ "  r   = " ++ show r

      reportSDoc "tc.term.rec" 30 $ text "  xs  = " <> do
        text =<< show . map unArg <$> getRecordFieldNames r
      reportSDoc "tc.term.rec" 30 $ text "  ftel= " <> do
        prettyTCM =<< getRecordFieldTypes r
      reportSDoc "tc.term.rec" 30 $ text "  con = " <> do
        text =<< show <$> getRecordConstructor r

      def <- getRecordDef r
      let -- Field names with ArgInfo.
          axs  = recordFieldNames def
          exs  = filter notHidden axs
          -- Just field names.
          xs   = map unArg axs
          -- Record constructor.
          con  = killRange $ recConHead def
      reportSDoc "tc.term.rec" 20 $ vcat
        [ text $ "  xs  = " ++ show xs
        , text   "  ftel= " <> prettyTCM (recTel def)
        , text $ "  con = " ++ show con
        ]
      -- Compute the list of given fields, decorated with the ArgInfo from the record def.
      fs <- expandModuleAssigns mfs (map unArg exs)
      let arg x e =
            case [ a | a <- axs, unArg a == x ] of
              [a] -> unnamed e <$ a
              _   -> defaultNamedArg e -- we only end up here if the field names are bad
          givenFields = [ (x, Just $ arg x e) | FieldAssignment x e <- fs ]
      -- Compute a list of metas for the missing visible fields.
      scope <- getScope
      let re = getRange e
          meta x = A.Underscore $ A.MetaInfo re scope Nothing (show x)
          missingExplicits = [ (unArg a, Just $ unnamed . meta <$> a)
                             | a <- exs
                             , unArg a `notElem` map (view nameFieldA) fs ]
      -- In es omitted explicit fields are replaced by underscores
      -- (from missingExplicits). Omitted implicit or instance fields
      -- are still left out and inserted later by checkArguments_.
      es   <- catMaybes <$> do
        -- Default value @Nothing@ will only be used for missing hidden fields.
        -- These can be ignored as they will be inserted by @checkArguments_@.
        orderFields r Nothing xs $ givenFields ++ missingExplicits
      args <- checkArguments_ ExpandLast re es $ recTel def `apply` vs
      -- Don't need to block here!
      reportSDoc "tc.term.rec" 20 $ text $ "finished record expression"
      return $ Con con args
    _         -> typeError $ ShouldBeRecordType t

  where
    guessRecordType t = do
      let fields = [ x | Left (FieldAssignment x _) <- mfs ]
      rs <- findPossibleRecords fields
      case rs of
          -- If there are no records with the right fields we might as well fail right away.
        [] -> case fields of
          []  -> typeError $ GenericError "There are no records in scope"
          [f] -> typeError $ GenericError $ "There is no known record with the field " ++ show f
          _   -> typeError $ GenericError $ "There is no known record with the fields " ++ unwords (map show fields)
          -- If there's only one record with the appropriate fields, go with that.
        [r] -> do
          def <- getConstInfo r
          let rt = defType def
          vs  <- newArgsMeta rt
          target <- reduce $ piApply rt vs
          s  <- case ignoreSharing $ unEl target of
                  Level l -> return $ Type l
                  Sort s  -> return s
                  v       -> do
                    reportSDoc "impossible" 10 $ vcat
                      [ text "The impossible happened when checking record expression against meta"
                      , text "Candidate record type r = " <+> prettyTCM r
                      , text "Type of r               = " <+> prettyTCM rt
                      , text "Ends in (should be sort)= " <+> prettyTCM v
                      , text $ "  Raw                   =  " ++ show v
                      ]
                    __IMPOSSIBLE__
          let inferred = El s $ Def r $ map Apply vs
          v <- checkExpr e inferred
          coerce v inferred t
          -- Andreas 2012-04-21: OLD CODE, WRONG DIRECTION, I GUESS:
          -- blockTerm t $ v <$ leqType_ t inferred

          -- If there are more than one possible record we postpone
        _:_:_ -> do
          reportSDoc "tc.term.expr.rec" 10 $ sep
            [ text "Postponing type checking of"
            , nest 2 $ prettyA e <+> text ":" <+> prettyTCM t
            ]
          postponeTypeCheckingProblem_ $ CheckExpr e t


-- | @checkRecordUpdate ei recexpr fs e t@
-- Precondition @e = RecUpdate ei recexpr fs@.
checkRecordUpdate :: A.ExprInfo -> A.Expr -> A.Assigns -> A.Expr -> Type -> TCM Term
checkRecordUpdate ei recexpr fs e t = do
  case ignoreSharing $ unEl t of
    Def r vs  -> do
      v <- checkExpr recexpr t
      name <- freshNoName (getRange recexpr)
      addLetBinding defaultArgInfo name v t $ do
        projs <- recFields <$> getRecordDef r
        axs <- getRecordFieldNames r
        scope <- getScope
        let xs = map unArg axs
        es <- orderFields r Nothing xs $ map (\ (FieldAssignment x e) -> (x, Just e)) fs
        let es' = zipWith (replaceFields name ei) projs es
        checkExpr (A.Rec ei [ Left (FieldAssignment x e) | (x, Just e) <- zip xs es' ]) t
    MetaV _ _ -> do
      inferred <- inferExpr recexpr >>= reduce . snd
      case ignoreSharing $ unEl inferred of
        MetaV _ _ -> postponeTypeCheckingProblem_ $ CheckExpr e t
        _         -> do
          v <- checkExpr e inferred
          coerce v inferred t
    _         -> typeError $ ShouldBeRecordType t
  where
    replaceFields :: Name -> A.ExprInfo -> I.Arg A.QName -> Maybe A.Expr -> Maybe A.Expr
    replaceFields n ei a@(Arg _ p) Nothing | notHidden a =
        Just $ A.App ei (A.Def p) $ defaultNamedArg $ A.Var n
    replaceFields _ _  (Arg _ _) Nothing  = Nothing
    replaceFields _ _  _         (Just e) = Just $ e

---------------------------------------------------------------------------
-- * Literal
---------------------------------------------------------------------------

checkLiteral :: Literal -> Type -> TCM Term
checkLiteral lit t = do
  t' <- litType lit
  coerce (Lit lit) t' t

---------------------------------------------------------------------------
-- * Terms
---------------------------------------------------------------------------

-- | @checkArguments' exph r args t0 t k@ tries @checkArguments exph args t0 t@.
-- If it succeeds, it continues @k@ with the returned results.  If it fails,
-- it registers a postponed typechecking problem and returns the resulting new
-- meta variable.
--
-- Checks @e := ((_ : t0) args) : t@.
checkArguments' ::
  ExpandHidden -> Range -> [I.NamedArg A.Expr] -> Type -> Type ->
  (Args -> Type -> TCM Term) -> TCM Term
checkArguments' exph r args t0 t k = do
  z <- runExceptT $ checkArguments exph r args t0 t
  case z of
    Right (vs, t1) -> k vs t1
      -- vs = evaluated args
      -- t1 = remaining type (needs to be subtype of t)
    Left (us, es, t0) -> do
      reportSDoc "tc.term.expr.args" 80 $
        sep [ text "postponed checking arguments"
            , nest 4 $ prettyList (map (prettyA . namedThing . unArg) args)
            , nest 2 $ text "against"
            , nest 4 $ prettyTCM t0 ] $$
        sep [ text "progress:"
            , nest 2 $ text "checked" <+> prettyList (map prettyTCM us)
            , nest 2 $ text "remaining" <+> sep [ prettyList (map (prettyA . namedThing . unArg) es)
                                                , nest 2 $ text ":" <+> prettyTCM t0 ] ]
      postponeTypeCheckingProblem_ (CheckArgs exph r es t0 t $ \vs t -> k (us ++ vs) t)
      -- if unsuccessful, postpone checking until t0 unblocks

-- | Type check an expression.
checkExpr :: A.Expr -> Type -> TCM Term
checkExpr e t0 =
  verboseBracket "tc.term.expr.top" 5 "checkExpr" $
  traceCall (CheckExprCall e t0) $ localScope $ doExpandLast $ shared =<< do
    reportSDoc "tc.term.expr.top" 15 $
        text "Checking" <+> sep
          [ fsep [ prettyTCM e, text ":", prettyTCM t0 ]
          , nest 2 $ text "at " <+> (text . show =<< getCurrentRange)
          ]
    reportSDoc "tc.term.expr.top.detailed" 80 $
      text "Checking" <+> fsep [ prettyTCM e, text ":", text (show t0) ]
    t <- reduce t0
    reportSDoc "tc.term.expr.top" 15 $
        text "    --> " <+> prettyTCM t

    let scopedExpr (A.ScopedExpr scope e) = setScope scope >> scopedExpr e
        scopedExpr e                      = return e

    e <- scopedExpr e

    case e of

        A.ScopedExpr scope e -> __IMPOSSIBLE__ -- setScope scope >> checkExpr e t

        -- Insert hidden lambda if all of the following conditions are met:
            -- type is a hidden function type, {x : A} -> B or {{x : A} -> B
        _   | Pi (Dom info _) b <- ignoreSharing $ unEl t
            , let h = getHiding info
            , notVisible h
            -- expression is not a matching hidden lambda or question mark
            , not (hiddenLambdaOrHole h e)
            -> do
                x <- freshName rx $ notInScopeName $ absName b
                info <- reify info
                reportSLn "tc.term.expr.impl" 15 $ "Inserting implicit lambda"
                checkExpr (A.Lam (A.ExprRange re) (domainFree info x) e) t
            where
                re = getRange e
                rx = caseMaybe (rStart re) noRange $ \ pos -> posToRange pos pos

                hiddenLambdaOrHole h e = case e of
                  A.AbsurdLam _ h'        -> h == h'
                  A.ExtendedLam _ _ _ cls -> any hiddenLHS cls
                  A.Lam _ bind _          -> h == getHiding bind
                  A.QuestionMark{}        -> True
                  _                       -> False

                hiddenLHS (A.Clause (A.LHS _ (A.LHSHead _ (a : _)) _) _ _ _) = notVisible a
                hiddenLHS _ = False

        -- a meta variable without arguments: type check directly for efficiency
        A.QuestionMark i ii -> do
          reportSDoc "tc.interaction" 20 $ sep
            [ text "Found interaction point"
            , text (show ii)
            , text ":"
            , prettyTCM t0
            ]
          reportSDoc "tc.interaction" 40 $ sep
            [ text "Raw:"
            , text (show t0)
            ]
          checkMeta (newQuestionMark ii) t0 i -- Andreas, 2013-05-22 use unreduced type t0!
        A.Underscore i   -> checkMeta (newValueMeta RunMetaOccursCheck) t0 i

        A.WithApp _ e es -> typeError $ NotImplemented "type checking of with application"

        -- check |- Set l : t  (requires universe polymorphism)
        A.App i s (Arg ai l)
          | A.Set _ 0 <- unScope s, visible ai ->
          ifNotM hasUniversePolymorphism
              (typeError $ GenericError "Use --universe-polymorphism to enable level arguments to Set")
          $ {- else -} do
            lvl <- levelType
            -- allow NonStrict variables when checking level
            --   Set : (NonStrict) Level -> Set\omega
            n   <- levelView =<< do
              applyRelevanceToContext NonStrict $
                checkExpr (namedThing l) lvl
            -- check that Set (l+1) <= t
            reportSDoc "tc.univ.poly" 10 $
              text "checking Set " <+> prettyTCM n <+>
              text "against" <+> prettyTCM t
            coerce (Sort $ Type n) (sort $ sSuc $ Type n) t

        e0@(A.App i q (Arg ai e))
          | A.Quote _ <- unScope q, visible ai -> do
          let quoted (A.Def x) = return x
              quoted (A.Proj x) = return x
              quoted (A.Con (AmbQ [x])) = return x
              quoted (A.Con (AmbQ xs))  = typeError $ GenericError $ "quote: Ambigous name: " ++ show xs
              quoted (A.ScopedExpr _ e) = quoted e
              quoted _                  = typeError $ GenericError $ "quote: not a defined name"
          x <- quoted (namedThing e)
          ty <- qNameType
          coerce (quoteName x) ty t

          | A.QuoteTerm _ <- unScope q ->
             do (et, _)   <- inferExpr (namedThing e)
                et'       <- etaContract =<< normalise et
                let metas = allMetas et'
                case metas of
                  _:_ -> postponeTypeCheckingProblem (CheckExpr e0 t) $ andM $ map isInstantiatedMeta metas
                  []  -> do
                    q  <- quoteTerm et'
                    ty <- el primAgdaTerm
                    coerce q ty t

        A.Quote _ -> typeError $ GenericError "quote must be applied to a defined name"
        A.QuoteTerm _ -> typeError $ GenericError "quoteTerm must be applied to a term"
        A.Unquote _ -> typeError $ GenericError "unquote must be applied to a term"

        A.AbsurdLam i h -> checkAbsurdLambda i h e t

        A.ExtendedLam i di qname cs -> checkExtendedLambda i di qname cs e t

        A.Lam i (A.DomainFull (A.TypedBindings _ b)) e -> checkLambda (convColor b) e t

        A.Lam i (A.DomainFree info x) e0 -> checkExpr (A.Lam i (domainFree info x) e0) t

        A.Lit lit    -> checkLiteral lit t
        A.Let i ds e -> checkLetBindings ds $ checkExpr e t
        A.Pi _ tel e | null tel -> checkExpr e t
        A.Pi _ tel e -> do
            (t0, t') <- checkPiTelescope tel $ \ tel -> do
                    t0  <- instantiateFull =<< isType_ e
                    tel <- instantiateFull tel
                    return (t0, telePi tel t0)
            noFunctionsIntoSize t0 t'
            let s = getSort t'
                v = unEl t'
            when (s == Inf) $ reportSDoc "tc.term.sort" 20 $
              vcat [ text ("reduced to omega:")
                   , nest 2 $ text "t   =" <+> prettyTCM t'
                   , nest 2 $ text "cxt =" <+> (prettyTCM =<< getContextTelescope)
                   ]
            coerce v (sort s) t
        A.Fun _ (Arg info a) b -> do
            a' <- isType_ a
            b' <- isType_ b
            s <- ptsRule a' b'
            let v = Pi (convColor $ Dom info a') (NoAbs underscore b')
            noFunctionsIntoSize b' $ El s v
            coerce v (sort s) t
        A.Set _ n    -> do
          n <- ifM typeInType (return 0) (return n)
          coerce (Sort $ mkType n) (sort $ mkType $ n + 1) t
        A.Prop _     -> do
          typeError $ GenericError "Prop is no longer supported"

        A.Rec _ fs  -> checkRecordExpression fs e t

        A.RecUpdate ei recexpr fs -> checkRecordUpdate ei recexpr fs e t

        A.DontCare e -> -- resurrect vars
          ifM ((Irrelevant ==) <$> asks envRelevance)
            (dontCare <$> do applyRelevanceToContext Irrelevant $ checkExpr e t)
            (internalError "DontCare may only appear in irrelevant contexts")

        e0@(A.QuoteGoal _ x e) -> do
          qg <- quoteGoal t
          case qg of
            Left metas -> postponeTypeCheckingProblem (CheckExpr e0 t) $ andM $ map isInstantiatedMeta metas
            Right quoted -> do
              tmType <- agdaTermType
              (v, ty) <- addLetBinding defaultArgInfo x quoted tmType (inferExpr e)
              coerce v ty t
        e0@(A.QuoteContext _) -> do
          qc <- quoteContext
          case qc of
            Left metas -> postponeTypeCheckingProblem (CheckExpr e0 t) $ andM $ map isInstantiatedMeta metas
            Right quotedContext -> do
              ctxType <- el $ list $ primArg <@> (unEl <$> agdaTypeType)
              coerce quotedContext ctxType t
        e0@(A.Tactic i e xs ys) -> do
          qc <- quoteContext
          qg <- quoteGoal t
          let postpone metas = postponeTypeCheckingProblem (CheckExpr e0 t) $ andM $ map isInstantiatedMeta metas
          case (qc, qg) of
            (Left metas1, Left metas2) -> postpone $ metas1 ++ metas2
            (Left metas , Right _    ) -> postpone $ metas
            (Right _    , Left metas ) -> postpone $ metas
            (Right quotedCtx, Right quotedGoal) -> do
              quotedCtx  <- defaultNamedArg <$> reify quotedCtx
              quotedGoal <- defaultNamedArg <$> reify quotedGoal
              let tac    = foldl (A.App i) (A.App i (A.App i e quotedCtx) quotedGoal) xs
                  result = foldl (A.App i) (A.Unquote i) (defaultNamedArg tac : ys)
              checkExpr result t

        A.ETel _   -> __IMPOSSIBLE__

        -- Application
        _   | Application hd args <- appView e -> checkApplication hd args e t

quoteGoal :: Type -> TCM (Either [MetaId] Term)
quoteGoal t = do
  t' <- etaContract =<< normalise t
  let metas = allMetas t'
  case metas of
    _:_ -> return $ Left metas
    []  -> do
      quotedGoal <- quoteTerm (unEl t')
      return $ Right quotedGoal

quoteContext :: TCM (Either [MetaId] Term)
quoteContext = do
  contextTypes  <- map (fmap snd) <$> getContext
  contextTypes  <- etaContract =<< normalise contextTypes
  let metas = allMetas contextTypes
  case metas of
    _:_ -> return $ Left metas
    []  -> do
      quotedContext <- buildList <*> mapM quoteDom contextTypes
      return $ Right quotedContext

-- | @checkApplication hd args e t@ checks an application.
--   Precondition: @Application hs args = appView e@
--
--   @checkApplication@ disambiguates constructors
--   (and continues to 'checkConstructorApplication')
--   and resolves pattern synonyms.
checkApplication :: A.Expr -> A.Args -> A.Expr -> Type -> TCM Term
checkApplication hd args e t = do
  case hd of

    -- Subcase: ambiguous constructor
    A.Con (AmbQ cs@(_:_:_)) -> do
      -- First we should figure out which constructor we want.
      reportSLn "tc.check.term" 40 $ "Ambiguous constructor: " ++ show cs

      -- Get the datatypes of the various constructors
      let getData Constructor{conData = d} = d
          getData _                        = __IMPOSSIBLE__
      reportSLn "tc.check.term" 40 $ "  ranges before: " ++ show (getRange cs)
      -- We use the reduced constructor when disambiguating, but
      -- the original constructor for type checking. This is important
      -- since they may have different types (different parameters).
      -- See issue 279.
      cons  <- mapM getConForm cs
      reportSLn "tc.check.term" 40 $ "  reduced: " ++ show cons
      dcs <- zipWithM (\ c con -> (, setConName c con) . getData . theDef <$> getConInfo con) cs cons
      -- Type error
      let badCon t = typeError $ DoesNotConstructAnElementOf (head cs) t
      -- Lets look at the target type at this point
      let getCon :: TCM (Maybe ConHead)
          getCon = do
            TelV tel t1 <- telView t
            addCtxTel tel $ do
             reportSDoc "tc.check.term.con" 40 $ nest 2 $
               text "target type: " <+> prettyTCM t1
             ifBlockedType t1 (\ m t -> return Nothing) $ \ t' ->
               caseMaybeM (isDataOrRecord $ unEl t') (badCon t') $ \ d ->
                 case [ c | (d', c) <- dcs, d == d' ] of
                   [c] -> do
                     reportSLn "tc.check.term" 40 $ "  decided on: " ++ show c
                     storeDisambiguatedName $ conName c
                     return $ Just c
                   []  -> badCon $ t' $> Def d []
                   cs  -> typeError $ CantResolveOverloadedConstructorsTargetingSameDatatype d $ map conName cs
      let unblock = isJust <$> getCon -- to unblock, call getCon later again
      mc <- getCon
      case mc of
        Just c  -> checkConstructorApplication e t c $ map convColor args
        Nothing -> postponeTypeCheckingProblem (CheckExpr e t) unblock

    -- Subcase: non-ambiguous constructor
    A.Con (AmbQ [c]) -> do
      -- augment c with record fields, but do not revert to original name
      con <- getOrigConHead c
      checkConstructorApplication e t con $ map convColor args

    -- Subcase: pattern synonym
    A.PatternSyn n -> do
      (ns, p) <- lookupPatternSyn n
      p <- setRange (getRange n) . killRange <$> expandPatternSynonyms p  -- expand recursive pattern synonyms
      -- Expand the pattern synonym by substituting for
      -- the arguments we have got and lambda-lifting
      -- over the ones we haven't.
      let meta r = A.Underscore $ A.emptyMetaInfo{ A.metaRange = r }   -- TODO: name suggestion
      case A.insertImplicitPatSynArgs meta (getRange n) ns args of
        Nothing      -> typeError $ BadArgumentsToPatternSynonym n
        Just (s, ns) -> do
          let p' = A.patternToExpr p
              e' = A.lambdaLiftExpr (map unArg ns) (A.substExpr s p')
          checkExpr e' t

    -- Subcase: macro
    A.Macro x -> do
      -- First go: no parameters
<<<<<<< HEAD
      TelV tel _ <- telView . defType =<< getConstInfo x
      let visibleArgs = length [ arg | arg <- telToList tel, getHiding arg == NotHidden ]
          splitVisible 0 args = ([], args)
          splitVisible n []   = ([], [])
          splitVisible n (arg : args) = first (arg :) $ splitVisible n' args
            where
              n' | getHiding arg == NotHidden = n - 1
                 | otherwise                  = n
          (quotedArgs, otherArgs) = splitVisible visibleArgs args
          unq = A.App (A.ExprRange $ fuseRange x args) (A.Unquote A.exprNoRange) . defaultNamedArg
          q e = A.App (A.ExprRange (getRange e)) (A.QuoteTerm A.exprNoRange) (defaultNamedArg e)
          desugared = A.app (unq $ unAppView $ Application (A.Def x) $ (map . fmap . fmap) q quotedArgs) otherArgs
      unless (length quotedArgs == visibleArgs) $ do
        err <- fsep $ pwords "The macro" ++ [prettyTCM x] ++
                      pwords ("expects " ++ show visibleArgs ++
                              " arguments, but has been given only " ++ show (length quotedArgs))
        typeError $ GenericError $ show err
=======
      TelV tel _ <- telView =<< normalise . defType =<< getConstInfo x

      tTerm <- primAgdaTerm
      tName <- primQName

      let tel' = map (snd . unDom) $ telToList tel
          (macroArgs, otherArgs) = splitAt (length tel') args
          -- inspect macro type to figure out if arguments need to be wrapped in quote/quoteTerm
          mkArg :: Type -> A.NamedArg A.Expr -> A.NamedArg A.Expr
          mkArg t a | unEl t == tTerm =
            (fmap . fmap)
              (A.App (A.ExprRange (getRange a)) (A.QuoteTerm A.exprNoRange) . defaultNamedArg) a
          mkArg t a | unEl t == tName =
            (fmap . fmap)
              (A.App (A.ExprRange (getRange a)) (A.Quote A.exprNoRange) . defaultNamedArg) a
          mkArg t a | otherwise = a
          unq = A.App (A.ExprRange $ fuseRange x args) (A.Unquote A.exprNoRange) . defaultNamedArg

      when (length args < length tel') $ do
        err <- fsep $ pwords "The macro" ++ [prettyTCM x] ++
                      pwords ("expects " ++ show (length tel') ++
                              " arguments, but has been given only " ++ show (length args))
        typeError $ GenericError $ show err

      let macroArgs' = zipWith mkArg tel' macroArgs
          desugared = A.app (unq $ unAppView $ Application (A.Def x) $ macroArgs') otherArgs
>>>>>>> 8c1f3577
      checkExpr desugared t

    -- Subcase: unquote
    A.Unquote _
      | [arg] <- args -> do
          unquoteTerm (namedArg arg) $ \e ->
            checkExpr e t
      | arg : args <- args -> do
          unquoteTerm (namedArg arg) $ \e ->
            checkHeadApplication e t e $ map convColor args
      where
        unquoteTerm :: A.Expr -> (A.Expr -> TCM Term) -> TCM Term
        unquoteTerm qv cont = do
          qv <- checkExpr qv =<< el primAgdaTerm
          mv <- runUnquoteM $ unquote qv
          case mv of
            Left (BlockedOnMeta m) -> do
              r <- getRange <$> lookupMeta m
              setCurrentRange r $
                postponeTypeCheckingProblem (CheckExpr e t) (isInstantiatedMeta m)
            Left err -> typeError $ UnquoteFailed err
            Right v  -> do
              e <- toAbstract_ (v :: R.Term)
              reportSDoc "tc.unquote.term" 10 $
                vcat [ text "unquote" <+> prettyTCM qv
                     , nest 2 $ text "-->" <+> prettyA e ]
              cont e

    -- Subcase: defined symbol or variable.
    _ -> checkHeadApplication e t hd $ map convColor args

-- | Turn a domain-free binding (e.g. lambda) into a domain-full one,
--   by inserting an underscore for the missing type.
domainFree :: A.ArgInfo -> A.Name -> A.LamBinding
domainFree info x =
  A.DomainFull $ A.TypedBindings r $ Arg info $ A.TBind r [pure x] $ A.Underscore underscoreInfo
  where
    r = getRange x
    underscoreInfo = A.MetaInfo
      { A.metaRange          = r
      , A.metaScope          = emptyScopeInfo
      , A.metaNumber         = Nothing
      , A.metaNameSuggestion = show $ A.nameConcrete x
      }

---------------------------------------------------------------------------
-- * Meta variables
---------------------------------------------------------------------------

checkMeta :: (Type -> TCM Term) -> Type -> A.MetaInfo -> TCM Term
checkMeta newMeta t i = fst <$> checkOrInferMeta newMeta (Just t) i

inferMeta :: (Type -> TCM Term) -> A.MetaInfo -> TCM (Args -> Term, Type)
inferMeta newMeta i = mapFst apply <$> checkOrInferMeta newMeta Nothing i

-- | Type check a meta variable.
--   If its type is not given, we return its type, or a fresh one, if it is a new meta.
--   If its type is given, we check that the meta has this type, and we return the same
--   type.
checkOrInferMeta :: (Type -> TCM Term) -> Maybe Type -> A.MetaInfo -> TCM (Term, Type)
checkOrInferMeta newMeta mt i = do
  case A.metaNumber i of
    Nothing -> do
      setScope (A.metaScope i)
      t <- maybe (workOnTypes $ newTypeMeta_) return mt
      v <- newMeta t
      setValueMetaName v (A.metaNameSuggestion i)
      return (v, t)
    -- Rechecking an existing metavariable
    Just n -> do
      let v = MetaV (MetaId n) []
      t' <- jMetaType . mvJudgement <$> lookupMeta (MetaId n)
      case mt of
        Nothing -> return (v, t')
        Just t  -> (,t) <$> coerce v t' t

---------------------------------------------------------------------------
-- * Applications
---------------------------------------------------------------------------

inferHeadDef :: QName -> TCM (Args -> Term, Type)
inferHeadDef x = do
  proj <- isProjection x
  let app =
        case proj of
          Nothing -> \ f args -> return $ Def f $ map Apply args
          Just p  -> \ f args -> return $ projDropPars p `apply` args
  mapFst apply <$> inferDef app x

-- | Infer the type of a head thing (variable, function symbol, or constructor).
--   We return a function that applies the head to arguments.
--   This is because in case of a constructor we want to drop the parameters.
inferHead :: A.Expr -> TCM (Args -> Term, Type)
inferHead e = do
  case e of
    (A.Var x) -> do -- traceCall (InferVar x) $ do
      (u, a) <- getVarInfo x
      when (unusableRelevance $ getRelevance a) $
        typeError $ VariableIsIrrelevant x
      return (apply u, unDom a)
    (A.Def x) -> inferHeadDef x
    (A.Proj x) -> inferHeadDef x
    (A.Con (AmbQ [c])) -> do

      -- Constructors are polymorphic internally.
      -- So, when building the constructor term
      -- we should throw away arguments corresponding to parameters.

      -- First, inferDef will try to apply the constructor
      -- to the free parameters of the current context. We ignore that.
      (u, a) <- inferDef (\ c _ -> getOrigConTerm c) c

      -- Next get the number of parameters in the current context.
      Constructor{conPars = n} <- theDef <$> (instantiateDef =<< getConstInfo c)

      reportSLn "tc.term.con" 7 $ unwords [show c, "has", show n, "parameters."]

      -- So when applying the constructor throw away the parameters.
      return (apply u . genericDrop n, a)
    (A.Con _) -> __IMPOSSIBLE__  -- inferHead will only be called on unambiguous constructors
    (A.QuestionMark i ii) -> inferMeta (newQuestionMark ii) i
    (A.Underscore i)   -> inferMeta (newValueMeta RunMetaOccursCheck) i
    e -> do
      (term, t) <- inferExpr e
      return (apply term, t)

inferDef :: (QName -> Args -> TCM Term) -> QName -> TCM (Term, Type)
inferDef mkTerm x =
    traceCall (InferDef (getRange x) x) $ do
    -- getConstInfo retrieves the *absolute* (closed) type of x
    -- instantiateDef relativizes it to the current context
    d  <- instantiateDef =<< getConstInfo x
    -- irrelevant defs are only allowed in irrelevant position
    let drel = defRelevance d
    when (drel /= Relevant) $ do
      rel <- asks envRelevance
      reportSDoc "tc.irr" 50 $ vcat
        [ text "declaration relevance =" <+> text (show drel)
        , text "context     relevance =" <+> text (show rel)
        ]
      unless (drel `moreRelevant` rel) $ typeError $ DefinitionIsIrrelevant x
    -- since x is considered living in the top-level, we have to
    -- apply it to the current context
    vs <- freeVarsToApply x
    reportSDoc "tc.term.def" 10 $ do
      text "inferred def " <+> prettyTCM x <+> hsep (map prettyTCM vs)
    let t = defType d
    reportSDoc "tc.term.def" 10 $ nest 2 $ text " : " <+> prettyTCM t
    v  <- mkTerm x vs
    reportSDoc "tc.term.def" 10 $ nest 2 $ text " --> " <+> prettyTCM v
    return (v, t)

-- | Check the type of a constructor application. This is easier than
--   a general application since the implicit arguments can be inserted
--   without looking at the arguments to the constructor.
checkConstructorApplication :: A.Expr -> Type -> ConHead -> [I.NamedArg A.Expr] -> TCM Term
checkConstructorApplication org t c args = do
  reportSDoc "tc.term.con" 50 $ vcat
    [ text "entering checkConstructorApplication"
    , nest 2 $ vcat
      [ text "org  =" <+> prettyTCM org
      , text "t    =" <+> prettyTCM t
      , text "c    =" <+> prettyTCM c
      , text "args =" <+> prettyTCM args
    ] ]
  let paramsGiven = checkForParams args
  if paramsGiven then fallback else do
    reportSDoc "tc.term.con" 50 $ text "checkConstructorApplication: no parameters explicitly supplied, continuing..."
    cdef  <- getConInfo c
    let Constructor{conData = d, conPars = npars} = theDef cdef
    reportSDoc "tc.term.con" 50 $ nest 2 $ text "d    =" <+> prettyTCM d
    -- Issue 661: t maybe an evaluated form of d .., so we evaluate d
    -- as well and then check wether we deal with the same datatype
    t0 <- reduce (Def d [])
    case (ignoreSharing t0, ignoreSharing $ unEl t) of -- Only fully applied constructors get special treatment
      (Def d0 _, Def d' es) -> do
        let ~(Just vs) = allApplyElims es
        reportSDoc "tc.term.con" 50 $ nest 2 $ text "d0   =" <+> prettyTCM d0
        reportSDoc "tc.term.con" 50 $ nest 2 $ text "d'   =" <+> prettyTCM d'
        reportSDoc "tc.term.con" 50 $ nest 2 $ text "vs   =" <+> prettyTCM vs
        if d' /= d0 then fallback else do
         -- Issue 661: d' may take more parameters than d, in particular
         -- these additional parameters could be a module parameter telescope.
         -- Since we get the constructor type ctype from d but the parameters
         -- from t = Def d' vs, we drop the additional parameters.
         npars' <- getNumberOfParameters d'
         caseMaybe (sequenceA $ List2 (Just npars, npars')) fallback $ \ (List2 (n, n')) -> do
           reportSDoc "tc.term.con" 50 $ nest 2 $ text $ "n    = " ++ show n
           reportSDoc "tc.term.con" 50 $ nest 2 $ text $ "n'   = " ++ show n'
           when (n > n')  -- preprocessor does not like ', so put on next line
             __IMPOSSIBLE__
           let ps    = genericTake n $ genericDrop (n' - n) vs
               ctype = defType cdef
           reportSDoc "tc.term.con" 20 $ vcat
             [ text "special checking of constructor application of" <+> prettyTCM c
             , nest 2 $ vcat [ text "ps     =" <+> prettyTCM ps
                             , text "ctype  =" <+> prettyTCM ctype ] ]
           let ctype' = ctype `piApply` ps
           reportSDoc "tc.term.con" 20 $ nest 2 $ text "ctype' =" <+> prettyTCM ctype'
           -- get the parameter names
           TelV ptel _ <- telViewUpTo n ctype
           let pnames = map (fst . unDom) $ telToList ptel
           -- drop the parameter arguments
               args' = dropArgs pnames args
           -- check the non-parameter arguments
           expandLast <- asks envExpandLast
           checkArguments' expandLast (getRange c) args' ctype' t $ \us t' -> do
             reportSDoc "tc.term.con" 20 $ nest 2 $ vcat
               [ text "us     =" <+> prettyTCM us
               , text "t'     =" <+> prettyTCM t' ]
             coerce (Con c us) t' t
      _ -> do
        reportSDoc "tc.term.con" 50 $ nest 2 $ text "we are not at a datatype, falling back"
        fallback
  where
    fallback = checkHeadApplication org t (A.Con (AmbQ [conName c])) args

    -- Check if there are explicitly given hidden arguments,
    -- in which case we fall back to default type checking.
    -- We could work harder, but let's not for now.
    --
    -- Andreas, 2012-04-18: if all inital args are underscores, ignore them
    checkForParams args =
      let (hargs, rest) = span isHidden args
          notUnderscore A.Underscore{} = False
          notUnderscore _              = True
      in  any notUnderscore $ map (unScope . namedArg) hargs

    -- Drop the constructor arguments that correspond to parameters.
    dropArgs [] args                                   = args
    dropArgs ps []                                     = args
    dropArgs ps args@(arg : _) | not (isHidden arg) = args
    dropArgs (p:ps) args@(arg : args')
      | elem name [Nothing, Just p] = dropArgs ps args'
      | otherwise                   = dropArgs ps args
      where
        name = fmap rangedThing . nameOf $ unArg arg


{- UNUSED CODE, BUT DON'T REMOVE (2012-04-18)

    -- Split the arguments to a constructor into those corresponding
    -- to parameters and those that don't. Dummy underscores are inserted
    -- for parameters that are not given explicitly.
    splitArgs [] args = ([], args)
    splitArgs ps []   =
          (map (const dummyUnderscore) ps, args)
    splitArgs ps args@(Arg NotHidden _ _ : _) =
          (map (const dummyUnderscore) ps, args)
    splitArgs (p:ps) (arg : args)
      | elem mname [Nothing, Just p] =
          mapFst (arg :) $ splitArgs ps args
      | otherwise =
          mapFst (dummyUnderscore :) $ splitArgs ps (arg:args)
      where
        mname = nameOf (unArg arg)

    dummyUnderscore = Arg Hidden Relevant (unnamed $ A.Underscore $ A.MetaInfo noRange emptyScopeInfo Nothing)
-}

-- | @checkHeadApplication e t hd args@ checks that @e@ has type @t@,
-- assuming that @e@ has the form @hd args@. The corresponding
-- type-checked term is returned.
--
-- If the head term @hd@ is a coinductive constructor, then a
-- top-level definition @fresh tel = hd args@ (where the clause is
-- delayed) is added, where @tel@ corresponds to the current
-- telescope. The returned term is @fresh tel@.
--
-- Precondition: The head @hd@ has to be unambiguous, and there should
-- not be any need to insert hidden lambdas.
checkHeadApplication :: A.Expr -> Type -> A.Expr -> [I.NamedArg A.Expr] -> TCM Term
checkHeadApplication e t hd args = do
  kit       <- coinductionKit
  case hd of
    A.Con (AmbQ [c]) | Just c == (nameOfSharp <$> kit) -> do
      -- Type checking # generated #-wrapper. The # that the user can write will be a Def,
      -- but the sharp we generate in the body of the wrapper is a Con.
      defaultResult
    A.Con (AmbQ [c]) -> do
      (f, t0) <- inferHead hd
      reportSDoc "tc.term.con" 5 $ vcat
        [ text "checkHeadApplication inferred" <+>
          prettyTCM c <+> text ":" <+> prettyTCM t0
        ]
      expandLast <- asks envExpandLast
      checkArguments' expandLast (getRange hd) args t0 t $ \vs t1 -> do
        TelV eTel eType <- telView t
        -- If the expected type @eType@ is a metavariable we have to make
        -- sure it's instantiated to the proper pi type
        TelV fTel fType <- telViewUpTo (size eTel) t1
        -- We know that the target type of the constructor (fType)
        -- does not depend on fTel so we can compare fType and eType
        -- first.

        when (size eTel > size fTel) $
          typeError $ UnequalTypes CmpLeq t1 t -- switch because of contravariance
          -- Andreas, 2011-05-10 report error about types rather  telescopes
          -- compareTel CmpLeq eTel fTel >> return () -- This will fail!

        reportSDoc "tc.term.con" 10 $ addCtxTel eTel $ vcat
          [ text "checking" <+>
            prettyTCM fType <+> text "?<=" <+> prettyTCM eType
          ]
        blockTerm t $ f vs <$ workOnTypes (do
          addCtxTel eTel $ leqType fType eType
          compareTel t t1 CmpLeq eTel fTel)

    (A.Def c) | Just c == (nameOfSharp <$> kit) -> do
      -- TODO: Handle coinductive constructors under lets.
      lets <- envLetBindings <$> ask
      unless (Map.null lets) $
        typeError $ NotImplemented
          "coinductive constructor in the scope of a let-bound variable"

      arg <- case args of
               [a] | getHiding a == NotHidden -> return $ namedArg a
               _ -> typeError $ GenericError $ show c ++ " must be applied to exactly one argument."

      -- The name of the fresh function.
      i <- fresh :: TCM Int
      let name = filter (/= '_') (show $ A.nameConcrete $ A.qnameName c) ++ "-" ++ show i
      c' <- setRange (getRange c) <$>
              liftM2 qualify (killRange <$> currentModule)
                             (freshName_ name)

      kit <- coinductionKit'
      let flat = nameOfFlat kit
          inf  = nameOfInf  kit

      -- The application of the fresh function to the relevant
      -- arguments.
      e' <- Def c' . map Apply <$> getContextArgs

      -- Add the type signature of the fresh function to the
      -- signature.
      -- To make sure we can type check the generated function we have to make
      -- sure that its type is \inf. The reason for this is that we don't yet
      -- postpone checking of patterns when we don't know their types (Issue480).
      forcedType <- do
        lvl <- levelType
        l   <- newValueMeta RunMetaOccursCheck lvl
        lv  <- levelView l
        a   <- newValueMeta RunMetaOccursCheck (sort $ Type lv)
        return $ El (Type lv) $ Def inf [Apply $ setHiding Hidden $ defaultArg l, Apply $ defaultArg a]

      i   <- currentOrFreshMutualBlock
      tel <- getContextTelescope
      -- If we are in irrelevant position, add definition irrelevantly.
      -- TODO: is this sufficient?
      rel <- asks envRelevance
      addConstant c' =<< do
        let ai = setRelevance rel defaultArgInfo
        useTerPragma $
          Defn ai c' forcedType [] [] (defaultDisplayForm c') i noCompiledRep Nothing $
          emptyFunction

      -- Define and type check the fresh function.
      ctx <- getContext >>= mapM (\d -> flip Dom (unDom d) <$> reify (domInfo d))
      let info   = A.mkDefInfo (A.nameConcrete $ A.qnameName c') noFixity'
                               PublicAccess ConcreteDef noRange
          pats   = map (\ (Dom info (n, _)) -> Arg info $ Named Nothing $ A.VarP n) $
                       reverse ctx
          core   = A.LHSProj { A.lhsDestructor = flat
                             , A.lhsPatsLeft   = []
                             , A.lhsFocus      = defaultNamedArg $ A.LHSHead c' pats
                             , A.lhsPatsRight  = [] }
          clause = A.Clause (A.LHS (A.LHSRange noRange) core [])
                            (A.RHS arg)
                            [] False

      reportSDoc "tc.term.expr.coind" 15 $ vcat $
          [ text "The coinductive constructor application"
          , nest 2 $ prettyTCM e
          , text "was translated into the application"
          , nest 2 $ prettyTCM e'
          , text "and the function"
          , nest 2 $ prettyTCM rel <> prettyTCM c' <+> text ":"
          , nest 4 $ prettyTCM (telePi tel t)
          , nest 2 $ prettyA clause <> text "."
          ]

      inTopContext $ checkFunDef NotDelayed info c' [clause]

      reportSDoc "tc.term.expr.coind" 15 $ do
        def <- theDef <$> getConstInfo c'
        text "The definition is" <+> text (show $ funDelayed def) <>
          text "."

      blockTerm t $ e' <$ workOnTypes (leqType forcedType t)
    A.Con _  -> __IMPOSSIBLE__
    _ -> defaultResult
  where
  defaultResult = do
    (f, t0) <- inferHead hd
    expandLast <- asks envExpandLast
    checkArguments' expandLast (getRange hd) args t0 t $ \vs t1 -> do
      coerce (f vs) t1 t

traceCallE :: Error e => Call -> ExceptT e TCM r -> ExceptT e TCM r
traceCallE call m = do
  z <- lift $ traceCall call $ runExceptT m
  case z of
    Right e  -> return e
    Left err -> throwError err

-- | Check a list of arguments: @checkArgs args t0 t1@ checks that
--   @t0 = Delta -> t0'@ and @args : Delta@. Inserts hidden arguments to
--   make this happen.  Returns the evaluated arguments @vs@, the remaining
--   type @t0'@ (which should be a subtype of @t1@) and any constraints @cs@
--   that have to be solved for everything to be well-formed.
checkArguments :: ExpandHidden -> Range -> [I.NamedArg A.Expr] -> Type -> Type ->
                  ExceptT (Args, [I.NamedArg A.Expr], Type) TCM (Args, Type)

-- Case: no arguments, do not insert trailing hidden arguments: We are done.
checkArguments DontExpandLast _ [] t0 t1 = return ([], t0)

-- Case: no arguments, but need to insert trailing hiddens.
checkArguments exh r [] t0 t1 =
    traceCallE (CheckArguments r [] t0 t1) $ lift $ do
      t1' <- unEl <$> reduce t1
      implicitArgs (-1) (expand t1') t0
    where
      expand (Pi (Dom info _) _)   Hidden = getHiding info /= Hidden &&
                                            exh == ExpandLast
      expand _                     Hidden = exh == ExpandLast
      expand (Pi (Dom info _) _) Instance = getHiding info /= Instance
      expand _                   Instance = True
      expand _                  NotHidden = False

-- Case: argument given.
checkArguments exh r args0@(arg@(Arg info e) : args) t0 t1 =
    traceCallE (CheckArguments r args0 t0 t1) $ do
      lift $ reportSDoc "tc.term.args" 30 $ sep
        [ text "checkArguments"
--        , text "  args0 =" <+> prettyA args0
        , nest 2 $ vcat
          [ text "e     =" <+> prettyA e
          , text "t0    =" <+> prettyTCM t0
          , text "t1    =" <+> prettyTCM t1
          ]
        ]
      -- First, insert implicit arguments, depending on current argument @arg@.
      let hx = getHiding info  -- hiding of current argument
          mx = fmap rangedThing $ nameOf e -- name of current argument
          -- do not insert visible arguments
          expand NotHidden y = False
          -- insert a hidden argument if arg is not hidden or has different name
          -- insert an instance argument if arg is not instance  or has different name
          expand hy        y = hy /= hx || maybe False (y /=) mx
      (nargs, t) <- lift $ implicitNamedArgs (-1) expand t0
      -- Separate names from args.
      let (mxs, us) = unzip $ map (\ (Arg ai (Named mx u)) -> (mx, Arg ai u)) nargs
          xs        = catMaybes mxs
      -- We are done inserting implicit args.  Now, try to check @arg@.
      ifBlockedType t (\ m t -> throwError (us, args0, t)) $ \ t0' -> do

        -- What can go wrong?

        -- 1. We ran out of function types.
        let shouldBePi
              -- a) It is an explicit argument, but we ran out of function types.
              | notHidden info = lift $ typeError $ ShouldBePi t0'
              -- b) It is an implicit argument, and we did not insert any implicits.
              --    Thus, the type was not a function type to start with.
              | null xs        = lift $ typeError $ ShouldBePi t0'
              -- c) We did insert implicits, but we ran out of implicit function types.
              --    Then, we should inform the user that we did not find his one.
              | otherwise      = lift $ typeError $ WrongNamedArgument arg

        -- 2. We have a function type left, but it is the wrong one.
        --    Our argument must be implicit, case a) is impossible.
        --    (Otherwise we would have ran out of function types instead.)
        let wrongPi info'
              -- b) We have not inserted any implicits.
              | null xs   = lift $ typeError $ WrongHidingInApplication t0'
              -- c) We inserted implicits, but did not find his one.
              | otherwise = lift $ typeError $ WrongNamedArgument arg

        -- t0' <- lift $ forcePi (getHiding info) (maybe "_" rangedThing $ nameOf e) t0'
        case ignoreSharing $ unEl t0' of
          Pi (Dom info' a) b
            | getHiding info == getHiding info'
              && (notHidden info || maybe True ((absName b ==) . rangedThing) (nameOf e)) -> do
                u <- lift $ applyRelevanceToContext (getRelevance info') $
                 -- Andreas, 2014-05-30 experiment to check non-dependent arguments
                 -- after the spine has been processed.  Allows to propagate type info
                 -- from ascribed type into extended-lambdas.  Would solve issue 1159.
                 -- However, leaves unsolved type checking problems in the test suite.
                 -- I do not know what I am doing wrong here.
                 -- Could be extreme order-sensitivity or my abuse of the postponing
                 -- mechanism.
                 -- if not $ isBinderUsed b
                 -- then postponeTypeCheckingProblem (CheckExpr (namedThing e) a) (return True) else
                  checkExpr (namedThing e) a
                -- save relevance info' from domain in argument
                addCheckedArgs us (Arg info' u) $
                  checkArguments exh (fuseRange r e) args (absApp b u) t1
            | otherwise -> wrongPi info'
          _ -> shouldBePi
  where
    addCheckedArgs us u rec =
      (mapFst ((us ++) . (u :)) <$> rec)
        `catchError` \(vs, es, t) ->
          throwError (us ++ u : vs, es, t)

-- | Check that a list of arguments fits a telescope.
checkArguments_ :: ExpandHidden -> Range -> [I.NamedArg A.Expr] -> Telescope -> TCM Args
checkArguments_ exh r args tel = do
    z <- runExceptT $ checkArguments exh r args (telePi tel $ sort Prop) (sort Prop)
    case z of
      Right (args, _) -> return args
      Left _          -> __IMPOSSIBLE__


-- | Infer the type of an expression. Implemented by checking against a meta
--   variable.  Except for neutrals, for them a polymorphic type is inferred.
inferExpr :: A.Expr -> TCM (Term, Type)
-- inferExpr e = inferOrCheck e Nothing
inferExpr = inferExpr' DontExpandLast

inferExpr' :: ExpandHidden -> A.Expr -> TCM (Term, Type)
inferExpr' exh e = case e of
  _ | Application hd args <- appView e, defOrVar hd -> traceCall (InferExpr e) $ do
    (f, t0) <- inferHead hd
    res <- runExceptT $ checkArguments exh (getRange hd) (map convColor args) t0 (sort Prop)
    case res of
      Right (vs, t1) -> return (f vs, t1)
      Left t1 -> fallback -- blocked on type t1
  _ -> fallback
  where
    fallback = do
      t <- workOnTypes $ newTypeMeta_
      v <- checkExpr e t
      return (v,t)

defOrVar :: A.Expr -> Bool
defOrVar A.Var{} = True
defOrVar A.Def{} = True
defOrVar A.Proj{} = True
defOrVar (A.ScopedExpr _ e) = defOrVar e
defOrVar _     = False

-- | Used to check aliases @f = e@.
--   Switches off 'ExpandLast' for the checking of top-level application.
checkDontExpandLast :: A.Expr -> Type -> TCM Term
checkDontExpandLast e t = case e of
  _ | Application hd args <- appView e,  defOrVar hd ->
    traceCall (CheckExprCall e t) $ localScope $ dontExpandLast $ shared =<< do
      checkApplication hd args e t
  _ -> checkExpr e t -- note that checkExpr always sets ExpandLast

{- Andreas, 2013-03-15 UNUSED, but don't remove
inferOrCheck :: A.Expr -> Maybe Type -> TCM (Term, Type)
inferOrCheck e mt = case e of
  _ | Application hd args <- appView e, defOrVar hd -> traceCall (InferExpr e) $ do
    (f, t0) <- inferHead hd
    res <- runErrorT $ checkArguments DontExpandLast
                                      (getRange hd) (map convColor args) t0 $
                                      maybe (sort Prop) id mt
    case res of
      Right (vs, t1) -> maybe (return (f vs, t1))
                              (\ t -> (,t) <$> coerce (f vs) t1 t)
                              mt
      Left t1        -> fallback -- blocked on type t1
  _ -> fallback
  where
    fallback = do
      t <- maybe (workOnTypes $ newTypeMeta_) return mt
      v <- checkExpr e t
      return (v,t)
-}

-- | Check whether a de Bruijn index is bound by a module telescope.
isModuleFreeVar :: Int -> TCM Bool
isModuleFreeVar i = do
  nfv <- getModuleFreeVars =<< currentModule
  n   <- getContextSize
  -- The first de Bruijn index that points to a module
  -- free variable.
  let firstModuleVar = n - nfv
  when (firstModuleVar < 0) __IMPOSSIBLE__
  return $ i >= firstModuleVar

-- | Infer the type of an expression, and if it is of the form
--   @{tel} -> D vs@ for some datatype @D@ then insert the hidden
--   arguments.  Otherwise, leave the type polymorphic.
inferExprForWith :: A.Expr -> TCM (Term, Type)
inferExprForWith e = do
  reportSDoc "tc.with.infer" 20 $ text "inferExprforWith " <+> prettyTCM e
  reportSLn  "tc.with.infer" 80 $ "inferExprforWith " ++ show e
  traceCall (InferExpr e) $ do
    -- With wants type and term fully instantiated!
    (v, t) <- instantiateFull =<< inferExpr e
    v0 <- reduce v
    -- Andreas 2014-11-06, issue 1342.
    -- Check that we do not `with` on a module parameter!
    case ignoreSharing v0 of
      Var i [] -> whenM (isModuleFreeVar i) $ typeError $ WithOnFreeVariable e
      _        -> return ()
    -- Possibly insert hidden arguments.
    TelV tel t0 <- telViewUpTo' (-1) ((NotHidden /=) . getHiding) t
    case ignoreSharing $ unEl t0 of
      Def d vs -> do
        res <- isDataOrRecordType d
        case res of
          Nothing -> return (v, t)
          Just{}  -> do
            (args, t1) <- implicitArgs (-1) (NotHidden /=) t
            return (v `apply` args, t1)
      _ -> return (v, t)

---------------------------------------------------------------------------
-- * Let bindings
---------------------------------------------------------------------------

checkLetBindings :: [A.LetBinding] -> TCM a -> TCM a
checkLetBindings = foldr (.) id . map checkLetBinding

checkLetBinding :: A.LetBinding -> TCM a -> TCM a

checkLetBinding b@(A.LetBind i info x t e) ret =
  traceCallCPS_ (CheckLetBinding b) ret $ \ret -> do
    t <- isType_ t
    v <- applyRelevanceToContext (getRelevance info) $ checkDontExpandLast e t
    addLetBinding (convColor info) x v t ret

checkLetBinding b@(A.LetPatBind i p e) ret =
  traceCallCPS_ (CheckLetBinding b) ret $ \ret -> do
    p <- expandPatternSynonyms p
    (v, t) <- inferExpr' ExpandLast e
    let -- construct a type  t -> dummy  for use in checkLeftHandSide
        t0 = El (getSort t) $ Pi (Dom defaultArgInfo t) (NoAbs underscore typeDontCare)
        p0 = Arg defaultArgInfo (Named Nothing p)
    reportSDoc "tc.term.let.pattern" 10 $ vcat
      [ text "let-binding pattern p at type t"
      , nest 2 $ vcat
        [ text "p (A) =" <+> text (show p) -- prettyTCM p
        , text "t     =" <+> prettyTCM t
        ]
      ]
    checkLeftHandSide (CheckPattern p EmptyTel t) Nothing [p0] t0 $ \ (LHSResult delta ps _t _perm) -> do
      -- A single pattern in internal syntax is returned.
      let p = case ps of [p] -> namedArg p; _ -> __IMPOSSIBLE__
      reportSDoc "tc.term.let.pattern" 20 $ nest 2 $ vcat
        [ text "p (I) =" <+> text (show p)
        , text "delta =" <+> text (show delta)
        ]
      -- We translate it into a list of projections.
      fs <- recordPatternToProjections p
      -- We remove the bindings for the pattern variables from the context.
      cxt0 <- getContext
      let (binds, cxt) = splitAt (size delta) cxt0
      escapeContext (length binds) $ do
        reportSDoc "tc.term.let.pattern" 20 $ nest 2 $ vcat
          [ text "delta =" <+> prettyTCM delta
          , text "binds =" <+> text (show binds) -- prettyTCM binds
          ]
{- WE CANNOT USE THIS BINDING
       -- We add a first let-binding for the value of e.
       x <- freshNoName (getRange e)
       addLetBinding Relevant x v t $ do
 -}
        -- We create a substitution for the let-bound variables
        -- (unfortunately, we cannot refer to x in internal syntax
        -- so we have to copy v).
        let sigma = zipWith ($) fs (repeat v)
        -- We apply the types of the let bound-variables to this substitution.
        -- The 0th variable in a context is the last one, so we reverse.
        -- Further, we need to lower all other de Bruijn indices by
        -- the size of delta, so we append the identity substitution.
        let sub    = parallelS (reverse sigma)
        let fdelta = flattenTel delta
        reportSDoc "tc.term.let.pattern" 20 $ nest 2 $ vcat
          [ text "fdelta =" <+> text (show fdelta)
          ]
        let tsl  = applySubst sub fdelta
        -- We get a list of types
        let ts   = map unDom tsl
        -- and relevances.
        let infos = map domInfo tsl
        -- We get list of names of the let-bound vars from the context.
        let xs   = map (fst . unDom) (reverse binds)
        -- We add all the bindings to the context.
        foldr (uncurry4 addLetBinding) ret $ zip4 infos xs sigma ts

checkLetBinding (A.LetApply i x modapp rd rm) ret = do
  -- Any variables in the context that doesn't belong to the current
  -- module should go with the new module.
  fv   <- getModuleFreeVars =<< currentModule
  n    <- getContextSize
  let new = n - fv
  reportSLn "tc.term.let.apply" 10 $ "Applying " ++ show modapp ++ " with " ++ show new ++ " free variables"
  reportSDoc "tc.term.let.apply" 20 $ vcat
    [ text "context =" <+> (prettyTCM =<< getContextTelescope)
    , text "module  =" <+> (prettyTCM =<< currentModule)
    , text "fv      =" <+> (text $ show fv)
    ]
  checkSectionApplication i x modapp rd rm
  withAnonymousModule x new ret
-- LetOpen and LetDeclaredVariable are only used for highlighting.
checkLetBinding A.LetOpen{} ret = ret
checkLetBinding (A.LetDeclaredVariable _) ret = ret

class ConvColor a i where
  convColor :: a -> i

instance ConvColor A.ArgInfo I.ArgInfo where
  convColor = mapArgInfoColors $ const [] -- "TODO guilhem 5"

instance ConvColor (A.Arg e) (I.Arg e) where
  convColor = mapArgInfo convColor

instance ConvColor (A.Dom e) (I.Dom e) where
  convColor = mapDomInfo convColor

instance ConvColor a i => ConvColor [a] [i] where
  convColor = map convColor<|MERGE_RESOLUTION|>--- conflicted
+++ resolved
@@ -1000,25 +1000,6 @@
     -- Subcase: macro
     A.Macro x -> do
       -- First go: no parameters
-<<<<<<< HEAD
-      TelV tel _ <- telView . defType =<< getConstInfo x
-      let visibleArgs = length [ arg | arg <- telToList tel, getHiding arg == NotHidden ]
-          splitVisible 0 args = ([], args)
-          splitVisible n []   = ([], [])
-          splitVisible n (arg : args) = first (arg :) $ splitVisible n' args
-            where
-              n' | getHiding arg == NotHidden = n - 1
-                 | otherwise                  = n
-          (quotedArgs, otherArgs) = splitVisible visibleArgs args
-          unq = A.App (A.ExprRange $ fuseRange x args) (A.Unquote A.exprNoRange) . defaultNamedArg
-          q e = A.App (A.ExprRange (getRange e)) (A.QuoteTerm A.exprNoRange) (defaultNamedArg e)
-          desugared = A.app (unq $ unAppView $ Application (A.Def x) $ (map . fmap . fmap) q quotedArgs) otherArgs
-      unless (length quotedArgs == visibleArgs) $ do
-        err <- fsep $ pwords "The macro" ++ [prettyTCM x] ++
-                      pwords ("expects " ++ show visibleArgs ++
-                              " arguments, but has been given only " ++ show (length quotedArgs))
-        typeError $ GenericError $ show err
-=======
       TelV tel _ <- telView =<< normalise . defType =<< getConstInfo x
 
       tTerm <- primAgdaTerm
@@ -1045,7 +1026,6 @@
 
       let macroArgs' = zipWith mkArg tel' macroArgs
           desugared = A.app (unq $ unAppView $ Application (A.Def x) $ macroArgs') otherArgs
->>>>>>> 8c1f3577
       checkExpr desugared t
 
     -- Subcase: unquote
