--- conflicted
+++ resolved
@@ -155,29 +155,17 @@
                                                                    pPi' "o" (cl primIZero) (\ o ->
                                                                         el' l $ gApply' (setRelevance Irrelevant defaultArgInfo) bA o)))
 
-  , (builtinId                               |-> BuiltinData ((>>) requireCubical $ hPi "a" (el primLevel) $
+  , (builtinId                               |-> BuiltinData ((>>) (requireCubical "") $ hPi "a" (el primLevel) $
                                                               hPi "A" (return $ sort $ varSort 0) $
                                                               (El (varSort 1) <$> varM 0) -->
                                                               (El (varSort 1) <$> varM 0) -->
-<<<<<<< HEAD
                                                              return (sort $ varSort 1)) [builtinReflId])
-  , (builtinReflId                           |-> BuiltinDataCons ((>>) requireCubical $ runNamesT [] $
+  , (builtinReflId                           |-> BuiltinDataCons ((>>) (requireCubical "") $ runNamesT [] $
                                                               hPi' "a" (el primLevel) $ \ l ->
                                                               hPi' "A" (sort . tmSort <$> l) $ \ bA ->
                                                               hPi' "x" (el' l bA) $ \ x ->
                                                               el' l (primId <#> l <#> bA <@> x <@> x)))
-  , (builtinEquiv                            |-> BuiltinUnknown (Just $ requireCubical >> runNamesT [] (
-=======
-                                                              return (sort $ varSort 1)))
-  , (builtinConId                            |-> builtinPostulateC (hPi "a" (el primLevel) $
-                                                           hPi "A" (return $ sort $ varSort 0) $
-                                                           hPi "x" (El (varSort 1) <$> varM 0) $
-                                                           hPi "y" (El (varSort 2) <$> varM 1) $
-                                                           tinterval -->
-                                                           (El (varSort 3) <$> primPath <#> varM 3 <#> varM 2 <@> varM 1 <@> varM 0) -->
-                                                           (El (varSort 3) <$> primId <#> varM 3 <#> varM 2 <@> varM 1 <@> varM 0)))
   , (builtinEquiv                            |-> BuiltinUnknown (Just $ requireCubical "" >> runNamesT [] (
->>>>>>> da0c7617
                                                                     hPi' "l" (el $ cl primLevel) $ \ a ->
                                                                     hPi' "l'" (el $ cl primLevel) $ \ b ->
                                                                     nPi' "A" (sort . tmSort <$> a) $ \bA ->
@@ -979,12 +967,8 @@
 
     Just (BuiltinData mt cs) -> do
       t <- mt
-<<<<<<< HEAD
-      addConstant q $ defaultDefn defaultArgInfo q t def
+      addConstant q $ defaultDefn defaultArgInfo q t (def t)
       when (b == builtinId)     $ builtinIdHook q
-=======
-      addConstant q $ defaultDefn defaultArgInfo q t (def t)
->>>>>>> da0c7617
       bindBuiltinName b $ Def q []
       where
         def t = Datatype
