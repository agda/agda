{-# LANGUAGE NondecreasingIndentation #-}

module Agda.TypeChecking.Rules.Builtin
  ( bindBuiltin
  , bindBuiltinNoDef
  , builtinKindOfName
  , bindPostulatedName
  , isUntypedBuiltin
  , bindUntypedBuiltin
  ) where

import Control.Monad
import Data.List (find, sortBy)
import Data.List.NonEmpty (NonEmpty(..))
import qualified Data.List.NonEmpty as NonEmpty
import Data.Function (on)

import qualified Agda.Syntax.Abstract as A
import Agda.Syntax.Common
import Agda.Syntax.Internal
import Agda.Syntax.Position
import Agda.Syntax.Scope.Base

import Agda.TypeChecking.Monad
import Agda.TypeChecking.Monad.Builtin
import Agda.TypeChecking.Monad.SizedTypes ( builtinSizeHook )

import qualified Agda.TypeChecking.CompiledClause as CC
import Agda.TypeChecking.Conversion
import Agda.TypeChecking.Constraints
import Agda.TypeChecking.EtaContract
import Agda.TypeChecking.Functions
import Agda.TypeChecking.Irrelevance
import Agda.TypeChecking.Names
import Agda.TypeChecking.Primitive
import Agda.TypeChecking.Positivity.Occurrence
import Agda.TypeChecking.Reduce
import Agda.TypeChecking.Substitute
import Agda.TypeChecking.Telescope
import Agda.TypeChecking.Rules.Term ( checkExpr , inferExpr )
import Agda.TypeChecking.Warnings

import {-# SOURCE #-} Agda.TypeChecking.Rules.Builtin.Coinduction
import {-# SOURCE #-} Agda.TypeChecking.Rewriting

import Agda.Utils.Except ( MonadError(catchError) )
import Agda.Utils.Functor
import Agda.Utils.List
import Agda.Utils.Maybe
import Agda.Utils.Monad
import Agda.Utils.Null
import Agda.Utils.Size

import Agda.Utils.Impossible

---------------------------------------------------------------------------
-- * Checking builtin pragmas
---------------------------------------------------------------------------

builtinPostulate :: TCM Type -> BuiltinDescriptor
builtinPostulate = BuiltinPostulate Relevant

builtinPostulateC :: TCM Type -> BuiltinDescriptor
builtinPostulateC m = BuiltinPostulate Relevant $ requireCubical >> m

findBuiltinInfo :: String -> Maybe BuiltinInfo
findBuiltinInfo b = find ((b ==) . builtinName) coreBuiltins

coreBuiltins :: [BuiltinInfo]
coreBuiltins =
  [ (builtinList                             |-> BuiltinData (tset --> tset) [builtinNil, builtinCons])
  , (builtinArg                              |-> BuiltinData (tset --> tset) [builtinArgArg])
  , (builtinAbs                              |-> BuiltinData (tset --> tset) [builtinAbsAbs])
  , (builtinArgInfo                          |-> BuiltinData tset [builtinArgArgInfo])
  , (builtinBool                             |-> BuiltinData tset [builtinTrue, builtinFalse])
  , (builtinNat                              |-> BuiltinData tset [builtinZero, builtinSuc])
  , (builtinSigma                            |-> BuiltinData (runNamesT [] $
                                                              hPi' "la" (el $ cl primLevel) $ \ a ->
                                                              hPi' "lb" (el $ cl primLevel) $ \ b ->
                                                              nPi' "A" (sort . tmSort <$> a) $ \bA ->
                                                              nPi' "B" (el' a bA --> (sort . tmSort <$> b)) $ \bB ->
                                                              ((sort . tmSort) <$> (cl primLevelMax <@> a <@> b))
                                                              )
                                                             ["SIGMACON"])
  , (builtinUnit                             |-> BuiltinData tset [builtinUnitUnit])  -- actually record, but they are treated the same
  , (builtinAgdaLiteral                      |-> BuiltinData tset [builtinAgdaLitNat, builtinAgdaLitWord64, builtinAgdaLitFloat,
                                                                   builtinAgdaLitChar, builtinAgdaLitString,
                                                                   builtinAgdaLitQName, builtinAgdaLitMeta])
  , (builtinAgdaPattern                      |-> BuiltinData tset [builtinAgdaPatVar, builtinAgdaPatCon, builtinAgdaPatDot,
                                                                   builtinAgdaPatLit, builtinAgdaPatProj, builtinAgdaPatAbsurd])
  , (builtinAgdaPatVar                       |-> BuiltinDataCons (tstring --> tpat))
  , (builtinAgdaPatCon                       |-> BuiltinDataCons (tqname --> tlist (targ tpat) --> tpat))
  , (builtinAgdaPatDot                       |-> BuiltinDataCons tpat)
  , (builtinAgdaPatLit                       |-> BuiltinDataCons (tliteral --> tpat))
  , (builtinAgdaPatProj                      |-> BuiltinDataCons (tqname --> tpat))
  , (builtinAgdaPatAbsurd                    |-> BuiltinDataCons tpat)
  , (builtinLevel                            |-> builtinPostulate tset)
  , (builtinWord64                           |-> builtinPostulate tset)
  , (builtinInteger                          |-> BuiltinData tset [builtinIntegerPos, builtinIntegerNegSuc])
  , (builtinIntegerPos                       |-> BuiltinDataCons (tnat --> tinteger))
  , (builtinIntegerNegSuc                    |-> BuiltinDataCons (tnat --> tinteger))
  , (builtinFloat                            |-> builtinPostulate tset)
  , (builtinChar                             |-> builtinPostulate tset)
  , (builtinString                           |-> builtinPostulate tset)
  , (builtinQName                            |-> builtinPostulate tset)
  , (builtinAgdaMeta                         |-> builtinPostulate tset)
  , (builtinIO                               |-> builtinPostulate (tset --> tset))
  , (builtinPath                             |-> BuiltinUnknown
                                                             (Just $ requireCubical >>
                                                             (hPi "a" (el primLevel) $
                                                              hPi "A" (return $ sort $ varSort 0) $
                                                              (El (varSort 1) <$> varM 0) -->
                                                              (El (varSort 1) <$> varM 0) -->
                                                              return (sort $ varSort 1)))
                                                             verifyPath)
  , (builtinPathP                            |-> builtinPostulateC (hPi "a" (el primLevel) $
                                                              nPi "A" (tinterval --> (return $ sort $ varSort 0)) $
                                                              (El (varSort 1) <$> varM 0 <@> primIZero) -->
                                                              (El (varSort 1) <$> varM 0 <@> primIOne) -->
                                                              return (sort $ varSort 1)))
  , (builtinInterval                         |-> BuiltinData (requireCubical >> return (sort Inf)) [builtinIZero,builtinIOne])
  , (builtinSub                              |-> builtinPostulateC (runNamesT [] $ hPi' "a" (el $ cl primLevel) $ \ a ->
                                                                   nPi' "A" (el' (cl primLevelSuc <@> a) (Sort . tmSort <$> a)) $ \ bA ->
                                                                   nPi' "φ" (elInf $ cl primInterval) $ \ phi ->
                                                                   elInf (cl primPartial <#> a <@> phi <@> bA) --> (return $ sort Inf)
                                                                  ))
  , (builtinSubIn                            |-> builtinPostulateC (runNamesT [] $
                                                                   hPi' "a" (el $ cl primLevel) $ \ a ->
                                                                   hPi' "A" (el' (cl primLevelSuc <@> a) (Sort . tmSort <$> a)) $ \ bA ->
                                                                   hPi' "φ" (elInf $ cl primInterval) $ \ phi ->
                                                                   nPi' "x" (el' (Sort . tmSort <$> a) bA) $ \ x ->
                                                                   elInf $ cl primSub <#> a <@> bA <@> phi <@> (lam "o" $ \ _ -> x)))
  , (builtinIZero                            |-> BuiltinDataCons (elInf primInterval))
  , (builtinIOne                             |-> BuiltinDataCons (elInf primInterval))
  , (builtinPartial                          |-> BuiltinPrim "primPartial" (const $ return ()))
  , (builtinPartialP                         |-> BuiltinPrim "primPartialP" (const $ return ()))
  , (builtinIsOne                            |-> builtinPostulateC (tinterval --> return (sort $ Inf)))
  , (builtinItIsOne                          |-> builtinPostulateC (elInf $ primIsOne <@> primIOne))
  , (builtinIsOne1                           |-> builtinPostulateC (runNamesT [] $
                                                                   nPi' "i" (cl tinterval) $ \ i ->
                                                                   nPi' "j" (cl tinterval) $ \ j ->
                                                                   nPi' "i1" (elInf $ cl primIsOne <@> i) $ \ i1 ->
                                                                   (elInf $ cl primIsOne <@> (cl primIMax <@> i <@> j))))
  , (builtinIsOne2                           |-> builtinPostulateC (runNamesT [] $
                                                                   nPi' "i" (cl tinterval) $ \ i ->
                                                                   nPi' "j" (cl tinterval) $ \ j ->
                                                                   nPi' "j1" (elInf $ cl primIsOne <@> j) $ \ j1 ->
                                                                   (elInf $ cl primIsOne <@> (cl primIMax <@> i <@> j))))
  , (builtinIsOneEmpty                       |-> builtinPostulateC (runNamesT [] $
                                                                   hPi' "l" (el $ cl primLevel) $ \ l ->
                                                                   hPi' "A" (pPi' "o" (cl primIZero) $ \ _ ->
                                                                                  el' (cl primLevelSuc <@> l) (Sort . tmSort <$> l)) $ \ bA ->
                                                                   pPi' "o" (cl primIZero) (\ o ->
                                                                        el' l $ gApply' (setRelevance Irrelevant defaultArgInfo) bA o)))

  , (builtinId                               |-> builtinPostulateC (hPi "a" (el primLevel) $
                                                              hPi "A" (return $ sort $ varSort 0) $
                                                              (El (varSort 1) <$> varM 0) -->
                                                              (El (varSort 1) <$> varM 0) -->
                                                              return (sort $ varSort 1)))
  , (builtinConId                            |-> builtinPostulateC (hPi "a" (el primLevel) $
                                                           hPi "A" (return $ sort $ varSort 0) $
                                                           hPi "x" (El (varSort 1) <$> varM 0) $
                                                           hPi "y" (El (varSort 2) <$> varM 1) $
                                                           tinterval -->
                                                           (El (varSort 3) <$> primPath <#> varM 3 <#> varM 2 <@> varM 1 <@> varM 0) -->
                                                           (El (varSort 3) <$> primId <#> varM 3 <#> varM 2 <@> varM 1 <@> varM 0)))
  , (builtinEquiv                            |-> BuiltinUnknown (Just $ requireCubical >> runNamesT [] (
                                                                    hPi' "l" (el $ cl primLevel) $ \ a ->
                                                                    hPi' "l'" (el $ cl primLevel) $ \ b ->
                                                                    nPi' "A" (sort . tmSort <$> a) $ \bA ->
                                                                    nPi' "B" (sort . tmSort <$> b) $ \bB ->
                                                                    ((sort . tmSort) <$> (cl primLevelMax <@> a <@> b))
                                                                  ))
                                                                   (const $ const $ return ()))
  , (builtinEquivFun                         |-> BuiltinUnknown (Just $ requireCubical >> runNamesT [] (
                                                                 hPi' "l" (el $ cl primLevel) $ \ a ->
                                                                 hPi' "l'" (el $ cl primLevel) $ \ b ->
                                                                 hPi' "A" (sort . tmSort <$> a) $ \bA ->
                                                                 hPi' "B" (sort . tmSort <$> b) $ \bB ->
                                                                 el' (cl primLevelMax <@> a <@> b) (cl primEquiv <#> a <#> b <@> bA <@> bB) -->
                                                                 (el' a bA --> el' b bB)
                                                               ))
                                                                (const $ const $ return ()))
  , (builtinEquivProof                       |-> BuiltinUnknown (Just $ requireCubical >> runNamesT [] (
                                                               hPi' "l" (el $ cl primLevel) $ \ la ->
                                                               hPi' "l'" (el $ cl primLevel) $ \ lb ->
                                                               nPi' "A" (sort . tmSort <$> la) $ \ bA ->
                                                               nPi' "B" (sort . tmSort <$> lb) $ \ bB ->
                                                               nPi' "e" (el' (cl primLevelMax <@> la <@> lb)
                                                                             (cl primEquiv <#> la <#> lb <@> bA <@> bB)) $ \ e -> do
                                                               nPi' "b" (el' lb bB) $ \ b -> do
                                                                let f = cl primEquivFun <#> la <#> lb <#> bA <#> bB <@> e
                                                                    fiber = el' (cl primLevelMax <@> la <@> lb)
                                                                                (cl primSigma <#> la <#> lb
                                                                                  <@> bA
                                                                                  <@> (lam "a" $ \ a ->
                                                                                         cl primPath <#> lb <#> bB <@> (f <@> a) <@> b))
                                                                nPi' "φ" (cl tinterval) $ \ phi ->
                                                                  (pPi' "o" phi $ \ o -> fiber) --> fiber
                                                             ))
                                                              (const $ const $ return ()))
  , (builtinTranspProof                       |-> BuiltinUnknown (Just $ requireCubical >> runNamesT [] (
                                                               hPi' "l" (el $ cl primLevel) $ \ la -> do
                                                               nPi' "e" (cl tinterval --> (sort . tmSort <$> la)) $ \ e -> do
                                                               let lb = la; bA = e <@> cl primIZero; bB = e <@> cl primIOne
                                                               nPi' "φ" (cl tinterval) $ \ phi -> do
                                                               nPi' "a" (pPi' "o" phi (\ _ -> el' la bA)) $ \ a -> do
                                                               let f = cl primTrans <#> (lam "i" $ \ _ -> la) <@> e <@> cl primIZero
                                                                   z = ilam "o" $ \ o -> f <@> (a <@> o)
                                                               nPi' "b" (elInf (cl primSub <#> lb <@> bB <@> phi <@> z)) $ \ b' -> do
                                                               let b = cl primSubOut <#> lb <#> bB <#> phi <#> z <@> b'
                                                                   fiber = el' la
                                                                               (cl primSigma <#> la <#> lb
                                                                                  <@> bA
                                                                                  <@> (lam "a" $ \ a ->
                                                                                         cl primPath <#> lb <#> bB <@> (f <@> a) <@> b))
                                                               fiber
                                                             ))
                                                              (const $ const $ return ()))
  , (builtinAgdaSort                         |-> BuiltinData tset [builtinAgdaSortSet, builtinAgdaSortLit, builtinAgdaSortUnsupported])
  , (builtinAgdaTerm                         |-> BuiltinData tset
                                                   [ builtinAgdaTermVar, builtinAgdaTermLam, builtinAgdaTermExtLam
                                                   , builtinAgdaTermDef, builtinAgdaTermCon
                                                   , builtinAgdaTermPi, builtinAgdaTermSort
                                                   , builtinAgdaTermLit, builtinAgdaTermMeta
                                                   , builtinAgdaTermUnsupported])
  , builtinAgdaCmpEq                         |-> BuiltinDataCons tcomparison
  , builtinAgdaCmpLEq                        |-> BuiltinDataCons tcomparison
  , builtinAgdaComparison                    |-> BuiltinData tset [builtinAgdaCmpEq, builtinAgdaCmpLEq]
  , builtinAgdaAsTermsOf                     |-> BuiltinDataCons (ttype --> tcompareas)
  , builtinAgdaAsTypes                       |-> BuiltinDataCons tcompareas
  , builtinAgdaAsSizes                       |-> BuiltinDataCons tcompareas
  , builtinAgdaCompareAs                     |-> BuiltinData tset [builtinAgdaAsTermsOf, builtinAgdaAsTypes, builtinAgdaAsSizes]
  , builtinAgdaConstraintValueCmp            |-> BuiltinDataCons (tcomparison --> tcompareas --> tterm --> tterm --> tconstraint)
  , builtinAgdaConstraint                    |-> BuiltinData tset [builtinAgdaConstraintValueCmp, builtinAgdaConstraintUnsupported ]
  , builtinAgdaErrorPart                     |-> BuiltinData tset [ builtinAgdaErrorPartString, builtinAgdaErrorPartTerm, builtinAgdaErrorPartName ]
  , builtinAgdaErrorPartString               |-> BuiltinDataCons (tstring --> terrorpart)
  , builtinAgdaErrorPartTerm                 |-> BuiltinDataCons (tterm --> terrorpart)
  , builtinAgdaErrorPartName                 |-> BuiltinDataCons (tqname --> terrorpart)
  -- Andreas, 2017-01-12, issue #2386: special handling of builtinEquality
  -- , (builtinEquality                         |-> BuiltinData (hPi "a" (el primLevel) $
  --                                                             hPi "A" (return $ sort $ varSort 0) $
  --                                                             (El (varSort 1) <$> varM 0) -->
  --                                                             (El (varSort 1) <$> varM 0) -->
  --                                                             return (sort $ varSort 1))
  --                                                            [builtinRefl])
  , (builtinHiding                           |-> BuiltinData tset [builtinHidden, builtinInstance, builtinVisible])
    -- Relevance
  , (builtinRelevance                        |-> BuiltinData tset [builtinRelevant, builtinIrrelevant])
  , (builtinRelevant                         |-> BuiltinDataCons trelevance)
  , (builtinIrrelevant                       |-> BuiltinDataCons trelevance)
    -- Associativity
  , builtinAssoc                             |-> BuiltinData tset [builtinAssocLeft, builtinAssocRight, builtinAssocNon]
  , builtinAssocLeft                         |-> BuiltinDataCons tassoc
  , builtinAssocRight                        |-> BuiltinDataCons tassoc
  , builtinAssocNon                          |-> BuiltinDataCons tassoc
    -- Precedence
  , builtinPrecedence                        |-> BuiltinData tset [builtinPrecRelated, builtinPrecUnrelated]
  , builtinPrecRelated                       |-> BuiltinDataCons (tfloat --> tprec)
  , builtinPrecUnrelated                     |-> BuiltinDataCons tprec
    -- Fixity
  , builtinFixity                            |-> BuiltinData tset [builtinFixityFixity]
  , builtinFixityFixity                      |-> BuiltinDataCons (tassoc --> tprec --> tfixity)
  -- Andreas, 2017-01-12, issue #2386: special handling of builtinEquality
  -- , (builtinRefl                             |-> BuiltinDataCons (hPi "a" (el primLevel) $
  --                                                                 hPi "A" (return $ sort $ varSort 0) $
  --                                                                 hPi "x" (El (varSort 1) <$> varM 0) $
  --                                                                 El (varSort 2) <$> primEquality <#> varM 2 <#> varM 1 <@> varM 0 <@> varM 0))
  , (builtinRewrite                          |-> BuiltinUnknown Nothing verifyBuiltinRewrite)
  , (builtinNil                              |-> BuiltinDataCons (hPi "A" tset (el (list v0))))
  , (builtinCons                             |-> BuiltinDataCons (hPi "A" tset (tv0 --> el (list v0) --> el (list v0))))
  , (builtinZero                             |-> BuiltinDataCons tnat)
  , (builtinSuc                              |-> BuiltinDataCons (tnat --> tnat))
  , (builtinTrue                             |-> BuiltinDataCons tbool)
  , (builtinFalse                            |-> BuiltinDataCons tbool)
  , (builtinArgArg                           |-> BuiltinDataCons (hPi "A" tset (targinfo --> tv0 --> targ tv0)))
  , (builtinAbsAbs                           |-> BuiltinDataCons (hPi "A" tset (tstring  --> tv0 --> tabs tv0)))
  , (builtinArgArgInfo                       |-> BuiltinDataCons (thiding --> trelevance --> targinfo))
  , (builtinAgdaTermVar                      |-> BuiltinDataCons (tnat --> targs --> tterm))
  , (builtinAgdaTermLam                      |-> BuiltinDataCons (thiding --> tabs tterm --> tterm))
  , (builtinAgdaTermExtLam                   |-> BuiltinDataCons (tlist tclause --> targs --> tterm))
  , (builtinAgdaTermDef                      |-> BuiltinDataCons (tqname --> targs --> tterm))
  , (builtinAgdaTermCon                      |-> BuiltinDataCons (tqname --> targs --> tterm))
  , (builtinAgdaTermPi                       |-> BuiltinDataCons (targ ttype --> tabs ttype --> tterm))
  , (builtinAgdaTermSort                     |-> BuiltinDataCons (tsort --> tterm))
  , (builtinAgdaTermLit                      |-> BuiltinDataCons (tliteral --> tterm))
  , (builtinAgdaTermMeta                     |-> BuiltinDataCons (tmeta --> targs --> tterm))
  , (builtinAgdaTermUnsupported              |-> BuiltinDataCons tterm)
  , (builtinAgdaConstraintUnsupported        |-> BuiltinDataCons tconstraint)
  , (builtinAgdaLitNat                       |-> BuiltinDataCons (tnat --> tliteral))
  , (builtinAgdaLitWord64                    |-> BuiltinDataCons (tword64 --> tliteral))
  , (builtinAgdaLitFloat                     |-> BuiltinDataCons (tfloat --> tliteral))
  , (builtinAgdaLitChar                      |-> BuiltinDataCons (tchar --> tliteral))
  , (builtinAgdaLitString                    |-> BuiltinDataCons (tstring --> tliteral))
  , (builtinAgdaLitQName                     |-> BuiltinDataCons (tqname --> tliteral))
  , (builtinAgdaLitMeta                      |-> BuiltinDataCons (tmeta --> tliteral))
  , (builtinHidden                           |-> BuiltinDataCons thiding)
  , (builtinInstance                         |-> BuiltinDataCons thiding)
  , (builtinVisible                          |-> BuiltinDataCons thiding)
  , (builtinSizeUniv                         |-> builtinPostulate tSizeUniv) -- SizeUniv : SizeUniv
-- See comment on tSizeUniv: the following does not work currently.
--  , (builtinSizeUniv                          |-> builtinPostulate tSetOmega) -- SizeUniv : Setω
  , (builtinSize                             |-> builtinPostulate tSizeUniv)
  , (builtinSizeLt                           |-> builtinPostulate (tsize ..--> tSizeUniv))
  , (builtinSizeSuc                          |-> builtinPostulate (tsize --> tsize))
  , (builtinSizeInf                          |-> builtinPostulate tsize)
  -- postulate max : {i : Size} -> Size< i -> Size< i -> Size< i
  , (builtinSizeMax                          |-> builtinPostulate (tsize --> tsize --> tsize))
     -- (hPi "i" tsize $ let a = el $ primSizeLt <@> v0 in (a --> a --> a)))
  , (builtinAgdaSortSet                      |-> BuiltinDataCons (tterm --> tsort))
  , (builtinAgdaSortLit                      |-> BuiltinDataCons (tnat --> tsort))
  , (builtinAgdaSortUnsupported              |-> BuiltinDataCons tsort)
  , (builtinNatPlus                          |-> BuiltinPrim "primNatPlus" verifyPlus)
  , (builtinNatMinus                         |-> BuiltinPrim "primNatMinus" verifyMinus)
  , (builtinNatTimes                         |-> BuiltinPrim "primNatTimes" verifyTimes)
  , (builtinNatDivSucAux                     |-> BuiltinPrim "primNatDivSucAux" verifyDivSucAux)
  , (builtinNatModSucAux                     |-> BuiltinPrim "primNatModSucAux" verifyModSucAux)
  , (builtinNatEquals                        |-> BuiltinPrim "primNatEquality" verifyEquals)
  , (builtinNatLess                          |-> BuiltinPrim "primNatLess" verifyLess)
  , (builtinLevelZero                        |-> BuiltinPrim "primLevelZero" (const $ return ()))
  , (builtinLevelSuc                         |-> BuiltinPrim "primLevelSuc" (const $ return ()))
  , (builtinLevelMax                         |-> BuiltinPrim "primLevelMax" verifyMax)
  , (builtinSetOmega                         |-> BuiltinPrim "primSetOmega" (const $ return ()))
  , (builtinAgdaClause                       |-> BuiltinData tset [builtinAgdaClauseClause, builtinAgdaClauseAbsurd])
  , (builtinAgdaClauseClause                 |-> BuiltinDataCons (tlist (targ tpat) --> tterm --> tclause))
  , (builtinAgdaClauseAbsurd                 |-> BuiltinDataCons (tlist (targ tpat) --> tclause))
  , (builtinAgdaDefinition                   |-> BuiltinData tset [builtinAgdaDefinitionFunDef
                                                                  ,builtinAgdaDefinitionDataDef
                                                                  ,builtinAgdaDefinitionDataConstructor
                                                                  ,builtinAgdaDefinitionRecordDef
                                                                  ,builtinAgdaDefinitionPostulate
                                                                  ,builtinAgdaDefinitionPrimitive])
  , (builtinAgdaDefinitionFunDef             |-> BuiltinDataCons (tlist tclause --> tdefn))
  , (builtinAgdaDefinitionDataDef            |-> BuiltinDataCons (tnat --> tlist tqname --> tdefn))
  , (builtinAgdaDefinitionDataConstructor    |-> BuiltinDataCons (tqname --> tdefn))
  , (builtinAgdaDefinitionRecordDef          |-> BuiltinDataCons (tqname --> tlist (targ tqname) --> tdefn))
  , (builtinAgdaDefinitionPostulate          |-> BuiltinDataCons tdefn)
  , (builtinAgdaDefinitionPrimitive          |-> BuiltinDataCons tdefn)
  , builtinAgdaTCM                           |-> builtinPostulate (hPi "a" tlevel $ tsetL 0 --> tsetL 0)
  , builtinAgdaTCMReturn                     |-> builtinPostulate (hPi "a" tlevel  $
                                                                   hPi "A" (tsetL 0) $
                                                                   elV 1 (varM 0) --> tTCM 1 (varM 0))
  , builtinAgdaTCMBind                       |-> builtinPostulate (hPi "a" tlevel  $ hPi "b" tlevel $
                                                                   hPi "A" (tsetL 1) $ hPi "B" (tsetL 1) $
                                                                   tTCM 3 (varM 1) --> (elV 3 (varM 1) --> tTCM 2 (varM 0)) --> tTCM 2 (varM 0))
  , builtinAgdaTCMUnify                      |-> builtinPostulate (tterm --> tterm --> tTCM_ primUnit)
  , builtinAgdaTCMTypeError                  |-> builtinPostulate (hPi "a" tlevel $ hPi "A" (tsetL 0) $ tlist terrorpart --> tTCM 1 (varM 0))
  , builtinAgdaTCMInferType                  |-> builtinPostulate (tterm --> tTCM_ primAgdaTerm)
  , builtinAgdaTCMCheckType                  |-> builtinPostulate (tterm --> ttype --> tTCM_ primAgdaTerm)
  , builtinAgdaTCMNormalise                  |-> builtinPostulate (tterm --> tTCM_ primAgdaTerm)
  , builtinAgdaTCMReduce                     |-> builtinPostulate (tterm --> tTCM_ primAgdaTerm)
  , builtinAgdaTCMCatchError                 |-> builtinPostulate (hPi "a" tlevel $ hPi "A" (tsetL 0) $
                                                                   tTCM 1 (varM 0) --> tTCM 1 (varM 0) --> tTCM 1 (varM 0))
  , builtinAgdaTCMGetContext                 |-> builtinPostulate (tTCM_ (unEl <$> tlist (targ ttype)))
  , builtinAgdaTCMExtendContext              |-> builtinPostulate (hPi "a" tlevel $ hPi "A" (tsetL 0) $
                                                                   targ ttype --> tTCM 1 (varM 0) --> tTCM 1 (varM 0))
  , builtinAgdaTCMInContext                  |-> builtinPostulate (hPi "a" tlevel $ hPi "A" (tsetL 0) $
                                                                   tlist (targ ttype) --> tTCM 1 (varM 0) --> tTCM 1 (varM 0))
  , builtinAgdaTCMFreshName                  |-> builtinPostulate (tstring --> tTCM_ primQName)
  , builtinAgdaTCMDeclareDef                 |-> builtinPostulate (targ tqname --> ttype --> tTCM_ primUnit)
  , builtinAgdaTCMDeclarePostulate           |-> builtinPostulate (targ tqname --> ttype --> tTCM_ primUnit)
  , builtinAgdaTCMDefineFun                  |-> builtinPostulate (tqname --> tlist tclause --> tTCM_ primUnit)
  , builtinAgdaTCMGetType                    |-> builtinPostulate (tqname --> tTCM_ primAgdaTerm)
  , builtinAgdaTCMGetDefinition              |-> builtinPostulate (tqname --> tTCM_ primAgdaDefinition)
  , builtinAgdaTCMQuoteTerm                  |-> builtinPostulate (hPi "a" tlevel $ hPi "A" (tsetL 0) $ elV 1 (varM 0) --> tTCM_ primAgdaTerm)
  , builtinAgdaTCMUnquoteTerm                |-> builtinPostulate (hPi "a" tlevel $ hPi "A" (tsetL 0) $ tterm --> tTCM 1 (varM 0))
  , builtinAgdaTCMBlockOnMeta                |-> builtinPostulate (hPi "a" tlevel $ hPi "A" (tsetL 0) $ tmeta --> tTCM 1 (varM 0))
  , builtinAgdaTCMCommit                     |-> builtinPostulate (tTCM_ primUnit)
  , builtinAgdaTCMIsMacro                    |-> builtinPostulate (tqname --> tTCM_ primBool)
  , builtinAgdaTCMWithNormalisation          |-> builtinPostulate (hPi "a" tlevel $ hPi "A" (tsetL 0) $ tbool --> tTCM 1 (varM 0) --> tTCM 1 (varM 0))
  , builtinAgdaTCMDebugPrint                 |-> builtinPostulate (tstring --> tnat --> tlist terrorpart --> tTCM_ primUnit)
  , builtinAgdaTCMNoConstraints              |-> builtinPostulate (hPi "a" tlevel $ hPi "A" (tsetL 0) $ tTCM 1 (varM 0) --> tTCM 1 (varM 0))
<<<<<<< HEAD
  , builtinAgdaTCMSolveConstraints           |-> builtinPostulate (tTCM_ primUnit)
  , builtinAgdaTCMSolveConstraintsMentioning |-> builtinPostulate (tlist tmeta --> tTCM_ primUnit)
  , builtinAgdaTCMGetConstraintsMentioning   |-> builtinPostulate (tlist tmeta --> tTCM_ (unEl <$> tlist (tconstraint)))
=======
>>>>>>> e4d44af8
  , builtinAgdaTCMRunSpeculative          |-> builtinPostulate (hPi "a" tlevel $ hPi "A" (tsetL 0) $
                                                                tTCM 1 (primSigma <#> varM 1 <#> primLevelZero <@> varM 0 <@>
                                                                          (Lam defaultArgInfo . Abs "_" <$> primBool)) -->
                                                                tTCM 1 (varM 0))
  , builtinAgdaTCMDelayMacro                 |-> builtinPostulate (tTCM_ primUnit)
  ]
  where
        (|->) = BuiltinInfo

        v0,v1,v2,v3 :: TCM Term
        v0 = varM 0
        v1 = varM 1
        v2 = varM 2
        v3 = varM 3

        tv0,tv1 :: TCM Type
        tv0 = el v0
        tv1 = el v1
        tv2 = el v2
        tv3 = el v3

        arg :: TCM Term -> TCM Term
        arg t = primArg <@> t

        elV x a = El (varSort x) <$> a

        tsetL l     = return $ sort (varSort l)
        tlevel      = el primLevel
        tlist x     = el $ list (fmap unEl x)
        targ x      = el (arg (fmap unEl x))
        tabs x      = el (primAbs <@> fmap unEl x)
        targs       = el (list (arg primAgdaTerm))
        tterm       = el primAgdaTerm
        tcomparison = el primAgdaComparison
        tcompareas  = el primAgdaCompareAs
        tconstraint = el primAgdaConstraint
        terrorpart  = el primAgdaErrorPart
        tnat        = el primNat
        tword64     = el primWord64
        tinteger    = el primInteger
        tfloat      = el primFloat
        tchar       = el primChar
        tstring     = el primString
        tqname      = el primQName
        tmeta       = el primAgdaMeta
        tsize       = El sSizeUniv <$> primSize
        tbool       = el primBool
        thiding     = el primHiding
        trelevance  = el primRelevance
        tassoc      = el primAssoc
        tprec       = el primPrecedence
        tfixity     = el primFixity
--        tcolors    = el (list primAgdaTerm) -- TODO guilhem
        targinfo    = el primArgInfo
        ttype       = el primAgdaTerm
        tsort       = el primAgdaSort
        tdefn       = el primAgdaDefinition
        tliteral    = el primAgdaLiteral
        tpat        = el primAgdaPattern
        tclause     = el primAgdaClause
        tTCM l a    = elV l (primAgdaTCM <#> varM l <@> a)
        tTCM_ a     = el (primAgdaTCM <#> primLevelZero <@> a)
        tinterval   = El Inf <$> primInterval

        verifyPlus plus =
            verify ["n","m"] $ \(@@) zero suc (==) (===) choice -> do
                let m = var 0
                    n = var 1
                    x + y = plus @@ x @@ y

                -- We allow recursion on any argument
                choice
                    [ do n + zero  == n
                         n + suc m == suc (n + m)
                    , do suc n + m == suc (n + m)
                         zero  + m == m
                    ]

        verifyMinus minus =
            verify ["n","m"] $ \(@@) zero suc (==) (===) choice -> do
                let m = var 0
                    n = var 1
                    x - y = minus @@ x @@ y

                -- We allow recursion on any argument
                zero  - zero  == zero
                zero  - suc m == zero
                suc n - zero  == suc n
                suc n - suc m == (n - m)

        verifyTimes times = do
            plus <- primNatPlus
            verify ["n","m"] $ \(@@) zero suc (==) (===) choice -> do
                let m = var 0
                    n = var 1
                    x + y = plus  @@ x @@ y
                    x * y = times @@ x @@ y

                choice
                    [ do n * zero == zero
                         choice [ (n * suc m) == (n + (n * m))
                                , (n * suc m) == ((n * m) + n)
                                ]
                    , do zero * n == zero
                         choice [ (suc n * m) == (m + (n * m))
                                , (suc n * m) == ((n * m) + m)
                                ]
                    ]

        verifyDivSucAux dsAux =
            verify ["k","m","n","j"] $ \(@@) zero suc (==) (===) choice -> do
                let aux k m n j = dsAux @@ k @@ m @@ n @@ j
                    k           = var 0
                    m           = var 1
                    n           = var 2
                    j           = var 3

                aux k m zero    j       == k
                aux k m (suc n) zero    == aux (suc k) m n m
                aux k m (suc n) (suc j) == aux k m n j

        verifyModSucAux dsAux =
            verify ["k","m","n","j"] $ \(@@) zero suc (==) (===) choice -> do
                let aux k m n j = dsAux @@ k @@ m @@ n @@ j
                    k           = var 0
                    m           = var 1
                    n           = var 2
                    j           = var 3

                aux k m zero    j       == k
                aux k m (suc n) zero    == aux zero m n m
                aux k m (suc n) (suc j) == aux (suc k) m n j

        verifyEquals eq =
            verify ["n","m"] $ \(@@) zero suc (==) (===) choice -> do
            true  <- primTrue
            false <- primFalse
            let x == y = eq @@ x @@ y
                m      = var 0
                n      = var 1
            (zero  == zero ) === true
            (suc n == suc m) === (n == m)
            (suc n == zero ) === false
            (zero  == suc n) === false

        verifyLess leq =
            verify ["n","m"] $ \(@@) zero suc (==) (===) choice -> do
            true  <- primTrue
            false <- primFalse
            let x < y = leq @@ x @@ y
                m     = var 0
                n     = var 1
            (n     < zero)  === false
            (suc n < suc m) === (n < m)
            (zero  < suc m) === true

        verifyMax maxV = return ()  -- TODO: make max a postulate

        verify xs = verify' primNat primZero primSuc xs

        verify' ::  TCM Term -> TCM Term -> TCM Term ->
                    [String] -> ( (Term -> Term -> Term) -> Term -> (Term -> Term) ->
                                (Term -> Term -> TCM ()) ->
                                (Term -> Term -> TCM ()) ->
                                ([TCM ()] -> TCM ()) -> TCM a) -> TCM a
        verify' pNat pZero pSuc xs f = do
            nat  <- El (mkType 0) <$> pNat
            zero <- pZero
            s    <- pSuc
            let x == y  = noConstraints $ equalTerm nat x y
                -- Andreas: 2013-10-21 I put primBool here on the inside
                -- since some Nat-builtins do not require Bool-builtins
                x === y = do bool <- El (mkType 0) <$> primBool
                             noConstraints $ equalTerm bool x y
                suc n  = s `apply1` n
                choice = foldr1 (\x y -> x `catchError` \_ -> y)
            xs <- mapM freshName_ xs
            addContext (xs, domFromArg $ defaultArg nat) $ f apply1 zero suc (==) (===) choice

        verifyPath :: Term -> Type -> TCM ()
        verifyPath path t = do
          let hlam n t = glam (setHiding Hidden defaultArgInfo) n t
          noConstraints $ equalTerm t path =<< (runNamesT [] $
            hlam "l" $ \ l -> hlam "A" $ \ bA -> cl primPathP <#> l <@> (lam "i" $ \ _ -> bA))

-- | Checks that builtin with name @b : String@ of type @t : Term@
--   is a data type or inductive record with @n : Int@ constructors.
--   Returns the name of the data/record type.
inductiveCheck :: String -> Int -> Term -> TCM (QName, Definition)
inductiveCheck b n t = do
  t <- etaContract =<< normalise t
  case t of
    Def q _ -> do
      def <- getConstInfo q
      let yes = return (q, def)
      case theDef def of
        Datatype { dataInduction = Inductive, dataCons = cs }
          | length cs == n -> yes
          | otherwise      -> no
        Record { recInduction = ind } | n == 1 && ind /= Just CoInductive -> yes
        _ -> no
    _ -> no
  where
  no
    | n == 1 = typeError $ GenericError $ unwords
        [ "The builtin", b
        , "must be a datatype with a single constructor"
        , "or an (inductive) record type"
        ]
    | otherwise = typeError $ GenericError $ unwords
        [ "The builtin", b
        , "must be a datatype with", show n
        , "constructors"
        ]

-- | @bindPostulatedName builtin q m@ checks that @q@ is a postulated
-- name, and binds the builtin @builtin@ to the term @m q def@,
-- where @def@ is the current 'Definition' of @q@.

bindPostulatedName ::
  String -> ResolvedName -> (QName -> Definition -> TCM Term) -> TCM ()
bindPostulatedName builtin x m = do
  q   <- getName x
  def <- getConstInfo q
  case theDef def of
    Axiom {} -> bindBuiltinName builtin =<< m q def
    _        -> err
  where
  err = typeError $ GenericError $
          "The argument to BUILTIN " ++ builtin ++
          " must be a postulated name"
  getName = \case
    DefinedName _ d -> return $ anameName d
    _ -> err

addHaskellPragma :: QName -> String -> TCM ()
addHaskellPragma = addPragma ghcBackendName

bindAndSetHaskellCode :: String -> String -> Term -> TCM ()
bindAndSetHaskellCode b hs t = do
  d <- fromMaybe __IMPOSSIBLE__ <$> getDef t
  bindBuiltinName b t
  addHaskellPragma d hs

bindBuiltinBool :: Term -> TCM ()
bindBuiltinBool = bindAndSetHaskellCode builtinBool "= type Bool"

-- | Check that we're not trying to bind true and false to the same
-- constructor.
checkBuiltinBool :: TCM ()
checkBuiltinBool = do
  true  <- getBuiltin' builtinTrue
  false <- getBuiltin' builtinFalse
  when (true == false) $
    genericError "Cannot bind TRUE and FALSE to the same constructor"

bindBuiltinInt :: Term -> TCM ()
bindBuiltinInt = bindAndSetHaskellCode builtinInteger "= type Integer"

bindBuiltinNat :: Term -> TCM ()
bindBuiltinNat t = do
  bindBuiltinData builtinNat t
  name <- fromMaybe __IMPOSSIBLE__ <$> getDef t
  addHaskellPragma name "= type Integer"

-- | Only use for datatypes with distinct arities of constructors.
--   Binds the constructors together with the datatype.
bindBuiltinData :: String -> Term -> TCM ()
bindBuiltinData s t = do
  bindBuiltinName s t
  name <- fromMaybe __IMPOSSIBLE__ <$> getDef t
  Datatype{ dataCons = cs } <- theDef <$> getConstInfo name
  let getArity c = do
        Constructor{ conArity = a } <- theDef <$> getConstInfo c
        return a
      getBuiltinArity (BuiltinDataCons t) = arity <$> t
      getBuiltinArity _ = __IMPOSSIBLE__
      sortByM f xs = map fst . sortBy (compare `on` snd) . zip xs <$> mapM f xs
  -- Order constructurs by arity
  cs <- sortByM getArity cs
  -- Do the same for the builtins
  let bcis = fromMaybe __IMPOSSIBLE__ $ do
        BuiltinData _ bcs <- builtinDesc <$> findBuiltinInfo s
        mapM findBuiltinInfo bcs
  bcis <- sortByM (getBuiltinArity . builtinDesc) bcis
  unless (length cs == length bcis) __IMPOSSIBLE__  -- we already checked this
  zipWithM_ (\ c bci -> bindBuiltinInfo bci (A.Con $ unambiguous $ setRange (getRange name) c)) cs bcis

bindBuiltinUnit :: Term -> TCM ()
bindBuiltinUnit t = do
  unit <- fromMaybe __IMPOSSIBLE__ <$> getDef t
  def <- theDef <$> getConstInfo unit
  case def of
    Record { recFields = [], recConHead = con } -> do
      bindBuiltinName builtinUnit t
      bindBuiltinName builtinUnitUnit (Con con ConOSystem [])
    _ -> genericError "Builtin UNIT must be a singleton record type"

bindBuiltinSigma :: Term -> TCM ()
bindBuiltinSigma t = do
  sigma <- fromMaybe __IMPOSSIBLE__ <$> getDef t
  def <- theDef <$> getConstInfo sigma
  case def of
    Record { recFields = [fst,snd], recConHead = con } -> do
      bindBuiltinName builtinSigma t
    _ -> genericError "Builtin SIGMA must be a record type with two fields"

-- | Bind BUILTIN EQUALITY and BUILTIN REFL.
bindBuiltinEquality :: ResolvedName -> TCM ()
bindBuiltinEquality x = do
  (v, _t) <- inferExpr (A.nameToExpr x)

  -- Equality needs to be a data type with 1 constructor
  (eq, def) <- inductiveCheck builtinEquality 1 v

  -- Check that the type is the type of a polymorphic relation, i.e.,
  -- Γ → (A : Set _) → A → A → Set _
  TelV eqTel eqCore <- telView $ defType def
  let no = genericError "The type of BUILTIN EQUALITY must be a polymorphic relation"

  -- The target is a sort since eq is a data type.
  unless (isJust $ isSort $ unEl eqCore) __IMPOSSIBLE__

  -- The types of the last two arguments must be the third-last argument
  unless (size eqTel >= 3) no
  let (a, b) = fromMaybe __IMPOSSIBLE__ $ last2 $ telToList eqTel
  [a,b] <- reduce $ map (unEl . snd . unDom) [a,b]
  unless (deBruijnView a == Just 0) no
  unless (deBruijnView b == Just 1) no

  -- Get the single constructor.
  case theDef def of
    Datatype { dataCons = [c] } -> do
      bindBuiltinName builtinEquality v

      -- Check type of REFL.  It has to be of the form
      -- pars → (x : A) → Eq ... x x

      -- Check the arguments
      cdef <- getConstInfo c
      TelV conTel conCore <- telView $ defType cdef
      ts <- reduce $ map (unEl . snd . unDom) $ drop (conPars $ theDef cdef) $ telToList conTel
      -- After dropping the parameters, there should be maximally one argument.
      unless (length ts <= 1) wrongRefl
      unless (all ((Just 0 ==) . deBruijnView) ts) wrongRefl

      -- Check the target
      case unEl conCore of
        Def _ es -> do
          let vs = map unArg $ fromMaybe __IMPOSSIBLE__ $ allApplyElims es
          (a,b) <- reduce $ fromMaybe __IMPOSSIBLE__ $ last2 vs
          unless (deBruijnView a == Just 0) wrongRefl
          unless (deBruijnView b == Just 0) wrongRefl
          bindBuiltinName builtinRefl (Con (ConHead c Inductive []) ConOSystem [])
        _ -> __IMPOSSIBLE__
    _ -> genericError "Builtin EQUALITY must be a data type with a single constructor"
  where
  wrongRefl = genericError "Wrong type of constructor of BUILTIN EQUALITY"

bindBuiltinInfo :: BuiltinInfo -> A.Expr -> TCM ()
bindBuiltinInfo (BuiltinInfo s d) e = do
    case d of
      BuiltinData t cs -> do
        v <- checkExpr e =<< t
        unless (s == builtinUnit) $ do
          void $ inductiveCheck s (length cs) v
        if | s == builtinEquality -> __IMPOSSIBLE__ -- bindBuiltinEquality v
           | s == builtinBool     -> bindBuiltinBool     v
           | s == builtinNat      -> bindBuiltinNat      v
           | s == builtinInteger  -> bindBuiltinInt      v
           | s == builtinUnit     -> bindBuiltinUnit     v
           | s == builtinSigma    -> bindBuiltinSigma    v
           | s == builtinList     -> bindBuiltinData s   v
           | otherwise            -> bindBuiltinName s   v

      BuiltinDataCons t -> do

        let name (Lam h b)  = name (absBody b)
            name (Con c ci _) = Con c ci []
            name _          = __IMPOSSIBLE__

        v0 <- checkExpr e =<< t

        case e of
          A.Con{} -> return ()
          _       -> typeError $ BuiltinMustBeConstructor s e

        let v@(Con h _ []) = name v0
            c = conName h

        bindBuiltinName s v

        when (s `elem` [builtinFalse, builtinTrue]) checkBuiltinBool

      BuiltinPrim pfname axioms -> do
        case e of
          A.Def qx -> do

            PrimImpl t pf <- lookupPrimitiveFunction pfname
            v <- checkExpr e t

            axioms v

            info <- getConstInfo qx
            let cls = defClauses info
                a   = defAbstract info
                mcc = defCompiled info
                inv = defInverse info
            bindPrimitive pfname $ pf { primFunName = qx }
            addConstant qx $ info { theDef = Primitive { primAbstr    = a
                                                       , primName     = pfname
                                                       , primClauses  = cls
                                                       , primInv      = inv
                                                       , primCompiled = mcc } }

            -- needed? yes, for checking equations for mul
            bindBuiltinName s v

          _ -> typeError $ GenericError $ "Builtin " ++ s ++ " must be bound to a function"

      BuiltinPostulate rel t -> do
        t' <- t
        v <- applyRelevanceToContext rel $ checkExpr e t'
        let err = typeError $ GenericError $
                    "The argument to BUILTIN " ++ s ++ " must be a postulated name"
        case e of
          A.Def q -> do
            def <- getConstInfo q
            case theDef def of
              Axiom {} -> do
                builtinSizeHook s q t'
                -- And compilation pragmas for base types
                when (s == builtinLevel)  $ addHaskellPragma q "= type ()"
                when (s == builtinChar)   $ addHaskellPragma q "= type Char"
                when (s == builtinString) $ addHaskellPragma q "= type Data.Text.Text"
                when (s == builtinFloat)  $ addHaskellPragma q "= type Double"
                when (s == builtinWord64) $ addHaskellPragma q "= type MAlonzo.RTE.Word64"
                when (s == builtinPathP)  $ builtinPathPHook q
                bindBuiltinName s v
              _        -> err
          _ -> err

      BuiltinUnknown mt f -> do
        (v, t) <- caseMaybe mt (inferExpr e) $ \ tcmt -> do
          t <- tcmt
          (,t) <$> checkExpr e t
        f v t
        bindBuiltinName s v

builtinPathPHook :: QName -> TCM ()
builtinPathPHook q =
      modifySignature $ updateDefinition q
      $ updateDefPolarity       id
      . updateDefArgOccurrences (const [Unused,StrictPos,Mixed,Mixed])

-- | Bind a builtin thing to an expression.
bindBuiltin :: String -> ResolvedName -> TCM ()
bindBuiltin b x = do
  unlessM ((0 ==) <$> getContextSize) $ do
    -- Andreas, 2017-11-01, issue #2824
    -- Only raise an error if the name for the builtin is defined in a parametrized module.
    let failure = typeError $ BuiltinInParameterisedModule b
    -- Get the non-empty list of AbstractName for x
    xs <- case x of
      VarName{}            -> failure
      DefinedName _ x      -> return $ x :| []
      FieldName xs         -> return xs
      ConstructorName xs   -> return xs
      PatternSynResName xs -> failure
      UnknownName          -> failure
    -- For ambiguous names, we check all of their definitions:
    unlessM (allM xs $ ((0 ==) . size) <.> lookupSection . qnameModule . anameName) $
      failure
  -- Since the name was define in a parameter-free context, we can switch to the empty context.
  -- (And we should!)
  inTopContext $ do
  if | b == builtinRefl  -> warning $ OldBuiltin b builtinEquality
     | b == builtinZero  -> now builtinNat b
     | b == builtinSuc   -> now builtinNat b
     | b == builtinNil   -> now builtinList b
     | b == builtinCons  -> now builtinList b
     | b == builtinInf   -> bindBuiltinInf x
     | b == builtinSharp -> bindBuiltinSharp x
     | b == builtinFlat  -> bindBuiltinFlat x
     | b == builtinEquality -> bindBuiltinEquality x
     | Just i <- findBuiltinInfo b -> bindBuiltinInfo i (A.nameToExpr x)
     | otherwise -> typeError $ NoSuchBuiltinName b
  where
    now new b = warning $ OldBuiltin b new

isUntypedBuiltin :: String -> Bool
isUntypedBuiltin b = elem b [builtinFromNat, builtinFromNeg, builtinFromString]

bindUntypedBuiltin :: String -> ResolvedName -> TCM ()
bindUntypedBuiltin b = \case
  DefinedName _ x -> bindBuiltinName b (Def (anameName x) [])
  FieldName (x :| []) -> bindBuiltinName b (Def (anameName x) [])
  _ -> genericError $ "The argument to BUILTIN " ++ b ++ " must be a defined unambiguous name"

-- | Bind a builtin thing to a new name.
--
-- Since their type is closed, it does not matter whether we are in a
-- parameterized module when we declare them.
-- We simply ignore the parameters.
bindBuiltinNoDef :: String -> A.QName -> TCM ()
bindBuiltinNoDef b q = inTopContext $ do
  when (b `elem` sizeBuiltins) $ unlessM sizedTypesOption $
    genericError $ "Cannot declare size BUILTIN " ++ b ++ " with option --no-sized-types"
  case builtinDesc <$> findBuiltinInfo b of

    Just (BuiltinPostulate rel mt) -> do
      -- We start by adding the corresponding postulate
      t <- mt
      addConstant q $ defaultDefn (setRelevance rel defaultArgInfo) q t def
      -- And we then *modify* the definition based on our needs:
      -- We add polarity information for SIZE-related definitions
      builtinSizeHook b q t
      -- Finally, bind the BUILTIN in the environment.
      bindBuiltinName b $ Def q []
      where
        -- Andreas, 2015-02-14
        -- Special treatment of SizeUniv, should maybe be a primitive.
        def | b == builtinSizeUniv = emptyFunction
                { funClauses = [ (empty :: Clause) { clauseBody = Just $ Sort sSizeUniv } ]
                , funCompiled = Just (CC.Done [] $ Sort sSizeUniv)
                , funMutual    = Just []
                , funTerminates = Just True
                }
            | otherwise = Axiom

    Just (BuiltinPrim name axioms) -> do
      PrimImpl t pf <- lookupPrimitiveFunction name
      bindPrimitive name $ pf { primFunName = q }
      let v   = Def q []
          def = Primitive { primAbstr    = ConcreteDef
                          , primName     = name
                          , primClauses  = []
                          , primInv      = NotInjective
                          , primCompiled = Just (CC.Done [] $ Def q [])
                          }
      addConstant q $ defaultDefn defaultArgInfo q t def
      axioms v
      bindBuiltinName b v

    Just (BuiltinDataCons mt) -> do
      t <- mt
      d <- return $! getPrimName $ unEl t
      let
        ch = ConHead q Inductive []
        def = Constructor
              { conPars   = 0   -- Andrea TODO: fix zeros
              , conArity  = 0
              , conSrcCon = ch
              , conData   = d
              , conAbstr  = ConcreteDef
              , conInd    = Inductive
              , conComp   = emptyCompKit
              , conProj   = Nothing
              , conForced = []
              , conErased = Nothing
              }
      addConstant q $ defaultDefn defaultArgInfo q t def
      addDataCons d [q]
      bindBuiltinName b $ Con ch ConOSystem []

    Just (BuiltinData mt cs) -> do
      t <- mt
      addConstant q $ defaultDefn defaultArgInfo q t def
      bindBuiltinName b $ Def q []
      where
        def = Datatype
              { dataPars       = 0
              , dataIxs        = 0
              , dataInduction  = Inductive
              , dataClause     = Nothing
              , dataCons       = []     -- Constructors are added later
              , dataSort       = Inf
              , dataAbstr      = ConcreteDef
              , dataMutual     = Nothing
              , dataPathCons   = []
              }

    Just{}  -> __IMPOSSIBLE__
    Nothing -> __IMPOSSIBLE__ -- typeError $ NoSuchBuiltinName b


builtinKindOfName :: String -> Maybe KindOfName
builtinKindOfName b = distinguish <$> find ((b ==) . builtinName) coreBuiltins
  where
  distinguish d = case builtinDesc d of
    BuiltinDataCons{}  -> ConName
    BuiltinData{}      -> DataName
    BuiltinPrim{}      -> PrimName
    BuiltinPostulate{} -> AxiomName
    BuiltinUnknown{}   -> OtherDefName<|MERGE_RESOLUTION|>--- conflicted
+++ resolved
@@ -371,12 +371,7 @@
   , builtinAgdaTCMWithNormalisation          |-> builtinPostulate (hPi "a" tlevel $ hPi "A" (tsetL 0) $ tbool --> tTCM 1 (varM 0) --> tTCM 1 (varM 0))
   , builtinAgdaTCMDebugPrint                 |-> builtinPostulate (tstring --> tnat --> tlist terrorpart --> tTCM_ primUnit)
   , builtinAgdaTCMNoConstraints              |-> builtinPostulate (hPi "a" tlevel $ hPi "A" (tsetL 0) $ tTCM 1 (varM 0) --> tTCM 1 (varM 0))
-<<<<<<< HEAD
-  , builtinAgdaTCMSolveConstraints           |-> builtinPostulate (tTCM_ primUnit)
-  , builtinAgdaTCMSolveConstraintsMentioning |-> builtinPostulate (tlist tmeta --> tTCM_ primUnit)
   , builtinAgdaTCMGetConstraintsMentioning   |-> builtinPostulate (tlist tmeta --> tTCM_ (unEl <$> tlist (tconstraint)))
-=======
->>>>>>> e4d44af8
   , builtinAgdaTCMRunSpeculative          |-> builtinPostulate (hPi "a" tlevel $ hPi "A" (tsetL 0) $
                                                                 tTCM 1 (primSigma <#> varM 1 <#> primLevelZero <@> varM 0 <@>
                                                                           (Lam defaultArgInfo . Abs "_" <$> primBool)) -->
