{-# LANGUAGE CPP                  #-}
{-# LANGUAGE ScopedTypeVariables #-}
{-# LANGUAGE NondecreasingIndentation #-}

module Agda.TypeChecking.Rules.LHS
  ( checkLeftHandSide
  , LHSResult(..)
  , bindAsPatterns
  , IsFlexiblePattern(..)
  , checkSortOfSplitVar
  ) where

#if MIN_VERSION_base(4,11,0)
import Prelude hiding ( (<>), mapM, null, sequence )
#else
import Prelude hiding ( mapM, null, sequence )
#endif

import Data.Maybe

import Control.Arrow (left)
import Control.Monad
import Control.Monad.Reader
import Control.Monad.State
import Control.Monad.Writer hiding ((<>))
import Control.Monad.Trans.Maybe

import Data.Either (partitionEithers)
import Data.IntMap (IntMap)
import qualified Data.IntMap as IntMap
import Data.List (delete, sortBy, stripPrefix, (\\), findIndex)
import qualified Data.List as List
import Data.Monoid ( Monoid, mempty, mappend )
import Data.Semigroup ( Semigroup )
import qualified Data.Semigroup as Semigroup
import qualified Data.Map as Map

import Agda.Interaction.Highlighting.Generate (storeDisambiguatedName, disambiguateRecordFields)
import Agda.Interaction.Options
import Agda.Interaction.Options.Lenses

import Agda.Syntax.Internal as I
import Agda.Syntax.Internal.Pattern
import Agda.Syntax.Abstract (IsProjP(..))
import qualified Agda.Syntax.Abstract as A
import Agda.Syntax.Abstract.Views (asView, deepUnscope)
import Agda.Syntax.Concrete (FieldAssignment'(..))
import Agda.Syntax.Common as Common
import Agda.Syntax.Info as A
import Agda.Syntax.Literal
import Agda.Syntax.Position

import Agda.TypeChecking.Monad
import Agda.TypeChecking.Monad.Builtin (litType, constructorForm)

import qualified Agda.TypeChecking.Monad.Benchmark as Bench
import Agda.TypeChecking.Conversion
import Agda.TypeChecking.Constraints
import Agda.TypeChecking.CheckInternal (checkInternal)
import Agda.TypeChecking.Datatypes hiding (isDataOrRecordType)
import Agda.TypeChecking.Errors (dropTopLevelModule)
import Agda.TypeChecking.Irrelevance
import {-# SOURCE #-} Agda.TypeChecking.Empty
import Agda.TypeChecking.Forcing
import Agda.TypeChecking.Patterns.Abstract
import Agda.TypeChecking.Pretty
import Agda.TypeChecking.Records hiding (getRecordConstructor)
import Agda.TypeChecking.Reduce
import Agda.TypeChecking.Substitute
import Agda.TypeChecking.Telescope
import Agda.TypeChecking.Primitive hiding (Nat)
import Agda.TypeChecking.Monad.Builtin

import {-# SOURCE #-} Agda.TypeChecking.Rules.Term (checkExpr)
import Agda.TypeChecking.Rules.LHS.Problem
import Agda.TypeChecking.Rules.LHS.ProblemRest
import Agda.TypeChecking.Rules.LHS.Unify
import Agda.TypeChecking.Rules.LHS.Implicit
import Agda.TypeChecking.Rules.Data

import Agda.Utils.Except (MonadError(..), ExceptT, runExceptT)
import Agda.Utils.Function
import Agda.Utils.Functor
import Agda.Utils.Lens
import Agda.Utils.List
import Agda.Utils.Maybe
import Agda.Utils.Monad
import Agda.Utils.NonemptyList
import Agda.Utils.Null
import Agda.Utils.Pretty (prettyShow)
import Agda.Utils.Singleton
import Agda.Utils.Size

#include "undefined.h"
import Agda.Utils.Impossible

-- | Compute the set of flexible patterns in a list of patterns. The result is
--   the deBruijn indices of the flexible patterns.
flexiblePatterns :: [NamedArg A.Pattern] -> TCM FlexibleVars
flexiblePatterns nps = do
  forMaybeM (zip (downFrom $ length nps) nps) $ \ (i, Arg ai p) -> do
    runMaybeT $ (\ f -> FlexibleVar (getHiding ai) (getOrigin ai) f (Just i) i) <$> maybeFlexiblePattern p

-- | A pattern is flexible if it is dotted or implicit, or a record pattern
--   with only flexible subpatterns.
class IsFlexiblePattern a where
  maybeFlexiblePattern :: a -> MaybeT TCM FlexibleVarKind

  isFlexiblePattern :: a -> TCM Bool
  isFlexiblePattern p =
    maybe False notOtherFlex <$> runMaybeT (maybeFlexiblePattern p)
    where
    notOtherFlex = \case
      RecordFlex fls -> all notOtherFlex fls
      ImplicitFlex   -> True
      DotFlex        -> True
      OtherFlex      -> False

instance IsFlexiblePattern A.Pattern where
  maybeFlexiblePattern p = do
    reportSDoc "tc.lhs.flex" 30 $ text "maybeFlexiblePattern" <+> prettyA p
    reportSDoc "tc.lhs.flex" 60 $ text "maybeFlexiblePattern (raw) " <+> (text . show . deepUnscope) p
    case p of
      A.DotP{}  -> return DotFlex
      A.VarP{}  -> return ImplicitFlex
      A.WildP{} -> return ImplicitFlex
      A.AsP _ _ p -> maybeFlexiblePattern p
      A.ConP _ cs qs | Just c <- getUnambiguous cs ->
        ifM (isNothing <$> isRecordConstructor c) (return OtherFlex) {-else-}
            (maybeFlexiblePattern qs)
      A.LitP{}  -> return OtherFlex
      _ -> mzero

instance IsFlexiblePattern (I.Pattern' a) where
  maybeFlexiblePattern p =
    case p of
      I.DotP{}  -> return DotFlex
      I.ConP _ i ps
        | Just PatOSystem <- conPRecord i -> return ImplicitFlex  -- expanded from ImplicitP
        | Just _          <- conPRecord i -> maybeFlexiblePattern ps
        | otherwise -> mzero
      I.VarP{}  -> mzero
      I.LitP{}  -> mzero
      I.ProjP{} -> mzero

-- | Lists of flexible patterns are 'RecordFlex'.
instance IsFlexiblePattern a => IsFlexiblePattern [a] where
  maybeFlexiblePattern ps = RecordFlex <$> mapM maybeFlexiblePattern ps

instance IsFlexiblePattern a => IsFlexiblePattern (Arg a) where
  maybeFlexiblePattern = maybeFlexiblePattern . unArg

instance IsFlexiblePattern a => IsFlexiblePattern (Common.Named name a) where
  maybeFlexiblePattern = maybeFlexiblePattern . namedThing

-- | Update the user patterns in the given problem, simplifying equations
--   between constructors where possible.
updateProblemEqs
 :: [ProblemEq] -> TCM [ProblemEq]
updateProblemEqs eqs = do
  reportSDoc "tc.lhs.top" 20 $ vcat
    [ text "updateProblem: equations to update"
    , nest 2 (vcat $ map prettyTCM eqs)
    ]

  eqs' <- updates eqs

  reportSDoc "tc.lhs.top" 20 $ vcat
    [ text "updateProblem: new equations"
    , nest 2 (vcat $ map prettyTCM eqs')
    ]

  return eqs'

  where

    updates :: [ProblemEq] -> TCM [ProblemEq]
    updates = concat <.> traverse update

    update :: ProblemEq -> TCM [ProblemEq]
    update eq@(ProblemEq A.WildP{} _ _) = return []
    update eq@(ProblemEq p v a) = reduce v >>= constructorForm >>= \case
      Con c ci es -> do
        let vs = fromMaybe __IMPOSSIBLE__ $ allApplyElims es
        -- we should only simplify equations between fully applied constructors
        contype <- getFullyAppliedConType c =<< reduce (unDom a)
        caseMaybe contype (return [eq]) $ \((d,_,pars),b) -> do
        TelV ctel _ <- telView b
        let bs = instTel ctel (map unArg vs)

        p <- expandLitPattern p
        case p of
          A.AsP info x p' ->
            (ProblemEq (A.VarP x) v a :) <$> update (ProblemEq p' v a)
          A.ConP cpi ambC ps -> do
            (c',_) <- disambiguateConstructor ambC d pars

            -- Issue #3014: If the constructor is forced but the user wrote a
            -- different constructor,that's an error. We simply keep the
            -- problem equation, this will result in a proper error message later.
            if conName c /= conName c' then return [eq] else do

            -- Insert implicit patterns
            ps <- insertImplicitPatterns ExpandLast ps ctel
            reportSDoc "tc.lhs.imp" 20 $
              text "insertImplicitPatternsT returned" <+> fsep (map prettyA ps)

            -- Check argument count and hiding (not just count: #3074)
            let checkArgs [] [] = return ()
                checkArgs (p : ps) (v : vs)
                  | getHiding p == getHiding v = checkArgs ps vs
                  | otherwise                  = setCurrentRange p $ genericDocError =<< do
                      fsep $ pwords ("Expected an " ++ which (getHiding v) ++ " argument " ++
                                     "instead of "  ++ which (getHiding p) ++ " argument") ++
                             [ prettyA p ]
                  where which NotHidden  = "explicit"
                        which Hidden     = "implicit"
                        which Instance{} = "instance"
                checkArgs [] vs = genericDocError =<< do
                    fsep $ pwords "Too few arguments to constructor" ++ [prettyTCM c <> text ","] ++
                           pwords ("expected " ++ show n ++ " more explicit "  ++ arguments)
                  where n = length (filter visible vs)
                        arguments | n == 1    = "argument"
                                  | otherwise = "arguments"
                checkArgs (p : _) [] = setCurrentRange p $ genericDocError =<< do
                  fsep $ pwords "Too many arguments to constructor" ++ [prettyTCM c]
            checkArgs ps vs

            updates $ zipWith3 ProblemEq (map namedArg ps) (map unArg vs) bs

          A.RecP pi fs -> do
            axs <- recFields . theDef <$> getConstInfo d

            -- Andreas, 2018-09-06, issue #3122.
            -- Associate the concrete record field names used in the record pattern
            -- to their counterpart in the record type definition.
            disambiguateRecordFields (map _nameFieldA fs) (map unArg axs)

            let cxs = map (fmap (nameConcrete . qnameName)) axs

            -- In fs omitted explicit fields are replaced by underscores,
            -- and the fields are put in the correct order.
            ps <- insertMissingFields d (const $ A.WildP patNoRange) fs cxs

            -- We also need to insert missing implicit or instance fields.
            ps <- insertImplicitPatterns ExpandLast ps ctel

            let eqs = zipWith3 ProblemEq (map namedArg ps) (map unArg vs) bs
            updates eqs

          _ -> return [eq]

      Lit l | A.LitP l' <- p , l == l' -> return []

      _ | A.EqualP{} <- p -> do
        itisone <- liftTCM primItIsOne
        ifM (tryConversion $ equalTerm (unDom a) v itisone) (return []) (return [eq])

      _ -> return [eq]

    instTel :: Telescope -> [Term] -> [Dom Type]
    instTel EmptyTel _                   = []
    instTel (ExtendTel arg tel) (u : us) = arg : instTel (absApp tel u) us
    instTel ExtendTel{} []               = __IMPOSSIBLE__


-- | Check if a problem is solved.
--   That is, if the patterns are all variables,
--   and there is no 'problemRest'.
isSolvedProblem :: Problem a -> Bool
isSolvedProblem problem = null (problem ^. problemRestPats) &&
  problemAllVariables problem

-- | Check if a problem consists only of variable patterns.
--   (Includes the 'problemRest').
problemAllVariables :: Problem a -> Bool
problemAllVariables problem =
    all (isSolved . snd . asView) $
      map namedArg (problem ^. problemRestPats) ++ problemInPats problem
  where
    -- need further splitting:
    isSolved A.ConP{}        = False
    isSolved A.LitP{}        = False
    isSolved A.RecP{}        = False  -- record pattern
    -- solved:
    isSolved A.VarP{}        = True
    isSolved A.WildP{}       = True
    isSolved A.DotP{}        = True
    isSolved A.AbsurdP{}     = True
    -- impossible:
    isSolved A.ProjP{}       = __IMPOSSIBLE__
    isSolved A.DefP{}        = __IMPOSSIBLE__
    isSolved A.AsP{}         = __IMPOSSIBLE__  -- removed by asView
    isSolved A.PatternSynP{} = __IMPOSSIBLE__  -- expanded before
    isSolved A.EqualP{}      = False -- __IMPOSSIBLE__
    isSolved A.WithP{}       = __IMPOSSIBLE__

-- | For each user-defined pattern variable in the 'Problem', check
-- that the corresponding data type (if any) does not contain a
-- constructor of the same name (which is not in scope); this
-- \"shadowing\" could indicate an error, and is not allowed.
--
-- Precondition: The problem has to be solved.

noShadowingOfConstructors
  :: Call -- ^ Trace, e.g., @CheckPatternShadowing clause@
  -> [ProblemEq] -> TCM ()
noShadowingOfConstructors mkCall eqs =
  traceCall mkCall $ mapM_ noShadowing eqs
  where
  noShadowing (ProblemEq p _ (Dom{domInfo = info, unDom = El _ a})) = case snd $ asView p of
   A.WildP       {} -> return ()
   A.AbsurdP     {} -> return ()
   A.DotP        {} -> return ()
   A.EqualP      {} -> return ()
   A.ConP        {} -> __IMPOSSIBLE__
   A.RecP        {} -> __IMPOSSIBLE__
   A.ProjP       {} -> __IMPOSSIBLE__
   A.DefP        {} -> __IMPOSSIBLE__
   A.AsP         {} -> __IMPOSSIBLE__ -- removed by asView
   A.LitP        {} -> __IMPOSSIBLE__
   A.PatternSynP {} -> __IMPOSSIBLE__
   A.WithP       {} -> __IMPOSSIBLE__
   -- Andreas, 2017-12-01, issue #2859.
   -- Due to parameter refinement, there can be (invisible) variable patterns from module
   -- parameters that shadow constructors.
   -- Thus, only complain about user written variable that shadow constructors.
   A.VarP (A.BindName x) -> when (getOrigin info == UserWritten) $ do
    reportSDoc "tc.lhs.shadow" 30 $ vcat
      [ text $ "checking whether pattern variable " ++ prettyShow x ++ " shadows a constructor"
      , nest 2 $ text "type of variable =" <+> prettyTCM a
      , nest 2 $ text "position of variable =" <+> (text . show) (getRange x)
      ]
    reportSDoc "tc.lhs.shadow" 70 $ nest 2 $ text "a =" <+> pretty a
    a <- reduce a
    case a of
      Def t _ -> do
        d <- theDef <$> getConstInfo t
        case d of
          Datatype { dataCons = cs } -> do
            case filter ((A.nameConcrete x ==) . A.nameConcrete . A.qnameName) cs of
              []      -> return ()
              (c : _) -> setCurrentRange x $
                typeError $ PatternShadowsConstructor x c
          AbstractDefn{} -> return ()
            -- Abstract constructors cannot be brought into scope,
            -- even by a bigger import list.
            -- Thus, they cannot be confused with variables.
            -- Alternatively, we could do getConstInfo in ignoreAbstractMode,
            -- then Agda would complain if a variable shadowed an abstract constructor.
          Axiom       {} -> return ()
          Function    {} -> return ()
          Record      {} -> return ()
          Constructor {} -> __IMPOSSIBLE__
          GeneralizableVar{} -> __IMPOSSIBLE__
          -- TODO: in the future some stuck primitives might allow constructors
          Primitive   {} -> return ()
      Var   {} -> return ()
      Pi    {} -> return ()
      Sort  {} -> return ()
      MetaV {} -> return ()
      -- TODO: If the type is a meta-variable, should the test be
      -- postponed? If there is a problem, then it will be caught when
      -- the completed module is type checked, so it is safe to skip
      -- the test here. However, users may be annoyed if they get an
      -- error in code which has already passed the type checker.
      Lam   {} -> __IMPOSSIBLE__
      Lit   {} -> __IMPOSSIBLE__
      Level {} -> __IMPOSSIBLE__
      Con   {} -> __IMPOSSIBLE__
      DontCare{} -> __IMPOSSIBLE__
      Dummy s    -> __IMPOSSIBLE_VERBOSE__ s

-- | Check that a dot pattern matches it's instantiation.
checkDotPattern :: DotPattern -> TCM ()
checkDotPattern (Dot e v (Dom{domInfo = info, unDom = a})) =
  traceCall (CheckDotPattern e v) $ do
  reportSDoc "tc.lhs.dot" 15 $
    sep [ text "checking dot pattern"
        , nest 2 $ prettyA e
        , nest 2 $ text "=" <+> prettyTCM v
        , nest 2 $ text ":" <+> prettyTCM a
        ]
  applyRelevanceToContext (getRelevance info) $ do
    u <- checkExpr e a
    reportSDoc "tc.lhs.dot" 50 $
      sep [ text "equalTerm"
          , nest 2 $ pretty a
          , nest 2 $ pretty u
          , nest 2 $ pretty v
          ]
    -- Should be ok to do noConstraints here
    noConstraints $ equalTerm a u v

checkAbsurdPattern :: AbsurdPattern -> TCM ()
checkAbsurdPattern (Absurd r a) = isEmptyType r a

data LeftoverPatterns = LeftoverPatterns
  { patternVariables :: IntMap [A.Name]
  , asPatterns       :: [AsBinding]
  , dotPatterns      :: [DotPattern]
  , absurdPatterns   :: [AbsurdPattern]
  , otherPatterns    :: [A.Pattern]
  }

instance Semigroup LeftoverPatterns where
  x <> y = LeftoverPatterns
    { patternVariables = IntMap.unionWith (++) (patternVariables x) (patternVariables y)
    , asPatterns       = asPatterns x ++ asPatterns y
    , dotPatterns      = dotPatterns x ++ dotPatterns y
    , absurdPatterns   = absurdPatterns x ++ absurdPatterns y
    , otherPatterns    = otherPatterns x ++ otherPatterns y
    }

instance Monoid LeftoverPatterns where
  mempty  = LeftoverPatterns empty [] [] [] []
  mappend = (Semigroup.<>)

-- | Classify remaining patterns after splitting is complete into pattern
--   variables, as patterns, dot patterns, and absurd patterns.
--   Precondition: there are no more constructor patterns.
getLeftoverPatterns :: [ProblemEq] -> TCM LeftoverPatterns
getLeftoverPatterns eqs = do
  reportSDoc "tc.lhs.top" 30 $ text "classifying leftover patterns"
  mconcat <$> mapM getLeftoverPattern eqs
  where
    patternVariable x i  = LeftoverPatterns (singleton (i,[x])) [] [] [] []
    asPattern x v a      = LeftoverPatterns empty [AsB x v (unDom a)] [] [] []
    dotPattern e v a     = LeftoverPatterns empty [] [Dot e v a] [] []
    absurdPattern info a = LeftoverPatterns empty [] [] [Absurd info a] []
    otherPattern p       = LeftoverPatterns empty [] [] [] [p]

    getLeftoverPattern :: ProblemEq -> TCM LeftoverPatterns
    getLeftoverPattern (ProblemEq p v a) = case p of
      (A.VarP (A.BindName x)) -> isEtaVar v (unDom a) >>= \case
        Just i  -> return $ patternVariable x i
        Nothing -> return $ asPattern x v a
      (A.WildP _)       -> return mempty
      (A.AsP info (A.BindName x) p)  -> (asPattern x v a `mappend`) <$> do
        getLeftoverPattern $ ProblemEq p v a
      (A.DotP info e)   -> return $ dotPattern e v a
      (A.AbsurdP info)  -> return $ absurdPattern (getRange info) (unDom a)
      _                 -> return $ otherPattern p

-- | Build a renaming for the internal patterns using variable names from
--   the user patterns. If there are multiple user names for the same internal
--   variable, the unused ones are returned as as-bindings.
getUserVariableNames :: Telescope -> IntMap [A.Name]
                     -> ([Maybe A.Name], [AsBinding])
getUserVariableNames tel names = runWriter $
  zipWithM makeVar (flattenTel tel) (downFrom $ size tel)

  where
    makeVar :: Dom Type -> Int -> Writer [AsBinding] (Maybe A.Name)
    makeVar a i | Just (x:xs) <- IntMap.lookup i names = do
      tell $ map (\y -> AsB y (var i) (unDom a)) xs
      return $ Just x
    makeVar a i = return Nothing

-- | After splitting is complete, we transfer the origins
--   We also transfer the locations of absurd patterns, since these haven't
--   been introduced yet in the internal pattern.
transferOrigins :: [NamedArg A.Pattern]
                -> [NamedArg DeBruijnPattern]
                -> TCM [NamedArg DeBruijnPattern]
transferOrigins ps qs = do
  reportSDoc "tc.lhs.origin" 40 $ vcat
    [ text "transferOrigins"
    , nest 2 $ vcat
      [ text "ps  =   " <+> prettyA ps
      , text "qs  =   " <+> pretty qs
      ]
    ]
  transfers ps qs

  where
    transfers :: [NamedArg A.Pattern]
              -> [NamedArg DeBruijnPattern]
              -> TCM [NamedArg DeBruijnPattern]
    transfers [] qs
      | all notVisible qs = return $ map (setOrigin Inserted) qs
      | otherwise         = __IMPOSSIBLE__
    transfers (p : ps) [] = __IMPOSSIBLE__
    transfers (p : ps) (q : qs)
      | matchingArgs p q = do
          q' <- setOrigin (getOrigin p) <$>
                  (traverse $ traverse $ transfer $ namedArg p) q
          (q' :) <$> transfers ps qs
      | otherwise = (setOrigin Inserted q :) <$> transfers (p : ps) qs

    transfer :: A.Pattern -> DeBruijnPattern -> TCM DeBruijnPattern
    transfer p q = case (snd (asView p) , q) of

      (A.ConP pi _ ps , ConP c (ConPatternInfo mo ft mb l) qs) -> do
        let cpi = ConPatternInfo (mo $> PatOCon) ft mb l
        ConP c cpi <$> transfers ps qs

      (A.RecP pi fs , ConP c (ConPatternInfo mo ft mb l) qs) -> do
        let Def d _  = unEl $ unArg $ fromMaybe __IMPOSSIBLE__ mb
<<<<<<< HEAD
            axs = map (nameConcrete . qnameName) (conFields c) `withArgsFrom` qs
            cpi = ConPatternInfo (mo $> PatORec) ft mb l
=======
            axs = map (nameConcrete . qnameName . unArg) (conFields c) `withArgsFrom` qs
            cpi = ConPatternInfo (mo $> PatORec) mb l
>>>>>>> e3abdb16
        ps <- insertMissingFields d (const $ A.WildP patNoRange) fs axs
        ConP c cpi <$> transfers ps qs

      (p , ConP c (ConPatternInfo mo ft mb l) qs) -> do
        let cpi = ConPatternInfo (mo $> patOrigin p) ft mb l
        return $ ConP c cpi qs

      (p , VarP _ x) -> return $ VarP (patOrigin p) x

      (p , DotP _ u) -> return $ DotP (patOrigin p) u

      _ -> return q

    patOrigin :: A.Pattern -> PatOrigin
    patOrigin (A.VarP x)      = PatOVar (A.unBind x)
    patOrigin A.DotP{}        = PatODot
    patOrigin A.ConP{}        = PatOCon
    patOrigin A.RecP{}        = PatORec
    patOrigin A.WildP{}       = PatOWild
    patOrigin A.AbsurdP{}     = PatOAbsurd
    patOrigin A.LitP{}        = PatOLit
    patOrigin A.EqualP{}      = PatOCon --TODO: origin for EqualP
    patOrigin A.AsP{}         = __IMPOSSIBLE__
    patOrigin A.ProjP{}       = __IMPOSSIBLE__
    patOrigin A.DefP{}        = __IMPOSSIBLE__
    patOrigin A.PatternSynP{} = __IMPOSSIBLE__
    patOrigin A.WithP{}       = __IMPOSSIBLE__

    matchingArgs :: NamedArg A.Pattern -> NamedArg DeBruijnPattern -> Bool
    matchingArgs p q
      -- The arguments match if
      -- 1. they are both projections,
      | isJust (A.maybePostfixProjP p) = isJust (isProjP q)
      -- 2. or they are both visible,
      | visible p && visible q = True
      -- 3. or they have the same hiding and the argument is not named,
      | sameHiding p q && isNothing (nameOf (unArg p)) = True
      -- 4. or they have the same hiding and the same name.
      | sameHiding p q && nameOf (unArg p) == nameOf (unArg q) = True
      -- Otherwise this argument was inserted by the typechecker.
      | otherwise = False


-- | If a user-written variable occurs more than once, it should be bound
--   to the same internal variable (or term) in all positions.
--   Returns the list of patterns with the duplicate user patterns removed.
checkPatternLinearity :: [ProblemEq] -> TCM [ProblemEq]
checkPatternLinearity eqs = do
  reportSDoc "tc.lhs.top" 30 $ text "Checking linearity of pattern variables"
  check Map.empty eqs
  where
    check _ [] = return []
    check vars (eq@(ProblemEq p u a) : eqs) = case p of
      A.VarP x | Just v <- Map.lookup x vars -> do
        noConstraints $ equalTerm (unDom a) u v
        check vars eqs
      A.VarP x | otherwise -> (eq:) <$> do
        check (Map.insert x u vars) eqs
      A.AsP _ x p ->
        check vars $ [ProblemEq (A.VarP x) u a, ProblemEq p u a] ++ eqs
      A.WildP{}       -> continue
      A.DotP{}        -> continue
      A.AbsurdP{}     -> continue
      A.ConP{}        -> __IMPOSSIBLE__
      A.ProjP{}       -> __IMPOSSIBLE__
      A.DefP{}        -> __IMPOSSIBLE__
      A.LitP{}        -> __IMPOSSIBLE__
      A.PatternSynP{} -> __IMPOSSIBLE__
      A.RecP{}        -> __IMPOSSIBLE__
      A.EqualP{}      -> __IMPOSSIBLE__
      A.WithP{}       -> __IMPOSSIBLE__

      where continue = (eq:) <$> check vars eqs

-- | Construct the context for a left hand side, making up hidden (dotted) names
--   for unnamed variables.
computeLHSContext :: [Maybe A.Name] -> Telescope -> TCM Context
computeLHSContext = go [] []
  where
    go cxt _ []        tel@ExtendTel{} = do
      reportSDoc "impossible" 10 $
        text "computeLHSContext: no patterns left, but tel =" <+> prettyTCM tel
      __IMPOSSIBLE__
    go cxt _ (_ : _)   EmptyTel = __IMPOSSIBLE__
    go cxt _ []        EmptyTel = return cxt
    go cxt taken (x : xs) tel0@(ExtendTel a tel) = do
        name <- maybe (dummyName taken $ absName tel) return x
        let e = (name,) <$> a
        go (e : cxt) (name : taken) xs (absBody tel)

    dummyName taken s =
      if isUnderscore s then freshNoName_
      else unshadowedName taken <$> freshName_ ("." ++ argNameToString s)

-- | Bind as patterns
bindAsPatterns :: [AsBinding] -> TCM a -> TCM a
bindAsPatterns []                ret = ret
bindAsPatterns (AsB x v a : asb) ret = do
  reportSDoc "tc.lhs.as" 10 $ text "as pattern" <+> prettyTCM x <+>
    sep [ text ":" <+> prettyTCM a
        , text "=" <+> prettyTCM v
        ]
  addLetBinding defaultArgInfo x v a $ bindAsPatterns asb ret

-- | Since with-abstraction can change the type of a variable, we have to
--   recheck the stripped with patterns when checking a with function.
recheckStrippedWithPattern :: ProblemEq -> TCM ()
recheckStrippedWithPattern (ProblemEq p v a) = checkInternal v (unDom a)
  `catchError` \_ -> typeError . GenericDocError =<< vcat
    [ text "Ill-typed pattern after with abstraction: " <+> prettyA p
    , text "(perhaps you can replace it by `_`?)"
    ]

-- | Result of checking the LHS of a clause.
data LHSResult = LHSResult
  { lhsParameters   :: Nat
    -- ^ The number of original module parameters. These are present in the
    -- the patterns.
  , lhsVarTele      :: Telescope
    -- ^ Δ : The types of the pattern variables, in internal dependency order.
    -- Corresponds to 'clauseTel'.
  , lhsPatterns     :: [NamedArg DeBruijnPattern]
    -- ^ The patterns in internal syntax.
  , lhsHasAbsurd    :: Bool
    -- ^ Whether the LHS has at least one absurd pattern.
  , lhsBodyType     :: Arg Type
    -- ^ The type of the body. Is @bσ@ if @Γ@ is defined.
    -- 'Irrelevant' to indicate the rhs must be checked in irrelevant mode.
  , lhsPatSubst     :: Substitution
    -- ^ Substitution version of @lhsPatterns@, only up to the first projection
    -- pattern. @Δ |- lhsPatSubst : Γ@. Where @Γ@ is the argument telescope of
    -- the function. This is used to update inherited dot patterns in
    -- with-function clauses.
  , lhsAsBindings   :: [AsBinding]
    -- ^ As-bindings from the left-hand side. Return instead of bound since we
    -- want them in where's and right-hand sides, but not in with-clauses
    -- (Issue 2303).
  , lhsPartialSplit :: [Int]
    -- ^ have we done a partial split?
  }

instance InstantiateFull LHSResult where
  instantiateFull' (LHSResult n tel ps abs t sub as psplit) = LHSResult n
    <$> instantiateFull' tel
    <*> instantiateFull' ps
    <*> instantiateFull' abs
    <*> instantiateFull' t
    <*> instantiateFull' sub
    <*> instantiateFull' as
    <*> pure psplit

-- | Check a LHS. Main function.
--
--   @checkLeftHandSide a ps a ret@ checks that user patterns @ps@ eliminate
--   the type @a@ of the defined function, and calls continuation @ret@
--   if successful.

checkLeftHandSide :: forall a.
     Call
     -- ^ Trace, e.g. @CheckPatternShadowing clause@
  -> Maybe QName
     -- ^ The name of the definition we are checking.
  -> [NamedArg A.Pattern]
     -- ^ The patterns.
  -> Type
     -- ^ The expected type @a = Γ → b@.
  -> Maybe Substitution
     -- ^ Module parameter substitution from with-abstraction.
  -> [ProblemEq]
     -- ^ Patterns that have been stripped away by with-desugaring.
     -- ^ These should not contain any proper matches.
  -> (LHSResult -> TCM a)
     -- ^ Continuation.
  -> TCM a
checkLeftHandSide c f ps a withSub' strippedPats = Bench.billToCPS [Bench.Typing, Bench.CheckLHS] $ \ ret -> do

  -- To allow module parameters to be refined by matching, we're adding the
  -- context arguments as wildcard patterns and extending the type with the
  -- context telescope.
  cxt <- map (setOrigin Inserted) . reverse <$> getContext
  let tel = telFromList' prettyShow cxt
      cps = [ unnamed . A.VarP . A.BindName . fst <$> argFromDom d
            | d <- cxt ]
      eqs0 = zipWith3 ProblemEq (map namedArg cps) (map var $ downFrom $ size tel) (flattenTel tel)

  let finalChecks :: LHSState a -> TCM a
      finalChecks (LHSState delta qs0 (Problem eqs rps _) b psplit) = do

        unless (null rps) __IMPOSSIBLE__

        -- Update modalities of delta to match the modalities of the variables
        -- after the forcing translation. We can't perform the forcing translation
        -- yet, since that would mess with with-clause stripping.
        delta <- forceTranslateTelescope delta qs0

        addContext delta $ do
          noShadowingOfConstructors c eqs
          noPatternMatchingOnCodata qs0

        -- Compute substitution from the out patterns @qs0@
        let notProj ProjP{} = False
            notProj _       = True
            numPats  = length $ takeWhile (notProj . namedArg) qs0

            -- We have two slightly different cases here: normal function and
            -- with-function. In both cases the goal is to build a substitution
            -- from the context Γ of the previous checkpoint to the current lhs
            -- context Δ:
            --
            --    Δ ⊢ paramSub : Γ
            --
            --  * Normal function, f
            --
            --    Γ = cxt = module parameter telescope of f
            --    Ψ = non-parameter arguments of f (we have f : Γ Ψ → A)
            --    Δ   ⊢ patSub  : Γ Ψ
            --    Γ Ψ ⊢ weakSub : Γ
            --    paramSub = patSub ∘ weakSub
            --
            --  * With-function
            --
            --    Γ = lhs context of the parent clause (cxt = [])
            --    Ψ = argument telescope of with-function
            --    Θ = inserted implicit patterns not in Ψ (#2827)
            --        (this happens if the goal computes to an implicit
            --         function type after some matching in the with-clause)
            --
            --    Ψ   ⊢ withSub : Γ
            --    Δ   ⊢ patSub  : Ψ Θ
            --    Ψ Θ ⊢ weakSub : Ψ
            --    paramSub = patSub ∘ weakSub ∘ withSub
            --
            --    To compute Θ we can look at the arity of the with-function
            --    and compare it to numPats. This works since the with-function
            --    type is fully reduced.

            weakSub :: Substitution
            weakSub | isJust withSub' = wkS (max 0 $ numPats - arity a) idS -- if numPats < arity, Θ is empty
                    | otherwise       = wkS (numPats - length cxt) idS
            withSub  = fromMaybe idS withSub'
            patSub   = (map (patternToTerm . namedArg) $ reverse $ take numPats qs0) ++# (EmptyS __IMPOSSIBLE__)
            paramSub = patSub `composeS` weakSub `composeS` withSub

        eqs <- addContext delta $ checkPatternLinearity eqs

        LeftoverPatterns patVars asb0 dots absurds otherPats
          <- addContext delta $ getLeftoverPatterns eqs

        unless (null otherPats) __IMPOSSIBLE__

        -- Get the user-written names for the pattern variables
        let (vars, asb1) = getUserVariableNames delta patVars
            asb          = asb0 ++ asb1

        -- Rename internal patterns with these names
        let makeVar     = maybe deBruijnVar $ debruijnNamedVar . nameToArgName
            ren         = parallelS $ zipWith makeVar (reverse vars) [0..]

        qs <- transferOrigins (cps ++ ps) $ applySubst ren qs0

        let hasAbsurd = not . null $ absurds

        let lhsResult = LHSResult (length cxt) delta qs hasAbsurd b patSub asb (catMaybes psplit)

        -- Debug output
        reportSDoc "tc.lhs.top" 10 $
          vcat [ text "checked lhs:"
               , nest 2 $ vcat
                 [ text "delta   = " <+> prettyTCM delta
                 , text "dots    = " <+> addContext delta (brackets $ fsep $ punctuate comma $ map prettyTCM dots)
                 , text "asb     = " <+> addContext delta (brackets $ fsep $ punctuate comma $ map prettyTCM asb)
                 , text "absurds = " <+> addContext delta (brackets $ fsep $ punctuate comma $ map prettyTCM absurds)
                 , text "qs      = " <+> addContext delta (prettyList $ map pretty qs)
                 ]
               ]
        reportSDoc "tc.lhs.top" 30 $
          nest 2 $ vcat
                 [ text "vars   = " <+> text (show vars)
                 ]
        reportSDoc "tc.lhs.top" 20 $ nest 2 $ text "withSub  = " <+> pretty withSub
        reportSDoc "tc.lhs.top" 20 $ nest 2 $ text "weakSub  = " <+> pretty weakSub
        reportSDoc "tc.lhs.top" 20 $ nest 2 $ text "patSub   = " <+> pretty patSub
        reportSDoc "tc.lhs.top" 20 $ nest 2 $ text "paramSub = " <+> pretty paramSub

        newCxt <- computeLHSContext vars delta

        updateContext paramSub (const newCxt) $ do

          reportSDoc "tc.lhs.top" 10 $ text "bound pattern variables"
          reportSDoc "tc.lhs.top" 60 $ nest 2 $ text "context = " <+> (pretty =<< getContextTelescope)
          reportSDoc "tc.lhs.top" 10 $ nest 2 $ text "type  = " <+> prettyTCM b
          reportSDoc "tc.lhs.top" 60 $ nest 2 $ text "type  = " <+> pretty b

          bindAsPatterns asb $ do

            -- Check dot patterns
            mapM_ checkDotPattern dots
            mapM_ checkAbsurdPattern absurds

          -- Issue2303: don't bind asb' for the continuation (return in lhsResult instead)
          ret lhsResult

  st0 <- initLHSState tel eqs0 ps a finalChecks

  -- after we have introduced variables, we can add the patterns stripped by
  -- with-desugaring to the state.
  let withSub = fromMaybe __IMPOSSIBLE__ withSub'
  withEqs <- updateProblemEqs $ applySubst withSub strippedPats
  -- Jesper, 2017-05-13: re-check the stripped patterns here!
  inTopContext $ addContext (st0 ^. lhsTel) $
    forM_ withEqs recheckStrippedWithPattern

  let st = over (lhsProblem . problemEqs) (++ withEqs) st0

  -- doing the splits:
  (result, block) <- inTopContext $ runWriterT $ checkLHS f st
  return result

-- | Determine in which order the splits should be tried by
--   reordering/inserting/dropping the problem equations.
splitStrategy :: [ProblemEq] -> [ProblemEq]
splitStrategy = filter shouldSplit
  where
    shouldSplit :: ProblemEq -> Bool
    shouldSplit (ProblemEq p v a) = case snd $ asView p of
      A.LitP{}    -> True
      A.RecP{}    -> True
      A.ConP{}    -> True
      A.EqualP{}  -> True

      A.VarP{}    -> False
      A.WildP{}   -> False
      A.DotP{}    -> False
      A.AbsurdP{} -> False

      A.ProjP{}       -> __IMPOSSIBLE__
      A.DefP{}        -> __IMPOSSIBLE__
      A.AsP{}         -> __IMPOSSIBLE__
      A.PatternSynP{} -> __IMPOSSIBLE__
      A.WithP{}       -> __IMPOSSIBLE__


-- | The loop (tail-recursive): split at a variable in the problem until problem is solved
checkLHS
  :: forall tcm a. (MonadTCM tcm, MonadReduce tcm, MonadWriter Blocked_ tcm, HasConstInfo tcm, MonadError TCErr tcm, MonadDebug tcm)
  => Maybe QName      -- ^ The name of the definition we are checking.
  -> LHSState a       -- ^ The current state.
  -> tcm a
checkLHS mf st@(LHSState tel ip problem target psplit) = updateRelevance $ do
  if isSolvedProblem problem then
    liftTCM $ (problem ^. problemCont) st
  else do
    unlessM (optPatternMatching <$> gets getPragmaOptions) $
      unless (problemAllVariables problem) $
        typeError $ GenericError $ "Pattern matching is disabled"

    let splitsToTry = splitStrategy $ problem ^. problemEqs

    foldr trySplit trySplitRest splitsToTry >>= \case
      Right st' -> checkLHS mf st'
      -- If no split works, give error from first split.
      -- This is conservative, but might not be the best behavior.
      -- It might be better to print all the errors instead.
      Left (err:_) -> throwError err
      Left []      -> __IMPOSSIBLE__

  where

    -- If the target type is irrelevant or in Prop,
    -- we need to check the lhs in irr. cxt. (see Issue 939).
    updateRelevance cont = do
      rel <- liftTCM (reduce $ getSort $ unArg target) >>= \case
        Prop{} -> return Irrelevant
        _      -> return $ getRelevance target
      applyRelevanceToContext rel cont

    trySplit :: ProblemEq
             -> tcm (Either [TCErr] (LHSState a))
             -> tcm (Either [TCErr] (LHSState a))
    trySplit eq tryNextSplit = runExceptT (splitArg eq) >>= \case
      Right st' -> return $ Right st'
      Left err  -> left (err:) <$> tryNextSplit

    -- If there are any remaining user patterns, try to split on them
    trySplitRest :: tcm (Either [TCErr] (LHSState a))
    trySplitRest = case problem ^. problemRestPats of
      []    -> return $ Left []
      (p:_) -> left singleton <$> runExceptT (splitRest p)

    splitArg :: ProblemEq -> ExceptT TCErr tcm (LHSState a)
    -- Split on constructor/literal pattern
    splitArg (ProblemEq p v Dom{unDom = a}) = traceCall (CheckPattern p tel a) $ do

      reportSDoc "tc.lhs.split" 30 $ sep
        [ text "split looking at pattern"
        , nest 2 $ text "p =" <+> prettyA p
        ]

      -- in order to split, v must be a variable.
      i <- liftTCM $ addContext tel $ ifJustM (isEtaVar v a) return $
             softTypeError $ SplitOnNonVariable v a

      let pos = size tel - (i+1)
          (delta1, tel'@(ExtendTel dom adelta2)) = splitTelescopeAt pos tel

      p <- liftTCM $ expandLitPattern p
      case snd $ asView p of
        (A.LitP l)        -> splitLit delta1 dom adelta2 l
        p@A.RecP{}        -> splitCon delta1 dom adelta2 p Nothing
        p@(A.ConP _ c ps) -> splitCon delta1 dom adelta2 p $ Just c
        p@(A.EqualP _ ts) -> splitPartial delta1 dom adelta2 ts

        A.VarP{}        -> __IMPOSSIBLE__
        A.WildP{}       -> __IMPOSSIBLE__
        A.DotP{}        -> __IMPOSSIBLE__
        A.AbsurdP{}     -> __IMPOSSIBLE__
        A.ProjP{}       -> __IMPOSSIBLE__
        A.DefP{}        -> __IMPOSSIBLE__
        A.AsP{}         -> __IMPOSSIBLE__
        A.PatternSynP{} -> __IMPOSSIBLE__
        A.WithP{}       -> __IMPOSSIBLE__


    splitRest :: NamedArg A.Pattern -> ExceptT TCErr tcm (LHSState a)
    splitRest p = setCurrentRange p $ do
      reportSDoc "tc.lhs.split" 20 $ sep
        [ text "splitting problem rest"
        , nest 2 $ text "projection pattern =" <+> prettyA p
        , nest 2 $ text "eliminates type    =" <+> prettyTCM target
        ]
      reportSDoc "tc.lhs.split" 80 $ sep
        [ nest 2 $ text $ "projection pattern (raw) = " ++ show p
        ]

      -- @p@ should be a projection pattern projection from @target@
      (orig, ambProjName) <- ifJust (A.maybePostfixProjP p) return $
        addContext tel $ softTypeError $ CannotEliminateWithPattern p (unArg target)

      (projName, projType) <- suspendErrors $
        addContext tel $ disambiguateProjection (getHiding p) ambProjName target

      -- Compute the new rest type by applying the projection type to 'self'.
      -- Note: we cannot be in a let binding.
      f <- ifJust mf return $ hardTypeError $
             GenericError "Cannot use copatterns in a let binding"
      let self = Def f $ patternsToElims ip
      target' <- traverse (`piApply1` self) projType

      -- Compute the new state
      let projP    = target' $> Named Nothing (ProjP orig projName)
          ip'      = ip ++ [projP]
          -- drop the projection pattern (already splitted)
          problem' = over problemRestPats tail problem
      liftTCM $ updateProblemRest (LHSState tel ip' problem' target' psplit)

    splitPartial :: Telescope     -- ^ The types of arguments before the one we split on
                 -> Dom Type      -- ^ The type of the argument we split on
                 -> Abs Telescope -- ^ The types of arguments after the one we split on
                 -> [(A.Expr, A.Expr)] -- ^ [(φ₁ = b1),..,(φn = bn)]
                 -> ExceptT TCErr tcm (LHSState a)
    splitPartial delta1 dom adelta2 ts = do

      unless (domFinite dom) $ softTypeError $ GenericError $ "Not a finite domain: " ++ show dom

      tInterval <- liftTCM $ elInf primInterval

      names <- liftTCM $ addContext tel $ do
        LeftoverPatterns{patternVariables = vars} <- getLeftoverPatterns $ problem ^. problemEqs
        return $ take (size delta1) $ fst $ getUserVariableNames tel vars

      newContext <- liftTCM $ computeLHSContext names delta1
      (gamma,sigma) <- liftTCM $ updateContext (raiseS (length newContext)) (newContext ++) $ do
         ts <- forM ts $ \ (t,u) -> do
                 reportSDoc "tc.lhs.split.partial" 50 $ text (show (t,u))
                 t <- checkExpr t tInterval
                 u <- checkExpr u tInterval
                 reportSDoc "tc.lhs.split.partial" 10 $ prettyTCM t <+> prettyTCM u
                 u <- intervalView =<< reduce u
                 case u of
                   IZero -> primINeg <@> pure t
                   IOne  -> return t
                   _     -> typeError $ GenericError $ "Only 0 or 1 allowed on the rhs of face"
         phi <- case ts of
                   [] -> do
                     a <- reduce (unEl $ unDom dom)
                     misone <- getBuiltinName' builtinIsOne
                     case a of
                       Def q [Apply phi] | Just q == misone -> return (unArg phi)
                       _           -> typeError $ GenericError $ show a ++ " is not IsOne."
                                        -- TODO Andrea type error or something.
                   _  -> foldl (\ x y -> primIMin <@> x <@> y) primIOne (map pure ts)
         phi <- reduce phi
         refined <- forallFaceMaps phi (\ bs m t -> typeError $ GenericError $ "face blocked on meta")
                            (\ sigma -> (,sigma) <$> getContextTelescope)
         case refined of
           [(gamma,sigma)] -> return (gamma,sigma)
           []              -> typeError $ GenericError $ "The face constraint is unsatisfiable."
           _               -> typeError $ GenericError $ "Cannot have disjunctions in a face constraint."
      itisone <- liftTCM primItIsOne
      -- substitute the literal in p1 and dpi
      reportSDoc "tc.lhs.faces" 10 $ text $ show sigma

      let oix = size adelta2 -- de brujin index of IsOne
          Just o_n = flip findIndex ip (\ x -> case namedThing (unArg x) of
                                           VarP _ x -> dbPatVarIndex x == oix
                                           _        -> False)
          delta2' = absApp adelta2 itisone
          delta2 = applySubst sigma delta2'
          mkConP (Con c _ [])
             = ConP c (noConPatternInfo { conPType = Just (Arg defaultArgInfo tInterval)
                                              , conPFallThrough = True })
                          []
          mkConP (Var i []) = VarP PatOSystem (DBPatVar "x" i)
          mkConP _          = __IMPOSSIBLE__
          rho0 = fmap mkConP sigma

          rho    = liftS (size delta2) $ consS (DotP PatOSystem itisone) rho0

          delta'   = abstract gamma delta2
          eqs'     = applyPatSubst rho $ problem ^. problemEqs
          ip'      = applySubst rho ip
          target'  = applyPatSubst rho target

      -- Compute the new state
      eqs' <- liftTCM $ addContext delta' $ updateProblemEqs eqs'
      let problem' = set problemEqs eqs' problem
      reportSDoc "tc.lhs.split.partial" 20 $ text (show problem')
      liftTCM $ updateProblemRest (LHSState delta' ip' problem' target' (psplit ++ [Just o_n]))


    splitLit :: Telescope     -- ^ The types of arguments before the one we split on
             -> Dom Type      -- ^ The type of the literal we split on
             -> Abs Telescope -- ^ The types of arguments after the one we split on
             -> Literal       -- ^ The literal written by the user
             -> ExceptT TCErr tcm (LHSState a)
    splitLit delta1 dom@Dom{domInfo = info, unDom = a} adelta2 lit = do
      let delta2 = absApp adelta2 (Lit lit)
          delta' = abstract delta1 delta2
          rho    = singletonS (size delta2) (LitP lit)
          -- Andreas, 2015-06-13 Literals are closed, so no need to raise them!
          -- rho    = liftS (size delta2) $ singletonS 0 (Lit lit)
          -- rho    = [ var i | i <- [0..size delta2 - 1] ]
          --       ++ [ raise (size delta2) $ Lit lit ]
          --       ++ [ var i | i <- [size delta2 ..] ]
          eqs'     = applyPatSubst rho $ problem ^. problemEqs
          ip'      = applySubst rho ip
          target'  = applyPatSubst rho target

      -- Andreas, 2010-09-07 cannot split on irrelevant args
      when (unusableRelevance $ getRelevance info) $
        addContext delta1 $ hardTypeError $ SplitOnIrrelevant dom

      -- check that a is indeed the type of lit (otherwise fail softly)
      -- if not, fail softly since it could be instantiated by a later split.
      suspendErrors $ equalType a =<< litType lit

      -- Compute the new state
      eqs' <- liftTCM $ addContext delta' $ updateProblemEqs eqs'
      let problem' = set problemEqs eqs' problem
      liftTCM $ updateProblemRest (LHSState delta' ip' problem' target' psplit)


    splitCon :: Telescope     -- ^ The types of arguments before the one we split on
             -> Dom Type      -- ^ The type of the constructor we split on
             -> Abs Telescope -- ^ The types of arguments after the one we split on
             -> A.Pattern     -- ^ The pattern written by the user
             -> Maybe AmbiguousQName  -- ^ @Just c@ for a (possibly ambiguous) constructor @c@, or
                                      --   @Nothing@ for a record pattern
             -> ExceptT TCErr tcm (LHSState a)
    splitCon delta1 dom@Dom{domInfo = info, unDom = a} adelta2 focusPat ambC = do
      let delta2 = absBody adelta2

      reportSDoc "tc.lhs.split" 10 $ vcat
        [ text "checking lhs"
        , nest 2 $ text "tel =" <+> prettyTCM tel
        , nest 2 $ text "rel =" <+> (text $ show $ getRelevance info)
        ]

      reportSDoc "tc.lhs.split" 15 $ vcat
        [ text "split problem"
        , nest 2 $ vcat
          [ text "delta1 = " <+> prettyTCM delta1
          , text "a      = " <+> addContext delta1 (prettyTCM a)
          , text "delta2 = " <+> addContext delta1 (addContext ("x", dom) (prettyTCM delta2))
          ]
        ]

      -- We should be at a data/record type
      (d, pars, ixs) <- addContext delta1 $ isDataOrRecordType dom

      checkSortOfSplitVar a

      -- The constructor should construct an element of this datatype
      (c, b) <- liftTCM $ addContext delta1 $ case ambC of
        Just ambC -> disambiguateConstructor ambC d pars
        Nothing   -> getRecordConstructor d pars a

      -- Don't split on lazy constructor
      case focusPat of
        A.ConP cpi _ _ | patLazy cpi -> softTypeError $
          ForcedConstructorNotInstantiated focusPat
        _ -> return ()

      -- The type of the constructor will end in an application of the datatype
      TelV gamma (El _ ctarget) <- liftTCM $ telView b
      let Def d' es' = ctarget
          cixs = drop (size pars) $ fromMaybe __IMPOSSIBLE__ $ allApplyElims es'

      unless (d == d') {-'-} __IMPOSSIBLE__

      -- Get names for the constructor arguments from the user patterns
      gamma <- liftTCM $ case focusPat of
        A.ConP _ _ ps -> do
          ps <- insertImplicitPatterns ExpandLast ps gamma
          return $ useNamesFromPattern ps gamma
        A.RecP _ fs -> do
          axs <- recordFieldNames . theDef <$> getConstInfo d
          ps <- insertMissingFields d (const $ A.WildP patNoRange) fs axs
          ps <- insertImplicitPatterns ExpandLast ps gamma
          return $ useNamesFromPattern ps gamma
        _ -> __IMPOSSIBLE__

      -- Andreas 2010-09-07  propagate relevance info to new vars
      let updRel = composeRelevance (getRelevance info)
      gamma <- return $ mapRelevance updRel <$> gamma

      -- Get the type of the datatype.
      da <- (`piApply` pars) . defType <$> getConstInfo d
      reportSDoc "tc.lhs.split" 30 $ text "  da = " <+> prettyTCM da

      reportSDoc "tc.lhs.top" 15 $ addContext delta1 $
        sep [ text "preparing to unify"
            , nest 2 $ vcat
              [ text "c      =" <+> prettyTCM c <+> text ":" <+> prettyTCM b
              , text "d      =" <+> prettyTCM (Def d (map Apply pars)) <+> text ":" <+> prettyTCM da
              , text "gamma  =" <+> prettyTCM gamma
              , text "pars   =" <+> brackets (fsep $ punctuate comma $ map prettyTCM pars)
              , text "ixs    =" <+> brackets (fsep $ punctuate comma $ map prettyTCM ixs)
              , text "cixs   =" <+> addContext gamma (brackets (fsep $ punctuate comma $ map prettyTCM cixs))
              ]
            ]

      let delta1Gamma = delta1 `abstract` gamma
          da'  = raise (size gamma) da
          ixs' = raise (size gamma) ixs

      -- All variables are flexible.
      let flex = allFlexVars $ delta1Gamma

      -- Unify constructor target and given type (in Δ₁Γ)
      -- Given: Δ₁  ⊢ D pars : Φ → Setᵢ
      --        Δ₁  ⊢ c      : Γ → D pars cixs
      --        Δ₁  ⊢ ixs    : Φ
      --        Δ₁Γ ⊢ cixs   : Φ
      -- unification of ixs and cixs in context Δ₁Γ gives us a telescope Δ₁'
      -- and a substitution ρ₀ such that
      --        Δ₁' ⊢ ρ₀ : Δ₁Γ
      --        Δ₁' ⊢ (ixs)ρ₀ ≡ (cixs)ρ₀ : Φρ₀
      -- We can split ρ₀ into two parts ρ₁ and ρ₂, giving
      --        Δ₁' ⊢ ρ₁ : Δ₁
      --        Δ₁' ⊢ ρ₂ : Γρ₁
      -- Application of the constructor c gives
      --        Δ₁' ⊢ c ρ₂ : (D pars cixs)(ρ₁;ρ₂)
      -- We have
      --        cixs(ρ₁;ρ₂)
      --         ≡ cixs(ρ₀)   (since ρ₀=ρ₁;ρ₂)
      --         ≡ ixs(ρ₀)    (by unification)
      --         ≡ ixs(ρ₁)    (since ixs doesn't actually depend on Γ)
      -- so     Δ₁' ⊢ c ρ₂ : (D pars ixs)ρ₁
      -- Putting this together with ρ₁ gives ρ₃ = ρ₁;c ρ₂
      --        Δ₁' ⊢ ρ₁;c ρ₂ : Δ₁(x : D vs ws)
      -- and lifting over Δ₂ gives the final substitution ρ = ρ₃;Δ₂
      -- from Δ' = Δ₁';Δ₂ρ₃
      --        Δ' ⊢ ρ : Δ₁(x : D vs ws)Δ₂

      liftTCM (unifyIndices delta1Gamma flex da' cixs ixs') >>= \case

        -- Mismatch.  Report and abort.
        NoUnify neg -> hardTypeError $ ImpossibleConstructor (conName c) neg

        -- Unclear situation.  Try next split.
        DontKnow errs -> softTypeError $ SplitError $
          UnificationStuck (conName c) (delta1 `abstract` gamma) cixs ixs' errs

        -- Success.
        Unifies (delta1',rho0,es) -> do

          reportSDoc "tc.lhs.top" 15 $ text "unification successful"
          reportSDoc "tc.lhs.top" 20 $ nest 2 $ vcat
            [ text "delta1' =" <+> prettyTCM delta1'
            , text "rho0    =" <+> addContext delta1' (prettyTCM rho0)
            , text "es      =" <+> addContext delta1' (prettyTCM $ (fmap . fmap . fmap) patternToTerm es)
            ]

          -- split substitution into part for Δ₁ and part for Γ
          let (rho1,rho2) = splitS (size gamma) rho0

          reportSDoc "tc.lhs.top" 20 $ addContext delta1' $ nest 2 $ vcat
            [ text "rho1    =" <+> prettyTCM rho1
            , text "rho2    =" <+> prettyTCM rho2
            ]

          -- Andreas, 2010-09-09, save the type.
          -- It is relative to Δ₁, but it should be relative to Δ₁'
          let a' = applyPatSubst rho1 a
          -- Also remember if we are a record pattern.
          isRec <- isRecord d

          let cpi = ConPatternInfo { conPRecord = isRec $> PatOCon
                                   , conPFallThrough = False
                                   , conPType   = Just $ Arg info a'
                                   , conPLazy   = False }

          -- compute final context and substitution
          let crho2   = ConP c cpi $ applySubst rho2 $ teleNamedArgs gamma
              rho3    = consS crho2 rho1
              delta2' = applyPatSubst rho3 delta2
              delta'  = delta1' `abstract` delta2'
              rho     = liftS (size delta2) rho3

          reportSDoc "tc.lhs.top" 20 $ addContext delta1' $ nest 2 $ vcat
            [ text "crho2   =" <+> prettyTCM crho2
            , text "rho3    =" <+> prettyTCM rho3
            , text "delta2' =" <+> prettyTCM delta2'
            ]
          reportSDoc "tc.lhs.top" 70 $ addContext delta1' $ nest 2 $ vcat
            [ text "crho2   =" <+> pretty crho2
            , text "rho3    =" <+> pretty rho3
            , text "delta2' =" <+> pretty delta2'
            ]

          reportSDoc "tc.lhs.top" 15 $ nest 2 $ vcat
            [ text "delta'  =" <+> prettyTCM delta'
            , text "rho     =" <+> addContext delta' (prettyTCM rho)
            ]

          -- Compute the new out patterns and target type.
          let ip'      = applySubst rho ip
              target'  = applyPatSubst rho target

          -- Update the problem equations
          let eqs' = applyPatSubst rho $ problem ^. problemEqs
          eqs' <- liftTCM $ addContext delta' $ updateProblemEqs eqs'

          let problem' = set problemEqs eqs' problem

          -- if rest type reduces,
          -- extend the split problem by previously not considered patterns
          st' <- liftTCM $ updateProblemRest $ LHSState delta' ip' problem' target' psplit

          reportSDoc "tc.lhs.top" 12 $ sep
            [ text "new problem from rest"
            , nest 2 $ vcat
              [ text "delta'  =" <+> prettyTCM (st' ^. lhsTel)
              , text "eqs'    =" <+> addContext (st' ^. lhsTel) (prettyTCM $ st' ^. lhsProblem ^. problemEqs)
              , text "ip'     =" <+> addContext (st' ^. lhsTel) (pretty $ st' ^. lhsOutPat)
              ]
            ]
          return st'




-- | Ensures that we are not performing pattern matching on codata.

noPatternMatchingOnCodata :: [NamedArg DeBruijnPattern] -> TCM ()
noPatternMatchingOnCodata = mapM_ (check . namedArg)
  where
  check (VarP {})   = return ()
  check (DotP {})   = return ()
  check (ProjP{})   = return ()
  check (LitP {})   = return ()  -- Literals are assumed not to be coinductive.
  check (ConP con _ ps) = do
    reportSDoc "tc.lhs.top" 40 $
      text "checking whether" <+> prettyTCM con <+> text "is a coinductive constructor"
    TelV _ t <- telView' . defType <$> do getConstInfo $ conName con
    c <- isCoinductive t
    case c of
      Nothing    -> __IMPOSSIBLE__
      Just False -> mapM_ (check . namedArg) ps
      Just True  -> typeError $
        GenericError "Pattern matching on coinductive types is not allowed"

-- | When working with a monad @m@ implementing @MonadTCM@ and @MonadError TCErr@,
--   @suspendErrors f@ performs the TCM action @f@ but catches any errors and throws
--   them in the monad @m@ instead.
suspendErrors :: (MonadTCM m, MonadError TCErr m) => TCM a -> m a
suspendErrors f = do
  ok <- liftTCM $ (Right <$> f) `catchError` (return . Left)
  either throwError return ok

-- | A more direct implementation of the specification
--   @softTypeError err == suspendErrors (typeError err)@
softTypeError :: (MonadTCM m, MonadError TCErr m) => TypeError -> m a
softTypeError err = throwError =<< typeError_ err

-- | A convenient alias for @liftTCM . typeError@. Throws the error directly
--   in the TCM even if there is a surrounding monad also implementing
--   @MonadError TCErr@.
hardTypeError :: (MonadTCM m) => TypeError -> m a
hardTypeError = liftTCM . typeError

-- | Check if the type is a data or record type and return its name,
--   definition, parameters, and indices. Fails softly if the type could become
--   a data/record type by instantiating a variable/metavariable, or fail hard
--   otherwise.
isDataOrRecordType :: (MonadTCM m, MonadDebug m)
                   => Dom Type -> ExceptT TCErr m (QName, Args, Args)
isDataOrRecordType dom@Dom{domInfo = info, unDom = a} = liftTCM (reduceB a) >>= \case
  NotBlocked ReallyNotBlocked a -> case unEl a of

    -- Subcase: split type is a Def.
    Def d es -> (liftTCM $ theDef <$> getConstInfo d) >>= \case

      Datatype{dataPars = np} -> do
        -- We cannot split on (shape-)irrelevant non-records.
        -- Andreas, 2011-10-04 unless allowed by option
        reportSLn "tc.lhs.split" 30 $ "split ConP: relevance is " ++ show (getRelevance info)
        when (unusableRelevance $ getRelevance info) $
          unlessM (liftTCM $ optExperimentalIrrelevance <$> pragmaOptions) $
            hardTypeError $ SplitOnIrrelevant dom

        let (pars, ixs) = splitAt np $ fromMaybe __IMPOSSIBLE__ $ allApplyElims es
        return (d, pars, ixs)

      Record{} -> do
        let pars = fromMaybe __IMPOSSIBLE__ $ allApplyElims es
        return (d, pars, [])

      -- Issue #2253: the data type could be abstract.
      AbstractDefn{} -> hardTypeError . GenericDocError =<< do
        liftTCM $ text "Cannot split on abstract data type" <+> prettyTCM d

      -- the type could be an axiom
      Axiom{} -> hardTypeError =<< notData

      -- Issue #2997: the type could be a Def that does not reduce for some reason
      -- (abstract, failed termination checking, NON_TERMINATING, ...)
      Function{}    -> hardTypeError =<< notData

      Constructor{} -> __IMPOSSIBLE__
      Primitive{}   -> __IMPOSSIBLE__
      GeneralizableVar{} -> __IMPOSSIBLE__

    -- variable or metavariable: fail softly
    Var{}      -> softTypeError =<< notData
    MetaV{}    -> softTypeError =<< notData

    -- pi or sort: fail hard
    Pi{}       -> hardTypeError =<< notData
    Sort{}     -> hardTypeError =<< notData

    Lam{}      -> __IMPOSSIBLE__
    Lit{}      -> __IMPOSSIBLE__
    Con{}      -> __IMPOSSIBLE__
    Level{}    -> __IMPOSSIBLE__
    DontCare{} -> __IMPOSSIBLE__
    Dummy s    -> __IMPOSSIBLE_VERBOSE__ s

  -- Type is blocked on a meta or something else: fail softly
  _ -> softTypeError =<< notData

  where notData = liftTCM $ SplitError . NotADatatype <$> buildClosure a


-- | Get the constructor of the given record type together with its type.
--   Throws an error if the type is not a record type.
getRecordConstructor
  :: QName  -- ^ Name @d@ of the record type
  -> Args   -- ^ Parameters @pars@ of the record type
  -> Type   -- ^ The record type @Def d pars@ (for error reporting)
  -> TCM (ConHead, Type)
getRecordConstructor d pars a = do
  con <- (theDef <$> getConstInfo d) >>= \case
    Record{recConHead = con} -> return $ killRange con
    _ -> typeError $ ShouldBeRecordType a
  b <- (`piApply` pars) . defType <$> getConstInfo (conName con)
  return (con, b)


-- | Disambiguate a projection based on the record type it is supposed to be
--   projecting from. Returns the unambiguous projection name and its type.
--   Throws an error if the type is not a record type.
disambiguateProjection
  :: Hiding         -- ^ Hiding info of the projection's principal argument.
  -> AmbiguousQName -- ^ Name of the projection to be disambiguated.
  -> Arg Type       -- ^ Record type we are projecting from.
  -> TCM (QName, Arg Type)
disambiguateProjection h ambD@(AmbQ ds) b = do
  -- If the target is not a record type, that's an error.
  -- It could be a meta, but since we cannot postpone lhs checking, we crash here.
  caseMaybeM (liftTCM $ isRecordType $ unArg b) notRecord $ \(r, vs, def) -> case def of
    Record{ recFields = fs } -> do
      reportSDoc "tc.lhs.split" 20 $ sep
        [ text $ "we are of record type r  = " ++ prettyShow r
        , text   "applied to parameters vs = " <+> prettyTCM vs
        , text $ "and have fields       fs = " ++ prettyShow fs
        ]
      -- Try the projection candidates.
      -- Note that tryProj wraps TCM in an ExceptT, collecting errors
      -- instead of throwing them to the user immediately.
      -- First, we try to find a disambiguation that doesn't produce
      -- any new constraints.
      disambiguations <- mapM (runExceptT . tryProj False fs r vs) ds
      case partitionEithers $ toList disambiguations of
        (_ , (d,a):_) -> do
          -- From here, we have the correctly disambiguated projection.
          -- For highlighting, we remember which name we disambiguated to.
          -- This is safe here (fingers crossed) as we won't decide on a
          -- different projection even if we backtrack and come here again.
          liftTCM $ storeDisambiguatedName d
          return (d,a)
        (_ , []     ) -> do
          -- If this fails, we try again with constraints, but we require
          -- the solution to be unique.
          disambiguations <- mapM (runExceptT . tryProj True fs r vs) ds
          case partitionEithers $ toList disambiguations of
            ([]   , []      ) -> __IMPOSSIBLE__
            (err:_, []      ) -> throwError err
            (errs , [(d,a)]) -> do
              liftTCM $ storeDisambiguatedName d
              return (d,a)
            (errs , disambs@((d,a):_)) -> typeError . GenericDocError =<< vcat
              [ text "Ambiguous projection " <> prettyTCM (qnameName d) <> text "."
              , text "It could refer to any of"
              , nest 2 $ vcat $ map showDisamb disambs
              ]
    _ -> __IMPOSSIBLE__

  where
    showDisamb (d,_) =
      let r = head $ filter (noRange /=) $ map nameBindingSite $ reverse $ mnameToList $ qnameModule d
      in  (pretty =<< dropTopLevelModule d) <+> text "(introduced at " <> prettyTCM r <> text ")"

    notRecord = wrongProj $ headNe ds

    wrongProj :: (MonadTCM m, MonadError TCErr m) => QName -> m a
    wrongProj d = softTypeError =<< do
      liftTCM $ GenericDocError <$> sep
        [ text "Cannot eliminate type "
        , prettyTCM (unArg b)
        , text " with projection "
        , if isAmbiguous ambD then
            text . prettyShow =<< dropTopLevelModule d
          else
            prettyTCM d
        ]

    wrongHiding :: (MonadTCM m, MonadError TCErr m) => QName -> m a
    wrongHiding d = softTypeError =<< do
      liftTCM $ GenericDocError <$> sep
        [ text "Wrong hiding used for projection " , prettyTCM d ]

    tryProj
      :: Bool                 -- ^ Are we allowed to create new constraints?
      -> [Arg QName]          -- ^ Fields of record type under consideration.
      -> QName                -- ^ Name of record type we are eliminating.
      -> Args                 -- ^ Parameters of record type we are eliminating.
      -> QName                -- ^ Candidate projection.
      -> ExceptT TCErr TCM (QName, Arg Type)
    tryProj constraintsOk fs r vs d0 = isProjection d0 >>= \case
      -- Not a projection
      Nothing -> wrongProj d0
      Just proj -> do
        let d = projOrig proj

        -- Andreas, 2015-05-06 issue 1413 projProper=Nothing is not impossible
        qr <- maybe (wrongProj d) return $ projProper proj

        -- If projIndex==0, then the projection is already applied
        -- to the record value (like in @open R r@), and then it
        -- is no longer a projection but a record field.
        when (null $ projLams proj) $ wrongProj d
        reportSLn "tc.lhs.split" 90 "we are a projection pattern"
        -- If the target is not a record type, that's an error.
        -- It could be a meta, but since we cannot postpone lhs checking, we crash here.
        reportSDoc "tc.lhs.split" 20 $ sep
          [ text $ "proj                  d0 = " ++ prettyShow d0
          , text $ "original proj         d  = " ++ prettyShow d
          ]
        -- Get the field decoration.
        -- If the projection pattern name @d@ is not a field name,
        -- we have to try the next projection name.
        -- If this was not an ambiguous projection, that's an error.
        argd <- maybe (wrongProj d) return $ List.find ((d ==) . unArg) fs

        let ai = setRelevance (getRelevance argd) $ projArgInfo proj

        -- Andreas, 2016-12-31, issue #2374:
        -- We can also disambiguate by hiding info.
        unless (sameHiding h ai) $ wrongHiding d

        -- Andreas, 2016-12-31, issue #1976: Check parameters.
        suspendErrors $ applyUnless constraintsOk noConstraints $
          checkParameters qr r vs

        -- Get the type of projection d applied to "self"
        dType <- liftTCM $ defType <$> getConstInfo d  -- full type!
        reportSDoc "tc.lhs.split" 20 $ sep
          [ text "we are being projected by dType = " <+> prettyTCM dType
          ]
        projType <- liftTCM $ dType `piApplyM` vs
        return (d0 , Arg ai projType)

-- | Disambiguate a constructor based on the data type it is supposed to be
--   constructing. Returns the unambiguous constructor name and its type.
--   Precondition: type should be a data/record type.
disambiguateConstructor
  :: AmbiguousQName    -- ^ The name of the constructor to be disambiguated.
  -> QName             -- ^ Name of the datatype.
  -> Args              -- ^ Parameters of the datatype
  -> TCM (ConHead, Type)
disambiguateConstructor ambC@(AmbQ cs) d pars = do
  d <- canonicalName d
  cons <- theDef <$> getConstInfo d >>= \case
    def@Datatype{} -> return $ dataCons def
    def@Record{}   -> return $ [conName $ recConHead def]
    _              -> __IMPOSSIBLE__

  disambiguations <- mapM (runExceptT . tryCon False cons d pars) cs -- TODO: be more lazy
  case partitionEithers $ toList disambiguations of
    (_ , (c0,c,a):_) -> do
      -- If constructor pattern was ambiguous,
      -- remember our choice for highlighting info.
      when (isAmbiguous ambC) $ liftTCM $ storeDisambiguatedName c0
      return (c,a)
    (_ , []     ) -> do
      disambiguations <- mapM (runExceptT . tryCon True cons d pars) cs
      case partitionEithers $ toList disambiguations of
        ([]   , []        ) -> __IMPOSSIBLE__
        (err:_, []        ) -> throwError err
        (errs , [(c0,c,a)]) -> do
          when (isAmbiguous ambC) $ liftTCM $ storeDisambiguatedName c0
          return (c,a)

        (errs , disambs@((c0,c,a):_)) -> typeError . GenericDocError =<< vcat
          [ text "Ambiguous constructor " <> prettyTCM (qnameName $ conName c) <> text "."
          , text "It could refer to any of"
          , nest 2 $ vcat $ map showDisamb disambs
          ]

  where
    showDisamb (c0,_,_) =
      let r = head $ filter (noRange /=) $ map nameBindingSite $ reverse $ mnameToList $ qnameModule c0
      in  (pretty =<< dropTopLevelModule c0) <+> text "(introduced at " <> prettyTCM r <> text ")"

    abstractConstructor c = softTypeError $
      AbstractConstructorNotInScope c

    wrongDatatype c d = softTypeError $
      ConstructorPatternInWrongDatatype c d

    tryCon
      :: Bool        -- ^ Are we allowed to create new constraints?
      -> [QName]     -- ^ Constructors of data type under consideration.
      -> QName       -- ^ Name of data/record type we are eliminating.
      -> Args        -- ^ Parameters of data/record type we are eliminating.
      -> QName       -- ^ Candidate constructor.
      -> ExceptT TCErr TCM (QName, ConHead, Type)
    tryCon constraintsOk cons d pars c = getConstInfo' c >>= \case
      Left (SigUnknown err) -> __IMPOSSIBLE__
      Left SigAbstract -> abstractConstructor c
      Right def -> do
        let con = conSrcCon $ theDef def
        unless (conName con `elem` cons) $ wrongDatatype c d

        -- Andreas, 2013-03-22 fixing issue 279
        -- To resolve ambiguous constructors, Agda always looks up
        -- their original definition and reconstructs the parameters
        -- from the type @Def d vs@ we check against.
        -- However, the constructor could come from a module instantiation
        -- with some of the parameters already fixed.
        -- Agda did not make sure the two parameter lists coincide,
        -- so we add a check here.
        -- I guess this issue could be solved more systematically,
        -- but the extra check here is non-invasive to the existing code.
        -- Andreas, 2016-12-31 fixing issue #1975
        -- Do this also for constructors which were originally ambiguous.
        suspendErrors $ applyUnless constraintsOk noConstraints $
          checkConstructorParameters c d pars

        -- Get the type from the original constructor
        cType <- (`piApply` pars) . defType <$> getConInfo con

        return (c, con, cType)




-- | @checkConstructorParameters c d pars@ checks that the data/record type
--   behind @c@ is has initial parameters (coming e.g. from a module instantiation)
--   that coincide with an prefix of @pars@.
checkConstructorParameters :: MonadTCM tcm => QName -> QName -> Args -> tcm ()
checkConstructorParameters c d pars = do
  dc <- liftTCM $ getConstructorData c
  checkParameters dc d pars

-- | Check that given parameters match the parameters of the inferred
--   constructor/projection.
checkParameters
  :: MonadTCM tcm
  => QName  -- ^ The record/data type name of the chosen constructor/projection.
  -> QName  -- ^ The record/data type name as supplied by the type signature.
  -> Args   -- ^ The parameters.
  -> tcm ()
checkParameters dc d pars = liftTCM $ do
  a  <- reduce (Def dc [])
  case a of
    Def d0 es -> do -- compare parameters
      let vs = fromMaybe __IMPOSSIBLE__ $ allApplyElims es
      reportSDoc "tc.lhs.split" 40 $
        vcat [ nest 2 $ text "d                   =" <+> (text . prettyShow) d
             , nest 2 $ text "d0 (should be == d) =" <+> (text . prettyShow) d0
             , nest 2 $ text "dc                  =" <+> (text . prettyShow) dc
             , nest 2 $ text "vs                  =" <+> prettyTCM vs
             ]
      -- when (d0 /= d) __IMPOSSIBLE__ -- d could have extra qualification
      t <- typeOfConst d
      compareArgs [] [] t (Def d []) vs (take (length vs) pars)
    _ -> __IMPOSSIBLE__

checkSortOfSplitVar :: (MonadTCM tcm, MonadError TCErr tcm, LensSort a) => a -> tcm ()
checkSortOfSplitVar a = do
  infOk <- optOmegaInOmega <$> pragmaOptions
  liftTCM (reduce $ getSort a) >>= \case
    Type{} -> return ()
    Prop{} -> asks envRelevance >>= \case
      Irrelevant -> return ()
      _          -> softTypeError $ GenericError
        "Cannot split on datatype in Prop unless target is irrelevant"
    Inf{} | infOk -> return ()
    _      -> softTypeError =<< do
      liftTCM $ GenericDocError <$> sep
        [ text "Cannot split on datatype in sort" , prettyTCM (getSort a) ]<|MERGE_RESOLUTION|>--- conflicted
+++ resolved
@@ -497,13 +497,8 @@
 
       (A.RecP pi fs , ConP c (ConPatternInfo mo ft mb l) qs) -> do
         let Def d _  = unEl $ unArg $ fromMaybe __IMPOSSIBLE__ mb
-<<<<<<< HEAD
-            axs = map (nameConcrete . qnameName) (conFields c) `withArgsFrom` qs
+            axs = map (nameConcrete . qnameName . unArg) (conFields c) `withArgsFrom` qs
             cpi = ConPatternInfo (mo $> PatORec) ft mb l
-=======
-            axs = map (nameConcrete . qnameName . unArg) (conFields c) `withArgsFrom` qs
-            cpi = ConPatternInfo (mo $> PatORec) mb l
->>>>>>> e3abdb16
         ps <- insertMissingFields d (const $ A.WildP patNoRange) fs axs
         ConP c cpi <$> transfers ps qs
 
