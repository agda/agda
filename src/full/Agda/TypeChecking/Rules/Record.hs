--- conflicted
+++ resolved
@@ -137,11 +137,7 @@
           indCo = rangedThing <$> ind
           -- A constructor is inductive unless declared coinductive.
           conInduction = fromMaybe Inductive indCo
-<<<<<<< HEAD
-          haveEta      = conInduction == Inductive && etaenabled
-=======
           haveEta      = maybe (Inferred $ conInduction == Inductive && etaenabled) Specified eta
->>>>>>> 8c1f3577
           con = ConHead conName conInduction $ map unArg fs
 
       reportSDoc "tc.rec" 30 $ text "record constructor is " <+> text (show con)
