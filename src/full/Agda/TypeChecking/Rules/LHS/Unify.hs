--- conflicted
+++ resolved
@@ -255,83 +255,6 @@
           ]
     initialState    <- initUnifyState tel flex a us vs
     reportSDoc "tc.lhs.unify" 20 $ "initial unifyState:" <+> prettyTCM initialState
-<<<<<<< HEAD
-    reportSDoc "tc.lhs.unify" 70 $ "initial unifyState:" <+> text (show initialState)
-    (result,output) <- runUnifyLogT $ unify initialState rightToLeftStrategy
-    let ps = applySubst (unifyProof output) $ teleNamedArgs (eqTel initialState)
-    return $ fmap (\s -> (varTel s , unifySubst output , ps)) result
-
-----------------------------------------------------
--- Equalities
-----------------------------------------------------
-
-data Equality = Equal
-  { _eqType  :: Dom Type
-  , _eqLeft  :: Term
-  , _eqRight :: Term
-  }
-
-instance Reduce Equality where
-  reduce' (Equal a u v) = Equal <$> reduce' a <*> reduce' u <*> reduce' v
-  reduceB' = defaultReduceB'notBlocked
-
-eqConstructorForm :: HasBuiltins m => Equality -> m Equality
-eqConstructorForm (Equal a u v) = Equal a <$> constructorForm u <*> constructorForm v
-
-eqUnLevel :: HasBuiltins m => Equality -> m Equality
-eqUnLevel (Equal a u v) = Equal a <$> unLevel u <*> unLevel v
-  where
-    unLevel (Level l) = reallyUnLevelView l
-    unLevel u         = return u
-
-----------------------------------------------------
--- Unify state
-----------------------------------------------------
-
-data UnifyState = UState
-  { varTel   :: Telescope     -- ^ Don't reduce!
-  , flexVars :: FlexibleVars
-  , eqTel    :: Telescope     -- ^ Can be reduced eagerly.
-  , eqLHS    :: [Arg Term]    -- ^ Ends up in dot patterns (should not be reduced eagerly).
-  , eqRHS    :: [Arg Term]    -- ^ Ends up in dot patterns (should not be reduced eagerly).
-  } deriving (Show)
--- Issues #3578 and #4125: avoid unnecessary reduction in unifier.
-
-lensVarTel   :: Lens' Telescope UnifyState
-lensVarTel   f s = f (varTel s) <&> \ tel -> s { varTel = tel }
---UNUSED Liang-Ting Chen 2019-07-16
---lensFlexVars :: Lens' FlexibleVars UnifyState
---lensFlexVars f s = f (flexVars s) <&> \ flex -> s { flexVars = flex }
-
-lensEqTel    :: Lens' Telescope UnifyState
-lensEqTel    f s = f (eqTel s) <&> \ x -> s { eqTel = x }
-
---UNUSED Liang-Ting Chen 2019-07-16
---lensEqLHS    :: Lens' Args UnifyState
---lensEqLHS    f s = f (eqLHS s) <&> \ x -> s { eqLHS = x }
-
---UNUSED Liang-Ting Chen 2019-07-16
---lensEqRHS    :: Lens' Args UnifyState
---lensEqRHS    f s = f (eqRHS s) <&> \ x -> s { eqRHS = x }
-
--- UNUSED Andreas, 2019-10-14
--- instance Reduce UnifyState where
---   reduce' (UState var flex eq lhs rhs) =
---     UState <$> reduce' var
---            <*> pure flex
---            <*> reduce' eq
---            <*> reduce' lhs
---            <*> reduce' rhs
-
--- Andreas, 2019-10-14, issues #3578 and #4125:
--- | Don't ever reduce the whole 'varTel', as it will destroy
--- readability of the context in interactive editing!
--- To make sure this insight is not lost, the following
--- dummy instance should prevent a proper 'Reduce' instance for 'UnifyState'.
-instance Reduce UnifyState where
-  reduce' = __IMPOSSIBLE__
-  reduceB' = __IMPOSSIBLE__
-=======
     (result,log) <- runUnifyLogT $ unify initialState rightToLeftStrategy
     forM result $ \ s -> do -- Unifies case
         let output = mconcat [output | (UnificationStep _ _ output,_) <- log ]
@@ -344,9 +267,6 @@
                       else return (Left WithKEnabled)
         reportSDoc "tc.lhs.unify" 20 $ "ps:" <+> pretty ps
         return $ (varTel s, unifySubst output, ps, tauInv)
-
->>>>>>> 3ca4db8d
-
 
 type UnifyStrategy = forall m. (PureTCM m, MonadPlus m) => UnifyState -> m UnifyStep
 
