-- {-# LANGUAGE CPP #-}

module Agda.TypeChecking.Rules.LHS.Problem
       ( FlexibleVars , FlexibleVarKind(..) , FlexibleVar(..) , allFlexVars
       , FlexChoice(..) , ChooseFlex(..)
       , ProblemEq(..) , Problem(..) , problemEqs
       , problemRestPats, problemCont, problemInPats
       , AsBinding(..) , DotPattern(..) , AbsurdPattern(..)
       , LHSState(..) , lhsTel , lhsOutPat , lhsProblem , lhsTarget
       ) where

import Prelude hiding (null)

import Control.Applicative hiding (empty)
import Data.Foldable ( Foldable )
import Data.Maybe ( fromMaybe )
import Data.Monoid ( Monoid, mempty, mappend, mconcat )
import Data.Semigroup ( Semigroup, (<>) )
import Data.Traversable

import Agda.Syntax.Common
import Agda.Syntax.Info
import Agda.Syntax.Literal
import Agda.Syntax.Position
import Agda.Syntax.Internal
import Agda.Syntax.Internal.Pattern
import Agda.Syntax.Abstract (ProblemEq(..))
import qualified Agda.Syntax.Abstract as A

import Agda.TypeChecking.Monad (TCM)
import Agda.TypeChecking.Substitute
import Agda.TypeChecking.Reduce
import qualified Agda.TypeChecking.Pretty as P
import Agda.TypeChecking.Pretty hiding ((<>))

import Agda.Utils.Lens
import Agda.Utils.List
import Agda.Utils.Null
import Agda.Utils.Permutation
import Agda.Utils.Size
import qualified Agda.Utils.Pretty as PP

type FlexibleVars   = [FlexibleVar Nat]

-- | When we encounter a flexible variable in the unifier, where did it come from?
--   The alternatives are ordered such that we will assign the higher one first,
--   i.e., first we try to assign a @DotFlex@, then...
data FlexibleVarKind
  = RecordFlex [FlexibleVarKind]
      -- ^ From a record pattern ('ConP').
      --   Saves the 'FlexibleVarKind' of its subpatterns.
  | ImplicitFlex -- ^ From a hidden formal argument or underscore ('WildP').
  | DotFlex      -- ^ From a dot pattern ('DotP').
  | OtherFlex    -- ^ From a non-record constructor or literal ('ConP' or 'LitP').
  deriving (Eq, Show)

-- | Flexible variables are equipped with information where they come from,
--   in order to make a choice which one to assign when two flexibles are unified.
data FlexibleVar a = FlexibleVar
  { flexHiding :: Hiding
  , flexOrigin :: Origin
  , flexKind   :: FlexibleVarKind
  , flexPos    :: Maybe Int
  , flexVar    :: a
  } deriving (Eq, Show, Functor, Foldable, Traversable)

instance LensHiding (FlexibleVar a) where
  getHiding     = flexHiding
  mapHiding f x = x { flexHiding = f (flexHiding x) }

instance LensOrigin (FlexibleVar a) where
  getOrigin     = flexOrigin
  mapOrigin f x = x { flexOrigin = f (flexOrigin x) }

-- UNUSED
-- defaultFlexibleVar :: a -> FlexibleVar a
-- defaultFlexibleVar a = FlexibleVar Hidden Inserted ImplicitFlex Nothing a

-- UNUSED
-- flexibleVarFromHiding :: Hiding -> a -> FlexibleVar a
-- flexibleVarFromHiding h a = FlexibleVar h ImplicitFlex Nothing a

allFlexVars :: Telescope -> FlexibleVars
allFlexVars tel = zipWith makeFlex (downFrom $ size tel) $ telToList tel
  where
    makeFlex i d = FlexibleVar (getHiding d) (getOrigin d) ImplicitFlex (Just i) i

data FlexChoice = ChooseLeft | ChooseRight | ChooseEither | ExpandBoth
  deriving (Eq, Show)

instance Semigroup FlexChoice where
  ExpandBoth   <> _            = ExpandBoth
  _            <> ExpandBoth   = ExpandBoth
  ChooseEither <> y            = y
  x            <> ChooseEither = x
  ChooseLeft   <> ChooseRight  = ExpandBoth -- If there's dot patterns on both sides,
  ChooseRight  <> ChooseLeft   = ExpandBoth -- we need to eta-expand
  ChooseLeft   <> ChooseLeft   = ChooseLeft
  ChooseRight  <> ChooseRight  = ChooseRight

instance Monoid FlexChoice where
  mempty  = ChooseEither
  mappend = (<>)

class ChooseFlex a where
  chooseFlex :: a -> a -> FlexChoice

instance ChooseFlex FlexibleVarKind where
  chooseFlex DotFlex         DotFlex         = ChooseEither
  chooseFlex DotFlex         _               = ChooseLeft
  chooseFlex _               DotFlex         = ChooseRight
  chooseFlex (RecordFlex xs) (RecordFlex ys) = chooseFlex xs ys
  chooseFlex (RecordFlex xs) y               = chooseFlex xs (repeat y)
  chooseFlex x               (RecordFlex ys) = chooseFlex (repeat x) ys
  chooseFlex ImplicitFlex    ImplicitFlex    = ChooseEither
  chooseFlex ImplicitFlex    _               = ChooseLeft
  chooseFlex _               ImplicitFlex    = ChooseRight
  chooseFlex OtherFlex       OtherFlex       = ChooseEither

instance ChooseFlex a => ChooseFlex [a] where
  chooseFlex xs ys = mconcat $ zipWith chooseFlex xs ys

instance ChooseFlex a => ChooseFlex (Maybe a) where
  chooseFlex Nothing Nothing = ChooseEither
  chooseFlex Nothing (Just y) = ChooseLeft
  chooseFlex (Just x) Nothing = ChooseRight
  chooseFlex (Just x) (Just y) = chooseFlex x y

instance ChooseFlex Hiding where
  chooseFlex Hidden     Hidden     = ChooseEither
  chooseFlex Hidden     _          = ChooseLeft
  chooseFlex _          Hidden     = ChooseRight
  chooseFlex Instance{} Instance{} = ChooseEither
  chooseFlex Instance{} _          = ChooseLeft
  chooseFlex _          Instance{} = ChooseRight
  chooseFlex _          _          = ChooseEither

instance ChooseFlex Origin where
  chooseFlex Inserted  Inserted  = ChooseEither
  chooseFlex Inserted  _         = ChooseLeft
  chooseFlex _         Inserted  = ChooseRight
  chooseFlex Reflected Reflected = ChooseEither
  chooseFlex Reflected _         = ChooseLeft
  chooseFlex _         Reflected = ChooseRight
  chooseFlex _         _         = ChooseEither

instance ChooseFlex Int where
  chooseFlex x y = case compare x y of
    LT -> ChooseLeft
    EQ -> ChooseEither
    GT -> ChooseRight

instance (ChooseFlex a) => ChooseFlex (FlexibleVar a) where
  chooseFlex (FlexibleVar h1 o1 f1 p1 i1) (FlexibleVar h2 o2 f2 p2 i2) =
    firstChoice [ chooseFlex f1 f2, chooseFlex o1 o2, chooseFlex h1 h2
                , chooseFlex p1 p2, chooseFlex i1 i2]
      where
        firstChoice :: [FlexChoice] -> FlexChoice
        firstChoice []                  = ChooseEither
        firstChoice (ChooseEither : xs) = firstChoice xs
        firstChoice (x            : _ ) = x

-- | The user patterns we still have to split on.
data Problem a = Problem
  { _problemEqs      :: [ProblemEq]
    -- ^ User patterns.
  , _problemRestPats :: [NamedArg A.Pattern]
    -- ^ List of user patterns which could not yet be typed.
    --   Example:
    --   @
    --      f : (b : Bool) -> if b then Nat else Nat -> Nat
    --      f true          = zero
    --      f false zero    = zero
    --      f false (suc n) = n
    --   @
    --   In this sitation, for clause 2, we construct an initial problem
    --   @
    --      problemEqs      = [false = b]
    --      problemRestPats = [zero]
    --   @
    --   As we instantiate @b@ to @false@, the 'targetType' reduces to
    --   @Nat -> Nat@ and we can move pattern @zero@ over to @problemEqs@.
  , _problemCont     :: LHSState a -> TCM a
  }
  deriving Show

problemEqs :: Lens' [ProblemEq] (Problem a)
problemEqs f p = f (_problemEqs p) <&> \x -> p {_problemEqs = x}

problemRestPats :: Lens' [NamedArg A.Pattern] (Problem a)
problemRestPats f p = f (_problemRestPats p) <&> \x -> p {_problemRestPats = x}

problemCont :: Lens' (LHSState a -> TCM a) (Problem a)
problemCont f p = f (_problemCont p) <&> \x -> p {_problemCont = x}

problemInPats :: Problem a -> [A.Pattern]
problemInPats = map problemInPat . (^. problemEqs)

<<<<<<< HEAD
data Focus
  = ConFocus (Maybe AmbiguousQName)  -- ^ @Just ambC@ for a (possibly ambiguous) name,
                                     --   or @Nothing@ for a record pattern
  | PartialFocus [(A.Expr,A.Expr)] -- [(φ₁ = b1),..,(φn = bn)]
  | LitFocus Literal

-- | Result of 'splitProblem':  Determines position for the next split.
data SplitPosition
  = -- | Split on argument type.
    SplitArg Term Type A.Pattern Focus
  | -- | Split on target type.
    SplitRest Hiding ProjOrigin AmbiguousQName

=======
>>>>>>> 0f46400c
data AsBinding = AsB Name Term Type
data DotPattern = Dot A.Expr Term (Dom Type)
data AbsurdPattern = Absurd Range Type

-- | State worked on during the main loop of checking a lhs.
--   [Ulf Norell's PhD, page. 35]
data LHSState a = LHSState
  { _lhsTel     :: Telescope
    -- ^ Type of pattern variables.
  , _lhsOutPat  :: [NamedArg DeBruijnPattern]
    -- ^ Patterns after splitting.
    --   The de Bruijn indices refer to positions in the list of abstract
    --   patterns in the problem, counted from the back.
  , _lhsProblem :: Problem a
    -- ^ User patterns of supposed type @delta@.
  , _lhsTarget  :: Arg Type
    -- ^ Type eliminated by 'problemRestPats' in the problem.
    --   Can be 'Irrelevant' to indicate that we came by
    --   an irrelevant projection and, hence, the rhs must
    --   be type-checked in irrelevant mode.
  , _lhsPartialSplit :: ![Maybe Int] -- ^ have we splitted with a PartialFocus?
  }

lhsTel :: Lens' Telescope (LHSState a)
lhsTel f p = f (_lhsTel p) <&> \x -> p {_lhsTel = x}

lhsOutPat :: Lens' [NamedArg DeBruijnPattern] (LHSState a)
lhsOutPat f p = f (_lhsOutPat p) <&> \x -> p {_lhsOutPat = x}

lhsProblem :: Lens' (Problem a) (LHSState a)
lhsProblem f p = f (_lhsProblem p) <&> \x -> p {_lhsProblem = x}

lhsTarget :: Lens' (Arg Type) (LHSState a)
lhsTarget f p = f (_lhsTarget p) <&> \x -> p {_lhsTarget = x}

lhsPartialSplit :: Lens' [Maybe Int] (LHSState a)
lhsPartialSplit f p = f (_lhsPartialSplit p) <&> \x -> p {_lhsPartialSplit = x}

instance Subst Term (Problem a) where
  applySubst rho (Problem eqs rps cont) = Problem (applySubst rho eqs) rps cont

instance Subst Term AsBinding where
  applySubst rho (AsB x v a) = uncurry (AsB x) $ applySubst rho (v, a)

instance Subst Term DotPattern where
  applySubst rho (Dot e v a) = uncurry (Dot e) $ applySubst rho (v, a)

instance Subst Term AbsurdPattern where
  applySubst rho (Absurd r a) = Absurd r $ applySubst rho a

instance PrettyTCM ProblemEq where
  prettyTCM (ProblemEq p v a) = sep
    [ prettyA p <+> text "="
    , nest 2 $ prettyTCM v <+> text ":"
    , nest 2 $ prettyTCM a
    ]

instance PrettyTCM AsBinding where
  prettyTCM (AsB x v a) =
    sep [ prettyTCM x P.<> text "@" P.<> parens (prettyTCM v)
        , nest 2 $ text ":" <+> prettyTCM a
        ]

instance PrettyTCM DotPattern where
  prettyTCM (Dot e v a) = sep
    [ prettyA e <+> text "="
    , nest 2 $ prettyTCM v <+> text ":"
    , nest 2 $ prettyTCM a
    ]

instance PrettyTCM AbsurdPattern where
  prettyTCM (Absurd r a) = text "() :" <+> prettyTCM a

instance PP.Pretty AsBinding where
  pretty (AsB x v a) =
    PP.pretty x PP.<+> PP.text "=" PP.<+>
      PP.hang (PP.pretty v PP.<+> PP.text ":") 2 (PP.pretty a)

instance InstantiateFull AsBinding where
  instantiateFull' (AsB x v a) = AsB x <$> instantiateFull' v <*> instantiateFull' a<|MERGE_RESOLUTION|>--- conflicted
+++ resolved
@@ -196,22 +196,6 @@
 problemInPats :: Problem a -> [A.Pattern]
 problemInPats = map problemInPat . (^. problemEqs)
 
-<<<<<<< HEAD
-data Focus
-  = ConFocus (Maybe AmbiguousQName)  -- ^ @Just ambC@ for a (possibly ambiguous) name,
-                                     --   or @Nothing@ for a record pattern
-  | PartialFocus [(A.Expr,A.Expr)] -- [(φ₁ = b1),..,(φn = bn)]
-  | LitFocus Literal
-
--- | Result of 'splitProblem':  Determines position for the next split.
-data SplitPosition
-  = -- | Split on argument type.
-    SplitArg Term Type A.Pattern Focus
-  | -- | Split on target type.
-    SplitRest Hiding ProjOrigin AmbiguousQName
-
-=======
->>>>>>> 0f46400c
 data AsBinding = AsB Name Term Type
 data DotPattern = Dot A.Expr Term (Dom Type)
 data AbsurdPattern = Absurd Range Type
