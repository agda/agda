<<<<<<< HEAD
-- GHC 7.4.2 requires this layout for the pragmas. See Issue 1460.
{-# LANGUAGE CPP,
             FlexibleContexts,
             FlexibleInstances,
             MultiParamTypeClasses #-}
=======
{-# LANGUAGE CPP                   #-}
{-# LANGUAGE FlexibleInstances     #-}
{-# LANGUAGE MultiParamTypeClasses #-}
>>>>>>> f21c9ef3

{- |  Non-linear matching of the lhs of a rewrite rule against a
      neutral term.

Given a lhs

  Δ ⊢ lhs : B

and a candidate term

  Γ ⊢ t : A

we seek a substitution Γ ⊢ σ : Δ such that

  Γ ⊢ B[σ] = A   and
  Γ ⊢ lhs[σ] = t : A

-}

module Agda.TypeChecking.Rewriting.NonLinMatch where

import Prelude hiding (null, sequence)

import Control.Arrow (first, second)
import Control.Monad.State

import Debug.Trace
import System.IO.Unsafe

import Data.Maybe
import Data.Functor
import Data.Traversable hiding (for)
import Data.IntMap (IntMap)
import qualified Data.IntMap as IntMap
import qualified Data.IntSet as IntSet

import Agda.Syntax.Common (unArg)
import qualified Agda.Syntax.Common as C
import Agda.Syntax.Internal

import Agda.TypeChecking.EtaContract
import Agda.TypeChecking.Free
import Agda.TypeChecking.Monad
import Agda.TypeChecking.Pretty
import Agda.TypeChecking.Reduce
import Agda.TypeChecking.Reduce.Monad
import Agda.TypeChecking.Substitute

import Agda.Utils.Either
import Agda.Utils.Except
import Agda.Utils.Functor
import Agda.Utils.Maybe
import Agda.Utils.Monad
import Agda.Utils.Null

#include "undefined.h"
import Agda.Utils.Impossible

-- | Turn a term into a non-linear pattern, treating the
--   free variables as pattern variables.
--   The first argument is the number of bound variables.

class PatternFrom a b where
  patternFrom :: Int -> a -> TCM b

instance (PatternFrom a b) => PatternFrom [a] [b] where
  patternFrom k = traverse $ patternFrom k

instance (PatternFrom a b) => PatternFrom (Arg a) (Arg b) where
  patternFrom k = traverse $ patternFrom k

instance (PatternFrom a b) => PatternFrom (Elim' a) (Elim' b) where
  patternFrom k = traverse $ patternFrom k

instance (PatternFrom a b) => PatternFrom (Dom a) (Dom b) where
  patternFrom k = traverse $ patternFrom k

instance (PatternFrom a b) => PatternFrom (Type' a) (Type' b) where
  patternFrom k = traverse $ patternFrom k

instance PatternFrom Term NLPat where
  patternFrom k v = do
    v <- etaContract =<< reduce v
    let done = return $ PTerm v
    case ignoreSharing v of
      Var i es
       | i < k     -> PBoundVar i <$> patternFrom k es
       | otherwise -> if null es
                      then return $ PVar (i-k)
                      else done
      Lam i t  -> PLam i <$> patternFrom k t
      Lit{}    -> done
      Def f es -> PDef f <$> patternFrom k es
      Con c vs -> PDef (conName c) <$> patternFrom k (Apply <$> vs)
      Pi a b   -> PPi <$> patternFrom k a <*> patternFrom k b
      Sort{}   -> done
      Level{}  -> return PWild   -- TODO: unLevel and continue
      DontCare{} -> return PWild
      MetaV{}    -> __IMPOSSIBLE__
      Shared{}   -> __IMPOSSIBLE__

instance (PatternFrom a b) => PatternFrom (Abs a) (Abs b) where
  patternFrom k (Abs n x)   = Abs n   <$> patternFrom (k+1) x
  patternFrom k (NoAbs n x) = NoAbs n <$> patternFrom k x

-- | Monad for non-linear matching.
type NLM = ExceptT Blocked_ (StateT NLMState ReduceM)

type NLMState = (Sub, PostponedEquations)

liftRed :: ReduceM a -> NLM a
liftRed = lift . lift

instance HasOptions NLM where
  pragmaOptions      = liftRed pragmaOptions
  commandLineOptions = liftRed commandLineOptions

runNLM :: NLM () -> ReduceM (Either Blocked_ NLMState)
runNLM nlm = do
  (ok,out) <- runStateT (runExceptT nlm) empty
  case ok of
    Left block -> return $ Left block
    Right _    -> return $ Right out

traceSDocNLM :: VerboseKey -> Int -> TCM Doc -> NLM a -> NLM a
traceSDocNLM k n doc = applyWhenVerboseS k n $ \ cont -> do
  ReduceEnv env st <- liftRed askR
  trace (show $ fst $ unsafePerformIO $ runTCM env st doc) cont

matchingBlocked :: Blocked_ -> NLM ()
matchingBlocked = throwError

-- | Add substitution @i |-> v@ to result of matching.
tellSub :: Int -> Term -> NLM ()
tellSub i v = do
  caseMaybeM (IntMap.lookup i <$> gets fst) (modify $ first $ IntMap.insert i v) $ \v' -> do
    unlessM (liftRed $ equal v v') $ matchingBlocked $ NotBlocked ReallyNotBlocked () -- lies!

tellEq :: Int -> Term -> Term -> NLM ()
tellEq k u v =
  traceSDocNLM "rewriting" 60 (sep
               [ text "adding equality between" <+> prettyTCM u
               , text " and " <+> prettyTCM v
               , text ("(with " ++ show k ++ " free variables)") ]) $ do
  modify $ second $ (PostponedEquation k u v:)

type Sub = IntMap Term

-- | Matching against a term produces a constraint
--   which we have to verify after applying
--   the substitution computed by matching.
data PostponedEquation = PostponedEquation
  { eqFreeVars :: Int -- ^ Number of free variables in the equation
  , eqLhs :: Term     -- ^ Term from pattern, living in pattern context.
  , eqRhs :: Term     -- ^ Term from scrutinee, living in context where matching was invoked.
  }
type PostponedEquations = [PostponedEquation]

-- | Match a non-linear pattern against a neutral term,
--   returning a substitution.

class Match a b where
  match :: Int -> a -> b -> NLM ()

instance Match a b => Match [a] [b] where
  match k ps vs
    | length ps == length vs = zipWithM_ (match k) ps vs
    | otherwise              = matchingBlocked $ NotBlocked ReallyNotBlocked ()

instance Match a b => Match (Arg a) (Arg b) where
  match k p v = match k (unArg p) (unArg v)

instance Match a b => Match (Elim' a) (Elim' b) where
  match k p v =
   case (p, v) of
     (Apply p, Apply v) -> match k p v
     (Proj x , Proj y ) -> if x == y then return () else
                             traceSDocNLM "rewriting" 100 (sep
                               [ text "mismatch between projections " <+> prettyTCM x
                               , text " and " <+> prettyTCM y ]) mzero
     (Apply{}, Proj{} ) -> __IMPOSSIBLE__
     (Proj{} , Apply{}) -> __IMPOSSIBLE__

instance Match a b => Match (Dom a) (Dom b) where
  match k p v = match k (C.unDom p) (C.unDom v)

instance Match a b => Match (Type' a) (Type' b) where
  match k p v = match k (unEl p) (unEl v)

instance (Match a b, Subst b, Free b, PrettyTCM a, PrettyTCM b) => Match (Abs a) (Abs b) where
  match k (Abs _ p) (Abs _ v) = match (k+1) p v
  match k (Abs _ p) (NoAbs _ v) = match (k+1) p (raise 1 v)
  match k (NoAbs _ p) (Abs _ v) = if (0 `freeIn` v) then no else match k p (raise (-1) v)
    where
      no = traceSDocNLM "rewriting" 100 (sep
        [ text "mismatch between" <+> prettyTCM p
        , text " and " <+> prettyTCM v ]) mzero
  match k (NoAbs _ p) (NoAbs _ v) = match k p v

instance Match NLPat Term where
  match k p v = do
    let yes = return ()
        no  =
          traceSDocNLM "rewriting" 100 (sep
            [ text "mismatch between" <+> prettyTCM p
            , text " and " <+> prettyTCM v]) mzero
    case p of
      PWild  -> yes
      PVar i -> if null (allFreeVars v `IntSet.intersection` IntSet.fromList [0..(k-1)])
                then tellSub i (raise (-k) v)
                else no
      PDef f ps -> do
        v <- liftRed $ constructorForm v
        case ignoreSharing v of
          Def f' es
            | f == f'   -> matchArgs k ps es
            | otherwise -> no
          Con c vs
            | f == conName c -> matchArgs k ps (Apply <$> vs)
            | otherwise -> no
          MetaV m es -> do
            matchingBlocked $ Blocked m ()
          _ -> no
      PLam i p' -> do
        let body = Abs (absName p') $ raise 1 v `apply` [C.Arg i (var 0)]
        body <- liftRed (etaContract =<< reduce' body)
        match k p' body
      PPi pa pb  -> case ignoreSharing v of
        Pi a b -> match k pa a >> match k pb b
        _ -> no
      PBoundVar i ps -> case ignoreSharing v of
        Var i' es | i == i' -> matchArgs k ps es
        _ -> no
      PTerm u -> tellEq k u v
    where
      matchArgs :: Int -> [Elim' NLPat] -> Elims -> NLM ()
      matchArgs k ps es = match k ps =<< liftRed (etaContract =<< reduce' es)

makeSubstitution :: Sub -> Substitution
makeSubstitution sub
  | IntMap.null sub = idS
  | otherwise       = map val [0 .. highestIndex] ++# raiseS (highestIndex + 1)
  where
    highestIndex = fst $ IntMap.findMax sub  -- find highest key
    val i = fromMaybe (var i) $ IntMap.lookup i sub

checkPostponedEquations :: Substitution -> PostponedEquations -> ReduceM Bool
checkPostponedEquations sub eqs = andM $ for eqs $
  \ (PostponedEquation k lhs rhs) -> equal (applySubst (liftS k sub) lhs) rhs

-- main function
nonLinMatch :: (Match a b) => a -> b -> ReduceM (Either Blocked_ Substitution)
nonLinMatch p v = do
  let no msg b = traceSDoc "rewriting" 100 (sep
                   [ text "matching failed during" <+> text msg
                   , text "blocking: " <+> text (show b) ]) $ return (Left b)
  caseEitherM (runNLM $ match 0 p v) (no "matching") $ \ (s, eqs) -> do
    let sub = makeSubstitution s
    traceSDoc "rewriting" 90 (text $ "sub = " ++ show sub) $ do
      ifM (checkPostponedEquations sub eqs)
        (return $ Right sub)
        (no "checking of postponed equations" $ NotBlocked ReallyNotBlocked ()) -- more lies

-- | Untyped βη-equality, does not handle things like empty record types.
equal :: Term -> Term -> ReduceM Bool
equal u v = do
  (u, v) <- etaContract =<< normalise' (u, v)
  let ok = u == v
  if ok then return True else
    traceSDoc "rewriting" 100 (sep
      [ text "mismatch between " <+> prettyTCM u
      , text " and " <+> prettyTCM v
      ]) $ return False<|MERGE_RESOLUTION|>--- conflicted
+++ resolved
@@ -1,14 +1,7 @@
-<<<<<<< HEAD
--- GHC 7.4.2 requires this layout for the pragmas. See Issue 1460.
-{-# LANGUAGE CPP,
-             FlexibleContexts,
-             FlexibleInstances,
-             MultiParamTypeClasses #-}
-=======
 {-# LANGUAGE CPP                   #-}
+{-# LANGUAGE FlexibleContexts      #-}
 {-# LANGUAGE FlexibleInstances     #-}
 {-# LANGUAGE MultiParamTypeClasses #-}
->>>>>>> f21c9ef3
 
 {- |  Non-linear matching of the lhs of a rewrite rule against a
       neutral term.
