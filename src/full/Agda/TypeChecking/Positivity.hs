--- conflicted
+++ resolved
@@ -1,10 +1,5 @@
-<<<<<<< HEAD
-{-# LANGUAGE TypeFamilies         #-}  -- for type equality ~
-{-# LANGUAGE UndecidableInstances #-}
+{-# LANGUAGE TypeFamilies #-} -- for type equality ~
 {-# LANGUAGE NondecreasingIndentation #-}
-=======
-{-# LANGUAGE TypeFamilies #-}
->>>>>>> 73405f70
 
 -- | Check that a datatype is strictly positive.
 module Agda.TypeChecking.Positivity where
