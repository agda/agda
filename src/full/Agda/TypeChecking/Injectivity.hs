{- |

"Injectivity", or more precisely, "constructor headedness", is a
property of functions defined by pattern matching that helps us solve
constraints involving blocked applications of such functions.
"Blocked" shall mean here that pattern matching is blocked on a meta
variable, and constructor headedness lets us learn more about that
meta variable.

Consider the simple example:
@
  isZero : Nat -> Bool
  isZero zero    = true
  isZero (suc n) = false
@
This function is constructor-headed, meaning that all rhss are headed
by a distinct constructor.  Thus, on a constraint like
@
  isZero ?X = false : Bool
@
involving an application of @isZero@ that is blocked on meta variable @?X@,
we can exploit injectivity and learn that @?X = suc ?Y@ for a new
meta-variable @?Y@.

Which functions qualify for injectivity?

1. The function needs to have at least one non-absurd clause that has
a proper match, meaning that the function can actually be blocked on a
meta.  Proper matches are these patterns:

  - data constructor (@ConP@, but not record constructor)
  - literal (@LitP@)
  - HIT-patterns (@DefP@)

Projection patterns (@ProjP@) are excluded because metas cannot occupy their place!

2. All the clauses that satisfy (1.) need to be headed by a distinct constructor.

-}

module Agda.TypeChecking.Injectivity where

import Control.Applicative
import Control.Monad.Except
import Control.Monad.Fail
import Control.Monad.State
import Control.Monad.Reader
import Control.Monad.Trans.Maybe

import qualified Data.Map as Map
import qualified Data.Set as Set
import Data.Maybe
import Data.Traversable hiding (for)
import Data.Semigroup ((<>))

import qualified Agda.Syntax.Abstract.Name as A
import Agda.Syntax.Common
import Agda.Syntax.Internal
import Agda.Syntax.Internal.Pattern

import Agda.TypeChecking.Irrelevance (isIrrelevantOrPropM)
import Agda.TypeChecking.Monad
import Agda.TypeChecking.Substitute
import Agda.TypeChecking.Reduce
import {-# SOURCE #-} Agda.TypeChecking.MetaVars
import {-# SOURCE #-} Agda.TypeChecking.Conversion
import Agda.TypeChecking.Pretty
import Agda.TypeChecking.Polarity
import Agda.TypeChecking.Warnings

import Agda.Utils.Functor
import Agda.Utils.List
import Agda.Utils.Maybe
import Agda.Utils.Monad
import Agda.Utils.Permutation
import Agda.Utils.Pretty ( prettyShow )

import Agda.Utils.Impossible

headSymbol :: Term -> TCM (Maybe TermHead)
headSymbol v = do -- ignoreAbstractMode $ do
  -- Andreas, 2013-02-18 ignoreAbstractMode leads to information leakage

  v <- constructorForm =<< ignoreBlocking <$> reduceHead v
  case v of
    Def f _ -> do
      let yes = return $ Just $ ConsHead f
          no  = return $ Nothing
      def <- theDef <$> do ignoreAbstractMode $ getConstInfo f
        -- Andreas, 2013-02-18
        -- if we do not ignoreAbstractMode here, abstract Functions get turned
        -- into Axioms, but we want to distinguish these.
      case def of
        Datatype{}  -> yes
        Record{}    -> yes
        DataOrRecSig{} -> yes
        Axiom{}     -> do
          reportSLn "tc.inj.axiom" 50 $ "headSymbol: " ++ prettyShow f ++ " is an Axiom."
          -- Don't treat axioms in the current mutual block
          -- as constructors (they might have definitions we
          -- don't know about yet).
          caseMaybeM (asksTC envMutualBlock) yes $ \ mb -> do
            fs <- mutualNames <$> lookupMutualBlock mb
            if Set.member f fs then no else yes
        Function{}    -> no
<<<<<<< HEAD
        Primitive{primName} | primName == builtinHComp -> yes -- TODO onlf if it's a HIT or indexed fam.
                            | otherwise -> no
=======
        Primitive{}   -> no
        PrimitiveSort{} -> no
>>>>>>> da0c7617
        GeneralizableVar{} -> __IMPOSSIBLE__
        Constructor{} -> __IMPOSSIBLE__
        AbstractDefn{}-> __IMPOSSIBLE__
    -- Andreas, 2019-07-10, issue #3900: canonicalName needs ignoreAbstractMode
    Con c _ _ -> ignoreAbstractMode $ Just . ConsHead <$> canonicalName (conName c)
    Sort _  -> return (Just SortHead)
    Pi _ _  -> return (Just PiHead)
    Var i [] -> return (Just $ VarHead i) -- Only naked variables. Otherwise substituting a neutral term is not guaranteed to stay neutral.
    Lit _   -> return Nothing -- TODO: LitHead (for literals with no constructorForm)
    Lam{}   -> return Nothing
    Var{}   -> return Nothing
    Level{} -> return Nothing
    MetaV{} -> return Nothing
    DontCare{} -> return Nothing
    Dummy s _ -> __IMPOSSIBLE_VERBOSE__ s

-- | Do a full whnf and treat neutral terms as rigid. Used on the arguments to
--   an injective functions and to the right-hand side.
headSymbol'
  :: (MonadReduce m, MonadError TCErr m, MonadDebug m, HasBuiltins m)
  => Term -> m (Maybe TermHead)
headSymbol' v = do
  v <- traverse constructorForm =<< reduceB v
  case v of
    Blocked{} -> return Nothing
    NotBlocked _ v -> case v of
      Def g _    -> return $ Just $ ConsHead g
      Con c _ _  -> return $ Just $ ConsHead $ conName c
      Var i _    -> return $ Just (VarHead i)
      Sort _     -> return $ Just SortHead
      Pi _ _     -> return $ Just PiHead
      Lit _      -> return Nothing
      Lam{}      -> return Nothing
      Level{}    -> return Nothing
      MetaV{}    -> return Nothing
      DontCare{} -> return Nothing
      Dummy s _  -> __IMPOSSIBLE_VERBOSE__ s

-- | Does deBruijn variable i correspond to a top-level argument, and if so
--   which one (index from the left).
topLevelArg :: Clause -> Int -> Maybe TermHead
topLevelArg Clause{ namedClausePats = ps } i =
  case [ n | (n, VarP _ (DBPatVar _ j)) <- zip [0..] $ map namedArg ps, i == j ] of
    []    -> Nothing
    [n]   -> Just (VarHead n)
    _:_:_ -> __IMPOSSIBLE__

-- | Join a list of inversion maps.
joinHeadMaps :: [InversionMap c] -> InversionMap c
joinHeadMaps = Map.unionsWith (<>)

-- | Update the heads of an inversion map.
updateHeads :: Monad m => (TermHead -> [c] -> m TermHead) -> InversionMap c -> m (InversionMap c)
updateHeads f m = joinHeadMaps <$> mapM f' (Map.toList m)
  where f' (h, c) = (`Map.singleton` c) <$> f h c

checkInjectivity :: QName -> [Clause] -> TCM FunctionInverse
checkInjectivity f cs0
  | not (any properlyMatchingClause cs) = do
      reportSLn "tc.inj.check.pointless" 35 $
        "Injectivity of " ++ prettyShow (A.qnameToConcrete f) ++ " would be pointless."
      return NotInjective
  | otherwise = checkInjectivity' f cs
  where
    -- We can filter out absurd clauses.
    cs = filter (isJust . clauseBody) cs0
    -- We cannot filter out clauses that have no proper match, because
    -- these could be catch-all clauses.
    -- However, we need at least one proper match to get injectivity started.
    properlyMatchingClause =
      any (properlyMatching' False False . namedArg) . namedClausePats

-- | Precondition: all the given clauses are non-absurd and contain a proper match.
checkInjectivity' :: QName -> [Clause] -> TCM FunctionInverse
checkInjectivity' f cs = fromMaybe NotInjective <.> runMaybeT $ do
  reportSLn "tc.inj.check" 40 $ "Checking injectivity of " ++ prettyShow f

  let varToArg :: Clause -> TermHead -> MaybeT TCM TermHead
      varToArg c (VarHead i) = MaybeT $ return $ topLevelArg c i
      varToArg _ h           = return h

  -- We don't need to consider absurd clauses
  let computeHead c@Clause{ clauseBody = Just body , clauseType = Just tbody } = do
        h <- ifM (isIrrelevantOrPropM tbody) (return UnknownHead) $
          varToArg c =<< do
            lift $ fromMaybe UnknownHead <$> do
              addContext (clauseTel c) $
                headSymbol body
        return [Map.singleton h [c]]
      computeHead _ = return []

  hdMap <- joinHeadMaps . concat <$> mapM computeHead cs

  case Map.lookup UnknownHead hdMap of
    Just (_:_:_) -> empty -- More than one unknown head: we can't really do anything in that case.
    _            -> return ()

  reportSLn  "tc.inj.check" 20 $ prettyShow f ++ " is potentially injective."
  reportSDoc "tc.inj.check" 30 $ nest 2 $ vcat $
    for (Map.toList hdMap) $ \ (h, uc) ->
      text (prettyShow h) <+> "-->" <+>
      case uc of
        [c] -> prettyTCM $ map namedArg $ namedClausePats c
        _   -> "(multiple clauses)"

  return $ Inverse hdMap

-- | If a clause is over-applied we can't trust the head (Issue 2944). For
--   instance, the clause might be `f ps = u , v` and the actual call `f vs
--   .fst`. In this case the head will be the head of `u` rather than `_,_`.
checkOverapplication
  :: forall m. (HasConstInfo m)
  => Elims -> InversionMap Clause -> m (InversionMap Clause)
checkOverapplication es = updateHeads overapplied
  where
    overapplied :: TermHead -> [Clause] -> m TermHead
    overapplied h cs | all (not . isOverapplied) cs = return h
    overapplied h cs = ifM (isSuperRigid h) (return h) (return UnknownHead)

    -- A super-rigid head is one that can't be eliminated. Crucially, this is
    -- applied after instantiateVars, so VarHeads are really bound variables.
    isSuperRigid SortHead     = return True
    isSuperRigid PiHead       = return True
    isSuperRigid VarHead{}    = return True
    isSuperRigid UnknownHead  = return True -- or False, doesn't matter
    isSuperRigid (ConsHead q) = do
      def <- getConstInfo q
      return $ case theDef def of
        Axiom{}        -> True
        DataOrRecSig{} -> True
        AbstractDefn{} -> True
        Function{}     -> False
        Datatype{}     -> True
        Record{}       -> True
        Constructor{conSrcCon = ConHead{ conFields = fs }}
                       -> null fs   -- Record constructors can be eliminated by projections
        Primitive{}    -> False
        PrimitiveSort{} -> __IMPOSSIBLE__
        GeneralizableVar{} -> __IMPOSSIBLE__


    isOverapplied Clause{ namedClausePats = ps } = length es > length ps

-- | Turn variable heads, referring to top-level argument positions, into
--   proper heads. These might still be `VarHead`, but in that case they refer to
--   deBruijn variables. Checks that the instantiated heads are still rigid and
--   distinct.
instantiateVarHeads
  :: forall m c. (MonadReduce m, MonadError TCErr m, MonadDebug m, HasBuiltins m)
  => QName -> Elims -> InversionMap c -> m (Maybe (InversionMap c))
instantiateVarHeads f es m = runMaybeT $ updateHeads (const . instHead) m
  where
    instHead :: TermHead -> MaybeT m TermHead
    instHead h@(VarHead i)
      | Just (Apply arg) <- es !!! i = MaybeT $ headSymbol' (unArg arg)
      | otherwise = empty   -- impossible?
    instHead h = return h

-- | Argument should be in weak head normal form.
functionInverse
  :: (MonadReduce m, MonadError TCErr m, HasBuiltins m, HasConstInfo m)
  => Term -> m InvView
functionInverse v = case v of
  Def f es -> do
    inv <- defInverse <$> getConstInfo f
    case inv of
      NotInjective -> return NoInv
      Inverse m    -> maybe NoInv (Inv f es) <$> (traverse (checkOverapplication es) =<< instantiateVarHeads f es m)
        -- NB: Invertible functions are never classified as
        --     projection-like, so this is fine, we are not
        --     missing parameters.  (Andreas, 2013-11-01)
  _ -> return NoInv

data InvView = Inv QName [Elim] (InversionMap Clause)
             | NoInv

-- | Precondition: The first term must be blocked on the given meta and the second must be neutral.
useInjectivity :: MonadConversion m => CompareDirection -> Blocker -> CompareAs -> Term -> Term -> m ()
useInjectivity dir blocker ty blk neu = locallyTC eInjectivityDepth succ $ do
  inv <- functionInverse blk
  -- Injectivity might cause non-termination for unsatisfiable constraints
  -- (#431, #3067). Look at the number of active problems and the injectivity
  -- depth to detect this.
  nProblems <- Set.size <$> viewTC eActiveProblems
  injDepth  <- viewTC eInjectivityDepth
  let depth = max nProblems injDepth
  maxDepth  <- maxInversionDepth
  case inv of
    NoInv            -> fallback  -- not invertible
    Inv f blkArgs hdMap
      | depth > maxDepth -> warning (InversionDepthReached f) >> fallback
      | otherwise -> do
      reportSDoc "tc.inj.use" 30 $ fsep $
        pwords "useInjectivity on" ++
        [ prettyTCM blk, prettyTCM cmp, prettyTCM neu, prettyTCM ty]
      let canReduceToSelf = Map.member (ConsHead f) hdMap || Map.member UnknownHead hdMap
      case neu of
        -- f us == f vs  <=>  us == vs
        -- Crucially, this relies on `f vs` being neutral and only works
        -- if `f` is not a possible head for `f us`.
        Def f' neuArgs | f == f', not canReduceToSelf -> do
          fTy <- defType <$> getConstInfo f
          reportSDoc "tc.inj.use" 20 $ vcat
            [ fsep (pwords "comparing application of injective function" ++ [prettyTCM f] ++
                  pwords "at")
            , nest 2 $ fsep $ punctuate comma $ map prettyTCM blkArgs
            , nest 2 $ fsep $ punctuate comma $ map prettyTCM neuArgs
            , nest 2 $ "and type" <+> prettyTCM fTy
            ]
          fs  <- getForcedArgs f
          pol <- getPolarity' cmp f
          reportSDoc "tc.inj.invert.success" 20 $ hsep ["Successful spine comparison of", prettyTCM f]
          app (compareElims pol fs fTy (Def f [])) blkArgs neuArgs

        -- f us == c vs
        --    Find the clause unique clause `f ps` with head `c` and unify
        --    us == ps  with fresh metas for the pattern variables of ps.
        --    If there's no such clause we can safely throw an error.
        _ -> headSymbol' neu >>= \ case
          Nothing -> do
            reportSDoc "tc.inj.use" 20 $ fsep $
              pwords "no head symbol found for" ++ [prettyTCM neu] ++ pwords ", so not inverting"
            fallback
          Just (ConsHead f') | f == f', canReduceToSelf -> do
            reportSDoc "tc.inj.use" 20 $ fsep $
              pwords "head symbol" ++ [prettyTCM f'] ++ pwords "can reduce to self, so not inverting"
            fallback
                                    -- We can't invert in this case, since we can't
                                    -- tell the difference between a solution that makes
                                    -- the blocked term neutral and one that makes progress.
          Just hd -> invertFunction cmp blk inv hd fallback err success
            where err = typeError $ app (\ u v -> UnequalTerms cmp u v ty) blk neu
  where
    fallback     = addConstraint blocker $ app (ValueCmp cmp ty) blk neu
    success blk' = app (compareAs cmp ty) blk' neu

    (cmp, app) = case dir of
      DirEq -> (CmpEq, id)
      DirLeq -> (CmpLeq, id)
      DirGeq -> (CmpLeq, flip)

-- | The second argument should be a blocked application and the third argument
--   the inverse of the applied function.
invertFunction
  :: MonadConversion m
  => Comparison -> Term -> InvView -> TermHead -> m () -> m () -> (Term -> m ()) -> m ()
invertFunction _ _ NoInv _ fallback _ _ = fallback
invertFunction cmp blk (Inv f blkArgs hdMap) hd fallback err success = do
    fTy <- defType <$> getConstInfo f
    reportSDoc "tc.inj.use" 20 $ vcat
      [ "inverting injective function" <?> hsep [prettyTCM f, ":", prettyTCM fTy]
      , "for" <?> pretty hd
      , nest 2 $ "args =" <+> prettyList (map prettyTCM blkArgs)
      ]                         -- Clauses with unknown heads are also possible candidates
    case fromMaybe [] $ Map.lookup hd hdMap <> Map.lookup UnknownHead hdMap of
      [] -> err
      _:_:_ -> fallback
      [cl@Clause{ clauseTel  = tel }] -> speculateMetas fallback $ do
          let ps   = clausePats cl
              perm = fromMaybe __IMPOSSIBLE__ $ clausePerm cl
          -- These are what dot patterns should be instantiated at
          ms <- map unArg <$> newTelMeta tel
          reportSDoc "tc.inj.invert" 20 $ vcat
            [ "meta patterns" <+> prettyList (map prettyTCM ms)
            , "  perm =" <+> text (show perm)
            , "  tel  =" <+> prettyTCM tel
            , "  ps   =" <+> prettyList (map (text . show) ps)
            ]
          -- and this is the order the variables occur in the patterns
          let msAux = permute (invertP __IMPOSSIBLE__ $ compactP perm) ms
          let sub   = parallelS (reverse ms)
          margs <- runReaderT (evalStateT (mapM metaElim ps) msAux) sub
          reportSDoc "tc.inj.invert" 20 $ vcat
            [ "inversion"
            , nest 2 $ vcat
              [ "lhs  =" <+> prettyTCM margs
              , "rhs  =" <+> prettyTCM blkArgs
              , "type =" <+> prettyTCM fTy
              ]
            ]
          -- Since we do not care for the value of non-variant metas here,
          -- we can treat 'Nonvariant' as 'Invariant'.
          -- That ensures these metas do not remain unsolved.
          pol <- purgeNonvariant <$> getPolarity' cmp f
          fs  <- getForcedArgs f
          -- The clause might not give as many patterns as there
          -- are arguments (point-free style definitions).
          let blkArgs' = take (length margs) blkArgs
          compareElims pol fs fTy (Def f []) margs blkArgs'

          -- Check that we made progress.
          r <- liftReduce $ unfoldDefinitionStep False (Def f []) f blkArgs
          case r of
            YesReduction _ blk' -> do
              reportSDoc "tc.inj.invert.success" 20 $ hsep ["Successful inversion of", prettyTCM f, "at", pretty hd]
              KeepMetas <$ success blk'
            NoReduction{}       -> do
              reportSDoc "tc.inj.invert" 30 $ vcat
                [ "aborting inversion;" <+> prettyTCM blk
                , "does not reduce"
                ]
              return RollBackMetas
  where
    nextMeta :: (MonadState [Term] m, MonadFail m) => m Term
    nextMeta = do
      m : ms <- get
      put ms
      return m

    dotP :: MonadReader Substitution m => Term -> m Term
    dotP v = do
      sub <- ask
      return $ applySubst sub v

    metaElim
      :: (MonadState [Term] m, MonadReader Substitution m, HasConstInfo m, MonadFail m)
      => Arg DeBruijnPattern -> m Elim
    metaElim (Arg _ (ProjP o p))  = Proj o <$> getOriginalProjection p
    metaElim (Arg info p)         = Apply . Arg info <$> metaPat p

    metaArgs
      :: (MonadState [Term] m, MonadReader Substitution m, MonadFail m)
      => [NamedArg DeBruijnPattern] -> m Args
    metaArgs args = mapM (traverse $ metaPat . namedThing) args

    metaPat
      :: (MonadState [Term] m, MonadReader Substitution m, MonadFail m)
      => DeBruijnPattern -> m Term
    metaPat (DotP _ v)       = dotP v
    metaPat (VarP _ _)       = nextMeta
    metaPat (IApplyP{})      = nextMeta
    metaPat (ConP c mt args) = Con c (fromConPatternInfo mt) . map Apply <$> metaArgs args
    metaPat (DefP o q args)  = Def q . map Apply <$> metaArgs args
    metaPat (LitP _ l)       = return $ Lit l
    metaPat ProjP{}          = __IMPOSSIBLE__

forcePiUsingInjectivity :: Type -> TCM Type
forcePiUsingInjectivity t = reduceB t >>= \ case
    Blocked _ blkTy -> do
      let blk = unEl blkTy
      inv <- functionInverse blk
      blkTy <$ invertFunction CmpEq blk inv PiHead fallback err success
    NotBlocked _ t -> return t
  where
    fallback  = return ()
    err       = typeError (ShouldBePi t)
    success _ = return ()<|MERGE_RESOLUTION|>--- conflicted
+++ resolved
@@ -103,13 +103,9 @@
             fs <- mutualNames <$> lookupMutualBlock mb
             if Set.member f fs then no else yes
         Function{}    -> no
-<<<<<<< HEAD
-        Primitive{primName} | primName == builtinHComp -> yes -- TODO onlf if it's a HIT or indexed fam.
+        Primitive{primName} | primName == builtinHComp -> yes -- TODO 3733: only if it's a HIT or indexed fam.
                             | otherwise -> no
-=======
-        Primitive{}   -> no
         PrimitiveSort{} -> no
->>>>>>> da0c7617
         GeneralizableVar{} -> __IMPOSSIBLE__
         Constructor{} -> __IMPOSSIBLE__
         AbstractDefn{}-> __IMPOSSIBLE__
