--- conflicted
+++ resolved
@@ -747,15 +747,9 @@
 -- | Turn a constraint over de Bruijn indices into a size constraint.
 computeSizeConstraint :: ProblemConstraint -> TCM (Maybe HypSizeConstraint)
 computeSizeConstraint c = do
-<<<<<<< HEAD
-  let cxt = twinAt @'Compat $ envContext $ clEnv c
+  let cxt = twinAt @'Compat $ envContext $ clEnv $ theConstraint c
   unsafeModifyContext (const $ asTwin cxt) $ do
-    case clValue c of
-=======
-  let cxt = envContext $ clEnv $ theConstraint c
-  unsafeModifyContext (const cxt) $ do
     case clValue $ theConstraint c of
->>>>>>> 878927c6
       ValueCmp CmpLeq _ u v -> do
         reportSDoc "tc.size.solve" 50 $ sep $
           [ "converting size constraint"
