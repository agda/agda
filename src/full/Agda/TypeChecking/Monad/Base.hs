{-# LANGUAGE BangPatterns               #-}
{-# LANGUAGE DeriveDataTypeable         #-}
{-# LANGUAGE GeneralizedNewtypeDeriving #-}

module Agda.TypeChecking.Monad.Base where

import Prelude hiding (null)

import qualified Control.Concurrent as C
import qualified Control.Exception as E

import qualified Control.Monad.Fail as Fail

import Control.Monad.State
import Control.Monad.Reader
import Control.Monad.Writer hiding ((<>))
import Control.Monad.Trans.Maybe
import Control.Applicative hiding (empty)

import Data.Function
import Data.Int
import Data.IntMap (IntMap)
import qualified Data.IntMap as IntMap
import qualified Data.List as List
import Data.Maybe
import Data.Map (Map)
import qualified Data.Map as Map -- hiding (singleton, null, empty)
import Data.Monoid ( Monoid, mempty, mappend )
import Data.Sequence (Seq)
import Data.Set (Set)
import qualified Data.Set as Set -- hiding (singleton, null, empty)
import Data.HashMap.Strict (HashMap)
import qualified Data.HashMap.Strict as HMap
import Data.Semigroup ( Semigroup, (<>), Any(..) )
import Data.Data (Data, toConstr)
import Data.Foldable (Foldable)
import Data.String
import Data.Text.Lazy (Text)
import qualified Data.Text.Lazy as T
import Data.Traversable
import Data.IORef

import qualified System.Console.Haskeline as Haskeline

import Agda.Benchmarking (Benchmark, Phase)

import Agda.Syntax.Concrete (TopLevelModuleName)
import Agda.Syntax.Common
import qualified Agda.Syntax.Concrete as C
import Agda.Syntax.Concrete.Definitions
  (NiceDeclaration, DeclarationWarning, declarationWarningName)
import qualified Agda.Syntax.Abstract as A
import Agda.Syntax.Abstract (AllNames)
import Agda.Syntax.Internal as I
import Agda.Syntax.Internal.Pattern ()
import Agda.Syntax.Internal.Generic (TermLike(..))
import Agda.Syntax.Literal
import Agda.Syntax.Parser (PM(..), ParseWarning, runPMIO)
import Agda.Syntax.Parser.Monad (parseWarningName)
import Agda.Syntax.Treeless (Compiled)
import Agda.Syntax.Fixity
import Agda.Syntax.Position
import Agda.Syntax.Scope.Base
import qualified Agda.Syntax.Info as Info

import Agda.TypeChecking.CompiledClause
import Agda.TypeChecking.Coverage.SplitTree
import Agda.TypeChecking.Positivity.Occurrence
import Agda.TypeChecking.Free.Lazy (Free(freeVars'), underBinder', underBinder)

import Agda.Termination.CutOff

-- Args, defined in Agda.Syntax.Treeless and exported from Agda.Compiler.Backend
-- conflicts with Args, defined in Agda.Syntax.Internal and also imported here.
-- This only matters when interpreted in ghci, which sees all of the module's
-- exported symbols, not just the ones defined in the `.hs-boot`. See the
-- comment in ../../Compiler/Backend.hs-boot
import {-# SOURCE #-} Agda.Compiler.Backend hiding (Args)

-- import {-# SOURCE #-} Agda.Interaction.FindFile
import Agda.Interaction.Options
import Agda.Interaction.Options.Warnings
import {-# SOURCE #-} Agda.Interaction.Response
  (InteractionOutputCallback, defaultInteractionOutputCallback, Response(..))
import Agda.Interaction.Highlighting.Precise
  (CompressedFile, HighlightingInfo)
import Agda.Interaction.Library

import Agda.Utils.Benchmark (MonadBench(..))
import Agda.Utils.Except
  ( Error(strMsg)
  , ExceptT
  , MonadError(catchError, throwError)
  , runExceptT
  , mapExceptT
  )
import Agda.Utils.FileName
<<<<<<< HEAD
=======
import Agda.Utils.Functor
import Agda.Utils.Function
import Agda.Utils.HashMap (HashMap)
import qualified Agda.Utils.HashMap as HMap
>>>>>>> 2a772e2a
import Agda.Utils.Hash
import Agda.Utils.Lens
import Agda.Utils.List
import Agda.Utils.ListT
import Agda.Utils.Monad
import Agda.Utils.NonemptyList
import Agda.Utils.Null
import Agda.Utils.Permutation
import Agda.Utils.Pretty
import Agda.Utils.Singleton
import Agda.Utils.WithDefault ( collapseDefault )

import Agda.Utils.Impossible

---------------------------------------------------------------------------
-- * Type checking state
---------------------------------------------------------------------------

data TCState = TCSt
  { stPreScopeState   :: !PreScopeState
    -- ^ The state which is frozen after scope checking.
  , stPostScopeState  :: !PostScopeState
    -- ^ The state which is modified after scope checking.
  , stPersistentState :: !PersistentTCState
    -- ^ State which is forever, like a diamond.
  }

class Monad m => ReadTCState m where
  getTCState :: m TCState
  locallyTCState :: Lens' a TCState -> (a -> a) -> m b -> m b

  withTCState :: (TCState -> TCState) -> m a -> m a
  withTCState = locallyTCState id

instance ReadTCState m => ReadTCState (MaybeT m) where
  getTCState = lift getTCState
  locallyTCState l = mapMaybeT . locallyTCState l

instance ReadTCState m => ReadTCState (ListT m) where
  getTCState = lift getTCState
  locallyTCState l f = ListT . locallyTCState l f . runListT

instance ReadTCState m => ReadTCState (ExceptT err m) where
  getTCState = lift getTCState
  locallyTCState l = mapExceptT . locallyTCState l

instance ReadTCState m => ReadTCState (ReaderT r m) where
  getTCState = lift getTCState
  locallyTCState l = mapReaderT . locallyTCState l

instance (Monoid w, ReadTCState m) => ReadTCState (WriterT w m) where
  getTCState = lift getTCState
  locallyTCState l = mapWriterT . locallyTCState l

instance ReadTCState m => ReadTCState (StateT s m) where
  getTCState = lift getTCState
  locallyTCState l = mapStateT . locallyTCState l

instance Show TCState where
  show _ = "TCSt{}"

data PreScopeState = PreScopeState
  { stPreTokens             :: !CompressedFile -- from lexer
    -- ^ Highlighting info for tokens (but not those tokens for
    -- which highlighting exists in 'stSyntaxInfo').
  , stPreImports            :: !Signature  -- XX populated by scope checker
    -- ^ Imported declared identifiers.
    --   Those most not be serialized!
  , stPreImportedModules    :: !(Set ModuleName)  -- imports logic
  , stPreModuleToSource     :: !ModuleToSource   -- imports
  , stPreVisitedModules     :: !VisitedModules   -- imports
  , stPreScope              :: !ScopeInfo
    -- generated by scope checker, current file: which modules you have, public definitions, current file, maps concrete names to abstract names.
  , stPrePatternSyns        :: !A.PatternSynDefns
    -- ^ Pattern synonyms of the current file.  Serialized.
  , stPrePatternSynImports  :: !A.PatternSynDefns
    -- ^ Imported pattern synonyms.  Must not be serialized!
  , stPreGeneralizedVars    :: !(Maybe (Set QName))
    -- ^ Collected generalizable variables; used during scope checking of terms
  , stPrePragmaOptions      :: !PragmaOptions
    -- ^ Options applying to the current file. @OPTIONS@
    -- pragmas only affect this field.
  , stPreImportedBuiltins   :: !(BuiltinThings PrimFun)
  , stPreImportedDisplayForms :: !DisplayForms
    -- ^ Display forms added by someone else to imported identifiers
  , stPreImportedInstanceDefs :: !InstanceTable
  , stPreForeignCode        :: !(Map BackendName [ForeignCode])
    -- ^ @{-\# FOREIGN \#-}@ code that should be included in the compiled output.
    -- Does not include code for imported modules.
  , stPreFreshInteractionId :: !InteractionId
  , stPreImportedUserWarnings :: !(Map A.QName String)
    -- ^ Imported @UserWarning@s, not to be stored in the @Interface@
  , stPreLocalUserWarnings    :: !(Map A.QName String)
    -- ^ Locally defined @UserWarning@s, to be stored in the @Interface@
  , stPreWarningOnImport      :: !(Maybe String)
    -- ^ Whether the current module should raise a warning when opened
  }

type DisambiguatedNames = IntMap A.QName

type ConcreteNames = Map Name [C.Name]

data PostScopeState = PostScopeState
  { stPostSyntaxInfo          :: !CompressedFile
    -- ^ Highlighting info.
  , stPostDisambiguatedNames  :: !DisambiguatedNames
    -- ^ Disambiguation carried out by the type checker.
    --   Maps position of first name character to disambiguated @'A.QName'@
    --   for each @'A.AmbiguousQName'@ already passed by the type checker.
  , stPostMetaStore           :: !MetaStore
  , stPostInteractionPoints   :: !InteractionPoints -- scope checker first
  , stPostAwakeConstraints    :: !Constraints
  , stPostSleepingConstraints :: !Constraints
  , stPostDirty               :: !Bool -- local
    -- ^ Dirty when a constraint is added, used to prevent pointer update.
    -- Currently unused.
  , stPostOccursCheckDefs     :: !(Set QName) -- local
    -- ^ Definitions to be considered during occurs check.
    --   Initialized to the current mutual block before the check.
    --   During occurs check, we remove definitions from this set
    --   as soon we have checked them.
  , stPostSignature           :: !Signature
    -- ^ Declared identifiers of the current file.
    --   These will be serialized after successful type checking.
  , stPostModuleCheckpoints   :: !(Map ModuleName CheckpointId)
    -- ^ For each module remember the checkpoint corresponding to the orignal
    --   context of the module parameters.
  , stPostImportsDisplayForms :: !DisplayForms
    -- ^ Display forms we add for imported identifiers
  , stPostCurrentModule       :: !(Maybe ModuleName)
    -- ^ The current module is available after it has been type
    -- checked.
  , stPostInstanceDefs        :: !TempInstanceTable
  , stPostConcreteNames       :: !ConcreteNames
    -- ^ Map keeping track of concrete names assigned to each abstract name
    --   (can be more than one name in case the first one is shadowed)
  , stPostShadowingNames      :: !(Map Name [Name])
    -- ^ Map keeping track of which names could maybe be shadowed by
    -- another name
  , stPostStatistics          :: !Statistics
    -- ^ Counters to collect various statistics about meta variables etc.
    --   Only for current file.
  , stPostTCWarnings          :: ![TCWarning]
  , stPostMutualBlocks        :: !(Map MutualId MutualBlock)
  , stPostLocalBuiltins       :: !(BuiltinThings PrimFun)
  , stPostFreshMetaId         :: !MetaId
  , stPostFreshMutualId       :: !MutualId
  , stPostFreshProblemId      :: !ProblemId
  , stPostFreshCheckpointId   :: !CheckpointId
  , stPostFreshInt            :: !Int
  , stPostFreshNameId         :: !NameId
  , stPostAreWeCaching        :: !Bool
  , stPostConsideringInstance :: !Bool
  , stPostInstantiateBlocking :: !Bool
    -- ^ Should we instantiate away blocking metas?
    --   This can produce ill-typed terms but they are often more readable. See issue #3606.
    --   Best set to True only for calls to pretty*/reify to limit unwanted reductions.
  }

-- | A mutual block of names in the signature.
data MutualBlock = MutualBlock
  { mutualInfo  :: Info.MutualInfo
    -- ^ The original info of the mutual block.
  , mutualNames :: Set QName
  } deriving (Show, Eq)

instance Null MutualBlock where
  empty = MutualBlock empty empty

-- | A part of the state which is not reverted when an error is thrown
-- or the state is reset.
data PersistentTCState = PersistentTCSt
  { stDecodedModules    :: DecodedModules
  , stPersistentOptions :: CommandLineOptions
  , stInteractionOutputCallback  :: InteractionOutputCallback
    -- ^ Callback function to call when there is a response
    --   to give to the interactive frontend.
    --   See the documentation of 'InteractionOutputCallback'.
  , stBenchmark         :: !Benchmark
    -- ^ Structure to track how much CPU time was spent on which Agda phase.
    --   Needs to be a strict field to avoid space leaks!
  , stAccumStatistics   :: !Statistics
    -- ^ Should be strict field.
  , stLoadedFileCache   :: !(Maybe LoadedFileCache)
    -- ^ Cached typechecking state from the last loaded file.
    --   Should be Nothing when checking imports.
  , stPersistBackends   :: [Backend]
    -- ^ Current backends with their options
  }

data LoadedFileCache = LoadedFileCache
  { lfcCached  :: !CachedTypeCheckLog
  , lfcCurrent :: !CurrentTypeCheckLog
  }

-- | A log of what the type checker does and states after the action is
-- completed.  The cached version is stored first executed action first.
type CachedTypeCheckLog = [(TypeCheckAction, PostScopeState)]

-- | Like 'CachedTypeCheckLog', but storing the log for an ongoing type
-- checking of a module.  Stored in reverse order (last performed action
-- first).
type CurrentTypeCheckLog = [(TypeCheckAction, PostScopeState)]

-- | A complete log for a module will look like this:
--
--   * 'Pragmas'
--
--   * 'EnterSection', entering the main module.
--
--   * 'Decl'/'EnterSection'/'LeaveSection', for declarations and nested
--     modules
--
--   * 'LeaveSection', leaving the main module.
data TypeCheckAction
  = EnterSection !Info.ModuleInfo !ModuleName !A.Telescope
  | LeaveSection !ModuleName
  | Decl !A.Declaration
    -- ^ Never a Section or ScopeDecl
  | Pragmas !PragmaOptions

-- | Empty persistent state.

initPersistentState :: PersistentTCState
initPersistentState = PersistentTCSt
  { stPersistentOptions         = defaultOptions
  , stDecodedModules            = Map.empty
  , stInteractionOutputCallback = defaultInteractionOutputCallback
  , stBenchmark                 = empty
  , stAccumStatistics           = Map.empty
  , stLoadedFileCache           = Nothing
  , stPersistBackends           = []
  }

-- | Empty state of type checker.

initPreScopeState :: PreScopeState
initPreScopeState = PreScopeState
  { stPreTokens               = mempty
  , stPreImports              = emptySignature
  , stPreImportedModules      = Set.empty
  , stPreModuleToSource       = Map.empty
  , stPreVisitedModules       = Map.empty
  , stPreScope                = emptyScopeInfo
  , stPrePatternSyns          = Map.empty
  , stPrePatternSynImports    = Map.empty
  , stPreGeneralizedVars      = mempty
  , stPrePragmaOptions        = defaultInteractionOptions
  , stPreImportedBuiltins     = Map.empty
  , stPreImportedDisplayForms = HMap.empty
  , stPreImportedInstanceDefs = Map.empty
  , stPreForeignCode          = Map.empty
  , stPreFreshInteractionId   = 0
  , stPreImportedUserWarnings = Map.empty
  , stPreLocalUserWarnings    = Map.empty
  , stPreWarningOnImport      = Nothing
  }

initPostScopeState :: PostScopeState
initPostScopeState = PostScopeState
  { stPostSyntaxInfo           = mempty
  , stPostDisambiguatedNames   = IntMap.empty
  , stPostMetaStore            = IntMap.empty
  , stPostInteractionPoints    = Map.empty
  , stPostAwakeConstraints     = []
  , stPostSleepingConstraints  = []
  , stPostDirty                = False
  , stPostOccursCheckDefs      = Set.empty
  , stPostSignature            = emptySignature
  , stPostModuleCheckpoints    = Map.empty
  , stPostImportsDisplayForms  = HMap.empty
  , stPostCurrentModule        = Nothing
  , stPostInstanceDefs         = (Map.empty , Set.empty)
  , stPostConcreteNames        = Map.empty
  , stPostShadowingNames       = Map.empty
  , stPostStatistics           = Map.empty
  , stPostTCWarnings           = []
  , stPostMutualBlocks         = Map.empty
  , stPostLocalBuiltins        = Map.empty
  , stPostFreshMetaId          = 0
  , stPostFreshMutualId        = 0
  , stPostFreshProblemId       = 1
  , stPostFreshCheckpointId    = 1
  , stPostFreshInt             = 0
  , stPostFreshNameId           = NameId 0 0
  , stPostAreWeCaching         = False
  , stPostConsideringInstance  = False
  , stPostInstantiateBlocking  = False
  }

initState :: TCState
initState = TCSt
  { stPreScopeState   = initPreScopeState
  , stPostScopeState  = initPostScopeState
  , stPersistentState = initPersistentState
  }

-- * st-prefixed lenses
------------------------------------------------------------------------

stTokens :: Lens' CompressedFile TCState
stTokens f s =
  f (stPreTokens (stPreScopeState s)) <&>
  \x -> s {stPreScopeState = (stPreScopeState s) {stPreTokens = x}}

stImports :: Lens' Signature TCState
stImports f s =
  f (stPreImports (stPreScopeState s)) <&>
  \x -> s {stPreScopeState = (stPreScopeState s) {stPreImports = x}}

stImportedModules :: Lens' (Set ModuleName) TCState
stImportedModules f s =
  f (stPreImportedModules (stPreScopeState s)) <&>
  \x -> s {stPreScopeState = (stPreScopeState s) {stPreImportedModules = x}}

stModuleToSource :: Lens' ModuleToSource TCState
stModuleToSource f s =
  f (stPreModuleToSource (stPreScopeState s)) <&>
  \x -> s {stPreScopeState = (stPreScopeState s) {stPreModuleToSource = x}}

stVisitedModules :: Lens' VisitedModules TCState
stVisitedModules f s =
  f (stPreVisitedModules (stPreScopeState s)) <&>
  \x -> s {stPreScopeState = (stPreScopeState s) {stPreVisitedModules = x}}

stScope :: Lens' ScopeInfo TCState
stScope f s =
  f (stPreScope (stPreScopeState s)) <&>
  \x -> s {stPreScopeState = (stPreScopeState s) {stPreScope = x}}

stPatternSyns :: Lens' A.PatternSynDefns TCState
stPatternSyns f s =
  f (stPrePatternSyns (stPreScopeState s)) <&>
  \x -> s {stPreScopeState = (stPreScopeState s) {stPrePatternSyns = x}}

stPatternSynImports :: Lens' A.PatternSynDefns TCState
stPatternSynImports f s =
  f (stPrePatternSynImports (stPreScopeState s)) <&>
  \x -> s {stPreScopeState = (stPreScopeState s) {stPrePatternSynImports = x}}

stGeneralizedVars :: Lens' (Maybe (Set QName)) TCState
stGeneralizedVars f s =
  f (stPreGeneralizedVars (stPreScopeState s)) <&>
  \x -> s {stPreScopeState = (stPreScopeState s) {stPreGeneralizedVars = x}}

stPragmaOptions :: Lens' PragmaOptions TCState
stPragmaOptions f s =
  f (stPrePragmaOptions (stPreScopeState s)) <&>
  \x -> s {stPreScopeState = (stPreScopeState s) {stPrePragmaOptions = x}}

stImportedBuiltins :: Lens' (BuiltinThings PrimFun) TCState
stImportedBuiltins f s =
  f (stPreImportedBuiltins (stPreScopeState s)) <&>
  \x -> s {stPreScopeState = (stPreScopeState s) {stPreImportedBuiltins = x}}

stForeignCode :: Lens' (Map BackendName [ForeignCode]) TCState
stForeignCode f s =
  f (stPreForeignCode (stPreScopeState s)) <&>
  \x -> s {stPreScopeState = (stPreScopeState s) {stPreForeignCode = x}}

stFreshInteractionId :: Lens' InteractionId TCState
stFreshInteractionId f s =
  f (stPreFreshInteractionId (stPreScopeState s)) <&>
  \x -> s {stPreScopeState = (stPreScopeState s) {stPreFreshInteractionId = x}}

stImportedUserWarnings :: Lens' (Map A.QName String) TCState
stImportedUserWarnings f s =
  f (stPreImportedUserWarnings (stPreScopeState s)) <&>
  \ x -> s {stPreScopeState = (stPreScopeState s) {stPreImportedUserWarnings = x}}

stLocalUserWarnings :: Lens' (Map A.QName String) TCState
stLocalUserWarnings f s =
  f (stPreLocalUserWarnings (stPreScopeState s)) <&>
  \ x -> s {stPreScopeState = (stPreScopeState s) {stPreLocalUserWarnings = x}}

getUserWarnings :: ReadTCState m => m (Map A.QName String)
getUserWarnings = do
  iuw <- useR stImportedUserWarnings
  luw <- useR stLocalUserWarnings
  return $ iuw `Map.union` luw

stWarningOnImport :: Lens' (Maybe String) TCState
stWarningOnImport f s =
  f (stPreWarningOnImport (stPreScopeState s)) <&>
  \ x -> s {stPreScopeState = (stPreScopeState s) {stPreWarningOnImport = x}}

stBackends :: Lens' [Backend] TCState
stBackends f s =
  f (stPersistBackends (stPersistentState s)) <&>
  \x -> s {stPersistentState = (stPersistentState s) {stPersistBackends = x}}

stFreshNameId :: Lens' NameId TCState
stFreshNameId f s =
  f (stPostFreshNameId (stPostScopeState s)) <&>
  \x -> s {stPostScopeState = (stPostScopeState s) {stPostFreshNameId = x}}

stSyntaxInfo :: Lens' CompressedFile TCState
stSyntaxInfo f s =
  f (stPostSyntaxInfo (stPostScopeState s)) <&>
  \x -> s {stPostScopeState = (stPostScopeState s) {stPostSyntaxInfo = x}}

stDisambiguatedNames :: Lens' DisambiguatedNames TCState
stDisambiguatedNames f s =
  f (stPostDisambiguatedNames (stPostScopeState s)) <&>
  \x -> s {stPostScopeState = (stPostScopeState s) {stPostDisambiguatedNames = x}}

stMetaStore :: Lens' MetaStore TCState
stMetaStore f s =
  f (stPostMetaStore (stPostScopeState s)) <&>
  \x -> s {stPostScopeState = (stPostScopeState s) {stPostMetaStore = x}}

stInteractionPoints :: Lens' InteractionPoints TCState
stInteractionPoints f s =
  f (stPostInteractionPoints (stPostScopeState s)) <&>
  \x -> s {stPostScopeState = (stPostScopeState s) {stPostInteractionPoints = x}}

stAwakeConstraints :: Lens' Constraints TCState
stAwakeConstraints f s =
  f (stPostAwakeConstraints (stPostScopeState s)) <&>
  \x -> s {stPostScopeState = (stPostScopeState s) {stPostAwakeConstraints = x}}

stSleepingConstraints :: Lens' Constraints TCState
stSleepingConstraints f s =
  f (stPostSleepingConstraints (stPostScopeState s)) <&>
  \x -> s {stPostScopeState = (stPostScopeState s) {stPostSleepingConstraints = x}}

stDirty :: Lens' Bool TCState
stDirty f s =
  f (stPostDirty (stPostScopeState s)) <&>
  \x -> s {stPostScopeState = (stPostScopeState s) {stPostDirty = x}}

stOccursCheckDefs :: Lens' (Set QName) TCState
stOccursCheckDefs f s =
  f (stPostOccursCheckDefs (stPostScopeState s)) <&>
  \x -> s {stPostScopeState = (stPostScopeState s) {stPostOccursCheckDefs = x}}

stSignature :: Lens' Signature TCState
stSignature f s =
  f (stPostSignature (stPostScopeState s)) <&>
  \x -> s {stPostScopeState = (stPostScopeState s) {stPostSignature = x}}

stModuleCheckpoints :: Lens' (Map ModuleName CheckpointId) TCState
stModuleCheckpoints f s =
  f (stPostModuleCheckpoints (stPostScopeState s)) <&>
  \x -> s {stPostScopeState = (stPostScopeState s) {stPostModuleCheckpoints = x}}

stImportsDisplayForms :: Lens' DisplayForms TCState
stImportsDisplayForms f s =
  f (stPostImportsDisplayForms (stPostScopeState s)) <&>
  \x -> s {stPostScopeState = (stPostScopeState s) {stPostImportsDisplayForms = x}}

stImportedDisplayForms :: Lens' DisplayForms TCState
stImportedDisplayForms f s =
  f (stPreImportedDisplayForms (stPreScopeState s)) <&>
  \x -> s {stPreScopeState = (stPreScopeState s) {stPreImportedDisplayForms = x}}

stCurrentModule :: Lens' (Maybe ModuleName) TCState
stCurrentModule f s =
  f (stPostCurrentModule (stPostScopeState s)) <&>
  \x -> s {stPostScopeState = (stPostScopeState s) {stPostCurrentModule = x}}

stImportedInstanceDefs :: Lens' InstanceTable TCState
stImportedInstanceDefs f s =
  f (stPreImportedInstanceDefs (stPreScopeState s)) <&>
  \x -> s {stPreScopeState = (stPreScopeState s) {stPreImportedInstanceDefs = x}}

stInstanceDefs :: Lens' TempInstanceTable TCState
stInstanceDefs f s =
  f (stPostInstanceDefs (stPostScopeState s)) <&>
  \x -> s {stPostScopeState = (stPostScopeState s) {stPostInstanceDefs = x}}

stConcreteNames :: Lens' ConcreteNames TCState
stConcreteNames f s =
  f (stPostConcreteNames (stPostScopeState s)) <&>
  \x -> s {stPostScopeState = (stPostScopeState s) {stPostConcreteNames = x}}

stShadowingNames :: Lens' (Map Name [Name]) TCState
stShadowingNames f s =
  f (stPostShadowingNames (stPostScopeState s)) <&>
  \x -> s {stPostScopeState = (stPostScopeState s) {stPostShadowingNames = x}}

stStatistics :: Lens' Statistics TCState
stStatistics f s =
  f (stPostStatistics (stPostScopeState s)) <&>
  \x -> s {stPostScopeState = (stPostScopeState s) {stPostStatistics = x}}

stTCWarnings :: Lens' [TCWarning] TCState
stTCWarnings f s =
  f (stPostTCWarnings (stPostScopeState s)) <&>
  \x -> s {stPostScopeState = (stPostScopeState s) {stPostTCWarnings = x}}

stMutualBlocks :: Lens' (Map MutualId MutualBlock) TCState
stMutualBlocks f s =
  f (stPostMutualBlocks (stPostScopeState s)) <&>
  \x -> s {stPostScopeState = (stPostScopeState s) {stPostMutualBlocks = x}}

stLocalBuiltins :: Lens' (BuiltinThings PrimFun) TCState
stLocalBuiltins f s =
  f (stPostLocalBuiltins (stPostScopeState s)) <&>
  \x -> s {stPostScopeState = (stPostScopeState s) {stPostLocalBuiltins = x}}

stFreshMetaId :: Lens' MetaId TCState
stFreshMetaId f s =
  f (stPostFreshMetaId (stPostScopeState s)) <&>
  \x -> s {stPostScopeState = (stPostScopeState s) {stPostFreshMetaId = x}}

stFreshMutualId :: Lens' MutualId TCState
stFreshMutualId f s =
  f (stPostFreshMutualId (stPostScopeState s)) <&>
  \x -> s {stPostScopeState = (stPostScopeState s) {stPostFreshMutualId = x}}

stFreshProblemId :: Lens' ProblemId TCState
stFreshProblemId f s =
  f (stPostFreshProblemId (stPostScopeState s)) <&>
  \x -> s {stPostScopeState = (stPostScopeState s) {stPostFreshProblemId = x}}

stFreshCheckpointId :: Lens' CheckpointId TCState
stFreshCheckpointId f s =
  f (stPostFreshCheckpointId (stPostScopeState s)) <&>
  \x -> s {stPostScopeState = (stPostScopeState s) {stPostFreshCheckpointId = x}}

stFreshInt :: Lens' Int TCState
stFreshInt f s =
  f (stPostFreshInt (stPostScopeState s)) <&>
  \x -> s {stPostScopeState = (stPostScopeState s) {stPostFreshInt = x}}

-- use @areWeCaching@ from the Caching module instead.
stAreWeCaching :: Lens' Bool TCState
stAreWeCaching f s =
  f (stPostAreWeCaching (stPostScopeState s)) <&>
  \x -> s {stPostScopeState = (stPostScopeState s) {stPostAreWeCaching = x}}

stConsideringInstance :: Lens' Bool TCState
stConsideringInstance f s =
  f (stPostConsideringInstance (stPostScopeState s)) <&>
  \x -> s {stPostScopeState = (stPostScopeState s) {stPostConsideringInstance = x}}

stInstantiateBlocking :: Lens' Bool TCState
stInstantiateBlocking f s =
  f (stPostInstantiateBlocking (stPostScopeState s)) <&>
  \x -> s {stPostScopeState = (stPostScopeState s) {stPostInstantiateBlocking = x}}

stBuiltinThings :: TCState -> BuiltinThings PrimFun
stBuiltinThings s = (s^.stLocalBuiltins) `Map.union` (s^.stImportedBuiltins)


-- * Fresh things
------------------------------------------------------------------------

class Enum i => HasFresh i where
    freshLens :: Lens' i TCState
    nextFresh' :: i -> i
    nextFresh' = succ

nextFresh :: HasFresh i => TCState -> (i, TCState)
nextFresh s =
  let !c = s^.freshLens
  in (c, set freshLens (nextFresh' c) s)

class Monad m => MonadFresh i m where
  fresh :: m i

instance MonadFresh i m => MonadFresh i (ReaderT r m) where
  fresh = lift fresh

instance MonadFresh i m => MonadFresh i (StateT s m) where
  fresh = lift fresh

instance HasFresh i => MonadFresh i TCM where
  fresh = do
        !s <- getTC
        let (!c , !s') = nextFresh s
        putTC s'
        return c

instance HasFresh MetaId where
  freshLens = stFreshMetaId

instance HasFresh MutualId where
  freshLens = stFreshMutualId

instance HasFresh InteractionId where
  freshLens = stFreshInteractionId

instance HasFresh NameId where
  freshLens = stFreshNameId
  -- nextFresh increments the current fresh name by 2 so @NameId@s used
  -- before caching starts do not overlap with the ones used after.
  nextFresh' = succ . succ

instance HasFresh Int where
  freshLens = stFreshInt

newtype ProblemId = ProblemId Nat
  deriving (Data, Eq, Ord, Enum, Real, Integral, Num)

-- TODO: 'Show' should output Haskell-parseable representations.
-- The following instance is deprecated, and Pretty[TCM] should be used
-- instead. Later, simply derive Show for this type.

-- ASR (28 December 2014). This instance is not used anymore (module
-- the test suite) when reporting errors. See Issue 1293.

-- This particular Show instance is ok because of the Num instance.
instance Show ProblemId where
  show (ProblemId n) = show n

instance Pretty ProblemId where
  pretty (ProblemId n) = pretty n

instance HasFresh ProblemId where
  freshLens = stFreshProblemId

newtype CheckpointId = CheckpointId Int
  deriving (Data, Eq, Ord, Enum, Real, Integral, Num)

instance Show CheckpointId where
  show (CheckpointId n) = show n

instance Pretty CheckpointId where
  pretty (CheckpointId n) = pretty n

instance HasFresh CheckpointId where
  freshLens = stFreshCheckpointId

freshName :: MonadFresh NameId m => Range -> String -> m Name
freshName r s = do
  i <- fresh
  return $ mkName r i s

freshNoName :: MonadFresh NameId m => Range -> m Name
freshNoName r =
    do  i <- fresh
        return $ Name i (C.NoName noRange i) r noFixity' False

freshNoName_ :: MonadFresh NameId m => m Name
freshNoName_ = freshNoName noRange

freshRecordName :: MonadFresh NameId m => m Name
freshRecordName = do
  i <- fresh
  return $ Name i (C.Name noRange C.NotInScope [C.Id "r"]) noRange noFixity' True

-- | Create a fresh name from @a@.
class FreshName a where
  freshName_ :: MonadFresh NameId m => a -> m Name

instance FreshName (Range, String) where
  freshName_ = uncurry freshName

instance FreshName String where
  freshName_ = freshName noRange

instance FreshName Range where
  freshName_ = freshNoName

instance FreshName () where
  freshName_ () = freshNoName_

---------------------------------------------------------------------------
-- ** Managing file names
---------------------------------------------------------------------------

-- | Maps top-level module names to the corresponding source file
-- names.

type ModuleToSource = Map TopLevelModuleName AbsolutePath

-- | Maps source file names to the corresponding top-level module
-- names.

type SourceToModule = Map AbsolutePath TopLevelModuleName

-- | Creates a 'SourceToModule' map based on 'stModuleToSource'.
--
--   O(n log n).
--
--   For a single reverse lookup in 'stModuleToSource',
--   rather use 'lookupModuleFromSourse'.

sourceToModule :: TCM SourceToModule
sourceToModule =
  Map.fromList
     .  List.map (\(m, f) -> (f, m))
     .  Map.toList
    <$> useTC stModuleToSource

-- | Lookup an 'AbsolutePath' in 'sourceToModule'.
--
--   O(n).

lookupModuleFromSource :: ReadTCState m => AbsolutePath -> m (Maybe TopLevelModuleName)
lookupModuleFromSource f =
  fmap fst . List.find ((f ==) . snd) . Map.toList <$> useR stModuleToSource


---------------------------------------------------------------------------
-- ** Associating concrete names to an abstract name
---------------------------------------------------------------------------

-- | A monad that has read and write access to the stConcreteNames
--   part of the TCState. Basically, this is a synonym for `MonadState
--   ConcreteNames m` (which cannot be used directly because of the
--   limitations of Haskell's typeclass system).
class Monad m => MonadStConcreteNames m where
  runStConcreteNames :: StateT ConcreteNames m a -> m a

  useConcreteNames :: m ConcreteNames
  useConcreteNames = runStConcreteNames get

  modifyConcreteNames :: (ConcreteNames -> ConcreteNames) -> m ()
  modifyConcreteNames = runStConcreteNames . modify

instance MonadStConcreteNames TCM where
  runStConcreteNames m = stateTCLensM stConcreteNames $ runStateT m

instance MonadStConcreteNames m => MonadStConcreteNames (ReaderT r m) where
  runStConcreteNames m = ReaderT $ runStConcreteNames . StateT . (flip $ runReaderT . runStateT m)

instance MonadStConcreteNames m => MonadStConcreteNames (StateT s m) where
  runStConcreteNames m = StateT $ \s -> runStConcreteNames $ StateT $ \ns -> do
    ((x,ns'),s') <- runStateT (runStateT m ns) s
    return ((x,s'),ns')

---------------------------------------------------------------------------
-- ** Interface
---------------------------------------------------------------------------

data ModuleInfo = ModuleInfo
  { miInterface  :: Interface
  , miWarnings   :: Bool
    -- ^ 'True' if warnings were encountered when the module was type
    -- checked.
  , miPrimitive  :: Bool
    -- ^ 'True' if the module is a primitive module, which should always
    -- be importable.
  }

-- Note that the use of 'C.TopLevelModuleName' here is a potential
-- performance problem, because these names do not contain unique
-- identifiers.

type VisitedModules = Map C.TopLevelModuleName ModuleInfo
type DecodedModules = Map C.TopLevelModuleName Interface

data ForeignCode = ForeignCode Range String
  deriving Show

data Interface = Interface
  { iSourceHash      :: Hash
    -- ^ Hash of the source code.
  , iSource          :: Text
    -- ^ The source code. The source code is stored so that the HTML
    -- and LaTeX backends can generate their output without having to
    -- re-read the (possibly out of date) source code.
  , iFileType        :: FileType
    -- ^ Source file type, determined from the file extension
  , iImportedModules :: [(ModuleName, Hash)]
    -- ^ Imported modules and their hashes.
  , iModuleName      :: ModuleName
    -- ^ Module name of this interface.
  , iScope           :: Map ModuleName Scope
    -- ^ Scope defined by this module.
    --
    --   Andreas, AIM XX: Too avoid duplicate serialization, this field is
    --   not serialized, so if you deserialize an interface, @iScope@
    --   will be empty.
    --   But 'constructIScope' constructs 'iScope' from 'iInsideScope'.
  , iInsideScope     :: ScopeInfo
    -- ^ Scope after we loaded this interface.
    --   Used in 'Agda.Interaction.BasicOps.AtTopLevel'
    --   and     'Agda.Interaction.CommandLine.interactionLoop'.
  , iSignature       :: Signature
  , iDisplayForms    :: DisplayForms
    -- ^ Display forms added for imported identifiers.
  , iUserWarnings    :: Map A.QName String
    -- ^ User warnings for imported identifiers
  , iImportWarning   :: Maybe String
    -- ^ Whether this module should raise a warning when imported
  , iBuiltin         :: BuiltinThings (String, QName)
  , iForeignCode     :: Map BackendName [ForeignCode]
  , iHighlighting    :: HighlightingInfo
  , iPragmaOptions   :: [OptionsPragma]
    -- ^ Pragma options set in the file.
  , iOptionsUsed     :: PragmaOptions
    -- ^ Options/features used when checking the file (can be different
    --   from options set directly in the file).
  , iPatternSyns     :: A.PatternSynDefns
  , iWarnings        :: [TCWarning]
  }
  deriving Show

instance Pretty Interface where
  pretty (Interface
            sourceH source fileT importedM moduleN scope insideS signature
            display userwarn importwarn builtin foreignCode highlighting pragmaO
            oUsed patternS warnings) =

    hang "Interface" 2 $ vcat
      [ "source hash:"         <+> (pretty . show) sourceH
      , "source:"              $$  nest 2 (text $ T.unpack source)
      , "file type:"           <+> (pretty . show) fileT
      , "imported modules:"    <+> (pretty . show) importedM
      , "module name:"         <+> pretty moduleN
      , "scope:"               <+> (pretty . show) scope
      , "inside scope:"        <+> (pretty . show) insideS
      , "signature:"           <+> (pretty . show) signature
      , "display:"             <+> (pretty . show) display
      , "user warnings:"       <+> (pretty . show) userwarn
      , "import warning:"      <+> (pretty . show) importwarn
      , "builtin:"             <+> (pretty . show) builtin
      , "Foreign code:"        <+> (pretty . show) foreignCode
      , "highlighting:"        <+> (pretty . show) highlighting
      , "pragma options:"      <+> (pretty . show) pragmaO
      , "options used:"        <+> (pretty . show) oUsed
      , "pattern syns:"        <+> (pretty . show) patternS
      , "warnings:"            <+> (pretty . show) warnings
      ]

-- | Combines the source hash and the (full) hashes of the imported modules.
iFullHash :: Interface -> Hash
iFullHash i = combineHashes $ iSourceHash i : List.map snd (iImportedModules i)

---------------------------------------------------------------------------
-- ** Closure
---------------------------------------------------------------------------

data Closure a = Closure
  { clSignature        :: Signature
  , clEnv              :: TCEnv
  , clScope            :: ScopeInfo
  , clModuleCheckpoints :: Map ModuleName CheckpointId
  , clValue            :: a
  }
    deriving (Data, Functor, Foldable)

instance Show a => Show (Closure a) where
  show cl = "Closure { clValue = " ++ show (clValue cl) ++ " }"

instance HasRange a => HasRange (Closure a) where
    getRange = getRange . clValue

buildClosure :: (MonadTCEnv m, ReadTCState m) => a -> m (Closure a)
buildClosure x = do
    env   <- askTC
    sig   <- useR stSignature
    scope <- useR stScope
    cps   <- useR stModuleCheckpoints
    return $ Closure sig env scope cps x

---------------------------------------------------------------------------
-- ** Constraints
---------------------------------------------------------------------------

type Constraints = [ProblemConstraint]

data ProblemConstraint = PConstr
  { constraintProblems :: Set ProblemId
  , theConstraint      :: Closure Constraint
  }
  deriving (Data, Show)

instance HasRange ProblemConstraint where
  getRange = getRange . theConstraint

data Constraint
  = ValueCmp Comparison Type Term Term
  | ValueCmpOnFace Comparison Term Type Term Term
  | ElimCmp [Polarity] [IsForced] Type Term [Elim] [Elim]
  | TypeCmp Comparison Type Type
  | TelCmp Type Type Comparison Telescope Telescope -- ^ the two types are for the error message only
  | SortCmp Comparison Sort Sort
  | LevelCmp Comparison Level Level
--  | ShortCut MetaId Term Type
--    -- ^ A delayed instantiation.  Replaces @ValueCmp@ in 'postponeTypeCheckingProblem'.
  | HasBiggerSort Sort
  | HasPTSRule Sort (Abs Sort)
  | UnBlock MetaId
  | Guarded Constraint ProblemId
  | IsEmpty Range Type
    -- ^ The range is the one of the absurd pattern.
  | CheckSizeLtSat Term
    -- ^ Check that the 'Term' is either not a SIZELT or a non-empty SIZELT.
  | FindInstance MetaId (Maybe MetaId) (Maybe [Candidate])
    -- ^ the first argument is the instance argument, the second one is the meta
    --   on which the constraint may be blocked on and the third one is the list
    --   of candidates (or Nothing if we haven’t determined the list of
    --   candidates yet)
  | CheckFunDef Delayed Info.DefInfo QName [A.Clause]
  | UnquoteTactic (Maybe MetaId) Term Term Type   -- ^ First argument is computation and the others are hole and goal type
  deriving (Data, Show)

instance HasRange Constraint where
  getRange (IsEmpty r t) = r
  getRange _ = noRange
{- no Range instances for Term, Type, Elm, Tele, Sort, Level, MetaId
  getRange (ValueCmp cmp a u v) = getRange (a,u,v)
  getRange (ElimCmp pol a v es es') = getRange (a,v,es,es')
  getRange (TypeCmp cmp a b) = getRange (a,b)
  getRange (TelCmp a b cmp tel tel') = getRange (a,b,tel,tel')
  getRange (SortCmp cmp s s') = getRange (s,s')
  getRange (LevelCmp cmp l l') = getRange (l,l')
  getRange (UnBlock x) = getRange x
  getRange (Guarded c pid) = getRange c
  getRange (FindInstance x cands) = getRange x
-}

instance Free Constraint where
  freeVars' c =
    case c of
      ValueCmp _ t u v      -> freeVars' (t, (u, v))
      ValueCmpOnFace _ p t u v -> freeVars' (p, (t, (u, v)))
      ElimCmp _ _ t u es es'  -> freeVars' ((t, u), (es, es'))
      TypeCmp _ t t'        -> freeVars' (t, t')
      TelCmp _ _ _ tel tel' -> freeVars' (tel, tel')
      SortCmp _ s s'        -> freeVars' (s, s')
      LevelCmp _ l l'       -> freeVars' (l, l')
      UnBlock _             -> mempty
      Guarded c _           -> freeVars' c
      IsEmpty _ t           -> freeVars' t
      CheckSizeLtSat u      -> freeVars' u
      FindInstance _ _ cs   -> freeVars' cs
      CheckFunDef _ _ _ _   -> mempty
      HasBiggerSort s       -> freeVars' s
      HasPTSRule s1 s2      -> freeVars' (s1 , s2)
      UnquoteTactic _ t h g -> freeVars' (t, (h, g))

instance TermLike Constraint where
  foldTerm f = \case
      ValueCmp _ t u v       -> foldTerm f (t, u, v)
      ValueCmpOnFace _ p t u v -> foldTerm f (p, t, u, v)
      ElimCmp _ _ t u es es' -> foldTerm f (t, u, es, es')
      TypeCmp _ t t'         -> foldTerm f (t, t')
      LevelCmp _ l l'        -> foldTerm f (l, l')
      IsEmpty _ t            -> foldTerm f t
      CheckSizeLtSat u       -> foldTerm f u
      UnquoteTactic _ t h g  -> foldTerm f (t, h, g)
      Guarded c _            -> foldTerm f c
      TelCmp _ _ _ tel1 tel2 -> foldTerm f (tel1, tel2)
      SortCmp _ s1 s2        -> foldTerm f (s1, s2)
      UnBlock _              -> mempty
      FindInstance _ _ _     -> mempty
      CheckFunDef _ _ _ _    -> mempty
      HasBiggerSort s        -> foldTerm f s
      HasPTSRule s1 s2       -> foldTerm f (s1, s2)
  traverseTermM f c = __IMPOSSIBLE__ -- Not yet implemented


data Comparison = CmpEq | CmpLeq
  deriving (Eq, Data, Show)

instance Pretty Comparison where
  pretty CmpEq  = "="
  pretty CmpLeq = "=<"

-- | An extension of 'Comparison' to @>=@.
data CompareDirection = DirEq | DirLeq | DirGeq
  deriving (Eq, Show)

instance Pretty CompareDirection where
  pretty = text . \case
    DirEq  -> "="
    DirLeq -> "=<"
    DirGeq -> ">="

-- | Embed 'Comparison' into 'CompareDirection'.
fromCmp :: Comparison -> CompareDirection
fromCmp CmpEq  = DirEq
fromCmp CmpLeq = DirLeq

-- | Flip the direction of comparison.
flipCmp :: CompareDirection -> CompareDirection
flipCmp DirEq  = DirEq
flipCmp DirLeq = DirGeq
flipCmp DirGeq = DirLeq

-- | Turn a 'Comparison' function into a 'CompareDirection' function.
--
--   Property: @dirToCmp f (fromCmp cmp) = f cmp@
dirToCmp :: (Comparison -> a -> a -> c) -> CompareDirection -> a -> a -> c
dirToCmp cont DirEq  = cont CmpEq
dirToCmp cont DirLeq = cont CmpLeq
dirToCmp cont DirGeq = flip $ cont CmpLeq

---------------------------------------------------------------------------
-- * Open things
---------------------------------------------------------------------------

-- | A thing tagged with the context it came from.
data Open a = OpenThing { openThingCheckpoint :: CheckpointId, openThing :: a }
    deriving (Data, Show, Functor, Foldable, Traversable)

instance Decoration Open where
  traverseF f (OpenThing cp x) = OpenThing cp <$> f x

---------------------------------------------------------------------------
-- * Judgements
--
-- Used exclusively for typing of meta variables.
---------------------------------------------------------------------------

-- | Parametrized since it is used without MetaId when creating a new meta.
data Judgement a
  = HasType { jMetaId :: a, jMetaType :: Type }
  | IsSort  { jMetaId :: a, jMetaType :: Type } -- Andreas, 2011-04-26: type needed for higher-order sort metas

instance Show a => Show (Judgement a) where
    show (HasType a t) = show a ++ " : " ++ show t
    show (IsSort  a t) = show a ++ " :sort " ++ show t

-----------------------------------------------------------------------------
-- ** Generalizable variables
-----------------------------------------------------------------------------

data DoGeneralize = YesGeneralize | NoGeneralize
  deriving (Eq, Ord, Show, Data)

-- | The value of a generalizable variable. This is created to be a
--   generalizable meta before checking the type to be generalized.
data GeneralizedValue = GeneralizedValue
  { genvalCheckpoint :: CheckpointId
  , genvalTerm       :: Term
  , genvalType       :: Type
  } deriving (Show, Data)

---------------------------------------------------------------------------
-- ** Meta variables
---------------------------------------------------------------------------

data MetaVariable =
        MetaVar { mvInfo          :: MetaInfo
                , mvPriority      :: MetaPriority -- ^ some metavariables are more eager to be instantiated
                , mvPermutation   :: Permutation
                  -- ^ a metavariable doesn't have to depend on all variables
                  --   in the context, this "permutation" will throw away the
                  --   ones it does not depend on
                , mvJudgement     :: Judgement MetaId
                , mvInstantiation :: MetaInstantiation
                , mvListeners     :: Set Listener -- ^ meta variables scheduled for eta-expansion but blocked by this one
                , mvFrozen        :: Frozen -- ^ are we past the point where we can instantiate this meta variable?
                , mvTwin          :: Maybe MetaId -- ^ @Just m@ means this meta will be equated to @m@ when the latter is unblocked. See @blockedTermOnProblem@.
                }

data Listener = EtaExpand MetaId
              | CheckConstraint Nat ProblemConstraint

instance Eq Listener where
  EtaExpand       x   == EtaExpand       y   = x == y
  CheckConstraint x _ == CheckConstraint y _ = x == y
  _ == _ = False

instance Ord Listener where
  EtaExpand       x   `compare` EtaExpand       y   = x `compare` y
  CheckConstraint x _ `compare` CheckConstraint y _ = x `compare` y
  EtaExpand{} `compare` CheckConstraint{} = LT
  CheckConstraint{} `compare` EtaExpand{} = GT

-- | Frozen meta variable cannot be instantiated by unification.
--   This serves to prevent the completion of a definition by its use
--   outside of the current block.
--   (See issues 118, 288, 399).
data Frozen
  = Frozen        -- ^ Do not instantiate.
  | Instantiable
    deriving (Eq, Show)

data MetaInstantiation
        = InstV [Arg String] Term -- ^ solved by term (abstracted over some free variables)
        | Open               -- ^ unsolved
        | OpenInstance       -- ^ open, to be instantiated by instance search
        | BlockedConst Term  -- ^ solution blocked by unsolved constraints
        | PostponedTypeCheckingProblem (Closure TypeCheckingProblem) (TCM Bool)

-- | Solving a 'CheckArgs' constraint may or may not check the target type. If
--   it did, it returns a handle to any unsolved constraints.
data CheckedTarget = CheckedTarget (Maybe ProblemId)
                   | NotCheckedTarget

data TypeCheckingProblem
  = CheckExpr Comparison A.Expr Type
  | CheckArgs ExpandHidden Range [NamedArg A.Expr] Type Type ([Maybe Range] -> Elims -> Type -> CheckedTarget -> TCM Term)
  | CheckProjAppToKnownPrincipalArg Comparison A.Expr ProjOrigin (NonemptyList QName) A.Args Type Int Term Type
  | CheckLambda Comparison (Arg ([WithHiding Name], Maybe Type)) A.Expr Type
    -- ^ @(λ (xs : t₀) → e) : t@
    --   This is not an instance of 'CheckExpr' as the domain type
    --   has already been checked.
    --   For example, when checking
    --     @(λ (x y : Fin _) → e) : (x : Fin n) → ?@
    --   we want to postpone @(λ (y : Fin n) → e) : ?@ where @Fin n@
    --   is a 'Type' rather than an 'A.Expr'.
  | DoQuoteTerm Comparison Term Type -- ^ Quote the given term and check type against `Term`

instance Show MetaInstantiation where
  show (InstV tel t) = "InstV " ++ show tel ++ " (" ++ show t ++ ")"
  show Open      = "Open"
  show OpenInstance = "OpenInstance"
  show (BlockedConst t) = "BlockedConst (" ++ show t ++ ")"
  show (PostponedTypeCheckingProblem{}) = "PostponedTypeCheckingProblem (...)"

-- | Meta variable priority:
--   When we have an equation between meta-variables, which one
--   should be instantiated?
--
--   Higher value means higher priority to be instantiated.
newtype MetaPriority = MetaPriority Int
    deriving (Eq , Ord , Show)

data RunMetaOccursCheck
  = RunMetaOccursCheck
  | DontRunMetaOccursCheck
  deriving (Eq , Ord , Show)

-- | @MetaInfo@ is cloned from one meta to the next during pruning.
data MetaInfo = MetaInfo
  { miClosRange       :: Closure Range -- TODO: Not so nice. But we want both to have the environment of the meta (Closure) and its range.
--  , miRelevance       :: Relevance          -- ^ Created in irrelevant position?
  , miMetaOccursCheck :: RunMetaOccursCheck -- ^ Run the extended occurs check that goes in definitions?
  , miNameSuggestion  :: MetaNameSuggestion
    -- ^ Used for printing.
    --   @Just x@ if meta-variable comes from omitted argument with name @x@.
  , miGeneralizable   :: Arg DoGeneralize
    -- ^ Should this meta be generalized if unsolved? If so, at what ArgInfo?
  }

-- | Name suggestion for meta variable.  Empty string means no suggestion.
type MetaNameSuggestion = String

-- | For printing, we couple a meta with its name suggestion.
data NamedMeta = NamedMeta
  { nmSuggestion :: MetaNameSuggestion
  , nmid         :: MetaId
  }

instance Pretty NamedMeta where
  pretty (NamedMeta "" x) = pretty x
  pretty (NamedMeta "_" x) = pretty x
  pretty (NamedMeta s  x) = text $ "_" ++ s ++ prettyShow x

type MetaStore = IntMap MetaVariable

instance HasRange MetaInfo where
  getRange = clValue . miClosRange

instance HasRange MetaVariable where
    getRange m = getRange $ getMetaInfo m

instance SetRange MetaInfo where
  setRange r m = m { miClosRange = (miClosRange m) { clValue = r }}

instance SetRange MetaVariable where
  setRange r m = m { mvInfo = setRange r (mvInfo m) }

normalMetaPriority :: MetaPriority
normalMetaPriority = MetaPriority 0

lowMetaPriority :: MetaPriority
lowMetaPriority = MetaPriority (-10)

highMetaPriority :: MetaPriority
highMetaPriority = MetaPriority 10

getMetaInfo :: MetaVariable -> Closure Range
getMetaInfo = miClosRange . mvInfo

getMetaScope :: MetaVariable -> ScopeInfo
getMetaScope m = clScope $ getMetaInfo m

getMetaEnv :: MetaVariable -> TCEnv
getMetaEnv m = clEnv $ getMetaInfo m

getMetaSig :: MetaVariable -> Signature
getMetaSig m = clSignature $ getMetaInfo m

getMetaRelevance :: MetaVariable -> Relevance
getMetaRelevance = getRelevance . getMetaEnv

getMetaModality :: MetaVariable -> Modality
getMetaModality = envModality . getMetaEnv

-- Lenses

metaFrozen :: Lens' Frozen MetaVariable
metaFrozen f mv = f (mvFrozen mv) <&> \ x -> mv { mvFrozen = x }

---------------------------------------------------------------------------
-- ** Interaction meta variables
---------------------------------------------------------------------------

-- | Interaction points are created by the scope checker who sets the range.
--   The meta variable is created by the type checker and then hooked up to the
--   interaction point.
data InteractionPoint = InteractionPoint
  { ipRange :: Range        -- ^ The position of the interaction point.
  , ipMeta  :: Maybe MetaId -- ^ The meta variable, if any, holding the type etc.
  , ipSolved:: Bool         -- ^ Has this interaction point already been solved?
  , ipClause:: IPClause
      -- ^ The clause of the interaction point (if any).
      --   Used for case splitting.
  }

instance Eq InteractionPoint where (==) = (==) `on` ipMeta

-- | Data structure managing the interaction points.
--
--   We never remove interaction points from this map, only set their
--   'ipSolved' to @True@.  (Issue #2368)
type InteractionPoints = Map InteractionId InteractionPoint

-- | Which clause is an interaction point located in?
data IPClause = IPClause
  { ipcQName    :: QName  -- ^ The name of the function.
  , ipcClauseNo :: Int    -- ^ The number of the clause of this function.
  , ipcClause   :: A.RHS  -- ^ The original AST clause rhs.
  }
  | IPNoClause -- ^ The interaction point is not in the rhs of a clause.
  deriving Data

instance Eq IPClause where
  IPNoClause     == IPNoClause       = True
  IPClause x i _ == IPClause x' i' _ = x == x' && i == i'
  _              == _                = False

---------------------------------------------------------------------------
-- ** Signature
---------------------------------------------------------------------------

data Signature = Sig
      { _sigSections    :: Sections
      , _sigDefinitions :: Definitions
      , _sigRewriteRules:: RewriteRuleMap  -- ^ The rewrite rules defined in this file.
      }
  deriving (Data, Show)

sigSections :: Lens' Sections Signature
sigSections f s =
  f (_sigSections s) <&>
  \x -> s {_sigSections = x}

sigDefinitions :: Lens' Definitions Signature
sigDefinitions f s =
  f (_sigDefinitions s) <&>
  \x -> s {_sigDefinitions = x}

sigRewriteRules :: Lens' RewriteRuleMap Signature
sigRewriteRules f s =
  f (_sigRewriteRules s) <&>
  \x -> s {_sigRewriteRules = x}

type Sections    = Map ModuleName Section
type Definitions = HashMap QName Definition
type RewriteRuleMap = HashMap QName RewriteRules
type DisplayForms = HashMap QName [LocalDisplayForm]

newtype Section = Section { _secTelescope :: Telescope }
  deriving (Data, Show)

instance Pretty Section where
  pretty = pretty . _secTelescope

secTelescope :: Lens' Telescope Section
secTelescope f s =
  f (_secTelescope s) <&>
  \x -> s {_secTelescope = x}

emptySignature :: Signature
emptySignature = Sig Map.empty HMap.empty HMap.empty

-- | A @DisplayForm@ is in essence a rewrite rule
--   @
--      q ts --> dt
--   @
--   for a defined symbol (could be a constructor as well) @q@.
--   The right hand side is a 'DisplayTerm' which is used to
--   'reify' to a more readable 'Abstract.Syntax'.
--
--   The patterns @ts@ are just terms, but @var 0@ is interpreted
--   as a hole.  Each occurrence of @var 0@ is a new hole (pattern var).
--   For each *occurrence* of @var0@ the rhs @dt@ has a free variable.
--   These are instantiated when matching a display form against a
--   term @q vs@ succeeds.
data DisplayForm = Display
  { dfFreeVars :: Nat
    -- ^ Number @n@ of free variables in 'dfRHS'.
  , dfPats     :: Elims
    -- ^ Left hand side patterns, where @var 0@ stands for a pattern
    --   variable.  There should be @n@ occurrences of @var0@ in
    --   'dfPats'.
    --   The 'ArgInfo' is ignored in these patterns.
  , dfRHS      :: DisplayTerm
    -- ^ Right hand side, with @n@ free variables.
  }
  deriving (Data, Show)

type LocalDisplayForm = Open DisplayForm

-- | A structured presentation of a 'Term' for reification into
--   'Abstract.Syntax'.
data DisplayTerm
  = DWithApp DisplayTerm [DisplayTerm] Elims
    -- ^ @(f vs | ws) es@.
    --   The first 'DisplayTerm' is the parent function @f@ with its args @vs@.
    --   The list of 'DisplayTerm's are the with expressions @ws@.
    --   The 'Elims' are additional arguments @es@
    --   (possible in case the with-application is of function type)
    --   or projections (if it is of record type).
  | DCon ConHead ConInfo [Arg DisplayTerm]
    -- ^ @c vs@.
  | DDef QName [Elim' DisplayTerm]
    -- ^ @d vs@.
  | DDot Term
    -- ^ @.v@.
  | DTerm Term
    -- ^ @v@.
  deriving (Data, Show)

instance Free DisplayForm where
  freeVars' (Display n ps t) = underBinder (freeVars' ps) `mappend` underBinder' n (freeVars' t)

instance Free DisplayTerm where
  freeVars' (DWithApp t ws es) = freeVars' (t, (ws, es))
  freeVars' (DCon _ _ vs)      = freeVars' vs
  freeVars' (DDef _ es)        = freeVars' es
  freeVars' (DDot v)           = freeVars' v
  freeVars' (DTerm v)          = freeVars' v

instance Pretty DisplayTerm where
  prettyPrec p v =
    case v of
      DTerm v          -> prettyPrec p v
      DDot v           -> "." <> prettyPrec 10 v
      DDef f es        -> pretty f `pApp` es
      DCon c _ vs      -> pretty (conName c) `pApp` map Apply vs
      DWithApp h ws es ->
        mparens (p > 0)
          (sep [ pretty h
              , nest 2 $ fsep [ "|" <+> pretty w | w <- ws ] ])
        `pApp` es
    where
      pApp d els = mparens (not (null els) && p > 9) $
                   sep [d, nest 2 $ fsep (map (prettyPrec 10) els)]

-- | By default, we have no display form.
defaultDisplayForm :: QName -> [LocalDisplayForm]
defaultDisplayForm c = []

-- | Non-linear (non-constructor) first-order pattern.
data NLPat
  = PVar !Int [Arg Int]
    -- ^ Matches anything (modulo non-linearity) that only contains bound
    --   variables that occur in the given arguments.
  | PDef QName PElims
    -- ^ Matches @f es@
  | PLam ArgInfo (Abs NLPat)
    -- ^ Matches @λ x → t@
  | PPi (Dom NLPType) (Abs NLPType)
    -- ^ Matches @(x : A) → B@
  | PBoundVar {-# UNPACK #-} !Int PElims
    -- ^ Matches @x es@ where x is a lambda-bound variable
  | PTerm Term
    -- ^ Matches the term modulo β (ideally βη).
  deriving (Data, Show)
type PElims = [Elim' NLPat]

data NLPType = NLPType
  { nlpTypeLevel :: NLPat  -- always PTerm or PVar (with all bound variables in scope)
  , nlpTypeUnEl  :: NLPat
  } deriving (Data, Show)

type RewriteRules = [RewriteRule]

-- | Rewrite rules can be added independently from function clauses.
data RewriteRule = RewriteRule
  { rewName    :: QName      -- ^ Name of rewrite rule @q : Γ → f ps ≡ rhs@
                             --   where @≡@ is the rewrite relation.
  , rewContext :: Telescope  -- ^ @Γ@.
  , rewHead    :: QName      -- ^ @f@.
  , rewPats    :: PElims     -- ^ @Γ ⊢ f ps : t@.
  , rewRHS     :: Term       -- ^ @Γ ⊢ rhs : t@.
  , rewType    :: Type       -- ^ @Γ ⊢ t@.
  }
    deriving (Data, Show)

data Definition = Defn
  { defArgInfo        :: ArgInfo -- ^ Hiding should not be used.
  , defName           :: QName
  , defType           :: Type    -- ^ Type of the lifted definition.
  , defPolarity       :: [Polarity]
    -- ^ Variance information on arguments of the definition.
    --   Does not include info for dropped parameters to
    --   projection(-like) functions and constructors.
  , defArgOccurrences :: [Occurrence]
    -- ^ Positivity information on arguments of the definition.
    --   Does not include info for dropped parameters to
    --   projection(-like) functions and constructors.

    --   Sometimes Agda looks up 'Occurrence's in these lists based on
    --   their position, so one might consider replacing the list
    --   with, say, an 'IntMap'. However, presumably these lists tend
    --   to be short, in which case 'IntMap's could be slower than
    --   lists. For instance, at one point the longest list
    --   encountered for the standard library (in serialised
    --   interfaces) had length 27. Distribution:
    --
    --   Length, number of lists
    --   -----------------------
    --
    --    0, 2444
    --    1,  721
    --    2,  433
    --    3,  668
    --    4,  602
    --    5,  624
    --    6,  626
    --    7,  484
    --    8,  375
    --    9,  264
    --   10,  305
    --   11,  188
    --   12,  171
    --   13,  108
    --   14,   84
    --   15,   80
    --   16,   38
    --   17,   23
    --   18,   16
    --   19,    8
    --   20,    7
    --   21,    5
    --   22,    2
    --   23,    3
    --   27,    1

  , defArgGeneralizable :: NumGeneralizableArgs
    -- ^ How many arguments should be generalised.
  , defGeneralizedParams :: [Maybe Name]
    -- ^ Gives the name of the (bound variable) parameter for named generalized
    --   parameters. This is needed to bring it into scope when type checking
    --   the data/record definition corresponding to a type with generalized
    --   parameters.
  , defDisplay        :: [LocalDisplayForm]
  , defMutual         :: MutualId
  , defCompiledRep    :: CompiledRepresentation
  , defInstance       :: Maybe QName
    -- ^ @Just q@ when this definition is an instance of class q
  , defCopy           :: Bool
    -- ^ Has this function been created by a module
                         -- instantiation?
  , defMatchable      :: Set QName
    -- ^ The set of symbols with rewrite rules that match against this symbol
  , defNoCompilation  :: Bool
    -- ^ should compilers skip this? Used for e.g. cubical's comp
  , defInjective      :: Bool
    -- ^ Should the def be treated as injective by the pattern matching unifier?
  , defCopatternLHS   :: Bool
    -- ^ Is this a function defined by copatterns?
  , theDef            :: Defn
  }
    deriving (Data, Show)

instance LensArgInfo Definition where
  getArgInfo = defArgInfo
  mapArgInfo f def = def { defArgInfo = f $ defArgInfo def }

instance LensModality  Definition where
instance LensQuantity  Definition where
instance LensRelevance Definition where

data NumGeneralizableArgs
  = NoGeneralizableArgs
  | SomeGeneralizableArgs Int
    -- ^ When lambda-lifting new args are generalizable if
    --   'SomeGeneralizableArgs', also when the number is zero.
  deriving (Data, Show)

theDefLens :: Lens' Defn Definition
theDefLens f d = f (theDef d) <&> \ df -> d { theDef = df }

-- | Create a definition with sensible defaults.
defaultDefn :: ArgInfo -> QName -> Type -> Defn -> Definition
defaultDefn info x t def = Defn
  { defArgInfo        = info
  , defName           = x
  , defType           = t
  , defPolarity       = []
  , defArgOccurrences = []
  , defArgGeneralizable = NoGeneralizableArgs
  , defGeneralizedParams = []
  , defDisplay        = defaultDisplayForm x
  , defMutual         = 0
  , defCompiledRep    = noCompiledRep
  , defInstance       = Nothing
  , defCopy           = False
  , defMatchable      = Set.empty
  , defNoCompilation  = False
  , defInjective      = False
  , defCopatternLHS   = False
  , theDef            = def
  }

-- | Polarity for equality and subtype checking.
data Polarity
  = Covariant      -- ^ monotone
  | Contravariant  -- ^ antitone
  | Invariant      -- ^ no information (mixed variance)
  | Nonvariant     -- ^ constant
  deriving (Data, Show, Eq)

instance Pretty Polarity where
  pretty = text . \case
    Covariant     -> "+"
    Contravariant -> "-"
    Invariant     -> "*"
    Nonvariant    -> "_"

-- | Information about whether an argument is forced by the type of a function.
data IsForced
  = Forced
  | NotForced
  deriving (Data, Show, Eq)

-- | The backends are responsible for parsing their own pragmas.
data CompilerPragma = CompilerPragma Range String
  deriving (Data, Show, Eq)

instance HasRange CompilerPragma where
  getRange (CompilerPragma r _) = r

type BackendName    = String

jsBackendName, ghcBackendName :: BackendName
jsBackendName  = "JS"
ghcBackendName = "GHC"

type CompiledRepresentation = Map BackendName [CompilerPragma]

noCompiledRep :: CompiledRepresentation
noCompiledRep = Map.empty

-- A face represented as a list of equality constraints.
-- (r,False) ↦ (r = i0)
-- (r,True ) ↦ (r = i1)
type Face = [(Term,Bool)]

-- | An alternative representation of partial elements in a telescope:
--   Γ ⊢ λ Δ. [φ₁ u₁, ... , φₙ uₙ] : Δ → PartialP (∨_ᵢ φᵢ) T
--   see cubicaltt paper (however we do not store the type T).
data System = System
  { systemTel :: Telescope
    -- ^ the telescope Δ, binding vars for the clauses, Γ ⊢ Δ
  , systemClauses :: [(Face,Term)]
    -- ^ a system [φ₁ u₁, ... , φₙ uₙ] where Γ, Δ ⊢ φᵢ and Γ, Δ, φᵢ ⊢ uᵢ
  } deriving (Data, Show)

-- | Additional information for extended lambdas.
data ExtLamInfo = ExtLamInfo
  { extLamModule    :: ModuleName
    -- ^ For complicated reasons the scope checker decides the QName of a
    --   pattern lambda, and thus its module. We really need to decide the
    --   module during type checking though, since if the lambda appears in a
    --   refined context the module picked by the scope checker has very much
    --   the wrong parameters.
  , extLamSys :: !(Maybe System)
  } deriving (Data, Show)

modifySystem :: (System -> System) -> ExtLamInfo -> ExtLamInfo
modifySystem f e = let !e' = e { extLamSys = f <$> extLamSys e } in e'

-- | Additional information for projection 'Function's.
data Projection = Projection
  { projProper    :: Maybe QName
    -- ^ @Nothing@ if only projection-like, @Just r@ if record projection.
    --   The @r@ is the name of the record type projected from.
    --   This field is updated by module application.
  , projOrig      :: QName
    -- ^ The original projection name
    --   (current name could be from module application).
  , projFromType  :: Arg QName
    -- ^ Type projected from. Original record type if @projProper = Just{}@.
    --   Also stores @ArgInfo@ of the principal argument.
    --   This field is unchanged by module application.
  , projIndex     :: Int
    -- ^ Index of the record argument.
    --   Start counting with 1, because 0 means that
    --   it is already applied to the record value.
    --   This can happen in module instantiation, but
    --   then either the record value is @var 0@, or @funProjection == Nothing@.
  , projLams :: ProjLams
    -- ^ Term @t@ to be be applied to record parameters and record value.
    --   The parameters will be dropped.
    --   In case of a proper projection, a postfix projection application
    --   will be created: @t = \ pars r -> r .p@
    --   (Invariant: the number of abstractions equals 'projIndex'.)
    --   In case of a projection-like function, just the function symbol
    --   is returned as 'Def':  @t = \ pars -> f@.
  } deriving (Data, Show)

-- | Abstractions to build projection function (dropping parameters).
newtype ProjLams = ProjLams { getProjLams :: [Arg ArgName] }
  deriving (Data, Show, Null)

-- | Building the projection function (which drops the parameters).
projDropPars :: Projection -> ProjOrigin -> Term
-- Proper projections:
projDropPars (Projection Just{} d _ _ lams) o =
  case initLast $ getProjLams lams of
    Nothing -> Def d []
    Just (pars, Arg i y) ->
      let core = Lam i $ Abs y $ Var 0 [Proj o d] in
      List.foldr (\ (Arg ai x) -> Lam ai . NoAbs x) core pars
-- Projection-like functions:
projDropPars (Projection Nothing _ _ _ lams) o | null lams = __IMPOSSIBLE__
projDropPars (Projection Nothing d _ _ lams) o =
  List.foldr (\ (Arg ai x) -> Lam ai . NoAbs x) (Def d []) $ init $ getProjLams lams

-- | The info of the principal (record) argument.
projArgInfo :: Projection -> ArgInfo
projArgInfo (Projection _ _ _ _ lams) =
  maybe __IMPOSSIBLE__ getArgInfo $ lastMaybe $ getProjLams lams

-- | Should a record type admit eta-equality?
data EtaEquality
  = Specified { theEtaEquality :: !HasEta }  -- ^ User specifed 'eta-equality' or 'no-eta-equality'.
  | Inferred  { theEtaEquality :: !HasEta }  -- ^ Positivity checker inferred whether eta is safe.
  deriving (Data, Show, Eq)

-- | Make sure we do not overwrite a user specification.
setEtaEquality :: EtaEquality -> HasEta -> EtaEquality
setEtaEquality e@Specified{} _ = e
setEtaEquality _ b = Inferred b

data FunctionFlag
  = FunStatic  -- ^ Should calls to this function be normalised at compile-time?
  | FunInline  -- ^ Should calls to this function be inlined by the compiler?
  | FunMacro   -- ^ Is this function a macro?
  deriving (Data, Eq, Ord, Enum, Show)

data CompKit = CompKit
  { nameOfHComp :: Maybe QName
  , nameOfTransp :: Maybe QName
  }
  deriving (Data, Eq, Ord, Show)

emptyCompKit :: CompKit
emptyCompKit = CompKit Nothing Nothing

data Defn = Axiom -- ^ Postulate
          | DataOrRecSig
            { datarecPars :: Int }
            -- ^ Data or record type signature that doesn't yet have a definition
          | GeneralizableVar -- ^ Generalizable variable (introduced in `generalize` block)
          | AbstractDefn Defn
            -- ^ Returned by 'getConstInfo' if definition is abstract.
          | Function
            { funClauses        :: [Clause]
            , funCompiled       :: Maybe CompiledClauses
              -- ^ 'Nothing' while function is still type-checked.
              --   @Just cc@ after type and coverage checking and
              --   translation to case trees.
            , funSplitTree      :: Maybe SplitTree
              -- ^ The split tree constructed by the coverage
              --   checker. Needed to re-compile the clauses after
              --   forcing translation.
            , funTreeless       :: Maybe Compiled
              -- ^ Intermediate representation for compiler backends.
            , funCovering :: [Closure Clause]
              -- ^ Covering clauses computed by coverage checking.
              --   Erased by (IApply) confluence checking(?)
            , funInv            :: FunctionInverse
            , funMutual         :: Maybe [QName]
              -- ^ Mutually recursive functions, @data@s and @record@s.
              --   Does include this function.
              --   Empty list if not recursive.
              --   @Nothing@ if not yet computed (by positivity checker).
            , funAbstr          :: IsAbstract
            , funDelayed        :: Delayed
              -- ^ Are the clauses of this definition delayed?
            , funProjection     :: Maybe Projection
              -- ^ Is it a record projection?
              --   If yes, then return the name of the record type and index of
              --   the record argument.  Start counting with 1, because 0 means that
              --   it is already applied to the record. (Can happen in module
              --   instantiation.) This information is used in the termination
              --   checker.
            , funFlags          :: Set FunctionFlag
            , funTerminates     :: Maybe Bool
              -- ^ Has this function been termination checked?  Did it pass?
            , funExtLam         :: Maybe ExtLamInfo
              -- ^ Is this function generated from an extended lambda?
              --   If yes, then return the number of hidden and non-hidden lambda-lifted arguments
            , funWith           :: Maybe QName
              -- ^ Is this a generated with-function? If yes, then what's the
              --   name of the parent function.
            }
          | Datatype
            { dataPars           :: Nat            -- ^ Number of parameters.
            , dataIxs            :: Nat            -- ^ Number of indices.
            , dataInduction      :: Induction      -- ^ @data@ or @codata@ (legacy).
            , dataClause         :: (Maybe Clause) -- ^ This might be in an instantiated module.
            , dataCons           :: [QName]
              -- ^ Constructor names , ordered according to the order of their definition.
            , dataSort           :: Sort
            , dataMutual         :: Maybe [QName]
              -- ^ Mutually recursive functions, @data@s and @record@s.
              --   Does include this data type.
              --   Empty if not recursive.
              --   @Nothing@ if not yet computed (by positivity checker).
            , dataAbstr          :: IsAbstract
            , dataPathCons       :: [QName]        -- ^ Path constructor names (subset of dataCons)
            }
          | Record
            { recPars           :: Nat
              -- ^ Number of parameters.
            , recClause         :: Maybe Clause
              -- ^ Was this record type created by a module application?
              --   If yes, the clause is its definition (linking back to the original record type).
            , recConHead        :: ConHead
              -- ^ Constructor name and fields.
            , recNamedCon       :: Bool
              -- ^ Does this record have a @constructor@?
            , recFields         :: [Arg QName]
              -- ^ The record field names.
            , recTel            :: Telescope
              -- ^ The record field telescope. (Includes record parameters.)
              --   Note: @TelV recTel _ == telView' recConType@.
              --   Thus, @recTel@ is redundant.
            , recMutual         :: Maybe [QName]
              -- ^ Mutually recursive functions, @data@s and @record@s.
              --   Does include this record.
              --   Empty if not recursive.
              --   @Nothing@ if not yet computed (by positivity checker).
            , recEtaEquality'    :: EtaEquality
              -- ^ Eta-expand at this record type?
              --   @False@ for unguarded recursive records and coinductive records
              --   unless the user specifies otherwise.
            , recInduction      :: Maybe Induction
              -- ^ 'Inductive' or 'CoInductive'?  Matters only for recursive records.
              --   'Nothing' means that the user did not specify it, which is an error
              --   for recursive records.
            , recAbstr          :: IsAbstract
            , recComp           :: CompKit
            }
          | Constructor
            { conPars   :: Int         -- ^ Number of parameters.
            , conArity  :: Int         -- ^ Number of arguments (excluding parameters).
            , conSrcCon :: ConHead     -- ^ Name of (original) constructor and fields. (This might be in a module instance.)
            , conData   :: QName       -- ^ Name of datatype or record type.
            , conAbstr  :: IsAbstract
            , conInd    :: Induction   -- ^ Inductive or coinductive?
            , conComp   :: (CompKit, Maybe [QName]) -- ^ (cubical composition, projections)
            , conForced :: [IsForced]  -- ^ Which arguments are forced (i.e. determined by the type of the constructor)?
            , conErased :: [Bool]      -- ^ Which arguments are erased at runtime (computed during compilation to treeless)
            }
          | Primitive
            { primAbstr :: IsAbstract
            , primName  :: String
            , primClauses :: [Clause]
              -- ^ 'null' for primitive functions, @not null@ for builtin functions.
            , primInv      :: FunctionInverse
              -- ^ Builtin functions can have inverses. For instance, natural number addition.
            , primCompiled :: Maybe CompiledClauses
              -- ^ 'Nothing' for primitive functions,
              --   @'Just' something@ for builtin functions.
            }
            -- ^ Primitive or builtin functions.
    deriving (Data, Show)

instance Pretty Definition where
  pretty Defn{..} =
    "Defn {" <?> vcat
      [ "defArgInfo        =" <?> pshow defArgInfo
      , "defName           =" <?> pretty defName
      , "defType           =" <?> pretty defType
      , "defPolarity       =" <?> pshow defPolarity
      , "defArgOccurrences =" <?> pshow defArgOccurrences
      , "defGeneralizedParams =" <?> pshow defGeneralizedParams
      , "defDisplay        =" <?> pshow defDisplay -- TODO: pretty DisplayForm
      , "defMutual         =" <?> pshow defMutual
      , "defCompiledRep    =" <?> pshow defCompiledRep
      , "defInstance       =" <?> pshow defInstance
      , "defCopy           =" <?> pshow defCopy
      , "defMatchable      =" <?> pshow (Set.toList defMatchable)
      , "defInjective      =" <?> pshow defInjective
      , "defCopatternLHS   =" <?> pshow defCopatternLHS
      , "theDef            =" <?> pretty theDef ] <+> "}"

instance Pretty Defn where
  pretty Axiom = "Axiom"
  pretty (DataOrRecSig n)   = "DataOrRecSig" <+> pretty n
  pretty GeneralizableVar{} = "GeneralizableVar"
  pretty (AbstractDefn def) = "AbstractDefn" <?> parens (pretty def)
  pretty Function{..} =
    "Function {" <?> vcat
      [ "funClauses      =" <?> vcat (map pretty funClauses)
      , "funCompiled     =" <?> pshow funCompiled
      , "funSplitTree    =" <?> pshow funSplitTree
      , "funTreeless     =" <?> pshow funTreeless
      , "funInv          =" <?> pshow funInv
      , "funMutual       =" <?> pshow funMutual
      , "funAbstr        =" <?> pshow funAbstr
      , "funDelayed      =" <?> pshow funDelayed
      , "funProjection   =" <?> pshow funProjection
      , "funFlags        =" <?> pshow funFlags
      , "funTerminates   =" <?> pshow funTerminates
      , "funWith         =" <?> pshow funWith ] <?> "}"
  pretty Datatype{..} =
    "Datatype {" <?> vcat
      [ "dataPars       =" <?> pshow dataPars
      , "dataIxs        =" <?> pshow dataIxs
      , "dataInduction  =" <?> pshow dataInduction
      , "dataClause     =" <?> pretty dataClause
      , "dataCons       =" <?> pshow dataCons
      , "dataSort       =" <?> pretty dataSort
      , "dataMutual     =" <?> pshow dataMutual
      , "dataAbstr      =" <?> pshow dataAbstr ] <?> "}"
  pretty Record{..} =
    "Record {" <?> vcat
      [ "recPars         =" <?> pshow recPars
      , "recClause       =" <?> pretty recClause
      , "recConHead      =" <?> pshow recConHead
      , "recNamedCon     =" <?> pshow recNamedCon
      , "recFields       =" <?> pshow recFields
      , "recTel          =" <?> pretty recTel
      , "recMutual       =" <?> pshow recMutual
      , "recEtaEquality' =" <?> pshow recEtaEquality'
      , "recInduction    =" <?> pshow recInduction
      , "recAbstr        =" <?> pshow recAbstr ] <?> "}"
  pretty Constructor{..} =
    "Constructor {" <?> vcat
      [ "conPars   =" <?> pshow conPars
      , "conArity  =" <?> pshow conArity
      , "conSrcCon =" <?> pshow conSrcCon
      , "conData   =" <?> pshow conData
      , "conAbstr  =" <?> pshow conAbstr
      , "conInd    =" <?> pshow conInd
      , "conErased =" <?> pshow conErased ] <?> "}"
  pretty Primitive{..} =
    "Primitive {" <?> vcat
      [ "primAbstr    =" <?> pshow primAbstr
      , "primName     =" <?> pshow primName
      , "primClauses  =" <?> pshow primClauses
      , "primCompiled =" <?> pshow primCompiled ] <?> "}"


-- | Is the record type recursive?
recRecursive :: Defn -> Bool
recRecursive (Record { recMutual = Just qs }) = not $ null qs
recRecursive _ = __IMPOSSIBLE__

recEtaEquality :: Defn -> HasEta
recEtaEquality = theEtaEquality . recEtaEquality'

-- | A template for creating 'Function' definitions, with sensible defaults.
emptyFunction :: Defn
emptyFunction = Function
  { funClauses     = []
  , funCompiled    = Nothing
  , funSplitTree   = Nothing
  , funTreeless    = Nothing
  , funInv         = NotInjective
  , funMutual      = Nothing
  , funAbstr       = ConcreteDef
  , funDelayed     = NotDelayed
  , funProjection  = Nothing
  , funFlags       = Set.empty
  , funTerminates  = Nothing
  , funExtLam      = Nothing
  , funWith        = Nothing
  , funCovering    = []
  }

funFlag :: FunctionFlag -> Lens' Bool Defn
funFlag flag f def@Function{ funFlags = flags } =
  f (Set.member flag flags) <&>
  \ b -> def{ funFlags = (if b then Set.insert else Set.delete) flag flags }
funFlag _ f def = f False <&> const def

funStatic, funInline, funMacro :: Lens' Bool Defn
funStatic       = funFlag FunStatic
funInline       = funFlag FunInline
funMacro        = funFlag FunMacro

isMacro :: Defn -> Bool
isMacro = (^. funMacro)

-- | Checking whether we are dealing with a function yet to be defined.
isEmptyFunction :: Defn -> Bool
isEmptyFunction def =
  case def of
    Function { funClauses = [] } -> True
    _ -> False

isCopatternLHS :: [Clause] -> Bool
isCopatternLHS = List.any (List.any (isJust . A.isProjP) . namedClausePats)

recCon :: Defn -> QName
recCon Record{ recConHead } = conName recConHead
recCon _ = __IMPOSSIBLE__

defIsRecord :: Defn -> Bool
defIsRecord Record{} = True
defIsRecord _        = False

defIsDataOrRecord :: Defn -> Bool
defIsDataOrRecord Record{}   = True
defIsDataOrRecord Datatype{} = True
defIsDataOrRecord _          = False

defConstructors :: Defn -> [QName]
defConstructors Datatype{dataCons = cs} = cs
defConstructors Record{recConHead = c} = [conName c]
defConstructors _ = __IMPOSSIBLE__

newtype Fields = Fields [(C.Name, Type)]
  deriving Null

-- | Did we encounter a simplifying reduction?
--   In terms of CIC, that would be a iota-reduction.
--   In terms of Agda, this is a constructor or literal
--   pattern that matched.
--   Just beta-reduction (substitution) or delta-reduction
--   (unfolding of definitions) does not count as simplifying?

data Simplification = YesSimplification | NoSimplification
  deriving (Data, Eq, Show)

instance Null Simplification where
  empty = NoSimplification
  null  = (== NoSimplification)

instance Semigroup Simplification where
  YesSimplification <> _ = YesSimplification
  NoSimplification  <> s = s

instance Monoid Simplification where
  mempty = NoSimplification
  mappend = (<>)

data Reduced no yes
  = NoReduction no
  | YesReduction Simplification yes
  deriving Functor

redReturn :: a -> ReduceM (Reduced a' a)
redReturn = return . YesReduction YesSimplification

-- | Conceptually: @redBind m f k = either (return . Left . f) k =<< m@

redBind :: ReduceM (Reduced a a') -> (a -> b) ->
           (a' -> ReduceM (Reduced b b')) -> ReduceM (Reduced b b')
redBind ma f k = do
  r <- ma
  case r of
    NoReduction x    -> return $ NoReduction $ f x
    YesReduction _ y -> k y

-- | Three cases: 1. not reduced, 2. reduced, but blocked, 3. reduced, not blocked.
data IsReduced
  = NotReduced
  | Reduced    (Blocked ())

data MaybeReduced a = MaybeRed
  { isReduced     :: IsReduced
  , ignoreReduced :: a
  }
  deriving (Functor)

instance IsProjElim e => IsProjElim (MaybeReduced e) where
  isProjElim = isProjElim . ignoreReduced

type MaybeReducedArgs = [MaybeReduced (Arg Term)]
type MaybeReducedElims = [MaybeReduced Elim]

notReduced :: a -> MaybeReduced a
notReduced x = MaybeRed NotReduced x

reduced :: Blocked (Arg Term) -> MaybeReduced (Arg Term)
reduced b = case b of
  NotBlocked _ (Arg _ (MetaV x _)) -> MaybeRed (Reduced $ Blocked x ()) v
  _                                -> MaybeRed (Reduced $ () <$ b)      v
  where
    v = ignoreBlocking b

-- | Controlling 'reduce'.
data AllowedReduction
  = ProjectionReductions     -- ^ (Projection and) projection-like functions may be reduced.
  | InlineReductions         -- ^ Functions marked INLINE may be reduced.
  | CopatternReductions      -- ^ Copattern definitions may be reduced.
  | FunctionReductions       -- ^ Non-recursive functions and primitives may be reduced.
  | RecursiveReductions      -- ^ Even recursive functions may be reduced.
  | LevelReductions          -- ^ Reduce @'Level'@ terms.
  | TypeLevelReductions      -- ^ Allow @allReductions@ in types, even
                             --   if not allowed at term level (used
                             --   by confluence checker)
  | UnconfirmedReductions    -- ^ Functions whose termination has not (yet) been confirmed.
  | NonTerminatingReductions -- ^ Functions that have failed termination checking.
  deriving (Show, Eq, Ord, Enum, Bounded, Data)

type AllowedReductions = [AllowedReduction]

-- | Not quite all reductions (skip non-terminating reductions)
allReductions :: AllowedReductions
allReductions = [minBound..pred maxBound]


-- | Primitives

data PrimitiveImpl = PrimImpl Type PrimFun

data PrimFun = PrimFun
  { primFunName           :: QName
  , primFunArity          :: Arity
  , primFunImplementation :: [Arg Term] -> Int -> ReduceM (Reduced MaybeReducedArgs Term)
  }

primFun :: QName -> Arity -> ([Arg Term] -> ReduceM (Reduced MaybeReducedArgs Term)) -> PrimFun
primFun q ar imp = PrimFun q ar (\ args _ -> imp args)

defClauses :: Definition -> [Clause]
defClauses Defn{theDef = Function{funClauses = cs}}        = cs
defClauses Defn{theDef = Primitive{primClauses = cs}}      = cs
defClauses Defn{theDef = Datatype{dataClause = Just c}}    = [c]
defClauses Defn{theDef = Record{recClause = Just c}}       = [c]
defClauses _                                               = []

defCompiled :: Definition -> Maybe CompiledClauses
defCompiled Defn{theDef = Function {funCompiled  = mcc}} = mcc
defCompiled Defn{theDef = Primitive{primCompiled = mcc}} = mcc
defCompiled _ = Nothing

defParameters :: Definition -> Maybe Nat
defParameters Defn{theDef = Datatype{dataPars = n}} = Just n
defParameters Defn{theDef = Record  {recPars  = n}} = Just n
defParameters _                                     = Nothing

defInverse :: Definition -> FunctionInverse
defInverse Defn{theDef = Function { funInv  = inv }} = inv
defInverse Defn{theDef = Primitive{ primInv = inv }} = inv
defInverse _                                         = NotInjective

defCompilerPragmas :: BackendName -> Definition -> [CompilerPragma]
defCompilerPragmas b = reverse . fromMaybe [] . Map.lookup b . defCompiledRep
  -- reversed because we add new pragmas to the front of the list

-- | Are the clauses of this definition delayed?
defDelayed :: Definition -> Delayed
defDelayed Defn{theDef = Function{funDelayed = d}} = d
defDelayed _                                       = NotDelayed

-- | Has the definition failed the termination checker?
defNonterminating :: Definition -> Bool
defNonterminating Defn{theDef = Function{funTerminates = Just False}} = True
defNonterminating _                                                   = False

-- | Has the definition not termination checked or did the check fail?
defTerminationUnconfirmed :: Definition -> Bool
defTerminationUnconfirmed Defn{theDef = Function{funTerminates = Just True}} = False
defTerminationUnconfirmed Defn{theDef = Function{funTerminates = _        }} = True
defTerminationUnconfirmed _ = False

defAbstract :: Definition -> IsAbstract
defAbstract d = case theDef d of
    Axiom{}                   -> ConcreteDef
    DataOrRecSig{}            -> ConcreteDef
    GeneralizableVar{}        -> ConcreteDef
    AbstractDefn{}            -> AbstractDef
    Function{funAbstr = a}    -> a
    Datatype{dataAbstr = a}   -> a
    Record{recAbstr = a}      -> a
    Constructor{conAbstr = a} -> a
    Primitive{primAbstr = a}  -> a

defForced :: Definition -> [IsForced]
defForced d = case theDef d of
    Constructor{conForced = fs} -> fs
    Axiom{}                     -> []
    DataOrRecSig{}              -> []
    GeneralizableVar{}          -> []
    AbstractDefn{}              -> []
    Function{}                  -> []
    Datatype{}                  -> []
    Record{}                    -> []
    Primitive{}                 -> []

---------------------------------------------------------------------------
-- ** Injectivity
---------------------------------------------------------------------------

type FunctionInverse = FunctionInverse' Clause
type InversionMap c = Map TermHead [c]

data FunctionInverse' c
  = NotInjective
  | Inverse (InversionMap c)
  deriving (Data, Show, Functor)

data TermHead = SortHead
              | PiHead
              | ConsHead QName
              | VarHead Nat
              | UnknownHead
  deriving (Data, Eq, Ord, Show)

instance Pretty TermHead where
  pretty = \ case
    SortHead    -> "SortHead"
    PiHead      -> "PiHead"
    ConsHead q  -> "ConsHead" <+> pretty q
    VarHead i   -> text ("VarHead " ++ show i)
    UnknownHead -> "UnknownHead"

---------------------------------------------------------------------------
-- ** Mutual blocks
---------------------------------------------------------------------------

newtype MutualId = MutId Int32
  deriving (Data, Eq, Ord, Show, Num, Enum)

---------------------------------------------------------------------------
-- ** Statistics
---------------------------------------------------------------------------

type Statistics = Map String Integer

---------------------------------------------------------------------------
-- ** Trace
---------------------------------------------------------------------------

data Call = CheckClause Type A.SpineClause
          | CheckPattern A.Pattern Telescope Type
          | CheckLetBinding A.LetBinding
          | InferExpr A.Expr
          | CheckExprCall Comparison A.Expr Type
          | CheckDotPattern A.Expr Term
          | CheckPatternShadowing A.SpineClause
          | CheckProjection Range QName Type
          | IsTypeCall A.Expr Sort
          | IsType_ A.Expr
          | InferVar Name
          | InferDef QName
          | CheckArguments Range [NamedArg A.Expr] Type (Maybe Type)
          | CheckTargetType Range Type Type
          | CheckDataDef Range QName [A.LamBinding] [A.Constructor]
          | CheckRecDef Range QName [A.LamBinding] [A.Constructor]
          | CheckConstructor QName Telescope Sort A.Constructor
          | CheckConstructorFitsIn QName Type Sort
          | CheckFunDefCall Range QName [A.Clause]
          | CheckPragma Range A.Pragma
          | CheckPrimitive Range QName A.Expr
          | CheckIsEmpty Range Type
          | CheckConfluence QName QName
          | CheckWithFunctionType Type
          | CheckSectionApplication Range ModuleName A.ModuleApplication
          | CheckNamedWhere ModuleName
          | ScopeCheckExpr C.Expr
          | ScopeCheckDeclaration NiceDeclaration
          | ScopeCheckLHS C.QName C.Pattern
          | NoHighlighting
          | ModuleContents  -- ^ Interaction command: show module contents.
          | SetRange Range  -- ^ used by 'setCurrentRange'
    deriving Data

instance Pretty Call where
    pretty CheckClause{}             = "CheckClause"
    pretty CheckPattern{}            = "CheckPattern"
    pretty InferExpr{}               = "InferExpr"
    pretty CheckExprCall{}           = "CheckExprCall"
    pretty CheckLetBinding{}         = "CheckLetBinding"
    pretty CheckProjection{}         = "CheckProjection"
    pretty IsTypeCall{}              = "IsTypeCall"
    pretty IsType_{}                 = "IsType_"
    pretty InferVar{}                = "InferVar"
    pretty InferDef{}                = "InferDef"
    pretty CheckArguments{}          = "CheckArguments"
    pretty CheckTargetType{}         = "CheckTargetType"
    pretty CheckDataDef{}            = "CheckDataDef"
    pretty CheckRecDef{}             = "CheckRecDef"
    pretty CheckConstructor{}        = "CheckConstructor"
    pretty CheckConstructorFitsIn{}  = "CheckConstructorFitsIn"
    pretty CheckFunDefCall{}         = "CheckFunDefCall"
    pretty CheckPragma{}             = "CheckPragma"
    pretty CheckPrimitive{}          = "CheckPrimitive"
    pretty CheckWithFunctionType{}   = "CheckWithFunctionType"
    pretty CheckNamedWhere{}         = "CheckNamedWhere"
    pretty ScopeCheckExpr{}          = "ScopeCheckExpr"
    pretty ScopeCheckDeclaration{}   = "ScopeCheckDeclaration"
    pretty ScopeCheckLHS{}           = "ScopeCheckLHS"
    pretty CheckDotPattern{}         = "CheckDotPattern"
    pretty CheckPatternShadowing{}   = "CheckPatternShadowing"
    pretty SetRange{}                = "SetRange"
    pretty CheckSectionApplication{} = "CheckSectionApplication"
    pretty CheckIsEmpty{}            = "CheckIsEmpty"
    pretty CheckConfluence{}         = "CheckConfluence"
    pretty NoHighlighting{}          = "NoHighlighting"
    pretty ModuleContents{}          = "ModuleContents"

instance HasRange Call where
    getRange (CheckClause _ c)               = getRange c
    getRange (CheckPattern p _ _)            = getRange p
    getRange (InferExpr e)                   = getRange e
    getRange (CheckExprCall _ e _)           = getRange e
    getRange (CheckLetBinding b)             = getRange b
    getRange (CheckProjection r _ _)         = r
    getRange (IsTypeCall e s)                = getRange e
    getRange (IsType_ e)                     = getRange e
    getRange (InferVar x)                    = getRange x
    getRange (InferDef f)                    = getRange f
    getRange (CheckArguments r _ _ _)        = r
    getRange (CheckTargetType r _ _)         = r
    getRange (CheckDataDef i _ _ _)          = getRange i
    getRange (CheckRecDef i _ _ _)           = getRange i
    getRange (CheckConstructor _ _ _ c)      = getRange c
    getRange (CheckConstructorFitsIn c _ _)  = getRange c
    getRange (CheckFunDefCall i _ _)         = getRange i
    getRange (CheckPragma r _)               = r
    getRange (CheckPrimitive i _ _)          = getRange i
    getRange CheckWithFunctionType{}         = noRange
    getRange (CheckNamedWhere m)             = getRange m
    getRange (ScopeCheckExpr e)              = getRange e
    getRange (ScopeCheckDeclaration d)       = getRange d
    getRange (ScopeCheckLHS _ p)             = getRange p
    getRange (CheckDotPattern e _)           = getRange e
    getRange (CheckPatternShadowing c)       = getRange c
    getRange (SetRange r)                    = r
    getRange (CheckSectionApplication r _ _) = r
    getRange (CheckIsEmpty r _)              = r
    getRange (CheckConfluence rule1 rule2)   = max (getRange rule1) (getRange rule2)
    getRange NoHighlighting                  = noRange
    getRange ModuleContents                  = noRange

---------------------------------------------------------------------------
-- ** Instance table
---------------------------------------------------------------------------

-- | The instance table is a @Map@ associating to every name of
--   record/data type/postulate its list of instances
type InstanceTable = Map QName (Set QName)

-- | When typechecking something of the following form:
--
--     instance
--       x : _
--       x = y
--
--   it's not yet known where to add @x@, so we add it to a list of
--   unresolved instances and we'll deal with it later.
type TempInstanceTable = (InstanceTable , Set QName)

---------------------------------------------------------------------------
-- ** Builtin things
---------------------------------------------------------------------------

data BuiltinDescriptor
  = BuiltinData (TCM Type) [String]
  | BuiltinDataCons (TCM Type)
  | BuiltinPrim String (Term -> TCM ())
  | BuiltinPostulate Relevance (TCM Type)
  | BuiltinUnknown (Maybe (TCM Type)) (Term -> Type -> TCM ())
    -- ^ Builtin of any kind.
    --   Type can be checked (@Just t@) or inferred (@Nothing@).
    --   The second argument is the hook for the verification function.

data BuiltinInfo =
   BuiltinInfo { builtinName :: String
               , builtinDesc :: BuiltinDescriptor }

type BuiltinThings pf = Map String (Builtin pf)

data Builtin pf
        = Builtin Term
        | Prim pf
    deriving (Show, Functor, Foldable, Traversable)

---------------------------------------------------------------------------
-- * Highlighting levels
---------------------------------------------------------------------------

-- | How much highlighting should be sent to the user interface?

data HighlightingLevel
  = None
  | NonInteractive
  | Interactive
    -- ^ This includes both non-interactive highlighting and
    -- interactive highlighting of the expression that is currently
    -- being type-checked.
    deriving (Eq, Ord, Show, Read, Data)

-- | How should highlighting be sent to the user interface?

data HighlightingMethod
  = Direct
    -- ^ Via stdout.
  | Indirect
    -- ^ Both via files and via stdout.
    deriving (Eq, Show, Read, Data)

-- | @ifTopLevelAndHighlightingLevelIs l b m@ runs @m@ when we're
-- type-checking the top-level module and either the highlighting
-- level is /at least/ @l@ or @b@ is 'True'.

ifTopLevelAndHighlightingLevelIsOr ::
  MonadTCM tcm => HighlightingLevel -> Bool -> tcm () -> tcm ()
ifTopLevelAndHighlightingLevelIsOr l b m = do
  e <- askTC
  when (envModuleNestingLevel e == 0 &&
        (envHighlightingLevel e >= l || b))
       m

-- | @ifTopLevelAndHighlightingLevelIs l m@ runs @m@ when we're
-- type-checking the top-level module and the highlighting level is
-- /at least/ @l@.

ifTopLevelAndHighlightingLevelIs ::
  MonadTCM tcm => HighlightingLevel -> tcm () -> tcm ()
ifTopLevelAndHighlightingLevelIs l =
  ifTopLevelAndHighlightingLevelIsOr l False

---------------------------------------------------------------------------
-- * Type checking environment
---------------------------------------------------------------------------

data TCEnv =
    TCEnv { envContext             :: Context
          , envLetBindings         :: LetBindings
          , envCurrentModule       :: ModuleName
          , envCurrentPath         :: Maybe AbsolutePath
            -- ^ The path to the file that is currently being
            -- type-checked.  'Nothing' if we do not have a file
            -- (like in interactive mode see @CommandLine@).
          , envAnonymousModules    :: [(ModuleName, Nat)] -- ^ anonymous modules and their number of free variables
          , envImportPath          :: [C.TopLevelModuleName] -- ^ to detect import cycles
          , envMutualBlock         :: Maybe MutualId -- ^ the current (if any) mutual block
          , envTerminationCheck    :: TerminationCheck ()  -- ^ are we inside the scope of a termination pragma
          , envSolvingConstraints  :: Bool
                -- ^ Are we currently in the process of solving active constraints?
          , envCheckingWhere       :: Bool
                -- ^ Have we stepped into the where-declarations of a clause?
                --   Everything under a @where@ will be checked with this flag on.
          , envWorkingOnTypes      :: Bool
                -- ^ Are we working on types? Turned on by 'workOnTypes'.
          , envAssignMetas         :: Bool
            -- ^ Are we allowed to assign metas?
          , envActiveProblems      :: Set ProblemId
          , envAbstractMode        :: AbstractMode
                -- ^ When checking the typesignature of a public definition
                --   or the body of a non-abstract definition this is true.
                --   To prevent information about abstract things leaking
                --   outside the module.
          , envModality            :: Modality
                -- ^ 'Relevance' component:
                -- Are we checking an irrelevant argument? (=@Irrelevant@)
                -- Then top-level irrelevant declarations are enabled.
                -- Other value: @Relevant@, then only relevant decls. are available.
                --
                -- 'Quantity' component:
                -- Are we checking a runtime-irrelevant thing? (='Quantity0')
                -- Then runtime-irrelevant things are usable.
                -- Other value: @Quantity1@, runtime relevant.
                -- @Quantityω@ is not allowed here, see Bob Atkey, LiCS 2018.
          , envDisplayFormsEnabled :: Bool
                -- ^ Sometimes we want to disable display forms.
          , envRange :: Range
          , envHighlightingRange :: Range
                -- ^ Interactive highlighting uses this range rather
                --   than 'envRange'.
          , envClause :: IPClause
                -- ^ What is the current clause we are type-checking?
                --   Will be recorded in interaction points in this clause.
          , envCall  :: Maybe (Closure Call)
                -- ^ what we're doing at the moment
          , envHighlightingLevel  :: HighlightingLevel
                -- ^ Set to 'None' when imported modules are
                --   type-checked.
          , envHighlightingMethod :: HighlightingMethod
          , envModuleNestingLevel :: !Int
                -- ^ This number indicates how far away from the
                --   top-level module Agda has come when chasing
                --   modules. The level of a given module is not
                --   necessarily the same as the length, in the module
                --   dependency graph, of the shortest path from the
                --   top-level module; it depends on in which order
                --   Agda chooses to chase dependencies.
          , envExpandLast :: ExpandHidden
                -- ^ When type-checking an alias f=e, we do not want
                -- to insert hidden arguments in the end, because
                -- these will become unsolved metas.
          , envAppDef :: Maybe QName
                -- ^ We are reducing an application of this function.
                -- (For debugging of incomplete matches only.)
          , envSimplification :: Simplification
                -- ^ Did we encounter a simplification (proper match)
                --   during the current reduction process?
          , envAllowedReductions :: AllowedReductions
          , envInjectivityDepth :: Int
                -- ^ Injectivity can cause non-termination for unsolvable contraints
                --   (#431, #3067). Keep a limit on the nesting depth of injectivity
                --   uses.
          , envCompareBlocked :: Bool
                -- ^ When @True@, the conversion checker will consider
                --   all term constructors as injective, including
                --   blocked function applications and metas. Warning:
                --   this should only be used when not assigning any
                --   metas (e.g. when @envAssignMetas@ is @False@ or
                --   when running @pureEqualTerms@) or else we get
                --   non-unique meta solutions.
          , envPrintDomainFreePi :: Bool
                -- ^ When @True@, types will be omitted from printed pi types if they
                --   can be inferred.
          , envPrintMetasBare :: Bool
                -- ^ When @True@, throw away meta numbers and meta elims.
                --   This is used for reifying terms for feeding into the
                --   user's source code, e.g., for the interaction tactics @solveAll@.
          , envInsideDotPattern :: Bool
                -- ^ Used by the scope checker to make sure that certain forms
                --   of expressions are not used inside dot patterns: extended
                --   lambdas and let-expressions.
          , envUnquoteFlags :: UnquoteFlags
          , envInstanceDepth :: !Int
                -- ^ Until we get a termination checker for instance search (#1743) we
                --   limit the search depth to ensure termination.
          , envIsDebugPrinting :: Bool
          , envPrintingPatternLambdas :: [QName]
                -- ^ #3004: pattern lambdas with copatterns may refer to themselves. We
                --   don't have a good story for what to do in this case, but at least
                --   printing shouldn't loop. Here we keep track of which pattern lambdas
                --   we are currently in the process of printing.
          , envCallByNeed :: Bool
                -- ^ Use call-by-need evaluation for reductions.
          , envCurrentCheckpoint :: CheckpointId
                -- ^ Checkpoints track the evolution of the context as we go
                -- under binders or refine it by pattern matching.
          , envCheckpoints :: Map CheckpointId Substitution
                -- ^ Keeps the substitution from each previous checkpoint to
                --   the current context.
          , envGeneralizeMetas :: DoGeneralize
                -- ^ Should new metas generalized over.
          , envGeneralizedVars :: Map QName GeneralizedValue
                -- ^ Values for used generalizable variables.
          , envCheckOptionConsistency :: Bool
                -- ^ Do we check that options in imported files are
                --   consistent with each other?
          , envActiveBackendName :: Maybe BackendName
                -- ^ Is some backend active at the moment, and if yes, which?
                --   NB: we only store the 'BackendName' here, otherwise
                --   @instance Data TCEnv@ is not derivable.
                --   The actual backend can be obtained from the name via 'stBackends'.
          }
    deriving Data

initEnv :: TCEnv
initEnv = TCEnv { envContext             = []
                , envLetBindings         = Map.empty
                , envCurrentModule       = noModuleName
                , envCurrentPath         = Nothing
                , envAnonymousModules    = []
                , envImportPath          = []
                , envMutualBlock         = Nothing
                , envTerminationCheck    = TerminationCheck
                , envSolvingConstraints  = False
                , envCheckingWhere       = False
                , envActiveProblems      = Set.empty
                , envWorkingOnTypes      = False
                , envAssignMetas         = True
                , envAbstractMode        = ConcreteMode
  -- Andreas, 2013-02-21:  This was 'AbstractMode' until now.
  -- However, top-level checks for mutual blocks, such as
  -- constructor-headedness, should not be able to look into
  -- abstract definitions unless abstract themselves.
  -- (See also discussion on issue 796.)
  -- The initial mode should be 'ConcreteMode', ensuring you
  -- can only look into abstract things in an abstract
  -- definition (which sets 'AbstractMode').
                , envModality               = Modality Relevant $ Quantity1 mempty
                , envDisplayFormsEnabled    = True
                , envRange                  = noRange
                , envHighlightingRange      = noRange
                , envClause                 = IPNoClause
                , envCall                   = Nothing
                , envHighlightingLevel      = None
                , envHighlightingMethod     = Indirect
                , envModuleNestingLevel     = -1
                , envExpandLast             = ExpandLast
                , envAppDef                 = Nothing
                , envSimplification         = NoSimplification
                , envAllowedReductions      = allReductions
                , envInjectivityDepth       = 0
                , envCompareBlocked         = False
                , envPrintDomainFreePi      = False
                , envPrintMetasBare         = False
                , envInsideDotPattern       = False
                , envUnquoteFlags           = defaultUnquoteFlags
                , envInstanceDepth          = 0
                , envIsDebugPrinting        = False
                , envPrintingPatternLambdas = []
                , envCallByNeed             = True
                , envCurrentCheckpoint      = 0
                , envCheckpoints            = Map.singleton 0 IdS
                , envGeneralizeMetas        = NoGeneralize
                , envGeneralizedVars        = Map.empty
                , envCheckOptionConsistency = True
                , envActiveBackendName      = Nothing
                }

instance LensModality TCEnv where
  getModality = envModality
  mapModality f e = e { envModality = f $ envModality e }

instance LensRelevance TCEnv where
instance LensQuantity  TCEnv where

data UnquoteFlags = UnquoteFlags
  { _unquoteNormalise :: Bool }
  deriving Data

defaultUnquoteFlags :: UnquoteFlags
defaultUnquoteFlags = UnquoteFlags
  { _unquoteNormalise = False }

unquoteNormalise :: Lens' Bool UnquoteFlags
unquoteNormalise f e = f (_unquoteNormalise e) <&> \ x -> e { _unquoteNormalise = x }

eUnquoteNormalise :: Lens' Bool TCEnv
eUnquoteNormalise = eUnquoteFlags . unquoteNormalise

-- * e-prefixed lenses
------------------------------------------------------------------------

eContext :: Lens' Context TCEnv
eContext f e = f (envContext e) <&> \ x -> e { envContext = x }

eLetBindings :: Lens' LetBindings TCEnv
eLetBindings f e = f (envLetBindings e) <&> \ x -> e { envLetBindings = x }

eCurrentModule :: Lens' ModuleName TCEnv
eCurrentModule f e = f (envCurrentModule e) <&> \ x -> e { envCurrentModule = x }

eCurrentPath :: Lens' (Maybe AbsolutePath) TCEnv
eCurrentPath f e = f (envCurrentPath e) <&> \ x -> e { envCurrentPath = x }

eAnonymousModules :: Lens' [(ModuleName, Nat)] TCEnv
eAnonymousModules f e = f (envAnonymousModules e) <&> \ x -> e { envAnonymousModules = x }

eImportPath :: Lens' [C.TopLevelModuleName] TCEnv
eImportPath f e = f (envImportPath e) <&> \ x -> e { envImportPath = x }

eMutualBlock :: Lens' (Maybe MutualId) TCEnv
eMutualBlock f e = f (envMutualBlock e) <&> \ x -> e { envMutualBlock = x }

eTerminationCheck :: Lens' (TerminationCheck ()) TCEnv
eTerminationCheck f e = f (envTerminationCheck e) <&> \ x -> e { envTerminationCheck = x }

eSolvingConstraints :: Lens' Bool TCEnv
eSolvingConstraints f e = f (envSolvingConstraints e) <&> \ x -> e { envSolvingConstraints = x }

eCheckingWhere :: Lens' Bool TCEnv
eCheckingWhere f e = f (envCheckingWhere e) <&> \ x -> e { envCheckingWhere = x }

eWorkingOnTypes :: Lens' Bool TCEnv
eWorkingOnTypes f e = f (envWorkingOnTypes e) <&> \ x -> e { envWorkingOnTypes = x }

eAssignMetas :: Lens' Bool TCEnv
eAssignMetas f e = f (envAssignMetas e) <&> \ x -> e { envAssignMetas = x }

eActiveProblems :: Lens' (Set ProblemId) TCEnv
eActiveProblems f e = f (envActiveProblems e) <&> \ x -> e { envActiveProblems = x }

eAbstractMode :: Lens' AbstractMode TCEnv
eAbstractMode f e = f (envAbstractMode e) <&> \ x -> e { envAbstractMode = x }

eModality :: Lens' Modality TCEnv
eModality f e = f (envModality e) <&> \ x -> e { envModality = x }

eRelevance :: Lens' Relevance TCEnv
eRelevance = eModality . lModRelevance

eQuantity :: Lens' Quantity TCEnv
eQuantity = eModality . lModQuantity

eDisplayFormsEnabled :: Lens' Bool TCEnv
eDisplayFormsEnabled f e = f (envDisplayFormsEnabled e) <&> \ x -> e { envDisplayFormsEnabled = x }

eRange :: Lens' Range TCEnv
eRange f e = f (envRange e) <&> \ x -> e { envRange = x }

eHighlightingRange :: Lens' Range TCEnv
eHighlightingRange f e = f (envHighlightingRange e) <&> \ x -> e { envHighlightingRange = x }

eCall :: Lens' (Maybe (Closure Call)) TCEnv
eCall f e = f (envCall e) <&> \ x -> e { envCall = x }

eHighlightingLevel :: Lens' HighlightingLevel TCEnv
eHighlightingLevel f e = f (envHighlightingLevel e) <&> \ x -> e { envHighlightingLevel = x }

eHighlightingMethod :: Lens' HighlightingMethod TCEnv
eHighlightingMethod f e = f (envHighlightingMethod e) <&> \ x -> e { envHighlightingMethod = x }

eModuleNestingLevel :: Lens' Int TCEnv
eModuleNestingLevel f e = f (envModuleNestingLevel e) <&> \ x -> e { envModuleNestingLevel = x }

eExpandLast :: Lens' ExpandHidden TCEnv
eExpandLast f e = f (envExpandLast e) <&> \ x -> e { envExpandLast = x }

eAppDef :: Lens' (Maybe QName) TCEnv
eAppDef f e = f (envAppDef e) <&> \ x -> e { envAppDef = x }

eSimplification :: Lens' Simplification TCEnv
eSimplification f e = f (envSimplification e) <&> \ x -> e { envSimplification = x }

eAllowedReductions :: Lens' AllowedReductions TCEnv
eAllowedReductions f e = f (envAllowedReductions e) <&> \ x -> e { envAllowedReductions = x }

eInjectivityDepth :: Lens' Int TCEnv
eInjectivityDepth f e = f (envInjectivityDepth e) <&> \ x -> e { envInjectivityDepth = x }

eCompareBlocked :: Lens' Bool TCEnv
eCompareBlocked f e = f (envCompareBlocked e) <&> \ x -> e { envCompareBlocked = x }

ePrintDomainFreePi :: Lens' Bool TCEnv
ePrintDomainFreePi f e = f (envPrintDomainFreePi e) <&> \ x -> e { envPrintDomainFreePi = x }

eInsideDotPattern :: Lens' Bool TCEnv
eInsideDotPattern f e = f (envInsideDotPattern e) <&> \ x -> e { envInsideDotPattern = x }

eUnquoteFlags :: Lens' UnquoteFlags TCEnv
eUnquoteFlags f e = f (envUnquoteFlags e) <&> \ x -> e { envUnquoteFlags = x }

eInstanceDepth :: Lens' Int TCEnv
eInstanceDepth f e = f (envInstanceDepth e) <&> \ x -> e { envInstanceDepth = x }

eIsDebugPrinting :: Lens' Bool TCEnv
eIsDebugPrinting f e = f (envIsDebugPrinting e) <&> \ x -> e { envIsDebugPrinting = x }

ePrintingPatternLambdas :: Lens' [QName] TCEnv
ePrintingPatternLambdas f e = f (envPrintingPatternLambdas e) <&> \ x -> e { envPrintingPatternLambdas = x }

eCallByNeed :: Lens' Bool TCEnv
eCallByNeed f e = f (envCallByNeed e) <&> \ x -> e { envCallByNeed = x }

eCurrentCheckpoint :: Lens' CheckpointId TCEnv
eCurrentCheckpoint f e = f (envCurrentCheckpoint e) <&> \ x -> e { envCurrentCheckpoint = x }

eCheckpoints :: Lens' (Map CheckpointId Substitution) TCEnv
eCheckpoints f e = f (envCheckpoints e) <&> \ x -> e { envCheckpoints = x }

eGeneralizeMetas :: Lens' DoGeneralize TCEnv
eGeneralizeMetas f e = f (envGeneralizeMetas e) <&> \ x -> e { envGeneralizeMetas = x }

eGeneralizedVars :: Lens' (Map QName GeneralizedValue) TCEnv
eGeneralizedVars f e = f (envGeneralizedVars e) <&> \ x -> e { envGeneralizedVars = x }

eActiveBackendName :: Lens' (Maybe BackendName) TCEnv
eActiveBackendName f e = f (envActiveBackendName e) <&> \ x -> e { envActiveBackendName = x }

---------------------------------------------------------------------------
-- ** Context
---------------------------------------------------------------------------

-- | The @Context@ is a stack of 'ContextEntry's.
type Context      = [ContextEntry]
type ContextEntry = Dom (Name, Type)

---------------------------------------------------------------------------
-- ** Let bindings
---------------------------------------------------------------------------

type LetBindings = Map Name (Open (Term, Dom Type))

---------------------------------------------------------------------------
-- ** Abstract mode
---------------------------------------------------------------------------

data AbstractMode
  = AbstractMode        -- ^ Abstract things in the current module can be accessed.
  | ConcreteMode        -- ^ No abstract things can be accessed.
  | IgnoreAbstractMode  -- ^ All abstract things can be accessed.
  deriving (Data, Show, Eq)

aDefToMode :: IsAbstract -> AbstractMode
aDefToMode AbstractDef = AbstractMode
aDefToMode ConcreteDef = ConcreteMode

aModeToDef :: AbstractMode -> IsAbstract
aModeToDef AbstractMode = AbstractDef
aModeToDef ConcreteMode = ConcreteDef
aModeToDef _ = __IMPOSSIBLE__

---------------------------------------------------------------------------
-- ** Insertion of implicit arguments
---------------------------------------------------------------------------

data ExpandHidden
  = ExpandLast      -- ^ Add implicit arguments in the end until type is no longer hidden 'Pi'.
  | DontExpandLast  -- ^ Do not append implicit arguments.
  deriving (Eq, Data)

-- | A candidate solution for an instance meta is a term with its type.
--   It may be the case that the candidate is not fully applied yet or
--   of the wrong type, hence the need for the type.
data Candidate  = Candidate { candidateTerm :: Term
                            , candidateType :: Type
                            , candidateOverlappable :: Bool
                            }
  deriving (Show, Data)

instance Free Candidate where
  freeVars' (Candidate t u _) = freeVars' (t, u)

---------------------------------------------------------------------------
-- * Type checking warnings (aka non-fatal errors)
---------------------------------------------------------------------------

-- | A non-fatal error is an error which does not prevent us from
-- checking the document further and interacting with the user.

data Warning
  = NicifierIssue            DeclarationWarning
  | TerminationIssue         [TerminationError]
  | UnreachableClauses       QName [[NamedArg DeBruijnPattern]]
  | CoverageIssue            QName [(Telescope, [NamedArg DeBruijnPattern])]
  -- ^ `CoverageIssue f pss` means that `pss` are not covered in `f`
  | CoverageNoExactSplit     QName [Clause]
  | NotStrictlyPositive      QName (Seq OccursWhere)
  | UnsolvedMetaVariables    [Range]  -- ^ Do not use directly with 'warning'
  | UnsolvedInteractionMetas [Range]  -- ^ Do not use directly with 'warning'
  | UnsolvedConstraints      Constraints
    -- ^ Do not use directly with 'warning'
  | CantGeneralizeOverSorts [MetaId]
  | AbsurdPatternRequiresNoRHS [NamedArg DeBruijnPattern]
  | OldBuiltin               String String
    -- ^ In `OldBuiltin old new`, the BUILTIN old has been replaced by new
  | EmptyRewritePragma
    -- ^ If the user wrote just @{-\# REWRITE \#-}@.
  | IllformedAsClause String
    -- ^ If the user wrote something other than an unqualified name
    --   in the @as@ clause of an @import@ statement.
    --   The 'String' gives optionally extra explanation.
  | UselessPublic
    -- ^ If the user opens a module public before the module header.
    --   (See issue #2377.)
  | UselessInline            QName
  | WrongInstanceDeclaration
  | InstanceWithExplicitArg  QName
  -- ^ An instance was declared with an implicit argument, which means it
  --   will never actually be considered by instance search.
  | InstanceNoOutputTypeName Doc
  -- ^ The type of an instance argument doesn't end in a named or
  -- variable type, so it will never be considered by instance search.
  | InstanceArgWithExplicitArg Doc
  -- ^ As InstanceWithExplicitArg, but for local bindings rather than
  --   top-level instances.
  | InversionDepthReached    QName
  -- ^ The --inversion-max-depth was reached.
  -- Generic warnings for one-off things
  | GenericWarning           Doc
    -- ^ Harmless generic warning (not an error)
  | GenericNonFatalError     Doc
    -- ^ Generic error which doesn't abort proceedings (not a warning)
  -- Safe flag errors
  | SafeFlagPostulate C.Name
  | SafeFlagPragma [String]
  | SafeFlagNonTerminating
  | SafeFlagTerminating
  | SafeFlagWithoutKFlagPrimEraseEquality
  | WithoutKFlagPrimEraseEquality
  | SafeFlagNoPositivityCheck
  | SafeFlagPolarity
  | SafeFlagNoUniverseCheck
  | ParseWarning             ParseWarning
  | LibraryWarning           LibWarning
  | DeprecationWarning String String String
    -- ^ `DeprecationWarning old new version`:
    --   `old` is deprecated, use `new` instead. This will be an error in Agda `version`.
  | UserWarning String
    -- ^ User-defined warning (e.g. to mention that a name is deprecated)
  | ModuleDoesntExport C.QName [C.ImportedName]
    -- ^ Some imported names are not actually exported by the source module
  | InfectiveImport String ModuleName
    -- ^ Importing a file using an infective option into one which doesn't
  | CoInfectiveImport String ModuleName
    -- ^ Importing a file not using a coinfective option from one which does
  | RewriteNonConfluent Term Term Term Doc
    -- ^ Confluence checker found critical pair and equality checking
    --   resulted in a type error
  | RewriteMaybeNonConfluent Term Term [Doc]
    -- ^ Confluence checker got stuck on computing overlap between two
    --   rewrite rules
  | PragmaCompileErased BackendName QName
    -- ^ COMPILE directive for an erased symbol
  deriving (Show , Data)


warningName :: Warning -> WarningName
warningName w = case w of
  -- special cases
  NicifierIssue dw             -> declarationWarningName dw
  ParseWarning pw              -> parseWarningName pw
  LibraryWarning lw            -> libraryWarningName lw
  -- typechecking errors
  CantGeneralizeOverSorts{}    -> CantGeneralizeOverSorts_
  AbsurdPatternRequiresNoRHS{} -> AbsurdPatternRequiresNoRHS_
  CoverageIssue{}              -> CoverageIssue_
  CoverageNoExactSplit{}       -> CoverageNoExactSplit_
  DeprecationWarning{}         -> DeprecationWarning_
  EmptyRewritePragma           -> EmptyRewritePragma_
  IllformedAsClause{}          -> IllformedAsClause_
  WrongInstanceDeclaration{}   -> WrongInstanceDeclaration_
  InstanceWithExplicitArg{}    -> InstanceWithExplicitArg_
  InstanceNoOutputTypeName{}   -> InstanceNoOutputTypeName_
  InstanceArgWithExplicitArg{} -> InstanceArgWithExplicitArg_
  GenericNonFatalError{}       -> GenericNonFatalError_
  GenericWarning{}             -> GenericWarning_
  InversionDepthReached{}      -> InversionDepthReached_
  ModuleDoesntExport{}         -> ModuleDoesntExport_
  NotStrictlyPositive{}        -> NotStrictlyPositive_
  OldBuiltin{}                 -> OldBuiltin_
  SafeFlagNoPositivityCheck    -> SafeFlagNoPositivityCheck_
  SafeFlagNonTerminating       -> SafeFlagNonTerminating_
  SafeFlagNoUniverseCheck      -> SafeFlagNoUniverseCheck_
  SafeFlagPolarity             -> SafeFlagPolarity_
  SafeFlagPostulate{}          -> SafeFlagPostulate_
  SafeFlagPragma{}             -> SafeFlagPragma_
  SafeFlagWithoutKFlagPrimEraseEquality -> SafeFlagWithoutKFlagPrimEraseEquality_
  WithoutKFlagPrimEraseEquality -> WithoutKFlagPrimEraseEquality_
  SafeFlagTerminating          -> SafeFlagTerminating_
  TerminationIssue{}           -> TerminationIssue_
  UnreachableClauses{}         -> UnreachableClauses_
  UnsolvedInteractionMetas{}   -> UnsolvedInteractionMetas_
  UnsolvedConstraints{}        -> UnsolvedConstraints_
  UnsolvedMetaVariables{}      -> UnsolvedMetaVariables_
  UselessInline{}              -> UselessInline_
  UselessPublic                -> UselessPublic_
  UserWarning{}                -> UserWarning_
  InfectiveImport{}            -> InfectiveImport_
  CoInfectiveImport{}          -> CoInfectiveImport_
  RewriteNonConfluent{}        -> RewriteNonConfluent_
  RewriteMaybeNonConfluent{}   -> RewriteMaybeNonConfluent_
  PragmaCompileErased{}        -> PragmaCompileErased_

data TCWarning
  = TCWarning
    { tcWarningRange :: Range
        -- ^ Range where the warning was raised
    , tcWarning   :: Warning
        -- ^ The warning itself
    , tcWarningPrintedWarning :: Doc
        -- ^ The warning printed in the state and environment where it was raised
    , tcWarningCached :: Bool
        -- ^ Should the warning be affected by caching.
    }
  deriving Show


tcWarningOrigin :: TCWarning -> SrcFile
tcWarningOrigin = rangeFile . tcWarningRange

instance HasRange TCWarning where
  getRange = tcWarningRange

-- used for merging lists of warnings
instance Eq TCWarning where
  x == y = equalHeadConstructors (tcWarning x) (tcWarning y)
            && getRange x == getRange y

equalHeadConstructors :: Warning -> Warning -> Bool
equalHeadConstructors = (==) `on` toConstr

getPartialDefs :: ReadTCState tcm => tcm [QName]
getPartialDefs = do
  tcst <- getTCState
  return $ mapMaybe (extractQName . tcWarning)
         $ tcst ^. stTCWarnings where

    extractQName :: Warning -> Maybe QName
    extractQName (CoverageIssue f _) = Just f
    extractQName _                   = Nothing

---------------------------------------------------------------------------
-- * Type checking errors
---------------------------------------------------------------------------

-- | Information about a call.

data CallInfo = CallInfo
  { callInfoTarget :: QName
    -- ^ Target function name.
  , callInfoRange :: Range
    -- ^ Range of the target function.
  , callInfoCall :: Closure Term
    -- ^ To be formatted representation of the call.
  } deriving (Data, Show)

-- no Eq, Ord instances: too expensive! (see issues 851, 852)

-- | We only 'show' the name of the callee.
instance Pretty CallInfo where pretty = pretty . callInfoTarget
instance AllNames CallInfo where allNames = singleton . callInfoTarget

-- UNUSED, but keep!
-- -- | Call pathes are sequences of 'CallInfo's starting from a 'callSource'.
-- data CallPath = CallPath
--   { callSource :: QName
--     -- ^ The originator of the first call.
--   , callInfos :: [CallInfo]
--     -- ^ The calls, in order from source to final target.
--   }
--   deriving (Show)

-- -- | 'CallPath'es can be connected, but there is no empty callpath.
-- --   Thus, they form a semigroup, but we choose to abuse 'Monoid'.
-- instance Monoid CallPath where
--   mempty = __IMPOSSIBLE__
--   mappend (CallPath src cs) (CallPath _ cs') = CallPath src $ cs ++ cs'

-- | Information about a mutual block which did not pass the
-- termination checker.

data TerminationError = TerminationError
  { termErrFunctions :: [QName]
    -- ^ The functions which failed to check. (May not include
    -- automatically generated functions.)
  , termErrCalls :: [CallInfo]
    -- ^ The problematic call sites.
  } deriving (Data, Show)

-- | Error when splitting a pattern variable into possible constructor patterns.
data SplitError
  = NotADatatype        (Closure Type)  -- ^ Neither data type nor record.
  | IrrelevantDatatype  (Closure Type)  -- ^ Data type, but in irrelevant position.
  | ErasedDatatype      (Closure Type)  -- ^ Data type, but in erased position.
  | CoinductiveDatatype (Closure Type)  -- ^ Split on codata not allowed.
  -- UNUSED, but keep!
  -- -- | NoRecordConstructor Type  -- ^ record type, but no constructor
  | UnificationStuck
    { cantSplitConName  :: QName        -- ^ Constructor.
    , cantSplitTel      :: Telescope    -- ^ Context for indices.
    , cantSplitConIdx   :: Args         -- ^ Inferred indices (from type of constructor).
    , cantSplitGivenIdx :: Args         -- ^ Expected indices (from checking pattern).
    , cantSplitFailures :: [UnificationFailure] -- ^ Reason(s) why unification got stuck.
    }
  | CosplitCatchall
      -- ^ Copattern split with a catchall
  | CosplitNoTarget
      -- ^ We do not know the target type of the clause.
  | CosplitNoRecordType (Closure Type)
      -- ^ Target type is not a record type.
  | CannotCreateMissingClause QName (Telescope,[NamedArg DeBruijnPattern]) Doc (Closure (Abs Type))

  | GenericSplitError String
  deriving (Show)

data NegativeUnification
  = UnifyConflict Telescope Term Term
  | UnifyCycle Telescope Int Term
  deriving (Show)

data UnificationFailure
  = UnifyIndicesNotVars Telescope Type Term Term Args -- ^ Failed to apply injectivity to constructor of indexed datatype
  | UnifyRecursiveEq Telescope Type Int Term          -- ^ Can't solve equation because variable occurs in (type of) lhs
  | UnifyReflexiveEq Telescope Type Term              -- ^ Can't solve reflexive equation because --without-K is enabled
  deriving (Show)

data UnquoteError
  = BadVisibility String (Arg I.Term)
  | ConInsteadOfDef QName String String
  | DefInsteadOfCon QName String String
  | NonCanonical String I.Term
  | BlockedOnMeta TCState MetaId
  | UnquotePanic String
  deriving (Show)

data TypeError
        = InternalError String
        | NotImplemented String
        | NotSupported String
        | CompilationError String
        | PropMustBeSingleton
        | DataMustEndInSort Term
{- UNUSED
        | DataTooManyParameters
            -- ^ In @data D xs where@ the number of parameters @xs@ does not fit the
            --   the parameters given in the forward declaraion @data D Gamma : T@.
-}
        | ShouldEndInApplicationOfTheDatatype Type
            -- ^ The target of a constructor isn't an application of its
            -- datatype. The 'Type' records what it does target.
        | ShouldBeAppliedToTheDatatypeParameters Term Term
            -- ^ The target of a constructor isn't its datatype applied to
            --   something that isn't the parameters. First term is the correct
            --   target and the second term is the actual target.
        | ShouldBeApplicationOf Type QName
            -- ^ Expected a type to be an application of a particular datatype.
        | ConstructorPatternInWrongDatatype QName QName -- ^ constructor, datatype
        | CantResolveOverloadedConstructorsTargetingSameDatatype QName [QName]
          -- ^ Datatype, constructors.
        | DoesNotConstructAnElementOf QName Type -- ^ constructor, type
        | WrongHidingInLHS
            -- ^ The left hand side of a function definition has a hidden argument
            --   where a non-hidden was expected.
        | WrongHidingInLambda Type
            -- ^ Expected a non-hidden function and found a hidden lambda.
        | WrongHidingInApplication Type
            -- ^ A function is applied to a hidden argument where a non-hidden was expected.
        | WrongNamedArgument (NamedArg A.Expr)
            -- ^ A function is applied to a hidden named argument it does not have.
        | WrongIrrelevanceInLambda
            -- ^ Wrong user-given relevance annotation in lambda.
        | WrongQuantityInLambda
            -- ^ Wrong user-given quantity annotation in lambda.
        | QuantityMismatch Quantity Quantity
            -- ^ The given quantity does not correspond to the expected quantity.
        | HidingMismatch Hiding Hiding
            -- ^ The given hiding does not correspond to the expected hiding.
        | RelevanceMismatch Relevance Relevance
            -- ^ The given relevance does not correspond to the expected relevane.
        | UninstantiatedDotPattern A.Expr
        | ForcedConstructorNotInstantiated A.Pattern
        | IlltypedPattern A.Pattern Type
        | IllformedProjectionPattern A.Pattern
        | CannotEliminateWithPattern (NamedArg A.Pattern) Type
        | WrongNumberOfConstructorArguments QName Nat Nat
        | ShouldBeEmpty Type [DeBruijnPattern]
        | ShouldBeASort Type
            -- ^ The given type should have been a sort.
        | ShouldBePi Type
            -- ^ The given type should have been a pi.
        | ShouldBePath Type
        | ShouldBeRecordType Type
        | ShouldBeRecordPattern DeBruijnPattern
        | NotAProjectionPattern (NamedArg A.Pattern)
        | NotAProperTerm
        | InvalidTypeSort Sort
            -- ^ This sort is not a type expression.
        | InvalidType Term
            -- ^ This term is not a type expression.
        | FunctionTypeInSizeUniv Term
            -- ^ This term, a function type constructor, lives in
            --   @SizeUniv@, which is not allowed.
        | SplitOnIrrelevant (Dom Type)
        -- UNUSED: -- | SplitOnErased (Dom Type)
        | SplitOnNonVariable Term Type
        | DefinitionIsIrrelevant QName
        | DefinitionIsErased QName
        | VariableIsIrrelevant Name
        | VariableIsErased Name
--        | UnequalLevel Comparison Term Term  -- UNUSED
        | UnequalTerms Comparison Term Term Type
        | UnequalTypes Comparison Type Type
--      | UnequalTelescopes Comparison Telescope Telescope -- UNUSED
        | UnequalRelevance Comparison Term Term
            -- ^ The two function types have different relevance.
        | UnequalHiding Term Term
            -- ^ The two function types have different hiding.
        | UnequalSorts Sort Sort
        | UnequalBecauseOfUniverseConflict Comparison Term Term
        | NotLeqSort Sort Sort
        | MetaCannotDependOn MetaId Nat
            -- ^ The arguments are the meta variable and the parameter that it wants to depend on.
        | MetaOccursInItself MetaId
        | MetaIrrelevantSolution MetaId Term
        | GenericError String
        | GenericDocError Doc
        | BuiltinMustBeConstructor String A.Expr
        | NoSuchBuiltinName String
        | DuplicateBuiltinBinding String Term Term
        | NoBindingForBuiltin String
        | NoSuchPrimitiveFunction String
        | DuplicatePrimitiveBinding String QName QName
        | ShadowedModule C.Name [A.ModuleName]
        | BuiltinInParameterisedModule String
        | IllegalLetInTelescope C.TypedBinding
        | NoRHSRequiresAbsurdPattern [NamedArg A.Pattern]
        | TooManyFields QName [C.Name] [C.Name]
          -- ^ Record type, fields not supplied by user, non-fields not supplied.
        | DuplicateFields [C.Name]
        | DuplicateConstructors [C.Name]
        | WithOnFreeVariable A.Expr Term
        | UnexpectedWithPatterns [A.Pattern]
        | WithClausePatternMismatch A.Pattern (NamedArg DeBruijnPattern)
        | FieldOutsideRecord
        | ModuleArityMismatch A.ModuleName Telescope [NamedArg A.Expr]
        | GeneralizeCyclicDependency
        | GeneralizeUnsolvedMeta
    -- Coverage errors
-- UNUSED:        | IncompletePatternMatching Term [Elim] -- can only happen if coverage checking is switched off
        | SplitError SplitError
        | ImpossibleConstructor QName NegativeUnification
    -- Positivity errors
        | TooManyPolarities QName Int
    -- Import errors
        | LocalVsImportedModuleClash ModuleName
        | SolvedButOpenHoles
          -- ^ Some interaction points (holes) have not been filled by user.
          --   There are not 'UnsolvedMetas' since unification solved them.
          --   This is an error, since interaction points are never filled
          --   without user interaction.
        | CyclicModuleDependency [C.TopLevelModuleName]
        | FileNotFound C.TopLevelModuleName [AbsolutePath]
        | OverlappingProjects AbsolutePath C.TopLevelModuleName C.TopLevelModuleName
        | AmbiguousTopLevelModuleName C.TopLevelModuleName [AbsolutePath]
        | ModuleNameUnexpected C.TopLevelModuleName C.TopLevelModuleName
          -- ^ Found module name, expected module name.
        | ModuleNameDoesntMatchFileName C.TopLevelModuleName [AbsolutePath]
        | ClashingFileNamesFor ModuleName [AbsolutePath]
        | ModuleDefinedInOtherFile C.TopLevelModuleName AbsolutePath AbsolutePath
          -- ^ Module name, file from which it was loaded, file which
          -- the include path says contains the module.
    -- Scope errors
        | BothWithAndRHS
        | AbstractConstructorNotInScope A.QName
        | NotInScope [C.QName]
        | NoSuchModule C.QName
        | AmbiguousName C.QName (NonemptyList A.QName)
        | AmbiguousModule C.QName (NonemptyList A.ModuleName)
        | ClashingDefinition C.QName A.QName
        | ClashingModule A.ModuleName A.ModuleName
        | ClashingImport C.Name A.QName
        | ClashingModuleImport C.Name A.ModuleName
        | PatternShadowsConstructor C.Name A.QName
        | DuplicateImports C.QName [C.ImportedName]
        | InvalidPattern C.Pattern
        | RepeatedVariablesInPattern [C.Name]
        | GeneralizeNotSupportedHere A.QName
        | MultipleFixityDecls [(C.Name, [Fixity'])]
        | MultiplePolarityPragmas [C.Name]
    -- Concrete to Abstract errors
        | NotAModuleExpr C.Expr
            -- ^ The expr was used in the right hand side of an implicit module
            --   definition, but it wasn't of the form @m Delta@.
        | NotAnExpression C.Expr
        | NotAValidLetBinding NiceDeclaration
        | NotValidBeforeField NiceDeclaration
        | NothingAppliedToHiddenArg C.Expr
        | NothingAppliedToInstanceArg C.Expr
    -- Pattern synonym errors
        | BadArgumentsToPatternSynonym A.AmbiguousQName
        | TooFewArgumentsToPatternSynonym A.AmbiguousQName
        | CannotResolveAmbiguousPatternSynonym (NonemptyList (A.QName, A.PatternSynDefn))
        | UnusedVariableInPatternSynonym
    -- Operator errors
        | NoParseForApplication [C.Expr]
        | AmbiguousParseForApplication [C.Expr] [C.Expr]
        | NoParseForLHS LHSOrPatSyn C.Pattern
        | AmbiguousParseForLHS LHSOrPatSyn C.Pattern [C.Pattern]
        | OperatorInformation [NotationSection] TypeError
{- UNUSED
        | NoParseForPatternSynonym C.Pattern
        | AmbiguousParseForPatternSynonym C.Pattern [C.Pattern]
-}
    -- Usage errors
    -- Instance search errors
        | InstanceNoCandidate Type [(Term, TCErr)]
    -- Reflection errors
        | UnquoteFailed UnquoteError
        | DeBruijnIndexOutOfScope Nat Telescope [Name]
    -- Language option errors
        | NeedOptionCopatterns
        | NeedOptionRewriting
        | NeedOptionProp
    -- Failure associated to warnings
        | NonFatalErrors [TCWarning]
    -- Instance search errors
        | InstanceSearchDepthExhausted Term Type Int
        | TriedToCopyConstrainedPrim QName
          deriving Show

-- | Distinguish error message when parsing lhs or pattern synonym, resp.
data LHSOrPatSyn = IsLHS | IsPatSyn deriving (Eq, Show)

-- | Type-checking errors.

data TCErr
  = TypeError
    { tcErrState   :: TCState
        -- ^ The state in which the error was raised.
    , tcErrClosErr :: Closure TypeError
        -- ^ The environment in which the error as raised plus the error.
    }
  | Exception Range Doc
  | IOException TCState Range E.IOException
    -- ^ The first argument is the state in which the error was
    -- raised.
  | PatternErr
      -- ^ The exception which is usually caught.
      --   Raised for pattern violations during unification ('assignV')
      --   but also in other situations where we want to backtrack.

instance Error TCErr where
  strMsg = Exception noRange . text . strMsg

instance Show TCErr where
  show (TypeError _ e)     = show (envRange $ clEnv e) ++ ": " ++ show (clValue e)
  show (Exception r d)     = show r ++ ": " ++ render d
  show (IOException _ r e) = show r ++ ": " ++ show e
  show PatternErr{}        = "Pattern violation (you shouldn't see this)"

instance HasRange TCErr where
  getRange (TypeError _ cl)    = envRange $ clEnv cl
  getRange (Exception r _)     = r
  getRange (IOException s r _) = r
  getRange PatternErr{}        = noRange

instance E.Exception TCErr

-----------------------------------------------------------------------------
-- * Accessing options
-----------------------------------------------------------------------------

class (Functor m, Applicative m, Monad m) => HasOptions m where
  -- | Returns the pragma options which are currently in effect.
  pragmaOptions      :: m PragmaOptions
  -- | Returns the command line options which are currently in effect.
  commandLineOptions :: m CommandLineOptions

instance MonadIO m => HasOptions (TCMT m) where
  pragmaOptions = useTC stPragmaOptions

  commandLineOptions = do
    p  <- useTC stPragmaOptions
    cl <- stPersistentOptions . stPersistentState <$> getTC
    return $ cl { optPragmaOptions = p }

instance HasOptions m => HasOptions (ExceptT e m) where
  pragmaOptions      = lift pragmaOptions
  commandLineOptions = lift commandLineOptions

instance HasOptions m => HasOptions (ListT m) where
  pragmaOptions      = lift pragmaOptions
  commandLineOptions = lift commandLineOptions

instance HasOptions m => HasOptions (MaybeT m) where
  pragmaOptions      = lift pragmaOptions
  commandLineOptions = lift commandLineOptions

instance HasOptions m => HasOptions (ReaderT r m) where
  pragmaOptions      = lift pragmaOptions
  commandLineOptions = lift commandLineOptions

instance HasOptions m => HasOptions (StateT s m) where
  pragmaOptions      = lift pragmaOptions
  commandLineOptions = lift commandLineOptions

instance (HasOptions m, Monoid w) => HasOptions (WriterT w m) where
  pragmaOptions      = lift pragmaOptions
  commandLineOptions = lift commandLineOptions

-- Ternary options are annoying to deal with so we provide auxiliary
-- definitions using @collapseDefault@.

sizedTypesOption :: HasOptions m => m Bool
sizedTypesOption = collapseDefault . optSizedTypes <$> pragmaOptions

guardednessOption :: HasOptions m => m Bool
guardednessOption = collapseDefault . optGuardedness <$> pragmaOptions

withoutKOption :: HasOptions m => m Bool
withoutKOption = collapseDefault . optWithoutK <$> pragmaOptions

-----------------------------------------------------------------------------
-- * The reduce monad
-----------------------------------------------------------------------------

-- | Environment of the reduce monad.
data ReduceEnv = ReduceEnv
  { redEnv :: TCEnv    -- ^ Read only access to environment.
  , redSt  :: TCState  -- ^ Read only access to state (signature, metas...).
  }

mapRedEnv :: (TCEnv -> TCEnv) -> ReduceEnv -> ReduceEnv
mapRedEnv f s = s { redEnv = f (redEnv s) }

mapRedSt :: (TCState -> TCState) -> ReduceEnv -> ReduceEnv
mapRedSt f s = s { redSt = f (redSt s) }

mapRedEnvSt :: (TCEnv -> TCEnv) -> (TCState -> TCState) -> ReduceEnv
            -> ReduceEnv
mapRedEnvSt f g (ReduceEnv e s) = ReduceEnv (f e) (g s)

-- Lenses
reduceEnv :: Lens' TCEnv ReduceEnv
reduceEnv f s = f (redEnv s) <&> \ e -> s { redEnv = e }

reduceSt :: Lens' TCState ReduceEnv
reduceSt f s = f (redSt s) <&> \ e -> s { redSt = e }

newtype ReduceM a = ReduceM { unReduceM :: ReduceEnv -> a }
--  deriving (Functor, Applicative, Monad)

onReduceEnv :: (ReduceEnv -> ReduceEnv) -> ReduceM a -> ReduceM a
onReduceEnv f (ReduceM m) = ReduceM (m . f)

fmapReduce :: (a -> b) -> ReduceM a -> ReduceM b
fmapReduce f (ReduceM m) = ReduceM $ \ e -> f $! m e
{-# INLINE fmapReduce #-}

apReduce :: ReduceM (a -> b) -> ReduceM a -> ReduceM b
apReduce (ReduceM f) (ReduceM x) = ReduceM $ \ e -> f e $! x e
{-# INLINE apReduce #-}

bindReduce :: ReduceM a -> (a -> ReduceM b) -> ReduceM b
bindReduce (ReduceM m) f = ReduceM $ \ e -> unReduceM (f $! m e) e
{-# INLINE bindReduce #-}

instance Functor ReduceM where
  fmap = fmapReduce

instance Applicative ReduceM where
  pure x = ReduceM (const x)
  (<*>) = apReduce

instance Monad ReduceM where
  return = pure
  (>>=) = bindReduce
  (>>) = (*>)
  fail = Fail.fail

instance Fail.MonadFail ReduceM where
  fail = error

instance ReadTCState ReduceM where
  getTCState = ReduceM redSt
  locallyTCState l f = onReduceEnv $ mapRedSt $ over l f

runReduceM :: ReduceM a -> TCM a
runReduceM m = do
  e <- askTC
  s <- getTC
  return $! unReduceM m (ReduceEnv e s)

runReduceF :: (a -> ReduceM b) -> TCM (a -> b)
runReduceF f = do
  e <- askTC
  s <- getTC
  return $ \x -> unReduceM (f x) (ReduceEnv e s)

instance MonadTCEnv ReduceM where
  askTC   = ReduceM redEnv
  localTC = onReduceEnv . mapRedEnv

useR :: (ReadTCState m) => Lens' a TCState -> m a
useR l = do
  !x <- (^.l) <$> getTCState
  return x

askR :: ReduceM ReduceEnv
askR = ReduceM ask

localR :: (ReduceEnv -> ReduceEnv) -> ReduceM a -> ReduceM a
localR f = ReduceM . local f . unReduceM

instance HasOptions ReduceM where
  pragmaOptions      = useR stPragmaOptions
  commandLineOptions = do
    p  <- useR stPragmaOptions
    cl <- stPersistentOptions . stPersistentState <$> getTCState
    return $ cl{ optPragmaOptions = p }

class ( Applicative m
      , MonadTCEnv m
      , ReadTCState m
      , HasOptions m
      ) => MonadReduce m where
  liftReduce :: ReduceM a -> m a

instance MonadReduce m => MonadReduce (MaybeT m) where
  liftReduce = lift . liftReduce

instance MonadReduce m => MonadReduce (ListT m) where
  liftReduce = lift . liftReduce

instance MonadReduce m => MonadReduce (ExceptT err m) where
  liftReduce = lift . liftReduce

instance MonadReduce m => MonadReduce (ReaderT r m) where
  liftReduce = lift . liftReduce

instance (Monoid w, MonadReduce m) => MonadReduce (WriterT w m) where
  liftReduce = lift . liftReduce

instance MonadReduce m => MonadReduce (StateT w m) where
  liftReduce = lift . liftReduce

instance MonadReduce ReduceM where
  liftReduce = id

---------------------------------------------------------------------------
-- * Monad with read-only 'TCEnv'
---------------------------------------------------------------------------

-- | @MonadTCEnv@ made into its own dedicated service class.
--   This allows us to use 'MonadReader' for 'ReaderT' extensions of @TCM@.
class Monad m => MonadTCEnv m where
  askTC   :: m TCEnv
  localTC :: (TCEnv -> TCEnv) -> m a -> m a

instance MonadTCEnv m => MonadTCEnv (MaybeT m) where
  askTC   = lift askTC
  localTC = mapMaybeT . localTC

instance MonadTCEnv m => MonadTCEnv (ListT m) where
  askTC   = lift askTC
  localTC = mapListT . localTC

instance MonadTCEnv m => MonadTCEnv (ExceptT err m) where
  askTC   = lift askTC
  localTC = mapExceptT . localTC

instance MonadTCEnv m => MonadTCEnv (ReaderT r m) where
  askTC   = lift askTC
  localTC = mapReaderT . localTC

instance (Monoid w, MonadTCEnv m) => MonadTCEnv (WriterT w m) where
  askTC   = lift askTC
  localTC = mapWriterT . localTC

instance MonadTCEnv m => MonadTCEnv (StateT s m) where
  askTC   = lift askTC
  localTC = mapStateT . localTC

asksTC :: MonadTCEnv m => (TCEnv -> a) -> m a
asksTC f = f <$> askTC

viewTC :: MonadTCEnv m => Lens' a TCEnv -> m a
viewTC l = asksTC (^. l)

-- | Modify the lens-indicated part of the @TCEnv@ in a subcomputation.
locallyTC :: MonadTCEnv m => Lens' a TCEnv -> (a -> a) -> m b -> m b
locallyTC l = localTC . over l

---------------------------------------------------------------------------
-- * Monad with mutable 'TCState'
---------------------------------------------------------------------------

-- | @MonadTCState@ made into its own dedicated service class.
--   This allows us to use 'MonadState' for 'StateT' extensions of @TCM@.
class Monad m => MonadTCState m where
  getTC :: m TCState
  putTC :: TCState -> m ()
  modifyTC :: (TCState -> TCState) -> m ()

  {-# MINIMAL getTC, (putTC | modifyTC) #-}
  putTC      = modifyTC . const
  modifyTC f = putTC . f =<< getTC

instance MonadTCState m => MonadTCState (MaybeT m) where
  getTC    = lift getTC
  putTC    = lift . putTC
  modifyTC = lift . modifyTC

instance MonadTCState m => MonadTCState (ListT m) where
  getTC    = lift getTC
  putTC    = lift . putTC
  modifyTC = lift . modifyTC

instance MonadTCState m => MonadTCState (ExceptT err m) where
  getTC    = lift getTC
  putTC    = lift . putTC
  modifyTC = lift . modifyTC

instance MonadTCState m => MonadTCState (ReaderT r m) where
  getTC    = lift getTC
  putTC    = lift . putTC
  modifyTC = lift . modifyTC

instance (Monoid w, MonadTCState m) => MonadTCState (WriterT w m) where
  getTC    = lift getTC
  putTC    = lift . putTC
  modifyTC = lift . modifyTC

instance MonadTCState m => MonadTCState (StateT s m) where
  getTC    = lift getTC
  putTC    = lift . putTC
  modifyTC = lift . modifyTC

-- ** @TCState@ accessors (no lenses)

getsTC :: MonadTCState m => (TCState -> a) -> m a
getsTC f = f <$> getTC

-- | A variant of 'modifyTC' in which the computation is strict in the
-- new state.
modifyTC' :: MonadTCState m => (TCState -> TCState) -> m ()
modifyTC' f = do
  s' <- getTC
  putTC $! f s'

-- SEE TC.Monad.State
-- -- | Restore the 'TCState' after computation.
-- localTCState :: MonadTCState m => m a -> m a
-- localTCState = bracket_ getTC putTC

-- ** @TCState@ accessors via lenses

useTC :: MonadTCState m => Lens' a TCState -> m a
useTC l = do
  !x <- getsTC (^. l)
  return x

infix 4 `setTCLens`

-- | Overwrite the part of the 'TCState' focused on by the lens.
setTCLens :: MonadTCState m => Lens' a TCState -> a -> m ()
setTCLens l = modifyTC . set l

-- | Modify the part of the 'TCState' focused on by the lens.
modifyTCLens :: MonadTCState m => Lens' a TCState -> (a -> a) -> m ()
modifyTCLens l = modifyTC . over l

-- | Modify a part of the state monadically.
modifyTCLensM :: MonadTCState m => Lens' a TCState -> (a -> m a) -> m ()
modifyTCLensM l f = putTC =<< l f =<< getTC

-- | Modify the part of the 'TCState' focused on by the lens, and return some result.
stateTCLens :: MonadTCState m => Lens' a TCState -> (a -> (r , a)) -> m r
stateTCLens l f = stateTCLensM l $ return . f

-- | Modify a part of the state monadically, and return some result.
stateTCLensM :: MonadTCState m => Lens' a TCState -> (a -> m (r , a)) -> m r
stateTCLensM l f = do
  s <- getTC
  (result , x) <- f $ s ^. l
  putTC $ set l x s
  return result

---------------------------------------------------------------------------
-- * Type checking monad transformer
---------------------------------------------------------------------------

-- | The type checking monad transformer.
-- Adds readonly 'TCEnv' and mutable 'TCState'.
newtype TCMT m a = TCM { unTCM :: IORef TCState -> TCEnv -> m a }

-- | Type checking monad.
type TCM = TCMT IO

{-# SPECIALIZE INLINE mapTCMT :: (forall a. IO a -> IO a) -> TCM a -> TCM a #-}
mapTCMT :: (forall a. m a -> n a) -> TCMT m a -> TCMT n a
mapTCMT f (TCM m) = TCM $ \ s e -> f (m s e)

pureTCM :: MonadIO m => (TCState -> TCEnv -> a) -> TCMT m a
pureTCM f = TCM $ \ r e -> do
  s <- liftIO $ readIORef r
  return (f s e)

-- One goal of the definitions and pragmas below is to inline the
-- monad operations as much as possible. This doesn't seem to have a
-- large effect on the performance of the normal executable, but (at
-- least on one machine/configuration) it has a massive effect on the
-- performance of the profiling executable [1], and reduces the time
-- attributed to bind from over 90% to about 25%.
--
-- [1] When compiled with -auto-all and run with -p: roughly 750%
-- faster for one example.

returnTCMT :: MonadIO m => a -> TCMT m a
returnTCMT = \x -> TCM $ \_ _ -> return x
{-# INLINE returnTCMT #-}

bindTCMT :: MonadIO m => TCMT m a -> (a -> TCMT m b) -> TCMT m b
bindTCMT = \(TCM m) k -> TCM $ \r e -> m r e >>= \x -> unTCM (k x) r e
{-# INLINE bindTCMT #-}

thenTCMT :: MonadIO m => TCMT m a -> TCMT m b -> TCMT m b
thenTCMT = \(TCM m1) (TCM m2) -> TCM $ \r e -> m1 r e >> m2 r e
{-# INLINE thenTCMT #-}

instance MonadIO m => Functor (TCMT m) where
  fmap = fmapTCMT

fmapTCMT :: MonadIO m => (a -> b) -> TCMT m a -> TCMT m b
fmapTCMT = \f (TCM m) -> TCM $ \r e -> liftM f (m r e)
{-# INLINE fmapTCMT #-}

instance MonadIO m => Applicative (TCMT m) where
  pure  = returnTCMT
  (<*>) = apTCMT

apTCMT :: MonadIO m => TCMT m (a -> b) -> TCMT m a -> TCMT m b
apTCMT = \(TCM mf) (TCM m) -> TCM $ \r e -> ap (mf r e) (m r e)
{-# INLINE apTCMT #-}

instance MonadTrans TCMT where
    lift m = TCM $ \_ _ -> m

-- We want a special monad implementation of fail.
instance MonadIO m => Monad (TCMT m) where
    return = pure
    (>>=)  = bindTCMT
    (>>)   = (*>)
    fail   = Fail.fail

instance MonadIO m => Fail.MonadFail (TCMT m) where
  fail = internalError

instance MonadIO m => MonadIO (TCMT m) where
  liftIO m = TCM $ \s e -> do
               let r = envRange e
               liftIO $ wrap s r $ do
                 x <- m
                 x `seq` return x
    where
      wrap s r m = E.catch m $ \e -> do
        s <- readIORef s
        E.throwIO $ IOException s r e

instance MonadIO m => MonadTCEnv (TCMT m) where
  askTC             = TCM $ \ _ e -> return e
  localTC f (TCM m) = TCM $ \ s e -> m s (f e)

instance MonadIO m => MonadTCState (TCMT m) where
  getTC   = TCM $ \ r _e -> liftIO (readIORef r)
  putTC s = TCM $ \ r _e -> liftIO (writeIORef r s)

instance MonadIO m => ReadTCState (TCMT m) where
  getTCState = getTC
  locallyTCState l f = bracket_ (useTC l <* modifyTCLens l f) (setTCLens l)

instance MonadError TCErr (TCMT IO) where
  throwError = liftIO . E.throwIO
  catchError m h = TCM $ \r e -> do
    oldState <- liftIO (readIORef r)
    unTCM m r e `E.catch` \err -> do
      -- Reset the state, but do not forget changes to the persistent
      -- component. Not for pattern violations.
      case err of
        PatternErr -> return ()
        _          ->
          liftIO $ do
            newState <- readIORef r
            writeIORef r $ oldState { stPersistentState = stPersistentState newState }
      unTCM (h err) r e

instance MonadIO m => MonadReduce (TCMT m) where
  liftReduce = liftTCM . runReduceM

instance (IsString a, MonadIO m) => IsString (TCMT m a) where
  fromString s = return (fromString s)

-- | Strict (non-shortcut) semigroup.
--
--   Note that there might be a lazy alternative, e.g.,
--   for TCM All we might want 'Agda.Utils.Monad.and2M' as concatenation,
--   to shortcut conjunction in case we already have 'False'.
--
instance {-# OVERLAPPABLE #-} (MonadIO m, Semigroup a) => Semigroup (TCMT m a) where
  (<>) = liftA2 (<>)

-- | Strict (non-shortcut) monoid.
instance {-# OVERLAPPABLE #-} (MonadIO m, Semigroup a, Monoid a) => Monoid (TCMT m a) where
  mempty  = pure mempty
  mappend = (<>)
  mconcat = mconcat <.> sequence

-- | Interaction monad.

type IM = TCMT (Haskeline.InputT IO)

runIM :: IM a -> TCM a
runIM = mapTCMT (Haskeline.runInputT Haskeline.defaultSettings)

instance MonadError TCErr IM where
  throwError = liftIO . E.throwIO
  catchError m h = mapTCMT liftIO $ runIM m `catchError` (runIM . h)

-- | Preserve the state of the failing computation.
catchError_ :: TCM a -> (TCErr -> TCM a) -> TCM a
catchError_ m h = TCM $ \r e ->
  unTCM m r e
  `E.catch` \err -> unTCM (h err) r e

-- | Execute a finalizer even when an exception is thrown.
--   Does not catch any errors.
--   In case both the regular computation and the finalizer
--   throw an exception, the one of the finalizer is propagated.
finally_ :: TCM a -> TCM b -> TCM a
finally_ m f = do
    x <- m `catchError_` \ err -> f >> throwError err
    _ <- f
    return x

-- | Embedding a TCM computation.

class ( Applicative tcm, MonadIO tcm
      , MonadTCEnv tcm
      , MonadTCState tcm
      , HasOptions tcm
      ) => MonadTCM tcm where
    liftTCM :: TCM a -> tcm a

{-# RULES "liftTCM/id" liftTCM = id #-}
instance MonadIO m => MonadTCM (TCMT m) where
    liftTCM = mapTCMT liftIO

instance MonadTCM tcm => MonadTCM (MaybeT tcm) where
  liftTCM = lift . liftTCM

instance MonadTCM tcm => MonadTCM (ListT tcm) where
  liftTCM = lift . liftTCM

instance MonadTCM tcm => MonadTCM (ExceptT err tcm) where
  liftTCM = lift . liftTCM

instance (Monoid w, MonadTCM tcm) => MonadTCM (WriterT w tcm) where
  liftTCM = lift . liftTCM

instance (MonadTCM tcm) => MonadTCM (StateT s tcm) where
  liftTCM = lift . liftTCM

instance (MonadTCM tcm) => MonadTCM (ReaderT r tcm) where
  liftTCM = lift . liftTCM

-- | We store benchmark statistics in an IORef.
--   This enables benchmarking pure computation, see
--   "Agda.Benchmarking".
instance MonadBench Phase TCM where
  getBenchmark = liftIO $ getBenchmark
  putBenchmark = liftIO . putBenchmark
  finally = finally_

instance Null (TCM Doc) where
  empty = return empty
  null = __IMPOSSIBLE__

patternViolation :: MonadError TCErr m => m a
patternViolation = throwError PatternErr

internalError :: MonadTCM tcm => String -> tcm a
internalError s = liftTCM $ typeError $ InternalError s

genericError :: (MonadTCEnv m, ReadTCState m, MonadError TCErr m)
             => String -> m a
genericError = typeError . GenericError

{-# SPECIALIZE genericDocError :: Doc -> TCM a #-}
genericDocError :: (MonadTCEnv m, ReadTCState m, MonadError TCErr m)
                => Doc -> m a
genericDocError = typeError . GenericDocError

{-# SPECIALIZE typeError :: TypeError -> TCM a #-}
typeError :: (MonadTCEnv m, ReadTCState m, MonadError TCErr m)
          => TypeError -> m a
typeError err = throwError =<< typeError_ err

{-# SPECIALIZE typeError_ :: TypeError -> TCM TCErr #-}
typeError_ :: (MonadTCEnv m, ReadTCState m) => TypeError -> m TCErr
typeError_ err = TypeError <$> getTCState <*> buildClosure err

-- | Running the type checking monad (most general form).
{-# SPECIALIZE runTCM :: TCEnv -> TCState -> TCM a -> IO (a, TCState) #-}
runTCM :: MonadIO m => TCEnv -> TCState -> TCMT m a -> m (a, TCState)
runTCM e s m = do
  r <- liftIO $ newIORef s
  a <- unTCM m r e
  s <- liftIO $ readIORef r
  return (a, s)

-- | Running the type checking monad on toplevel (with initial state).
runTCMTop :: TCM a -> IO (Either TCErr a)
runTCMTop m = (Right <$> runTCMTop' m) `E.catch` (return . Left)

runTCMTop' :: MonadIO m => TCMT m a -> m a
runTCMTop' m = do
  r <- liftIO $ newIORef initState
  unTCM m r initEnv

-- | 'runSafeTCM' runs a safe 'TCM' action (a 'TCM' action which cannot fail)
--   in the initial environment.

runSafeTCM :: TCM a -> TCState -> IO (a, TCState)
runSafeTCM m st = runTCM initEnv st m `E.catch` (\ (e :: TCErr) -> __IMPOSSIBLE__)
-- runSafeTCM m st = either__IMPOSSIBLE__ return <$> do
--     -- Errors must be impossible.
--     runTCM $ do
--         putTC st
--         a <- m
--         st <- getTC
--         return (a, st)

-- | Runs the given computation in a separate thread, with /a copy/ of
-- the current state and environment.
--
-- Note that Agda sometimes uses actual, mutable state. If the
-- computation given to @forkTCM@ tries to /modify/ this state, then
-- bad things can happen, because accesses are not mutually exclusive.
-- The @forkTCM@ function has been added mainly to allow the thread to
-- /read/ (a snapshot of) the current state in a convenient way.
--
-- Note also that exceptions which are raised in the thread are not
-- propagated to the parent, so the thread should not do anything
-- important.

forkTCM :: TCM a -> TCM ()
forkTCM m = do
  s <- getTC
  e <- askTC
  liftIO $ void $ C.forkIO $ void $ runTCM e s m

---------------------------------------------------------------------------
-- * Names for generated definitions
---------------------------------------------------------------------------

-- | Base name for extended lambda patterns
extendedLambdaName :: String
extendedLambdaName = ".extendedlambda"

-- | Check whether we have an definition from an extended lambda.
isExtendedLambdaName :: A.QName -> Bool
isExtendedLambdaName = (extendedLambdaName `List.isPrefixOf`) . prettyShow . nameConcrete . qnameName

-- | Name of absurdLambda definitions.
absurdLambdaName :: String
absurdLambdaName = ".absurdlambda"

-- | Check whether we have an definition from an absurd lambda.
isAbsurdLambdaName :: QName -> Bool
isAbsurdLambdaName = (absurdLambdaName ==) . prettyShow . qnameName

-- | Base name for generalized variable projections
generalizedFieldName :: String
generalizedFieldName = ".generalizedField-"

-- | Check whether we have a generalized variable field
getGeneralizedFieldName :: A.QName -> Maybe String
getGeneralizedFieldName q
  | List.isPrefixOf generalizedFieldName strName = Just (drop (length generalizedFieldName) strName)
  | otherwise                                    = Nothing
  where strName = prettyShow $ nameConcrete $ qnameName q

---------------------------------------------------------------------------
-- * KillRange instances
---------------------------------------------------------------------------

instance KillRange Signature where
  killRange (Sig secs defs rews) = killRange2 Sig secs defs rews

instance KillRange Sections where
  killRange = fmap killRange

instance KillRange Definitions where
  killRange = fmap killRange

instance KillRange RewriteRuleMap where
  killRange = fmap killRange

instance KillRange Section where
  killRange (Section tel) = killRange1 Section tel

instance KillRange Definition where
  killRange (Defn ai name t pols occs gens gpars displ mut compiled inst copy ma nc inj copat def) =
    killRange17 Defn ai name t pols occs gens gpars displ mut compiled inst copy ma nc inj copat def
    -- TODO clarify: Keep the range in the defName field?

instance KillRange NumGeneralizableArgs where
  killRange = id

instance KillRange NLPat where
  killRange (PVar x y) = killRange2 PVar x y
  killRange (PDef x y) = killRange2 PDef x y
  killRange (PLam x y) = killRange2 PLam x y
  killRange (PPi x y)  = killRange2 PPi x y
  killRange (PBoundVar x y) = killRange2 PBoundVar x y
  killRange (PTerm x)  = killRange1 PTerm x

instance KillRange NLPType where
  killRange (NLPType s a) = killRange2 NLPType s a

instance KillRange RewriteRule where
  killRange (RewriteRule q gamma f es rhs t) =
    killRange6 RewriteRule q gamma f es rhs t

instance KillRange CompiledRepresentation where
  killRange = id


instance KillRange EtaEquality where
  killRange = id

instance KillRange System where
  killRange (System tel sys) = System (killRange tel) (killRange sys)

instance KillRange ExtLamInfo where
  killRange (ExtLamInfo m sys) = killRange2 ExtLamInfo m sys

instance KillRange FunctionFlag where
  killRange = id

instance KillRange CompKit where
  killRange = id

instance KillRange Defn where
  killRange def =
    case def of
      Axiom -> Axiom
      DataOrRecSig n -> DataOrRecSig n
      GeneralizableVar -> GeneralizableVar
      AbstractDefn{} -> __IMPOSSIBLE__ -- only returned by 'getConstInfo'!
      Function cls comp ct tt covering inv mut isAbs delayed proj flags term extlam with ->
        killRange14 Function cls comp ct tt covering inv mut isAbs delayed proj flags term extlam with
      Datatype a b c d e f g h i     -> killRange8 Datatype a b c d e f g h i
      Record a b c d e f g h i j k   -> killRange11 Record a b c d e f g h i j k
      Constructor a b c d e f g h i  -> killRange9 Constructor a b c d e f g h i
      Primitive a b c d e            -> killRange5 Primitive a b c d e

instance KillRange MutualId where
  killRange = id

instance KillRange c => KillRange (FunctionInverse' c) where
  killRange NotInjective = NotInjective
  killRange (Inverse m)  = Inverse $ killRangeMap m

instance KillRange TermHead where
  killRange SortHead     = SortHead
  killRange PiHead       = PiHead
  killRange (ConsHead q) = ConsHead $ killRange q
  killRange h@VarHead{}  = h
  killRange UnknownHead  = UnknownHead

instance KillRange Projection where
  killRange (Projection a b c d e) = killRange5 Projection a b c d e

instance KillRange ProjLams where
  killRange = id

instance KillRange a => KillRange (Open a) where
  killRange = fmap killRange

instance KillRange DisplayForm where
  killRange (Display n es dt) = killRange3 Display n es dt

instance KillRange Polarity where
  killRange = id

instance KillRange IsForced where
  killRange = id

instance KillRange DoGeneralize where
  killRange = id

instance KillRange DisplayTerm where
  killRange dt =
    case dt of
      DWithApp dt dts es -> killRange3 DWithApp dt dts es
      DCon q ci dts     -> killRange3 DCon q ci dts
      DDef q dts        -> killRange2 DDef q dts
      DDot v            -> killRange1 DDot v
      DTerm v           -> killRange1 DTerm v

instance KillRange a => KillRange (Closure a) where
  killRange = id<|MERGE_RESOLUTION|>--- conflicted
+++ resolved
@@ -95,13 +95,8 @@
   , mapExceptT
   )
 import Agda.Utils.FileName
-<<<<<<< HEAD
-=======
 import Agda.Utils.Functor
 import Agda.Utils.Function
-import Agda.Utils.HashMap (HashMap)
-import qualified Agda.Utils.HashMap as HMap
->>>>>>> 2a772e2a
 import Agda.Utils.Hash
 import Agda.Utils.Lens
 import Agda.Utils.List
