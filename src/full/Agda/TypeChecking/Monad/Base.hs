--- conflicted
+++ resolved
@@ -1,15 +1,9 @@
-<<<<<<< HEAD
-{-# LANGUAGE AllowAmbiguousTypes        #-}
-{-# LANGUAGE ApplicativeDo              #-}
-{-# LANGUAGE CPP                        #-}
-{-# LANGUAGE DeriveDataTypeable         #-}
-{-# LANGUAGE GADTs                      #-}
-{-# LANGUAGE ViewPatterns               #-}
-{-# LANGUAGE TypeOperators              #-}
-=======
+{-# LANGUAGE AllowAmbiguousTypes #-}
 {-# LANGUAGE CPP #-}
+{-# LANGUAGE GADTs #-}
+{-# LANGUAGE TypeOperators #-}
+{-# LANGUAGE ViewPatterns #-}
 -- {-# LANGUAGE UndecidableInstances #-}  -- ghc >= 8.2, GeneralizedNewtypeDeriving MonadTransControl BlockT
->>>>>>> 3ca4db8d
 
 module Agda.TypeChecking.Monad.Base
   ( module Agda.TypeChecking.Monad.Base
@@ -111,13 +105,10 @@
 import Agda.Interaction.Library
 
 import Agda.Utils.Benchmark (MonadBench(..))
-<<<<<<< HEAD
-import Agda.Utils.Dependent
-=======
 import Agda.Utils.BiMap (BiMap, HasTag(..))
 import qualified Agda.Utils.BiMap as BiMap
->>>>>>> 3ca4db8d
 import Agda.Utils.CallStack ( CallStack, HasCallStack, withCallerCallStack )
+import Agda.Utils.Dependent
 import Agda.Utils.FileName
 import Agda.Utils.Functor
 import Agda.Utils.Hash
@@ -1234,7 +1225,7 @@
 
 -- | An extension of 'Comparison' to @>=@.
 data CompareDirection = DirEq | DirLeq | DirGeq
-  deriving (Eq, Show, Data)
+  deriving (Eq, Show, Data, Generic)
 
 instance Pretty CompareDirection where
   pretty = text . \case
@@ -1274,15 +1265,11 @@
                    --   But currently, we do not rely on this invariant.
   | AsSizes        -- ^ Replaces @AsTermsOf Size@.
   | AsTypes
-<<<<<<< HEAD
-  deriving (Data, Show, Functor, Foldable, Traversable)
+  deriving (Data, Show, Generic, Functor, Foldable, Traversable)
 
 type CompareAs = CompareAs' Type
 
 type CompareAsHet = CompareAs' TwinT
-=======
-  deriving (Data, Show, Generic)
->>>>>>> 3ca4db8d
 
 type CompareAs_ = CompareAs' TwinT
 
@@ -2966,7 +2953,7 @@
 ---------------------------------------------------------------------------
 
 data a :∈ b = a :∈ b
-  deriving (Data, Show)
+  deriving (Data, Show, Generic)
 
 type b :∋ a = a :∈ b
 
@@ -2996,7 +2983,7 @@
 --  deriving (Data, Show, Functor, Foldable)
 data ContextHet' a = Empty
                    | Entry (ISet ProblemId) {-# UNPACK #-} !(a :∈ (ContextHet' a))
-  deriving (Data, Show)
+  deriving (Data, Show, Generic)
 
 instance Functor ContextHet' where
   fmap _ Empty = Empty
@@ -3217,7 +3204,7 @@
 type AreSides s₁ s₂ = (LeftOrRightSide s₁, LeftOrRightSide s₂, AreSides_ s₁ s₂ ~ 'True)
 
 newtype Het (side :: ContextSide) t = Het { unHet :: t }
-  deriving (Foldable, Pretty)
+  deriving (Foldable, Pretty, NFData)
 type OnSide = Het
 
 deriving instance Traversable (Het 'Both)
@@ -3445,6 +3432,7 @@
           , twinLHS    :: OnLHS a       -- ^ Left hand side of the twin
           , twinRHS    :: OnRHS a       -- ^ Right hand side of the twin
           }
+  deriving Generic
 
 -- Víctor (2021-02-24): Using these instances is risky, as they
 -- sidestep the safeguards introduced by `OnLHS` and `OnRHS`
@@ -3462,10 +3450,10 @@
 {-# INLINE unsafeTraverseTwinT #-}
 unsafeTraverseTwinT :: Applicative m => (a -> m c) -> TwinT'' b a -> m (TwinT'' b c)
 unsafeTraverseTwinT f (SingleT a) = SingleT <$> unsafeTraverseHet f a
-unsafeTraverseTwinT f (TwinT{twinLHS,twinRHS,..}) = do
-  twinLHS <- unsafeTraverseHet f twinLHS
-  twinRHS <- unsafeTraverseHet f twinRHS
-  pure TwinT{twinLHS,twinRHS,..}
+unsafeTraverseTwinT f (TwinT{twinLHS,twinRHS,..}) =
+  (\twinLHS twinRHS -> TwinT{..})
+    <$> unsafeTraverseHet f twinLHS
+    <*> unsafeTraverseHet f twinRHS
 
 -- deriving instance Traversable (TwinT'' b)
 
@@ -3654,10 +3642,6 @@
                 --   NB: we only store the 'BackendName' here, otherwise
                 --   @instance Data TCEnv@ is not derivable.
                 --   The actual backend can be obtained from the name via 'stBackends'.
-<<<<<<< HEAD
-          , envEffortLevel :: EffortLevel
-
-=======
           , envConflComputingOverlap :: Bool
                 -- ^ Are we currently computing the overlap between
                 --   two rewrite rules for the purpose of confluence checking?
@@ -3673,7 +3657,7 @@
                 -- the counter is decreased in the failure
                 -- continuation of
                 -- 'Agda.TypeChecking.SyntacticEquality.checkSyntacticEquality'.
->>>>>>> 3ca4db8d
+          , envEffortLevel :: EffortLevel
           }
     deriving (Generic)
 
@@ -3732,13 +3716,10 @@
                 , envGeneralizeMetas        = NoGeneralize
                 , envGeneralizedVars        = Map.empty
                 , envActiveBackendName      = Nothing
-<<<<<<< HEAD
-                , envEffortLevel            = minBound
-=======
                 , envConflComputingOverlap  = False
                 , envCurrentlyElaborating   = False
                 , envSyntacticEqualityFuel  = Strict.Nothing
->>>>>>> 3ca4db8d
+                , envEffortLevel            = minBound
                 }
 
 class LensTCEnv a where
@@ -3915,16 +3896,14 @@
 eActiveBackendName :: Lens' (Maybe BackendName) TCEnv
 eActiveBackendName f e = f (envActiveBackendName e) <&> \ x -> e { envActiveBackendName = x }
 
-<<<<<<< HEAD
+eConflComputingOverlap :: Lens' Bool TCEnv
+eConflComputingOverlap f e = f (envConflComputingOverlap e) <&> \ x -> e { envConflComputingOverlap = x }
+
+eCurrentlyElaborating :: Lens' Bool TCEnv
+eCurrentlyElaborating f e = f (envCurrentlyElaborating e) <&> \ x -> e { envCurrentlyElaborating = x }
+
 eEffortLevel :: Lens' EffortLevel TCEnv
 eEffortLevel f e = f (envEffortLevel e) <&> \ x -> e { envEffortLevel = x }
-=======
-eConflComputingOverlap :: Lens' Bool TCEnv
-eConflComputingOverlap f e = f (envConflComputingOverlap e) <&> \ x -> e { envConflComputingOverlap = x }
-
-eCurrentlyElaborating :: Lens' Bool TCEnv
-eCurrentlyElaborating f e = f (envCurrentlyElaborating e) <&> \ x -> e { envCurrentlyElaborating = x }
->>>>>>> 3ca4db8d
 
 ---------------------------------------------------------------------------
 -- ** Context
@@ -5505,7 +5484,8 @@
 instance NFData Constraint
 instance NFData Signature
 instance NFData Comparison
-instance NFData CompareAs
+instance NFData CompareDirection
+instance NFData a => NFData (CompareAs' a)
 instance NFData a => NFData (Open a)
 instance NFData a => NFData (Judgement a)
 instance NFData DoGeneralize
@@ -5554,6 +5534,9 @@
 instance NFData pf => NFData (Builtin pf)
 instance NFData HighlightingLevel
 instance NFData HighlightingMethod
+instance (NFData a, NFData b) => NFData (a :∈ b)
+instance NFData a => NFData (ContextHet' a)
+instance (NFData b, NFData a) => NFData (TwinT'' b a)
 instance NFData TCEnv
 instance NFData UnquoteFlags
 instance NFData AbstractMode
