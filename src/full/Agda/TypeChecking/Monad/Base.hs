--- conflicted
+++ resolved
@@ -1433,33 +1433,21 @@
 
 -- | Which clause is an interaction point located in?
 data IPClause = IPClause
-<<<<<<< HEAD
-  { ipcQName    :: QName  -- ^ The name of the function.
-  , ipcClauseNo :: Int    -- ^ The number of the clause of this function.
-  , ipcClause   :: A.RHS  -- ^ The original AST clause rhs.
-  , ipcBoundary :: [Closure IPBoundary] -- ^ The boundary imposed by the LHS.
-=======
   { ipcQName    :: QName              -- ^ The name of the function.
   , ipcClauseNo :: Int                -- ^ The number of the clause of this function.
   , ipcType     :: Type               -- ^ The type of the function
   , ipcWithSub  :: Maybe Substitution -- ^ Module parameter substitution
   , ipcClause   :: A.SpineClause      -- ^ The original AST clause.
   , ipcClosure  :: Closure ()         -- ^ Environment for rechecking the clause.
->>>>>>> 4ff455ff
+  , ipcBoundary :: [Closure IPBoundary] -- ^ The boundary imposed by the LHS.
   }
   | IPNoClause -- ^ The interaction point is not in the rhs of a clause.
   deriving (Data)
 
 instance Eq IPClause where
-<<<<<<< HEAD
-  IPNoClause     == IPNoClause       = True
-  IPClause x i _ _ == IPClause x' i' _  _ = x == x' && i == i'
-  _              == _                = False
-=======
   IPNoClause           == IPNoClause             = True
-  IPClause x i _ _ _ _ == IPClause x' i' _ _ _ _ = x == x' && i == i'
+  IPClause x i _ _ _ _ _ == IPClause x' i' _ _ _ _ _ = x == x' && i == i'
   _                    == _                      = False
->>>>>>> 4ff455ff
 
 ---------------------------------------------------------------------------
 -- ** Signature
