--- conflicted
+++ resolved
@@ -3894,15 +3894,13 @@
   e <- askTC
   liftIO $ void $ C.forkIO $ void $ runTCM e s m
 
-<<<<<<< HEAD
+---------------------------------------------------------------------------
+-- * Names for generated definitions
+---------------------------------------------------------------------------
+
 -- | Base name for patterns in telescopes
 patternInTeleName :: String
 patternInTeleName = ".patternInTele"
-=======
----------------------------------------------------------------------------
--- * Names for generated definitions
----------------------------------------------------------------------------
->>>>>>> e16297d3
 
 -- | Base name for extended lambda patterns
 extendedLambdaName :: String
