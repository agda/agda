{-# LANGUAGE AllowAmbiguousTypes        #-}
{-# LANGUAGE CPP                        #-}
<<<<<<< HEAD
{-# LANGUAGE DeriveDataTypeable         #-}
{-# LANGUAGE GADTs                      #-}
{-# LANGUAGE ViewPatterns               #-}
=======
>>>>>>> 5070bd8c

module Agda.TypeChecking.Monad.Base
  ( module Agda.TypeChecking.Monad.Base
  , HasOptions (..)
  ) where

import Prelude hiding (null)

import Control.Applicative hiding (empty)
import qualified Control.Concurrent as C
import qualified Control.Exception as E

import qualified Control.Monad.Fail as Fail

import Control.Monad.Except
import Control.Monad.State
import Control.Monad.Reader
import Control.Monad.Writer hiding ((<>))
import Control.Monad.Trans          ( MonadTrans(..), lift )
import Control.Monad.Trans.Control  ( MonadTransControl(..), liftThrough )
import Control.Monad.Trans.Identity
import Control.Monad.Trans.Maybe

import Data.Array (Ix)
import Data.Coerce (coerce)
import Data.Function
import Data.Foldable (toList)
import Data.Int
import Data.IntMap (IntMap)
import qualified Data.IntMap as IntMap
import qualified Data.List as List
import qualified Data.Kind
import Data.Maybe
import Data.Map (Map)
import qualified Data.Map as Map -- hiding (singleton, null, empty)
import Data.Sequence (Seq)
import Data.Set (Set)
import qualified Data.Set as Set -- hiding (singleton, null, empty)
import Data.HashMap.Strict (HashMap)
import qualified Data.HashMap.Strict as HMap
import Data.Semigroup ( Semigroup, (<>)) --, Any(..) )
import qualified Data.Sequence as S
import Data.Data (Data, Typeable)
import Data.String
import Data.Text (Text)
import qualified Data.Text as T
import qualified Data.Text.Lazy as TL

import Data.IORef

import Agda.Benchmarking (Benchmark, Phase)

import Agda.Syntax.Concrete (TopLevelModuleName)
import Agda.Syntax.Common
import qualified Agda.Syntax.Concrete as C
import Agda.Syntax.Concrete.Definitions
  (NiceDeclaration, DeclarationWarning, dwWarning, declarationWarningName)
import qualified Agda.Syntax.Abstract as A
import Agda.Syntax.Internal as I
import Agda.Syntax.Internal.MetaVars
import Agda.Syntax.Internal.Generic (TermLike(..))
import Agda.Syntax.Parser (ParseWarning)
import Agda.Syntax.Parser.Monad (parseWarningName)
import Agda.Syntax.Treeless (Compiled)
import Agda.Syntax.Notation
import Agda.Syntax.Position
import Agda.Syntax.Scope.Base
import qualified Agda.Syntax.Info as Info

import {-# SOURCE #-} Agda.TypeChecking.Monad.Context (MonadAddContext(..), unsafeModifyContext)
import Agda.TypeChecking.CompiledClause
import Agda.TypeChecking.Coverage.SplitTree
import Agda.TypeChecking.Positivity.Occurrence
import Agda.TypeChecking.Free.Lazy (Free(freeVars'), underBinder', underBinder)
import Agda.TypeChecking.Substitute.Class (Apply(..))

-- Args, defined in Agda.Syntax.Treeless and exported from Agda.Compiler.Backend
-- conflicts with Args, defined in Agda.Syntax.Internal and also imported here.
-- This only matters when interpreted in ghci, which sees all of the module's
-- exported symbols, not just the ones defined in the `.hs-boot`. See the
-- comment in ../../Compiler/Backend.hs-boot
import {-# SOURCE #-} Agda.Compiler.Backend hiding (Args)

import Agda.Interaction.Options
import Agda.Interaction.Options.Warnings
import {-# SOURCE #-} Agda.Interaction.Response
  (InteractionOutputCallback, defaultInteractionOutputCallback)
import Agda.Interaction.Highlighting.Precise
  (CompressedFile, HighlightingInfo, NameKind)
import Agda.Interaction.Library

import Agda.Utils.Benchmark (MonadBench(..))
import Agda.Utils.Dependent
import Agda.Utils.CallStack ( CallStack, HasCallStack, withCallerCallStack )
import Agda.Utils.FileName
import Agda.Utils.Functor
import Agda.Utils.Hash
import Agda.Utils.Lens
import Agda.Utils.List
import Agda.Utils.ListT
import Agda.Utils.List1 (List1, pattern (:|))
import Agda.Utils.List2 (List2, pattern List2)
import qualified Agda.Utils.List1 as List1
import qualified Agda.Utils.Maybe.Strict as Strict
import Agda.Utils.Monad
import Agda.Utils.Null
import Agda.Utils.Permutation
import Agda.Utils.Pretty
import Agda.Utils.Singleton
import Agda.Utils.Size
import Agda.Utils.SmallSet (SmallSet)
import qualified Agda.Utils.SmallSet as SmallSet
import Agda.Utils.Update
import Agda.Utils.WithDefault ( collapseDefault )

import Agda.Utils.Impossible

---------------------------------------------------------------------------
-- * Type checking state
---------------------------------------------------------------------------

data TCState = TCSt
  { stPreScopeState   :: !PreScopeState
    -- ^ The state which is frozen after scope checking.
  , stPostScopeState  :: !PostScopeState
    -- ^ The state which is modified after scope checking.
  , stPersistentState :: !PersistentTCState
    -- ^ State which is forever, like a diamond.
  }

class Monad m => ReadTCState m where
  getTCState :: m TCState
  locallyTCState :: Lens' a TCState -> (a -> a) -> m b -> m b

  withTCState :: (TCState -> TCState) -> m a -> m a
  withTCState = locallyTCState id

  default getTCState :: (MonadTrans t, ReadTCState n, t n ~ m) => m TCState
  getTCState = lift getTCState

  default locallyTCState
    :: (MonadTransControl t, ReadTCState n, t n ~ m)
    => Lens' a TCState -> (a -> a) -> m b -> m b
  locallyTCState l = liftThrough . locallyTCState l

instance ReadTCState m => ReadTCState (ListT m) where
  locallyTCState l = mapListT . locallyTCState l

instance ReadTCState m => ReadTCState (ChangeT m)
instance ReadTCState m => ReadTCState (ExceptT err m)
instance ReadTCState m => ReadTCState (IdentityT m)
instance ReadTCState m => ReadTCState (MaybeT m)
instance ReadTCState m => ReadTCState (ReaderT r m)
instance ReadTCState m => ReadTCState (StateT s m)
instance (Monoid w, ReadTCState m) => ReadTCState (WriterT w m)


instance Show TCState where
  show _ = "TCSt{}"

data PreScopeState = PreScopeState
  { stPreTokens             :: !CompressedFile -- from lexer
    -- ^ Highlighting info for tokens (but not those tokens for
    -- which highlighting exists in 'stSyntaxInfo').
  , stPreImports            :: !Signature  -- XX populated by scope checker
    -- ^ Imported declared identifiers.
    --   Those most not be serialized!
  , stPreImportedModules    :: !(Set ModuleName)  -- imports logic
  , stPreModuleToSource     :: !ModuleToSource   -- imports
  , stPreVisitedModules     :: !VisitedModules   -- imports
  , stPreScope              :: !ScopeInfo
    -- generated by scope checker, current file:
    -- which modules you have, public definitions, current file, maps concrete names to abstract names.
  , stPrePatternSyns        :: !A.PatternSynDefns
    -- ^ Pattern synonyms of the current file.  Serialized.
  , stPrePatternSynImports  :: !A.PatternSynDefns
    -- ^ Imported pattern synonyms.  Must not be serialized!
  , stPreGeneralizedVars    :: !(Strict.Maybe (Set QName))
    -- ^ Collected generalizable variables; used during scope checking of terms
  , stPrePragmaOptions      :: !PragmaOptions
    -- ^ Options applying to the current file. @OPTIONS@
    -- pragmas only affect this field.
  , stPreImportedBuiltins   :: !(BuiltinThings PrimFun)
  , stPreImportedDisplayForms :: !DisplayForms
    -- ^ Display forms added by someone else to imported identifiers
  , stPreImportedInstanceDefs :: !InstanceTable
  , stPreForeignCode        :: !(Map BackendName [ForeignCode])
    -- ^ @{-\# FOREIGN \#-}@ code that should be included in the compiled output.
    -- Does not include code for imported modules.
  , stPreFreshInteractionId :: !InteractionId
  , stPreImportedUserWarnings :: !(Map A.QName Text)
    -- ^ Imported @UserWarning@s, not to be stored in the @Interface@
  , stPreLocalUserWarnings    :: !(Map A.QName Text)
    -- ^ Locally defined @UserWarning@s, to be stored in the @Interface@
  , stPreWarningOnImport      :: !(Strict.Maybe Text)
    -- ^ Whether the current module should raise a warning when opened
  , stPreImportedPartialDefs :: !(Set QName)
    -- ^ Imported partial definitions, not to be stored in the @Interface@
  }

-- | Name disambiguation for the sake of highlighting.
data DisambiguatedName = DisambiguatedName NameKind A.QName
type DisambiguatedNames = IntMap DisambiguatedName

type ConcreteNames = Map Name [C.Name]

data PostScopeState = PostScopeState
  { stPostSyntaxInfo          :: !CompressedFile
    -- ^ Highlighting info.
  , stPostDisambiguatedNames  :: !DisambiguatedNames
    -- ^ Disambiguation carried out by the type checker.
    --   Maps position of first name character to disambiguated @'A.QName'@
    --   for each @'A.AmbiguousQName'@ already passed by the type checker.
  , stPostMetaStore           :: !MetaStore
  , stPostInteractionPoints   :: !InteractionPoints -- scope checker first
  , stPostAwakeConstraints    :: !Constraints
  , stPostSleepingConstraints :: !Constraints
  , stPostDirty               :: !Bool -- local
    -- ^ Dirty when a constraint is added, used to prevent pointer update.
    -- Currently unused.
  , stPostOccursCheckDefs     :: !(Set QName) -- local
    -- ^ Definitions to be considered during occurs check.
    --   Initialized to the current mutual block before the check.
    --   During occurs check, we remove definitions from this set
    --   as soon we have checked them.
  , stPostSignature           :: !Signature
    -- ^ Declared identifiers of the current file.
    --   These will be serialized after successful type checking.
  , stPostModuleCheckpoints   :: !(Map ModuleName CheckpointId)
    -- ^ For each module remember the checkpoint corresponding to the orignal
    --   context of the module parameters.
  , stPostImportsDisplayForms :: !DisplayForms
    -- ^ Display forms we add for imported identifiers
  , stPostCurrentModule       :: !(Strict.Maybe ModuleName)
    -- ^ The current module is available after it has been type
    -- checked.
  , stPostInstanceDefs        :: !TempInstanceTable
  , stPostConcreteNames       :: !ConcreteNames
    -- ^ Map keeping track of concrete names assigned to each abstract name
    --   (can be more than one name in case the first one is shadowed)
  , stPostUsedNames           :: !(Map RawName [RawName])
    -- ^ Map keeping track for each name root (= name w/o numeric
    -- suffixes) what names with the same root have been used during a
    -- TC computation. This information is used to build the
    -- @ShadowingNames@ map.
  , stPostShadowingNames      :: !(Map Name [RawName])
    -- ^ Map keeping track for each (abstract) name the list of all
    -- (raw) names that it could maybe be shadowed by.
  , stPostStatistics          :: !Statistics
    -- ^ Counters to collect various statistics about meta variables etc.
    --   Only for current file.
  , stPostTCWarnings          :: ![TCWarning]
  , stPostMutualBlocks        :: !(Map MutualId MutualBlock)
  , stPostLocalBuiltins       :: !(BuiltinThings PrimFun)
  , stPostFreshMetaId         :: !MetaId
  , stPostFreshMutualId       :: !MutualId
  , stPostFreshProblemId      :: !ProblemId
  , stPostFreshCheckpointId   :: !CheckpointId
  , stPostFreshInt            :: !Int
  , stPostFreshNameId         :: !NameId
  , stPostAreWeCaching        :: !Bool
  , stPostPostponeInstanceSearch :: !Bool
  , stPostConsideringInstance :: !Bool
  , stPostInstantiateBlocking :: !Bool
    -- ^ Should we instantiate away blocking metas?
    --   This can produce ill-typed terms but they are often more readable. See issue #3606.
    --   Best set to True only for calls to pretty*/reify to limit unwanted reductions.
  , stPostLocalPartialDefs    :: !(Set QName)
    -- ^ Local partial definitions, to be stored in the @Interface@
  }

-- | A mutual block of names in the signature.
data MutualBlock = MutualBlock
  { mutualInfo  :: Info.MutualInfo
    -- ^ The original info of the mutual block.
  , mutualNames :: Set QName
  } deriving (Show, Eq)

instance Null MutualBlock where
  empty = MutualBlock empty empty

-- | A part of the state which is not reverted when an error is thrown
-- or the state is reset.
data PersistentTCState = PersistentTCSt
  { stDecodedModules    :: DecodedModules
  , stPersistentOptions :: CommandLineOptions
  , stInteractionOutputCallback  :: InteractionOutputCallback
    -- ^ Callback function to call when there is a response
    --   to give to the interactive frontend.
    --   See the documentation of 'InteractionOutputCallback'.
  , stBenchmark         :: !Benchmark
    -- ^ Structure to track how much CPU time was spent on which Agda phase.
    --   Needs to be a strict field to avoid space leaks!
  , stAccumStatistics   :: !Statistics
    -- ^ Should be strict field.
  , stPersistLoadedFileCache :: !(Strict.Maybe LoadedFileCache)
    -- ^ Cached typechecking state from the last loaded file.
    --   Should be @Nothing@ when checking imports.
  , stPersistBackends   :: [Backend]
    -- ^ Current backends with their options
  , stPersistProjectConfigs :: !(Map FilePath ProjectConfig)
    -- ^ Map from directories to paths of closest enclosing .agda-lib
    --   files (or @Nothing@ if there are none).
  , stPersistAgdaLibFiles   :: !(Map FilePath AgdaLibFile)
    -- ^ Contents of .agda-lib files that have already been parsed.
  }

data LoadedFileCache = LoadedFileCache
  { lfcCached  :: !CachedTypeCheckLog
  , lfcCurrent :: !CurrentTypeCheckLog
  }

-- | A log of what the type checker does and states after the action is
-- completed.  The cached version is stored first executed action first.
type CachedTypeCheckLog = [(TypeCheckAction, PostScopeState)]

-- | Like 'CachedTypeCheckLog', but storing the log for an ongoing type
-- checking of a module.  Stored in reverse order (last performed action
-- first).
type CurrentTypeCheckLog = [(TypeCheckAction, PostScopeState)]

-- | A complete log for a module will look like this:
--
--   * 'Pragmas'
--
--   * 'EnterSection', entering the main module.
--
--   * 'Decl'/'EnterSection'/'LeaveSection', for declarations and nested
--     modules
--
--   * 'LeaveSection', leaving the main module.
data TypeCheckAction
  = EnterSection !ModuleName !A.Telescope
  | LeaveSection !ModuleName
  | Decl !A.Declaration
    -- ^ Never a Section or ScopeDecl
  | Pragmas !PragmaOptions

-- | Empty persistent state.

initPersistentState :: PersistentTCState
initPersistentState = PersistentTCSt
  { stPersistentOptions         = defaultOptions
  , stDecodedModules            = Map.empty
  , stInteractionOutputCallback = defaultInteractionOutputCallback
  , stBenchmark                 = empty
  , stAccumStatistics           = Map.empty
  , stPersistLoadedFileCache    = empty
  , stPersistBackends           = []
  , stPersistProjectConfigs     = Map.empty
  , stPersistAgdaLibFiles       = Map.empty
  }

-- | Empty state of type checker.

initPreScopeState :: PreScopeState
initPreScopeState = PreScopeState
  { stPreTokens               = mempty
  , stPreImports              = emptySignature
  , stPreImportedModules      = Set.empty
  , stPreModuleToSource       = Map.empty
  , stPreVisitedModules       = Map.empty
  , stPreScope                = emptyScopeInfo
  , stPrePatternSyns          = Map.empty
  , stPrePatternSynImports    = Map.empty
  , stPreGeneralizedVars      = mempty
  , stPrePragmaOptions        = defaultInteractionOptions
  , stPreImportedBuiltins     = Map.empty
  , stPreImportedDisplayForms = HMap.empty
  , stPreImportedInstanceDefs = Map.empty
  , stPreForeignCode          = Map.empty
  , stPreFreshInteractionId   = 0
  , stPreImportedUserWarnings = Map.empty
  , stPreLocalUserWarnings    = Map.empty
  , stPreWarningOnImport      = empty
  , stPreImportedPartialDefs  = Set.empty
  }

initPostScopeState :: PostScopeState
initPostScopeState = PostScopeState
  { stPostSyntaxInfo           = mempty
  , stPostDisambiguatedNames   = IntMap.empty
  , stPostMetaStore            = IntMap.empty
  , stPostInteractionPoints    = Map.empty
  , stPostAwakeConstraints     = []
  , stPostSleepingConstraints  = []
  , stPostDirty                = False
  , stPostOccursCheckDefs      = Set.empty
  , stPostSignature            = emptySignature
  , stPostModuleCheckpoints    = Map.empty
  , stPostImportsDisplayForms  = HMap.empty
  , stPostCurrentModule        = empty
  , stPostInstanceDefs         = (Map.empty , Set.empty)
  , stPostConcreteNames        = Map.empty
  , stPostUsedNames            = Map.empty
  , stPostShadowingNames       = Map.empty
  , stPostStatistics           = Map.empty
  , stPostTCWarnings           = []
  , stPostMutualBlocks         = Map.empty
  , stPostLocalBuiltins        = Map.empty
  , stPostFreshMetaId          = 0
  , stPostFreshMutualId        = 0
  , stPostFreshProblemId       = 1
  , stPostFreshCheckpointId    = 1
  , stPostFreshInt             = 0
  , stPostFreshNameId           = NameId 0 0
  , stPostAreWeCaching         = False
  , stPostPostponeInstanceSearch = False
  , stPostConsideringInstance  = False
  , stPostInstantiateBlocking  = False
  , stPostLocalPartialDefs     = Set.empty
  }

initState :: TCState
initState = TCSt
  { stPreScopeState   = initPreScopeState
  , stPostScopeState  = initPostScopeState
  , stPersistentState = initPersistentState
  }

-- * st-prefixed lenses
------------------------------------------------------------------------

stTokens :: Lens' CompressedFile TCState
stTokens f s =
  f (stPreTokens (stPreScopeState s)) <&>
  \x -> s {stPreScopeState = (stPreScopeState s) {stPreTokens = x}}

stImports :: Lens' Signature TCState
stImports f s =
  f (stPreImports (stPreScopeState s)) <&>
  \x -> s {stPreScopeState = (stPreScopeState s) {stPreImports = x}}

stImportedModules :: Lens' (Set ModuleName) TCState
stImportedModules f s =
  f (stPreImportedModules (stPreScopeState s)) <&>
  \x -> s {stPreScopeState = (stPreScopeState s) {stPreImportedModules = x}}

stModuleToSource :: Lens' ModuleToSource TCState
stModuleToSource f s =
  f (stPreModuleToSource (stPreScopeState s)) <&>
  \x -> s {stPreScopeState = (stPreScopeState s) {stPreModuleToSource = x}}

stVisitedModules :: Lens' VisitedModules TCState
stVisitedModules f s =
  f (stPreVisitedModules (stPreScopeState s)) <&>
  \x -> s {stPreScopeState = (stPreScopeState s) {stPreVisitedModules = x}}

stScope :: Lens' ScopeInfo TCState
stScope f s =
  f (stPreScope (stPreScopeState s)) <&>
  \x -> s {stPreScopeState = (stPreScopeState s) {stPreScope = x}}

stPatternSyns :: Lens' A.PatternSynDefns TCState
stPatternSyns f s =
  f (stPrePatternSyns (stPreScopeState s)) <&>
  \x -> s {stPreScopeState = (stPreScopeState s) {stPrePatternSyns = x}}

stPatternSynImports :: Lens' A.PatternSynDefns TCState
stPatternSynImports f s =
  f (stPrePatternSynImports (stPreScopeState s)) <&>
  \x -> s {stPreScopeState = (stPreScopeState s) {stPrePatternSynImports = x}}

stGeneralizedVars :: Lens' (Maybe (Set QName)) TCState
stGeneralizedVars f s =
  f (Strict.toLazy $ stPreGeneralizedVars (stPreScopeState s)) <&>
  \x -> s {stPreScopeState = (stPreScopeState s) {stPreGeneralizedVars = Strict.toStrict x}}

stPragmaOptions :: Lens' PragmaOptions TCState
stPragmaOptions f s =
  f (stPrePragmaOptions (stPreScopeState s)) <&>
  \x -> s {stPreScopeState = (stPreScopeState s) {stPrePragmaOptions = x}}

stImportedBuiltins :: Lens' (BuiltinThings PrimFun) TCState
stImportedBuiltins f s =
  f (stPreImportedBuiltins (stPreScopeState s)) <&>
  \x -> s {stPreScopeState = (stPreScopeState s) {stPreImportedBuiltins = x}}

stForeignCode :: Lens' (Map BackendName [ForeignCode]) TCState
stForeignCode f s =
  f (stPreForeignCode (stPreScopeState s)) <&>
  \x -> s {stPreScopeState = (stPreScopeState s) {stPreForeignCode = x}}

stFreshInteractionId :: Lens' InteractionId TCState
stFreshInteractionId f s =
  f (stPreFreshInteractionId (stPreScopeState s)) <&>
  \x -> s {stPreScopeState = (stPreScopeState s) {stPreFreshInteractionId = x}}

stImportedUserWarnings :: Lens' (Map A.QName Text) TCState
stImportedUserWarnings f s =
  f (stPreImportedUserWarnings (stPreScopeState s)) <&>
  \ x -> s {stPreScopeState = (stPreScopeState s) {stPreImportedUserWarnings = x}}

stLocalUserWarnings :: Lens' (Map A.QName Text) TCState
stLocalUserWarnings f s =
  f (stPreLocalUserWarnings (stPreScopeState s)) <&>
  \ x -> s {stPreScopeState = (stPreScopeState s) {stPreLocalUserWarnings = x}}

getUserWarnings :: ReadTCState m => m (Map A.QName Text)
getUserWarnings = do
  iuw <- useR stImportedUserWarnings
  luw <- useR stLocalUserWarnings
  return $ iuw `Map.union` luw

stWarningOnImport :: Lens' (Maybe Text) TCState
stWarningOnImport f s =
  f (Strict.toLazy $ stPreWarningOnImport (stPreScopeState s)) <&>
  \ x -> s {stPreScopeState = (stPreScopeState s) {stPreWarningOnImport = Strict.toStrict x}}

stImportedPartialDefs :: Lens' (Set QName) TCState
stImportedPartialDefs f s =
  f (stPreImportedPartialDefs (stPreScopeState s)) <&>
  \ x -> s {stPreScopeState = (stPreScopeState s) {stPreImportedPartialDefs = x}}

stLocalPartialDefs :: Lens' (Set QName) TCState
stLocalPartialDefs f s =
  f (stPostLocalPartialDefs (stPostScopeState s)) <&>
  \ x -> s {stPostScopeState = (stPostScopeState s) {stPostLocalPartialDefs = x}}

getPartialDefs :: ReadTCState m => m (Set QName)
getPartialDefs = do
  ipd <- useR stImportedPartialDefs
  lpd <- useR stLocalPartialDefs
  return $ ipd `Set.union` lpd

stLoadedFileCache :: Lens' (Maybe LoadedFileCache) TCState
stLoadedFileCache f s =
  f (Strict.toLazy $ stPersistLoadedFileCache (stPersistentState s)) <&>
  \x -> s {stPersistentState = (stPersistentState s) {stPersistLoadedFileCache = Strict.toStrict x}}

stBackends :: Lens' [Backend] TCState
stBackends f s =
  f (stPersistBackends (stPersistentState s)) <&>
  \x -> s {stPersistentState = (stPersistentState s) {stPersistBackends = x}}

stProjectConfigs :: Lens' (Map FilePath ProjectConfig) TCState
stProjectConfigs f s =
  f (stPersistProjectConfigs (stPersistentState s)) <&>
  \ x -> s {stPersistentState = (stPersistentState s) {stPersistProjectConfigs = x}}

stAgdaLibFiles :: Lens' (Map FilePath AgdaLibFile) TCState
stAgdaLibFiles f s =
  f (stPersistAgdaLibFiles (stPersistentState s)) <&>
  \ x -> s {stPersistentState = (stPersistentState s) {stPersistAgdaLibFiles = x}}

stFreshNameId :: Lens' NameId TCState
stFreshNameId f s =
  f (stPostFreshNameId (stPostScopeState s)) <&>
  \x -> s {stPostScopeState = (stPostScopeState s) {stPostFreshNameId = x}}

stSyntaxInfo :: Lens' CompressedFile TCState
stSyntaxInfo f s =
  f (stPostSyntaxInfo (stPostScopeState s)) <&>
  \x -> s {stPostScopeState = (stPostScopeState s) {stPostSyntaxInfo = x}}

stDisambiguatedNames :: Lens' DisambiguatedNames TCState
stDisambiguatedNames f s =
  f (stPostDisambiguatedNames (stPostScopeState s)) <&>
  \x -> s {stPostScopeState = (stPostScopeState s) {stPostDisambiguatedNames = x}}

stMetaStore :: Lens' MetaStore TCState
stMetaStore f s =
  f (stPostMetaStore (stPostScopeState s)) <&>
  \x -> s {stPostScopeState = (stPostScopeState s) {stPostMetaStore = x}}

stInteractionPoints :: Lens' InteractionPoints TCState
stInteractionPoints f s =
  f (stPostInteractionPoints (stPostScopeState s)) <&>
  \x -> s {stPostScopeState = (stPostScopeState s) {stPostInteractionPoints = x}}

stAwakeConstraints :: Lens' Constraints TCState
stAwakeConstraints f s =
  f (stPostAwakeConstraints (stPostScopeState s)) <&>
  \x -> s {stPostScopeState = (stPostScopeState s) {stPostAwakeConstraints = x}}

stSleepingConstraints :: Lens' Constraints TCState
stSleepingConstraints f s =
  f (stPostSleepingConstraints (stPostScopeState s)) <&>
  \x -> s {stPostScopeState = (stPostScopeState s) {stPostSleepingConstraints = x}}

stDirty :: Lens' Bool TCState
stDirty f s =
  f (stPostDirty (stPostScopeState s)) <&>
  \x -> s {stPostScopeState = (stPostScopeState s) {stPostDirty = x}}

stOccursCheckDefs :: Lens' (Set QName) TCState
stOccursCheckDefs f s =
  f (stPostOccursCheckDefs (stPostScopeState s)) <&>
  \x -> s {stPostScopeState = (stPostScopeState s) {stPostOccursCheckDefs = x}}

stSignature :: Lens' Signature TCState
stSignature f s =
  f (stPostSignature (stPostScopeState s)) <&>
  \x -> s {stPostScopeState = (stPostScopeState s) {stPostSignature = x}}

stModuleCheckpoints :: Lens' (Map ModuleName CheckpointId) TCState
stModuleCheckpoints f s =
  f (stPostModuleCheckpoints (stPostScopeState s)) <&>
  \x -> s {stPostScopeState = (stPostScopeState s) {stPostModuleCheckpoints = x}}

stImportsDisplayForms :: Lens' DisplayForms TCState
stImportsDisplayForms f s =
  f (stPostImportsDisplayForms (stPostScopeState s)) <&>
  \x -> s {stPostScopeState = (stPostScopeState s) {stPostImportsDisplayForms = x}}

stImportedDisplayForms :: Lens' DisplayForms TCState
stImportedDisplayForms f s =
  f (stPreImportedDisplayForms (stPreScopeState s)) <&>
  \x -> s {stPreScopeState = (stPreScopeState s) {stPreImportedDisplayForms = x}}

stCurrentModule :: Lens' (Maybe ModuleName) TCState
stCurrentModule f s =
  f (Strict.toLazy $ stPostCurrentModule (stPostScopeState s)) <&>
  \x -> s {stPostScopeState = (stPostScopeState s) {stPostCurrentModule = Strict.toStrict x}}

stImportedInstanceDefs :: Lens' InstanceTable TCState
stImportedInstanceDefs f s =
  f (stPreImportedInstanceDefs (stPreScopeState s)) <&>
  \x -> s {stPreScopeState = (stPreScopeState s) {stPreImportedInstanceDefs = x}}

stInstanceDefs :: Lens' TempInstanceTable TCState
stInstanceDefs f s =
  f (stPostInstanceDefs (stPostScopeState s)) <&>
  \x -> s {stPostScopeState = (stPostScopeState s) {stPostInstanceDefs = x}}

stConcreteNames :: Lens' ConcreteNames TCState
stConcreteNames f s =
  f (stPostConcreteNames (stPostScopeState s)) <&>
  \x -> s {stPostScopeState = (stPostScopeState s) {stPostConcreteNames = x}}

stUsedNames :: Lens' (Map RawName [RawName]) TCState
stUsedNames f s =
  f (stPostUsedNames (stPostScopeState s)) <&>
  \x -> s {stPostScopeState = (stPostScopeState s) {stPostUsedNames = x}}

stShadowingNames :: Lens' (Map Name [RawName]) TCState
stShadowingNames f s =
  f (stPostShadowingNames (stPostScopeState s)) <&>
  \x -> s {stPostScopeState = (stPostScopeState s) {stPostShadowingNames = x}}

stStatistics :: Lens' Statistics TCState
stStatistics f s =
  f (stPostStatistics (stPostScopeState s)) <&>
  \x -> s {stPostScopeState = (stPostScopeState s) {stPostStatistics = x}}

stTCWarnings :: Lens' [TCWarning] TCState
stTCWarnings f s =
  f (stPostTCWarnings (stPostScopeState s)) <&>
  \x -> s {stPostScopeState = (stPostScopeState s) {stPostTCWarnings = x}}

stMutualBlocks :: Lens' (Map MutualId MutualBlock) TCState
stMutualBlocks f s =
  f (stPostMutualBlocks (stPostScopeState s)) <&>
  \x -> s {stPostScopeState = (stPostScopeState s) {stPostMutualBlocks = x}}

stLocalBuiltins :: Lens' (BuiltinThings PrimFun) TCState
stLocalBuiltins f s =
  f (stPostLocalBuiltins (stPostScopeState s)) <&>
  \x -> s {stPostScopeState = (stPostScopeState s) {stPostLocalBuiltins = x}}

stFreshMetaId :: Lens' MetaId TCState
stFreshMetaId f s =
  f (stPostFreshMetaId (stPostScopeState s)) <&>
  \x -> s {stPostScopeState = (stPostScopeState s) {stPostFreshMetaId = x}}

stFreshMutualId :: Lens' MutualId TCState
stFreshMutualId f s =
  f (stPostFreshMutualId (stPostScopeState s)) <&>
  \x -> s {stPostScopeState = (stPostScopeState s) {stPostFreshMutualId = x}}

stFreshProblemId :: Lens' ProblemId TCState
stFreshProblemId f s =
  f (stPostFreshProblemId (stPostScopeState s)) <&>
  \x -> s {stPostScopeState = (stPostScopeState s) {stPostFreshProblemId = x}}

stFreshCheckpointId :: Lens' CheckpointId TCState
stFreshCheckpointId f s =
  f (stPostFreshCheckpointId (stPostScopeState s)) <&>
  \x -> s {stPostScopeState = (stPostScopeState s) {stPostFreshCheckpointId = x}}

stFreshInt :: Lens' Int TCState
stFreshInt f s =
  f (stPostFreshInt (stPostScopeState s)) <&>
  \x -> s {stPostScopeState = (stPostScopeState s) {stPostFreshInt = x}}

-- use @areWeCaching@ from the Caching module instead.
stAreWeCaching :: Lens' Bool TCState
stAreWeCaching f s =
  f (stPostAreWeCaching (stPostScopeState s)) <&>
  \x -> s {stPostScopeState = (stPostScopeState s) {stPostAreWeCaching = x}}

stPostponeInstanceSearch :: Lens' Bool TCState
stPostponeInstanceSearch f s =
  f (stPostPostponeInstanceSearch (stPostScopeState s)) <&>
  \x -> s {stPostScopeState = (stPostScopeState s) {stPostPostponeInstanceSearch = x}}

stConsideringInstance :: Lens' Bool TCState
stConsideringInstance f s =
  f (stPostConsideringInstance (stPostScopeState s)) <&>
  \x -> s {stPostScopeState = (stPostScopeState s) {stPostConsideringInstance = x}}

stInstantiateBlocking :: Lens' Bool TCState
stInstantiateBlocking f s =
  f (stPostInstantiateBlocking (stPostScopeState s)) <&>
  \x -> s {stPostScopeState = (stPostScopeState s) {stPostInstantiateBlocking = x}}

stBuiltinThings :: TCState -> BuiltinThings PrimFun
stBuiltinThings s = (s^.stLocalBuiltins) `Map.union` (s^.stImportedBuiltins)


-- * Fresh things
------------------------------------------------------------------------

class Enum i => HasFresh i where
    freshLens :: Lens' i TCState
    nextFresh' :: i -> i
    nextFresh' = succ

nextFresh :: HasFresh i => TCState -> (i, TCState)
nextFresh s =
  let !c = s^.freshLens
  in (c, set freshLens (nextFresh' c) s)

class Monad m => MonadFresh i m where
  fresh :: m i

  default fresh :: (MonadTrans t, MonadFresh i n, t n ~ m) => m i
  fresh = lift fresh

instance MonadFresh i m => MonadFresh i (ReaderT r m)
instance MonadFresh i m => MonadFresh i (StateT s m)
instance MonadFresh i m => MonadFresh i (ListT m)
instance MonadFresh i m => MonadFresh i (IdentityT m)

instance HasFresh i => MonadFresh i TCM where
  fresh = do
        !s <- getTC
        let (!c , !s') = nextFresh s
        putTC s'
        return c

instance HasFresh MetaId where
  freshLens = stFreshMetaId

instance HasFresh MutualId where
  freshLens = stFreshMutualId

instance HasFresh InteractionId where
  freshLens = stFreshInteractionId

instance HasFresh NameId where
  freshLens = stFreshNameId
  -- nextFresh increments the current fresh name by 2 so @NameId@s used
  -- before caching starts do not overlap with the ones used after.
  nextFresh' = succ . succ

instance HasFresh Int where
  freshLens = stFreshInt

instance HasFresh ProblemId where
  freshLens = stFreshProblemId

newtype CheckpointId = CheckpointId Int
  deriving (Data, Eq, Ord, Enum, Real, Integral, Num)

instance Show CheckpointId where
  show (CheckpointId n) = show n

instance Pretty CheckpointId where
  pretty (CheckpointId n) = pretty n

instance HasFresh CheckpointId where
  freshLens = stFreshCheckpointId

freshName :: MonadFresh NameId m => Range -> String -> m Name
freshName r s = do
  i <- fresh
  return $ mkName r i s

freshNoName :: MonadFresh NameId m => Range -> m Name
freshNoName r =
    do  i <- fresh
        return $ makeName i (C.NoName noRange i) r noFixity' False

freshNoName_ :: MonadFresh NameId m => m Name
freshNoName_ = freshNoName noRange

freshRecordName :: MonadFresh NameId m => m Name
freshRecordName = do
  i <- fresh
  return $ makeName i (C.setNotInScope $ C.simpleName "r") noRange noFixity' True

-- | Create a fresh name from @a@.
class FreshName a where
  freshName_ :: MonadFresh NameId m => a -> m Name

instance FreshName (Range, String) where
  freshName_ = uncurry freshName

instance FreshName String where
  freshName_ = freshName noRange

instance FreshName Range where
  freshName_ = freshNoName

instance FreshName () where
  freshName_ () = freshNoName_

---------------------------------------------------------------------------
-- ** Managing file names
---------------------------------------------------------------------------

-- | Maps top-level module names to the corresponding source file
-- names.

type ModuleToSource = Map TopLevelModuleName AbsolutePath

-- | Maps source file names to the corresponding top-level module
-- names.

type SourceToModule = Map AbsolutePath TopLevelModuleName

-- | Creates a 'SourceToModule' map based on 'stModuleToSource'.
--
--   O(n log n).
--
--   For a single reverse lookup in 'stModuleToSource',
--   rather use 'lookupModuleFromSourse'.

sourceToModule :: TCM SourceToModule
sourceToModule =
  Map.fromList
     .  List.map (\(m, f) -> (f, m))
     .  Map.toList
    <$> useTC stModuleToSource

-- | Lookup an 'AbsolutePath' in 'sourceToModule'.
--
--   O(n).

lookupModuleFromSource :: ReadTCState m => AbsolutePath -> m (Maybe TopLevelModuleName)
lookupModuleFromSource f =
  fmap fst . List.find ((f ==) . snd) . Map.toList <$> useR stModuleToSource


---------------------------------------------------------------------------
-- ** Associating concrete names to an abstract name
---------------------------------------------------------------------------

-- | A monad that has read and write access to the stConcreteNames
--   part of the TCState. Basically, this is a synonym for `MonadState
--   ConcreteNames m` (which cannot be used directly because of the
--   limitations of Haskell's typeclass system).
class Monad m => MonadStConcreteNames m where
  runStConcreteNames :: StateT ConcreteNames m a -> m a

  useConcreteNames :: m ConcreteNames
  useConcreteNames = runStConcreteNames get

  modifyConcreteNames :: (ConcreteNames -> ConcreteNames) -> m ()
  modifyConcreteNames = runStConcreteNames . modify

instance MonadStConcreteNames TCM where
  runStConcreteNames m = stateTCLensM stConcreteNames $ runStateT m

instance MonadStConcreteNames m => MonadStConcreteNames (IdentityT m) where
  runStConcreteNames m = IdentityT $ runStConcreteNames $ StateT $ runIdentityT . runStateT m

instance MonadStConcreteNames m => MonadStConcreteNames (ReaderT r m) where
  runStConcreteNames m = ReaderT $ runStConcreteNames . StateT . flip (runReaderT . runStateT m)

instance MonadStConcreteNames m => MonadStConcreteNames (StateT s m) where
  runStConcreteNames m = StateT $ \s -> runStConcreteNames $ StateT $ \ns -> do
    ((x,ns'),s') <- runStateT (runStateT m ns) s
    return ((x,s'),ns')

---------------------------------------------------------------------------
-- ** Interface
---------------------------------------------------------------------------

data ModuleInfo = ModuleInfo
  { miInterface  :: Interface
  , miWarnings   :: Bool
    -- ^ 'True' if warnings were encountered when the module was type
    -- checked.
  , miPrimitive  :: Bool
    -- ^ 'True' if the module is a primitive module, which should always
    -- be importable.
  }

-- Note that the use of 'C.TopLevelModuleName' here is a potential
-- performance problem, because these names do not contain unique
-- identifiers.

type VisitedModules = Map C.TopLevelModuleName ModuleInfo
type DecodedModules = Map C.TopLevelModuleName Interface

data ForeignCode = ForeignCode Range String
  deriving Show

data Interface = Interface
  { iSourceHash      :: Hash
    -- ^ Hash of the source code.
  , iSource          :: TL.Text
    -- ^ The source code. The source code is stored so that the HTML
    -- and LaTeX backends can generate their output without having to
    -- re-read the (possibly out of date) source code.
  , iFileType        :: FileType
    -- ^ Source file type, determined from the file extension
  , iImportedModules :: [(ModuleName, Hash)]
    -- ^ Imported modules and their hashes.
  , iModuleName      :: ModuleName
    -- ^ Module name of this interface.
  , iScope           :: Map ModuleName Scope
    -- ^ Scope defined by this module.
    --
    --   Andreas, AIM XX: Too avoid duplicate serialization, this field is
    --   not serialized, so if you deserialize an interface, @iScope@
    --   will be empty.
    --   But 'constructIScope' constructs 'iScope' from 'iInsideScope'.
  , iInsideScope     :: ScopeInfo
    -- ^ Scope after we loaded this interface.
    --   Used in 'Agda.Interaction.BasicOps.AtTopLevel'
    --   and     'Agda.Interaction.CommandLine.interactionLoop'.
  , iSignature       :: Signature
  , iDisplayForms    :: DisplayForms
    -- ^ Display forms added for imported identifiers.
  , iUserWarnings    :: Map A.QName Text
    -- ^ User warnings for imported identifiers
  , iImportWarning   :: Maybe Text
    -- ^ Whether this module should raise a warning when imported
  , iBuiltin         :: BuiltinThings (String, QName)
  , iForeignCode     :: Map BackendName [ForeignCode]
  , iHighlighting    :: HighlightingInfo
  , iPragmaOptions   :: [OptionsPragma]
    -- ^ Pragma options set in the file.
  , iOptionsUsed     :: PragmaOptions
    -- ^ Options/features used when checking the file (can be different
    --   from options set directly in the file).
  , iPatternSyns     :: A.PatternSynDefns
  , iWarnings        :: [TCWarning]
  , iPartialDefs     :: Set QName
  }
  deriving Show

instance Pretty Interface where
  pretty (Interface
            sourceH source fileT importedM moduleN scope insideS signature
            display userwarn importwarn builtin foreignCode highlighting pragmaO
            oUsed patternS warnings partialdefs) =

    hang "Interface" 2 $ vcat
      [ "source hash:"         <+> (pretty . show) sourceH
      , "source:"              $$  nest 2 (text $ TL.unpack source)
      , "file type:"           <+> (pretty . show) fileT
      , "imported modules:"    <+> (pretty . show) importedM
      , "module name:"         <+> pretty moduleN
      , "scope:"               <+> (pretty . show) scope
      , "inside scope:"        <+> (pretty . show) insideS
      , "signature:"           <+> (pretty . show) signature
      , "display:"             <+> (pretty . show) display
      , "user warnings:"       <+> (pretty . show) userwarn
      , "import warning:"      <+> (pretty . show) importwarn
      , "builtin:"             <+> (pretty . show) builtin
      , "Foreign code:"        <+> (pretty . show) foreignCode
      , "highlighting:"        <+> (pretty . show) highlighting
      , "pragma options:"      <+> (pretty . show) pragmaO
      , "options used:"        <+> (pretty . show) oUsed
      , "pattern syns:"        <+> (pretty . show) patternS
      , "warnings:"            <+> (pretty . show) warnings
      , "partial definitions:" <+> (pretty . show) partialdefs
      ]

-- | Combines the source hash and the (full) hashes of the imported modules.
iFullHash :: Interface -> Hash
iFullHash i = combineHashes $ iSourceHash i : List.map snd (iImportedModules i)

---------------------------------------------------------------------------
-- ** Closure
---------------------------------------------------------------------------

data Closure a = Closure
  { clSignature        :: Signature
  , clEnv              :: TCEnv
  , clScope            :: ScopeInfo
  , clModuleCheckpoints :: Map ModuleName CheckpointId
  , clValue            :: a
  }
    deriving (Data, Functor, Foldable)

instance Show a => Show (Closure a) where
  show cl = "Closure { clValue = " ++ show (clValue cl) ++ " }"

instance HasRange a => HasRange (Closure a) where
  getRange = getRange . clValue

class LensClosure a b | b -> a where
  lensClosure :: Lens' (Closure a) b

instance LensClosure a (Closure a) where
  lensClosure = id

instance LensTCEnv (Closure a) where
  lensTCEnv f cl = (f $! clEnv cl) <&> \ env -> cl { clEnv = env }

buildClosure :: (MonadTCEnv m, ReadTCState m) => a -> m (Closure a)
buildClosure x = do
    env   <- askTC
    sig   <- useR stSignature
    scope <- useR stScope
    cps   <- useR stModuleCheckpoints
    return $ Closure sig env scope cps x

---------------------------------------------------------------------------
-- ** Constraints
---------------------------------------------------------------------------

type Constraints = [ProblemConstraint]

data ProblemConstraint = PConstr
  { constraintProblems  :: Set ProblemId
  , constraintUnblocker :: Blocker
  , theConstraint       :: Closure Constraint
  }
  deriving (Show)

instance HasRange ProblemConstraint where
  getRange = getRange . theConstraint

data Constraint
  = ValueCmp Comparison CompareAs Term Term
  | ValueCmp_ Comparison CompareAs_ (Het 'LHS Term) (Het 'RHS Term)
  | ValueCmpOnFace Comparison Term Type Term Term
  | ElimCmp [Polarity] [IsForced] Type Term [Elim] [Elim]
  | SortCmp Comparison Sort Sort
  | LevelCmp Comparison Level Level
--  | ShortCut MetaId Term Type
--    -- ^ A delayed instantiation.  Replaces @ValueCmp@ in 'postponeTypeCheckingProblem'.
  | HasBiggerSort Sort
  | HasPTSRule (Dom Type) (Abs Sort)
  | CheckMetaInst MetaId
  | UnBlock MetaId
    -- ^ Meta created for a term blocked by a postponed type checking problem or unsolved
    --   constraints. The 'MetaInstantiation' for the meta (when unsolved) is either 'BlockedConst'
    --   or 'PostponedTypeCheckingProblem'.
  | IsEmpty Range Type
    -- ^ The range is the one of the absurd pattern.
  | CheckSizeLtSat Term
    -- ^ Check that the 'Term' is either not a SIZELT or a non-empty SIZELT.
  | FindInstance MetaId (Maybe [Candidate])
    -- ^ the first argument is the instance argument and the second one is the list of candidates
    --   (or Nothing if we haven’t determined the list of candidates yet)
  | CheckFunDef Delayed A.DefInfo QName [A.Clause] TCErr
    -- ^ Last argument is the error causing us to postpone.
  | UnquoteTactic Term Term Type   -- ^ First argument is computation and the others are hole and goal type
  | CheckLockedVars Term Type (Arg Term) Type     -- ^ @CheckLockedVars t ty lk lk_ty@ with @t : ty@, @lk : lk_ty@ and @t lk@ well-typed.
  | UsableAtModality Modality Term   -- ^ is the term usable at the given modality?
  deriving (Show)

instance HasRange Constraint where
  getRange (IsEmpty r t) = r
  getRange _ = noRange
{- no Range instances for Term, Type, Elm, Tele, Sort, Level, MetaId
  getRange (ValueCmp cmp a u v) = getRange (a,u,v)
  getRange (ElimCmp pol a v es es') = getRange (a,v,es,es')
  getRange (TelCmp a b cmp tel tel') = getRange (a,b,tel,tel')
  getRange (SortCmp cmp s s') = getRange (s,s')
  getRange (LevelCmp cmp l l') = getRange (l,l')
  getRange (UnBlock x) = getRange x
  getRange (FindInstance x cands) = getRange x
-}

instance Free Constraint where
  freeVars' c =
    case c of
      ValueCmp _ t u v      -> freeVars' (t, (u, v))
      ValueCmp_ _ t u v   -> freeVars' (t, (u, v))
      ValueCmpOnFace _ p t u v -> freeVars' (p, (t, (u, v)))
      ElimCmp _ _ t u es es'  -> freeVars' ((t, u), (es, es'))
      SortCmp _ s s'        -> freeVars' (s, s')
      LevelCmp _ l l'       -> freeVars' (l, l')
      UnBlock _             -> mempty
      IsEmpty _ t           -> freeVars' t
      CheckSizeLtSat u      -> freeVars' u
      FindInstance _ cs     -> freeVars' cs
      CheckFunDef{}         -> mempty
      HasBiggerSort s       -> freeVars' s
      HasPTSRule a s        -> freeVars' (a , s)
      CheckLockedVars a b c d -> freeVars' ((a,b),(c,d))
      UnquoteTactic t h g   -> freeVars' (t, (h, g))
      CheckMetaInst m       -> mempty
      UsableAtModality mod t -> freeVars' t

instance TermLike Constraint where
  foldTerm f = \case
      ValueCmp _ t u v       -> foldTerm f (t, u, v)
      ValueCmp_ _ t u v      -> foldTerm f (t, u, v)
      ValueCmpOnFace _ p t u v -> foldTerm f (p, t, u, v)
      ElimCmp _ _ t u es es' -> foldTerm f (t, u, es, es')
      LevelCmp _ l l'        -> foldTerm f (Level l, Level l')  -- Note wrapping as term, to ensure f gets to act on l and l'
      IsEmpty _ t            -> foldTerm f t
      CheckSizeLtSat u       -> foldTerm f u
      UnquoteTactic t h g    -> foldTerm f (t, h, g)
      SortCmp _ s1 s2        -> foldTerm f (Sort s1, Sort s2)   -- Same as LevelCmp case
      UnBlock _              -> mempty
      CheckLockedVars a b c d -> foldTerm f (a, b, c, d)
      FindInstance _ _       -> mempty
      CheckFunDef{}          -> mempty
      HasBiggerSort s        -> foldTerm f s
      HasPTSRule a s         -> foldTerm f (a, Sort <$> s)
      CheckMetaInst m        -> mempty
      UsableAtModality m t   -> foldTerm f t

  traverseTermM f c = __IMPOSSIBLE__ -- Not yet implemented

instance AllMetas Constraint

data Comparison = CmpEq | CmpLeq
  deriving (Eq, Data, Show)

instance Pretty Comparison where
  pretty CmpEq  = "="
  pretty CmpLeq = "=<"

-- | An extension of 'Comparison' to @>=@.
data CompareDirection = DirEq | DirLeq | DirGeq
  deriving (Eq, Show, Data)

instance Pretty CompareDirection where
  pretty = text . \case
    DirEq  -> "="
    DirLeq -> "=<"
    DirGeq -> ">="

-- | Embed 'Comparison' into 'CompareDirection'.
fromCmp :: Comparison -> CompareDirection
fromCmp CmpEq  = DirEq
fromCmp CmpLeq = DirLeq

-- | Flip the direction of comparison.
flipCmp :: CompareDirection -> CompareDirection
flipCmp DirEq  = DirEq
flipCmp DirLeq = DirGeq
flipCmp DirGeq = DirLeq

-- | Turn a 'Comparison' function into a 'CompareDirection' function.
--
--   Property: @dirToCmp f (fromCmp cmp) = f cmp@
dirToCmp :: (Comparison -> a -> a -> c) -> CompareDirection -> a -> a -> c
dirToCmp cont DirEq  = cont CmpEq
dirToCmp cont DirLeq = cont CmpLeq
dirToCmp cont DirGeq = flip $ cont CmpLeq

-- | We can either compare two terms at a given type, or compare two
--   types without knowing (or caring about) their sorts.
data CompareAs' a
  = AsTermsOf a    -- ^ @Type@ should not be @Size@.
                   --   But currently, we do not rely on this invariant.
  | AsSizes        -- ^ Replaces @AsTermsOf Size@.
  | AsTypes
  deriving (Data, Show, Functor, Foldable, Traversable)

type CompareAs = CompareAs' Type

type CompareAsHet = CompareAs' TwinT

type CompareAs_ = CompareAs' TwinT

instance Free a => Free (CompareAs' a) where
  freeVars' (AsTermsOf a) = freeVars' a
  freeVars' AsSizes       = mempty
  freeVars' AsTypes       = mempty

instance TermLike a => TermLike (CompareAs' a) where
  foldTerm f (AsTermsOf a) = foldTerm f a
  foldTerm f AsSizes       = mempty
  foldTerm f AsTypes       = mempty

  traverseTermM f = \case
    AsTermsOf a -> AsTermsOf <$> traverseTermM f a
    AsSizes     -> return AsSizes
    AsTypes     -> return AsTypes

instance AllMetas CompareAs
instance AllMetas CompareAsHet



---------------------------------------------------------------------------
-- * Open things
---------------------------------------------------------------------------

-- | A thing tagged with the context it came from.
data Open a = OpenThing { openThingCheckpoint :: CheckpointId, openThing :: a }
    deriving (Data, Show, Functor, Foldable, Traversable)

instance Decoration Open where
  traverseF f (OpenThing cp x) = OpenThing cp <$> f x

---------------------------------------------------------------------------
-- * Judgements
--
-- Used exclusively for typing of meta variables.
---------------------------------------------------------------------------

-- | Parametrized since it is used without MetaId when creating a new meta.
data Judgement a
  = HasType
    { jMetaId     :: a
    , jComparison :: Comparison -- ^ are we checking (@CmpLeq@) or inferring (@CmpEq@) the type?
    , jMetaType   :: Type
    }
  | IsSort
    { jMetaId   :: a
    , jMetaType :: Type -- Andreas, 2011-04-26: type needed for higher-order sort metas
    }

instance Pretty a => Pretty (Judgement a) where
    pretty (HasType a cmp t) = hsep [ pretty a, ":"    , pretty t ]
    pretty (IsSort  a t)     = hsep [ pretty a, ":sort", pretty t ]

-----------------------------------------------------------------------------
-- ** Generalizable variables
-----------------------------------------------------------------------------

data DoGeneralize = YesGeneralize | NoGeneralize
  deriving (Eq, Ord, Show, Data)

-- | The value of a generalizable variable. This is created to be a
--   generalizable meta before checking the type to be generalized.
data GeneralizedValue = GeneralizedValue
  { genvalCheckpoint :: CheckpointId
  , genvalTerm       :: Term
  , genvalType       :: Type
  } deriving (Show, Data)

---------------------------------------------------------------------------
-- ** Meta variables
---------------------------------------------------------------------------

data MetaVariable =
        MetaVar { mvInfo          :: MetaInfo
                , mvPriority      :: MetaPriority -- ^ some metavariables are more eager to be instantiated
                , mvPermutation   :: Permutation
                  -- ^ a metavariable doesn't have to depend on all variables
                  --   in the context, this "permutation" will throw away the
                  --   ones it does not depend on
                , mvJudgement     :: Judgement MetaId
                , mvInstantiation :: MetaInstantiation
                , mvListeners     :: Set Listener -- ^ meta variables scheduled for eta-expansion but blocked by this one
                , mvFrozen        :: Frozen -- ^ are we past the point where we can instantiate this meta variable?
                , mvTwin          :: Maybe MetaId -- ^ @Just m@ means this meta will be equated to @m@ when the latter is unblocked. See @blockedTermOnProblem@.
                }

data Listener = EtaExpand MetaId
              | CheckConstraint Nat ProblemConstraint

instance Eq Listener where
  EtaExpand       x   == EtaExpand       y   = x == y
  CheckConstraint x _ == CheckConstraint y _ = x == y
  _ == _ = False

instance Ord Listener where
  EtaExpand       x   `compare` EtaExpand       y   = x `compare` y
  CheckConstraint x _ `compare` CheckConstraint y _ = x `compare` y
  EtaExpand{} `compare` CheckConstraint{} = LT
  CheckConstraint{} `compare` EtaExpand{} = GT

-- | Frozen meta variable cannot be instantiated by unification.
--   This serves to prevent the completion of a definition by its use
--   outside of the current block.
--   (See issues 118, 288, 399).
data Frozen
  = Frozen        -- ^ Do not instantiate.
  | Instantiable
    deriving (Eq, Show)

data MetaInstantiation
        = InstV [Arg String] Term -- ^ solved by term (abstracted over some free variables)
        | Open               -- ^ unsolved
        | OpenInstance       -- ^ open, to be instantiated by instance search
        | BlockedConst Term  -- ^ solution blocked by unsolved constraints
        | PostponedTypeCheckingProblem (Closure TypeCheckingProblem)

-- | Solving a 'CheckArgs' constraint may or may not check the target type. If
--   it did, it returns a handle to any unsolved constraints.
data CheckedTarget = CheckedTarget (Maybe ProblemId)
                   | NotCheckedTarget

data PrincipalArgTypeMetas = PrincipalArgTypeMetas
  { patmMetas     :: Args -- ^ metas created for hidden and instance arguments
                          --   in the principal argument's type
  , patmRemainder :: Type -- ^ principal argument's type, stripped of hidden and
                          --   instance arguments
  }

data TypeCheckingProblem
  = CheckExpr Comparison A.Expr Type
  | CheckArgs ExpandHidden Range [NamedArg A.Expr] Type Type (ArgsCheckState CheckedTarget -> TCM Term)
  | CheckProjAppToKnownPrincipalArg Comparison A.Expr ProjOrigin (List1 QName) A.Args Type Int Term Type PrincipalArgTypeMetas
  | CheckLambda Comparison (Arg (List1 (WithHiding Name), Maybe Type)) A.Expr Type
    -- ^ @(λ (xs : t₀) → e) : t@
    --   This is not an instance of 'CheckExpr' as the domain type
    --   has already been checked.
    --   For example, when checking
    --     @(λ (x y : Fin _) → e) : (x : Fin n) → ?@
    --   we want to postpone @(λ (y : Fin n) → e) : ?@ where @Fin n@
    --   is a 'Type' rather than an 'A.Expr'.
  | DoQuoteTerm Comparison Term Type -- ^ Quote the given term and check type against `Term`

instance Show MetaInstantiation where
  show (InstV tel t) = "InstV " ++ show tel ++ " (" ++ show t ++ ")"
  show Open      = "Open"
  show OpenInstance = "OpenInstance"
  show (BlockedConst t) = "BlockedConst (" ++ show t ++ ")"
  show (PostponedTypeCheckingProblem{}) = "PostponedTypeCheckingProblem (...)"

-- | Meta variable priority:
--   When we have an equation between meta-variables, which one
--   should be instantiated?
--
--   Higher value means higher priority to be instantiated.
newtype MetaPriority = MetaPriority Int
    deriving (Eq , Ord , Show)

data RunMetaOccursCheck
  = RunMetaOccursCheck
  | DontRunMetaOccursCheck
  deriving (Eq , Ord , Show)

-- | @MetaInfo@ is cloned from one meta to the next during pruning.
data MetaInfo = MetaInfo
  { miClosRange       :: Closure Range -- TODO: Not so nice. But we want both to have the environment of the meta (Closure) and its range.
--  , miRelevance       :: Relevance          -- ^ Created in irrelevant position?
  , miMetaOccursCheck :: RunMetaOccursCheck -- ^ Run the extended occurs check that goes in definitions?
  , miNameSuggestion  :: MetaNameSuggestion
    -- ^ Used for printing.
    --   @Just x@ if meta-variable comes from omitted argument with name @x@.
  , miGeneralizable   :: Arg DoGeneralize
    -- ^ Should this meta be generalized if unsolved? If so, at what ArgInfo?
  }

-- | Name suggestion for meta variable.  Empty string means no suggestion.
type MetaNameSuggestion = String

-- | For printing, we couple a meta with its name suggestion.
data NamedMeta = NamedMeta
  { nmSuggestion :: MetaNameSuggestion
  , nmid         :: MetaId
  }

instance Pretty NamedMeta where
  pretty (NamedMeta "" x) = pretty x
  pretty (NamedMeta "_" x) = pretty x
  pretty (NamedMeta s  x) = text $ "_" ++ s ++ prettyShow x

type MetaStore = IntMap MetaVariable

instance HasRange MetaInfo where
  getRange = clValue . miClosRange

instance HasRange MetaVariable where
    getRange m = getRange $ getMetaInfo m

instance SetRange MetaInfo where
  setRange r m = m { miClosRange = (miClosRange m) { clValue = r }}

instance SetRange MetaVariable where
  setRange r m = m { mvInfo = setRange r (mvInfo m) }

normalMetaPriority :: MetaPriority
normalMetaPriority = MetaPriority 0

lowMetaPriority :: MetaPriority
lowMetaPriority = MetaPriority (-10)

highMetaPriority :: MetaPriority
highMetaPriority = MetaPriority 10

getMetaInfo :: MetaVariable -> Closure Range
getMetaInfo = miClosRange . mvInfo

getMetaScope :: MetaVariable -> ScopeInfo
getMetaScope m = clScope $ getMetaInfo m

getMetaEnv :: MetaVariable -> TCEnv
getMetaEnv m = clEnv $ getMetaInfo m

getMetaSig :: MetaVariable -> Signature
getMetaSig m = clSignature $ getMetaInfo m

getMetaRelevance :: MetaVariable -> Relevance
getMetaRelevance = getRelevance . getMetaEnv

getMetaModality :: MetaVariable -> Modality
-- Andrea 23/02/2020: use getModality to enforce invariants of the
--                    envModality field.
getMetaModality = getModality . getMetaEnv

-- Lenses

metaFrozen :: Lens' Frozen MetaVariable
metaFrozen f mv = f (mvFrozen mv) <&> \ x -> mv { mvFrozen = x }

_mvInfo :: Lens' MetaInfo MetaVariable
_mvInfo f mv = (f $! mvInfo mv) <&> \ mi -> mv { mvInfo = mi }

-- Lenses onto Closure Range

instance LensClosure Range MetaInfo where
  lensClosure f mi = (f $! miClosRange mi) <&> \ cl -> mi { miClosRange = cl }

instance LensClosure Range MetaVariable where
  lensClosure = _mvInfo . lensClosure

-- Lenses onto IsAbstract

instance LensIsAbstract TCEnv where
  lensIsAbstract f env =
     -- Andreas, 2019-08-19
     -- Using $! to prevent space leaks like #1829.
     -- This can crash when trying to get IsAbstract from IgnoreAbstractMode.
    (f $! fromMaybe __IMPOSSIBLE__ (aModeToDef $ envAbstractMode env))
    <&> \ a -> env { envAbstractMode = aDefToMode a }

instance LensIsAbstract (Closure a) where
  lensIsAbstract = lensTCEnv . lensIsAbstract

instance LensIsAbstract MetaInfo where
  lensIsAbstract = lensClosure . lensIsAbstract

---------------------------------------------------------------------------
-- ** Interaction meta variables
---------------------------------------------------------------------------

-- | Interaction points are created by the scope checker who sets the range.
--   The meta variable is created by the type checker and then hooked up to the
--   interaction point.
data InteractionPoint = InteractionPoint
  { ipRange :: Range        -- ^ The position of the interaction point.
  , ipMeta  :: Maybe MetaId -- ^ The meta variable, if any, holding the type etc.
  , ipSolved:: Bool         -- ^ Has this interaction point already been solved?
  , ipClause:: IPClause
      -- ^ The clause of the interaction point (if any).
      --   Used for case splitting.
  }

instance Eq InteractionPoint where (==) = (==) `on` ipMeta

-- | Data structure managing the interaction points.
--
--   We never remove interaction points from this map, only set their
--   'ipSolved' to @True@.  (Issue #2368)
type InteractionPoints = Map InteractionId InteractionPoint


-- | Flag to indicate whether the meta is overapplied in the
--   constraint.  A meta is overapplied if it has more arguments than
--   the size of the telescope in its creation environment
--   (as stored in MetaInfo).
data Overapplied = Overapplied | NotOverapplied deriving (Eq, Show, Data)

-- | Datatype representing a single boundary condition:
--   x_0 = u_0, ... ,x_n = u_n ⊢ t = ?n es
data IPBoundary' t = IPBoundary
  { ipbEquations :: [(t,t)] -- ^ [x_0 = u_0, ... ,x_n = u_n]
  , ipbValue     :: t          -- ^ @t@
  , ipbMetaApp   :: t          -- ^ @?n es@
  , ipbOverapplied :: Overapplied -- ^ Is @?n@ overapplied in @?n es@ ?
  }
  deriving (Show, Data, Functor, Foldable, Traversable)

type IPBoundary = IPBoundary' Term

-- | Which clause is an interaction point located in?
data IPClause = IPClause
  { ipcQName    :: QName              -- ^ The name of the function.
  , ipcClauseNo :: Int                -- ^ The number of the clause of this function.
  , ipcType     :: Type               -- ^ The type of the function
  , ipcWithSub  :: Maybe Substitution -- ^ Module parameter substitution
  , ipcClause   :: A.SpineClause      -- ^ The original AST clause.
  , ipcClosure  :: Closure ()         -- ^ Environment for rechecking the clause.
  , ipcBoundary :: [Closure IPBoundary] -- ^ The boundary imposed by the LHS.
  }
  | IPNoClause -- ^ The interaction point is not in the rhs of a clause.
  deriving (Data)

instance Eq IPClause where
  IPNoClause           == IPNoClause             = True
  IPClause x i _ _ _ _ _ == IPClause x' i' _ _ _ _ _ = x == x' && i == i'
  _                    == _                      = False

---------------------------------------------------------------------------
-- ** Signature
---------------------------------------------------------------------------

data Signature = Sig
      { _sigSections    :: Sections
      , _sigDefinitions :: Definitions
      , _sigRewriteRules:: RewriteRuleMap  -- ^ The rewrite rules defined in this file.
      }
  deriving (Data, Show)

sigSections :: Lens' Sections Signature
sigSections f s =
  f (_sigSections s) <&>
  \x -> s {_sigSections = x}

sigDefinitions :: Lens' Definitions Signature
sigDefinitions f s =
  f (_sigDefinitions s) <&>
  \x -> s {_sigDefinitions = x}

sigRewriteRules :: Lens' RewriteRuleMap Signature
sigRewriteRules f s =
  f (_sigRewriteRules s) <&>
  \x -> s {_sigRewriteRules = x}

type Sections    = Map ModuleName Section
type Definitions = HashMap QName Definition
type RewriteRuleMap = HashMap QName RewriteRules
type DisplayForms = HashMap QName [LocalDisplayForm]

newtype Section = Section { _secTelescope :: Telescope }
  deriving (Data, Show)

instance Pretty Section where
  pretty = pretty . _secTelescope

secTelescope :: Lens' Telescope Section
secTelescope f s =
  f (_secTelescope s) <&>
  \x -> s {_secTelescope = x}

emptySignature :: Signature
emptySignature = Sig Map.empty HMap.empty HMap.empty

-- | A @DisplayForm@ is in essence a rewrite rule
--   @
--      q ts --> dt
--   @
--   for a defined symbol (could be a constructor as well) @q@.
--   The right hand side is a 'DisplayTerm' which is used to
--   'reify' to a more readable 'Abstract.Syntax'.
--
--   The patterns @ts@ are just terms, but @var 0@ is interpreted
--   as a hole.  Each occurrence of @var 0@ is a new hole (pattern var).
--   For each *occurrence* of @var0@ the rhs @dt@ has a free variable.
--   These are instantiated when matching a display form against a
--   term @q vs@ succeeds.
data DisplayForm = Display
  { dfFreeVars :: Nat
    -- ^ Number @n@ of free variables in 'dfRHS'.
  , dfPats     :: Elims
    -- ^ Left hand side patterns, where @var 0@ stands for a pattern
    --   variable.  There should be @n@ occurrences of @var0@ in
    --   'dfPats'.
    --   The 'ArgInfo' is ignored in these patterns.
  , dfRHS      :: DisplayTerm
    -- ^ Right hand side, with @n@ free variables.
  }
  deriving (Data, Show)

type LocalDisplayForm = Open DisplayForm

-- | A structured presentation of a 'Term' for reification into
--   'Abstract.Syntax'.
data DisplayTerm
  = DWithApp DisplayTerm [DisplayTerm] Elims
    -- ^ @(f vs | ws) es@.
    --   The first 'DisplayTerm' is the parent function @f@ with its args @vs@.
    --   The list of 'DisplayTerm's are the with expressions @ws@.
    --   The 'Elims' are additional arguments @es@
    --   (possible in case the with-application is of function type)
    --   or projections (if it is of record type).
  | DCon ConHead ConInfo [Arg DisplayTerm]
    -- ^ @c vs@.
  | DDef QName [Elim' DisplayTerm]
    -- ^ @d vs@.
  | DDot Term
    -- ^ @.v@.
  | DTerm Term
    -- ^ @v@.
  deriving (Data, Show)

instance Free DisplayForm where
  freeVars' (Display n ps t) = underBinder (freeVars' ps) `mappend` underBinder' n (freeVars' t)

instance Free DisplayTerm where
  freeVars' (DWithApp t ws es) = freeVars' (t, (ws, es))
  freeVars' (DCon _ _ vs)      = freeVars' vs
  freeVars' (DDef _ es)        = freeVars' es
  freeVars' (DDot v)           = freeVars' v
  freeVars' (DTerm v)          = freeVars' v

instance Pretty DisplayTerm where
  prettyPrec p v =
    case v of
      DTerm v          -> prettyPrec p v
      DDot v           -> "." <> prettyPrec 10 v
      DDef f es        -> pretty f `pApp` es
      DCon c _ vs      -> pretty (conName c) `pApp` map Apply vs
      DWithApp h ws es ->
        mparens (p > 0)
          (sep [ pretty h
              , nest 2 $ fsep [ "|" <+> pretty w | w <- ws ] ])
        `pApp` es
    where
      pApp :: Pretty el => Doc -> [el] -> Doc
      pApp d els = mparens (not (null els) && p > 9) $
                   sep [d, nest 2 $ fsep (map (prettyPrec 10) els)]

-- | By default, we have no display form.
defaultDisplayForm :: QName -> [LocalDisplayForm]
defaultDisplayForm c = []

-- | Non-linear (non-constructor) first-order pattern.
data NLPat
  = PVar !Int [Arg Int]
    -- ^ Matches anything (modulo non-linearity) that only contains bound
    --   variables that occur in the given arguments.
  | PDef QName PElims
    -- ^ Matches @f es@
  | PLam ArgInfo (Abs NLPat)
    -- ^ Matches @λ x → t@
  | PPi (Dom NLPType) (Abs NLPType)
    -- ^ Matches @(x : A) → B@
  | PSort NLPSort
    -- ^ Matches a sort of the given shape.
  | PBoundVar {-# UNPACK #-} !Int PElims
    -- ^ Matches @x es@ where x is a lambda-bound variable
  | PTerm Term
    -- ^ Matches the term modulo β (ideally βη).
  deriving (Data, Show)
type PElims = [Elim' NLPat]

data NLPType = NLPType
  { nlpTypeSort :: NLPSort
  , nlpTypeUnEl :: NLPat
  } deriving (Data, Show)

data NLPSort
  = PType NLPat
  | PProp NLPat
  | PInf IsFibrant Integer
  | PSizeUniv
  | PLockUniv
  deriving (Data, Show)

type RewriteRules = [RewriteRule]

-- | Rewrite rules can be added independently from function clauses.
data RewriteRule = RewriteRule
  { rewName    :: QName      -- ^ Name of rewrite rule @q : Γ → f ps ≡ rhs@
                             --   where @≡@ is the rewrite relation.
  , rewContext :: Telescope  -- ^ @Γ@.
  , rewHead    :: QName      -- ^ @f@.
  , rewPats    :: PElims     -- ^ @Γ ⊢ f ps : t@.
  , rewRHS     :: Term       -- ^ @Γ ⊢ rhs : t@.
  , rewType    :: Type       -- ^ @Γ ⊢ t@.
  }
    deriving (Data, Show)

data Definition = Defn
  { defArgInfo        :: ArgInfo -- ^ Hiding should not be used.
  , defName           :: QName   -- ^ The canonical name, used e.g. in compilation.
  , defType           :: Type    -- ^ Type of the lifted definition.
  , defPolarity       :: [Polarity]
    -- ^ Variance information on arguments of the definition.
    --   Does not include info for dropped parameters to
    --   projection(-like) functions and constructors.
  , defArgOccurrences :: [Occurrence]
    -- ^ Positivity information on arguments of the definition.
    --   Does not include info for dropped parameters to
    --   projection(-like) functions and constructors.

    --   Sometimes Agda looks up 'Occurrence's in these lists based on
    --   their position, so one might consider replacing the list
    --   with, say, an 'IntMap'. However, presumably these lists tend
    --   to be short, in which case 'IntMap's could be slower than
    --   lists. For instance, at one point the longest list
    --   encountered for the standard library (in serialised
    --   interfaces) had length 27. Distribution:
    --
    --   Length, number of lists
    --   -----------------------
    --
    --    0, 2444
    --    1,  721
    --    2,  433
    --    3,  668
    --    4,  602
    --    5,  624
    --    6,  626
    --    7,  484
    --    8,  375
    --    9,  264
    --   10,  305
    --   11,  188
    --   12,  171
    --   13,  108
    --   14,   84
    --   15,   80
    --   16,   38
    --   17,   23
    --   18,   16
    --   19,    8
    --   20,    7
    --   21,    5
    --   22,    2
    --   23,    3
    --   27,    1

  , defArgGeneralizable :: NumGeneralizableArgs
    -- ^ How many arguments should be generalised.
  , defGeneralizedParams :: [Maybe Name]
    -- ^ Gives the name of the (bound variable) parameter for named generalized
    --   parameters. This is needed to bring it into scope when type checking
    --   the data/record definition corresponding to a type with generalized
    --   parameters.
  , defDisplay        :: [LocalDisplayForm]
  , defMutual         :: MutualId
  , defCompiledRep    :: CompiledRepresentation
  , defInstance       :: Maybe QName
    -- ^ @Just q@ when this definition is an instance of class q
  , defCopy           :: Bool
    -- ^ Has this function been created by a module
                         -- instantiation?
  , defMatchable      :: Set QName
    -- ^ The set of symbols with rewrite rules that match against this symbol
  , defNoCompilation  :: Bool
    -- ^ should compilers skip this? Used for e.g. cubical's comp
  , defInjective      :: Bool
    -- ^ Should the def be treated as injective by the pattern matching unifier?
  , defCopatternLHS   :: Bool
    -- ^ Is this a function defined by copatterns?
  , defBlocked        :: Blocked_
    -- ^ What blocking tag to use when we cannot reduce this def?
    --   Used when checking a function definition is blocked on a meta
    --   in the type.
  , theDef            :: Defn
  }
    deriving (Data, Show)

instance LensArgInfo Definition where
  getArgInfo = defArgInfo
  mapArgInfo f def = def { defArgInfo = f $ defArgInfo def }

instance LensModality  Definition where
instance LensQuantity  Definition where
instance LensRelevance Definition where

data NumGeneralizableArgs
  = NoGeneralizableArgs
  | SomeGeneralizableArgs Int
    -- ^ When lambda-lifting new args are generalizable if
    --   'SomeGeneralizableArgs', also when the number is zero.
  deriving (Data, Show)

theDefLens :: Lens' Defn Definition
theDefLens f d = f (theDef d) <&> \ df -> d { theDef = df }

-- | Create a definition with sensible defaults.
defaultDefn :: ArgInfo -> QName -> Type -> Defn -> Definition
defaultDefn info x t def = Defn
  { defArgInfo        = info
  , defName           = x
  , defType           = t
  , defPolarity       = []
  , defArgOccurrences = []
  , defArgGeneralizable = NoGeneralizableArgs
  , defGeneralizedParams = []
  , defDisplay        = defaultDisplayForm x
  , defMutual         = 0
  , defCompiledRep    = noCompiledRep
  , defInstance       = Nothing
  , defCopy           = False
  , defMatchable      = Set.empty
  , defNoCompilation  = False
  , defInjective      = False
  , defCopatternLHS   = False
  , defBlocked        = NotBlocked ReallyNotBlocked ()
  , theDef            = def
  }

-- | Polarity for equality and subtype checking.
data Polarity
  = Covariant      -- ^ monotone
  | Contravariant  -- ^ antitone
  | Invariant      -- ^ no information (mixed variance)
  | Nonvariant     -- ^ constant
  deriving (Data, Show, Eq)

instance Pretty Polarity where
  pretty = text . \case
    Covariant     -> "+"
    Contravariant -> "-"
    Invariant     -> "*"
    Nonvariant    -> "_"

-- | Information about whether an argument is forced by the type of a function.
data IsForced
  = Forced
  | NotForced
  deriving (Data, Show, Eq)

-- | The backends are responsible for parsing their own pragmas.
data CompilerPragma = CompilerPragma Range String
  deriving (Data, Show, Eq)

instance HasRange CompilerPragma where
  getRange (CompilerPragma r _) = r

type BackendName    = String

jsBackendName, ghcBackendName :: BackendName
jsBackendName  = "JS"
ghcBackendName = "GHC"

type CompiledRepresentation = Map BackendName [CompilerPragma]

noCompiledRep :: CompiledRepresentation
noCompiledRep = Map.empty

-- A face represented as a list of equality constraints.
-- (r,False) ↦ (r = i0)
-- (r,True ) ↦ (r = i1)
type Face = [(Term,Bool)]

-- | An alternative representation of partial elements in a telescope:
--   Γ ⊢ λ Δ. [φ₁ u₁, ... , φₙ uₙ] : Δ → PartialP (∨_ᵢ φᵢ) T
--   see cubicaltt paper (however we do not store the type T).
data System = System
  { systemTel :: Telescope
    -- ^ the telescope Δ, binding vars for the clauses, Γ ⊢ Δ
  , systemClauses :: [(Face,Term)]
    -- ^ a system [φ₁ u₁, ... , φₙ uₙ] where Γ, Δ ⊢ φᵢ and Γ, Δ, φᵢ ⊢ uᵢ
  } deriving (Data, Show)

-- | Additional information for extended lambdas.
data ExtLamInfo = ExtLamInfo
  { extLamModule    :: ModuleName
    -- ^ For complicated reasons the scope checker decides the QName of a
    --   pattern lambda, and thus its module. We really need to decide the
    --   module during type checking though, since if the lambda appears in a
    --   refined context the module picked by the scope checker has very much
    --   the wrong parameters.
  , extLamAbsurd :: Bool
    -- ^ Was this definition created from an absurd lambda @λ ()@?
  , extLamSys :: !(Strict.Maybe System)
  } deriving (Data, Show)

modifySystem :: (System -> System) -> ExtLamInfo -> ExtLamInfo
modifySystem f e = let !e' = e { extLamSys = f <$> extLamSys e } in e'

-- | Additional information for projection 'Function's.
data Projection = Projection
  { projProper    :: Maybe QName
    -- ^ @Nothing@ if only projection-like, @Just r@ if record projection.
    --   The @r@ is the name of the record type projected from.
    --   This field is updated by module application.
  , projOrig      :: QName
    -- ^ The original projection name
    --   (current name could be from module application).
  , projFromType  :: Arg QName
    -- ^ Type projected from. Original record type if @projProper = Just{}@.
    --   Also stores @ArgInfo@ of the principal argument.
    --   This field is unchanged by module application.
  , projIndex     :: Int
    -- ^ Index of the record argument.
    --   Start counting with 1, because 0 means that
    --   it is already applied to the record value.
    --   This can happen in module instantiation, but
    --   then either the record value is @var 0@, or @funProjection == Nothing@.
  , projLams :: ProjLams
    -- ^ Term @t@ to be be applied to record parameters and record value.
    --   The parameters will be dropped.
    --   In case of a proper projection, a postfix projection application
    --   will be created: @t = \ pars r -> r .p@
    --   (Invariant: the number of abstractions equals 'projIndex'.)
    --   In case of a projection-like function, just the function symbol
    --   is returned as 'Def':  @t = \ pars -> f@.
  } deriving (Data, Show)

-- | Abstractions to build projection function (dropping parameters).
newtype ProjLams = ProjLams { getProjLams :: [Arg ArgName] }
  deriving (Data, Show, Null)

-- | Building the projection function (which drops the parameters).
projDropPars :: Projection -> ProjOrigin -> Term
-- Proper projections:
projDropPars (Projection Just{} d _ _ lams) o =
  case initLast $ getProjLams lams of
    Nothing -> Def d []
    Just (pars, Arg i y) ->
      let core = Lam i $ Abs y $ Var 0 [Proj o d] in
      List.foldr (\ (Arg ai x) -> Lam ai . NoAbs x) core pars
-- Projection-like functions:
projDropPars (Projection Nothing _ _ _ lams) o | null lams = __IMPOSSIBLE__
projDropPars (Projection Nothing d _ _ lams) o =
  List.foldr (\ (Arg ai x) -> Lam ai . NoAbs x) (Def d []) $ init $ getProjLams lams

-- | The info of the principal (record) argument.
projArgInfo :: Projection -> ArgInfo
projArgInfo (Projection _ _ _ _ lams) =
  maybe __IMPOSSIBLE__ getArgInfo $ lastMaybe $ getProjLams lams

-- | Should a record type admit eta-equality?
data EtaEquality
  = Specified { theEtaEquality :: !HasEta }  -- ^ User specifed 'eta-equality' or 'no-eta-equality'.
  | Inferred  { theEtaEquality :: !HasEta }  -- ^ Positivity checker inferred whether eta is safe.
  deriving (Data, Show, Eq)

instance PatternMatchingAllowed EtaEquality where
  patternMatchingAllowed = patternMatchingAllowed . theEtaEquality

instance CopatternMatchingAllowed EtaEquality where
  copatternMatchingAllowed = copatternMatchingAllowed . theEtaEquality

-- | Make sure we do not overwrite a user specification.
setEtaEquality :: EtaEquality -> HasEta -> EtaEquality
setEtaEquality e@Specified{} _ = e
setEtaEquality _ b = Inferred b

data FunctionFlag
  = FunStatic  -- ^ Should calls to this function be normalised at compile-time?
  | FunInline  -- ^ Should calls to this function be inlined by the compiler?
  | FunMacro   -- ^ Is this function a macro?
  deriving (Data, Eq, Ord, Enum, Show)

data CompKit = CompKit
  { nameOfHComp :: Maybe QName
  , nameOfTransp :: Maybe QName
  }
  deriving (Data, Eq, Ord, Show)

emptyCompKit :: CompKit
emptyCompKit = CompKit Nothing Nothing

data Defn = Axiom -- ^ Postulate
          | DataOrRecSig
            { datarecPars :: Int }
            -- ^ Data or record type signature that doesn't yet have a definition
          | GeneralizableVar -- ^ Generalizable variable (introduced in `generalize` block)
          | AbstractDefn Defn
            -- ^ Returned by 'getConstInfo' if definition is abstract.
          | Function
            { funClauses        :: [Clause]
            , funCompiled       :: Maybe CompiledClauses
              -- ^ 'Nothing' while function is still type-checked.
              --   @Just cc@ after type and coverage checking and
              --   translation to case trees.
            , funSplitTree      :: Maybe SplitTree
              -- ^ The split tree constructed by the coverage
              --   checker. Needed to re-compile the clauses after
              --   forcing translation.
            , funTreeless       :: Maybe Compiled
              -- ^ Intermediate representation for compiler backends.
            , funCovering       :: [Clause]
              -- ^ Covering clauses computed by coverage checking.
              --   Erased by (IApply) confluence checking(?)
            , funInv            :: FunctionInverse
            , funMutual         :: Maybe [QName]
              -- ^ Mutually recursive functions, @data@s and @record@s.
              --   Does include this function.
              --   Empty list if not recursive.
              --   @Nothing@ if not yet computed (by positivity checker).
            , funAbstr          :: IsAbstract
            , funDelayed        :: Delayed
              -- ^ Are the clauses of this definition delayed?
            , funProjection     :: Maybe Projection
              -- ^ Is it a record projection?
              --   If yes, then return the name of the record type and index of
              --   the record argument.  Start counting with 1, because 0 means that
              --   it is already applied to the record. (Can happen in module
              --   instantiation.) This information is used in the termination
              --   checker.
            , funFlags          :: Set FunctionFlag
            , funTerminates     :: Maybe Bool
              -- ^ Has this function been termination checked?  Did it pass?
            , funExtLam         :: Maybe ExtLamInfo
              -- ^ Is this function generated from an extended lambda?
              --   If yes, then return the number of hidden and non-hidden lambda-lifted arguments
            , funWith           :: Maybe QName
              -- ^ Is this a generated with-function? If yes, then what's the
              --   name of the parent function.
            }
          | Datatype
            { dataPars           :: Nat            -- ^ Number of parameters.
            , dataIxs            :: Nat            -- ^ Number of indices.
            , dataClause         :: (Maybe Clause) -- ^ This might be in an instantiated module.
            , dataCons           :: [QName]
              -- ^ Constructor names , ordered according to the order of their definition.
            , dataSort           :: Sort
            , dataMutual         :: Maybe [QName]
              -- ^ Mutually recursive functions, @data@s and @record@s.
              --   Does include this data type.
              --   Empty if not recursive.
              --   @Nothing@ if not yet computed (by positivity checker).
            , dataAbstr          :: IsAbstract
            , dataPathCons       :: [QName]        -- ^ Path constructor names (subset of dataCons)
            }
          | Record
            { recPars           :: Nat
              -- ^ Number of parameters.
            , recClause         :: Maybe Clause
              -- ^ Was this record type created by a module application?
              --   If yes, the clause is its definition (linking back to the original record type).
            , recConHead        :: ConHead
              -- ^ Constructor name and fields.
            , recNamedCon       :: Bool
              -- ^ Does this record have a @constructor@?
            , recFields         :: [Dom QName]
              -- ^ The record field names.
            , recTel            :: Telescope
              -- ^ The record field telescope. (Includes record parameters.)
              --   Note: @TelV recTel _ == telView' recConType@.
              --   Thus, @recTel@ is redundant.
            , recMutual         :: Maybe [QName]
              -- ^ Mutually recursive functions, @data@s and @record@s.
              --   Does include this record.
              --   Empty if not recursive.
              --   @Nothing@ if not yet computed (by positivity checker).
            , recEtaEquality'    :: EtaEquality
              -- ^ Eta-expand at this record type?
              --   @False@ for unguarded recursive records and coinductive records
              --   unless the user specifies otherwise.
            , recPatternMatching :: PatternOrCopattern
              -- ^ In case eta-equality is off, do we allow pattern matching on the
              --   constructor or construction by copattern matching?
              --   Having both loses subject reduction, see issue #4560.
              --   After positivity checking, this field is obsolete, part of 'EtaEquality'.
            , recInduction      :: Maybe Induction
              -- ^ 'Inductive' or 'CoInductive'?  Matters only for recursive records.
              --   'Nothing' means that the user did not specify it, which is an error
              --   for recursive records.
            , recAbstr          :: IsAbstract
            , recComp           :: CompKit
            }
          | Constructor
            { conPars   :: Int         -- ^ Number of parameters.
            , conArity  :: Int         -- ^ Number of arguments (excluding parameters).
            , conSrcCon :: ConHead     -- ^ Name of (original) constructor and fields. (This might be in a module instance.)
            , conData   :: QName       -- ^ Name of datatype or record type.
            , conAbstr  :: IsAbstract
            , conInd    :: Induction   -- ^ Inductive or coinductive?
            , conComp   :: CompKit     -- ^ Cubical composition.
            , conProj   :: Maybe [QName] -- ^ Projections. 'Nothing' if not yet computed.
            , conForced :: [IsForced]
              -- ^ Which arguments are forced (i.e. determined by the type of the constructor)?
              --   Either this list is empty (if the forcing analysis isn't run), or its length is @conArity@.
            , conErased :: Maybe [Bool]
              -- ^ Which arguments are erased at runtime (computed during compilation to treeless)?
              --   'True' means erased, 'False' means retained.
              --   'Nothing' if no erasure analysis has been performed yet.
              --   The length of the list is @conArity@.
            }
          | Primitive
            { primAbstr :: IsAbstract
            , primName  :: String
            , primClauses :: [Clause]
              -- ^ 'null' for primitive functions, @not null@ for builtin functions.
            , primInv      :: FunctionInverse
              -- ^ Builtin functions can have inverses. For instance, natural number addition.
            , primCompiled :: Maybe CompiledClauses
              -- ^ 'Nothing' for primitive functions,
              --   @'Just' something@ for builtin functions.
            }
            -- ^ Primitive or builtin functions.
          | PrimitiveSort
            { primName :: String
            , primSort :: Sort
            }
    deriving (Data, Show)

instance Pretty Definition where
  pretty Defn{..} =
    "Defn {" <?> vcat
      [ "defArgInfo        =" <?> pshow defArgInfo
      , "defName           =" <?> pretty defName
      , "defType           =" <?> pretty defType
      , "defPolarity       =" <?> pshow defPolarity
      , "defArgOccurrences =" <?> pshow defArgOccurrences
      , "defGeneralizedParams =" <?> pshow defGeneralizedParams
      , "defDisplay        =" <?> pshow defDisplay -- TODO: pretty DisplayForm
      , "defMutual         =" <?> pshow defMutual
      , "defCompiledRep    =" <?> pshow defCompiledRep
      , "defInstance       =" <?> pshow defInstance
      , "defCopy           =" <?> pshow defCopy
      , "defMatchable      =" <?> pshow (Set.toList defMatchable)
      , "defInjective      =" <?> pshow defInjective
      , "defCopatternLHS   =" <?> pshow defCopatternLHS
      , "theDef            =" <?> pretty theDef ] <+> "}"

instance Pretty Defn where
  pretty Axiom = "Axiom"
  pretty (DataOrRecSig n)   = "DataOrRecSig" <+> pretty n
  pretty GeneralizableVar{} = "GeneralizableVar"
  pretty (AbstractDefn def) = "AbstractDefn" <?> parens (pretty def)
  pretty Function{..} =
    "Function {" <?> vcat
      [ "funClauses      =" <?> vcat (map pretty funClauses)
      , "funCompiled     =" <?> pretty funCompiled
      , "funSplitTree    =" <?> pretty funSplitTree
      , "funTreeless     =" <?> pshow funTreeless
      , "funInv          =" <?> pshow funInv
      , "funMutual       =" <?> pshow funMutual
      , "funAbstr        =" <?> pshow funAbstr
      , "funDelayed      =" <?> pshow funDelayed
      , "funProjection   =" <?> pshow funProjection
      , "funFlags        =" <?> pshow funFlags
      , "funTerminates   =" <?> pshow funTerminates
      , "funWith         =" <?> pretty funWith ] <?> "}"
  pretty Datatype{..} =
    "Datatype {" <?> vcat
      [ "dataPars       =" <?> pshow dataPars
      , "dataIxs        =" <?> pshow dataIxs
      , "dataClause     =" <?> pretty dataClause
      , "dataCons       =" <?> pshow dataCons
      , "dataSort       =" <?> pretty dataSort
      , "dataMutual     =" <?> pshow dataMutual
      , "dataAbstr      =" <?> pshow dataAbstr ] <?> "}"
  pretty Record{..} =
    "Record {" <?> vcat
      [ "recPars         =" <?> pshow recPars
      , "recClause       =" <?> pretty recClause
      , "recConHead      =" <?> pshow recConHead
      , "recNamedCon     =" <?> pshow recNamedCon
      , "recFields       =" <?> pshow recFields
      , "recTel          =" <?> pretty recTel
      , "recMutual       =" <?> pshow recMutual
      , "recEtaEquality' =" <?> pshow recEtaEquality'
      , "recInduction    =" <?> pshow recInduction
      , "recAbstr        =" <?> pshow recAbstr ] <?> "}"
  pretty Constructor{..} =
    "Constructor {" <?> vcat
      [ "conPars   =" <?> pshow conPars
      , "conArity  =" <?> pshow conArity
      , "conSrcCon =" <?> pshow conSrcCon
      , "conData   =" <?> pshow conData
      , "conAbstr  =" <?> pshow conAbstr
      , "conInd    =" <?> pshow conInd
      , "conErased =" <?> pshow conErased ] <?> "}"
  pretty Primitive{..} =
    "Primitive {" <?> vcat
      [ "primAbstr    =" <?> pshow primAbstr
      , "primName     =" <?> pshow primName
      , "primClauses  =" <?> pshow primClauses
      , "primCompiled =" <?> pshow primCompiled ] <?> "}"
  pretty PrimitiveSort{..} =
    "PrimitiveSort {" <?> vcat
      [ "primName =" <?> pshow primName
      , "primSort =" <?> pshow primSort
      ] <?> "}"


-- | Is the record type recursive?
recRecursive :: Defn -> Bool
recRecursive (Record { recMutual = Just qs }) = not $ null qs
recRecursive _ = __IMPOSSIBLE__

recEtaEquality :: Defn -> HasEta
recEtaEquality = theEtaEquality . recEtaEquality'

-- | A template for creating 'Function' definitions, with sensible defaults.
emptyFunction :: Defn
emptyFunction = Function
  { funClauses     = []
  , funCompiled    = Nothing
  , funSplitTree   = Nothing
  , funTreeless    = Nothing
  , funInv         = NotInjective
  , funMutual      = Nothing
  , funAbstr       = ConcreteDef
  , funDelayed     = NotDelayed
  , funProjection  = Nothing
  , funFlags       = Set.empty
  , funTerminates  = Nothing
  , funExtLam      = Nothing
  , funWith        = Nothing
  , funCovering    = []
  }

funFlag :: FunctionFlag -> Lens' Bool Defn
funFlag flag f def@Function{ funFlags = flags } =
  f (Set.member flag flags) <&>
  \ b -> def{ funFlags = (if b then Set.insert else Set.delete) flag flags }
funFlag _ f def = f False $> def

funStatic, funInline, funMacro :: Lens' Bool Defn
funStatic       = funFlag FunStatic
funInline       = funFlag FunInline
funMacro        = funFlag FunMacro

isMacro :: Defn -> Bool
isMacro = (^. funMacro)

-- | Checking whether we are dealing with a function yet to be defined.
isEmptyFunction :: Defn -> Bool
isEmptyFunction def =
  case def of
    Function { funClauses = [] } -> True
    _ -> False

isCopatternLHS :: [Clause] -> Bool
isCopatternLHS = List.any (List.any (isJust . A.isProjP) . namedClausePats)

recCon :: Defn -> QName
recCon Record{ recConHead } = conName recConHead
recCon _ = __IMPOSSIBLE__

defIsRecord :: Defn -> Bool
defIsRecord Record{} = True
defIsRecord _        = False

defIsDataOrRecord :: Defn -> Bool
defIsDataOrRecord Record{}   = True
defIsDataOrRecord Datatype{} = True
defIsDataOrRecord _          = False

defConstructors :: Defn -> [QName]
defConstructors Datatype{dataCons = cs} = cs
defConstructors Record{recConHead = c} = [conName c]
defConstructors _ = __IMPOSSIBLE__

newtype Fields = Fields [(C.Name, Type)]
  deriving Null

-- | Did we encounter a simplifying reduction?
--   In terms of CIC, that would be a iota-reduction.
--   In terms of Agda, this is a constructor or literal
--   pattern that matched.
--   Just beta-reduction (substitution) or delta-reduction
--   (unfolding of definitions) does not count as simplifying?

data Simplification = YesSimplification | NoSimplification
  deriving (Data, Eq, Show)

instance Null Simplification where
  empty = NoSimplification
  null  = (== NoSimplification)

instance Semigroup Simplification where
  YesSimplification <> _ = YesSimplification
  NoSimplification  <> s = s

instance Monoid Simplification where
  mempty = NoSimplification
  mappend = (<>)

data Reduced no yes
  = NoReduction no
  | YesReduction Simplification yes
  deriving Functor

redReturn :: a -> ReduceM (Reduced a' a)
redReturn = return . YesReduction YesSimplification

-- | Conceptually: @redBind m f k = either (return . Left . f) k =<< m@

redBind :: ReduceM (Reduced a a') -> (a -> b) ->
           (a' -> ReduceM (Reduced b b')) -> ReduceM (Reduced b b')
redBind ma f k = do
  r <- ma
  case r of
    NoReduction x    -> return $ NoReduction $ f x
    YesReduction _ y -> k y

-- | Three cases: 1. not reduced, 2. reduced, but blocked, 3. reduced, not blocked.
data IsReduced
  = NotReduced
  | Reduced    (Blocked ())

data MaybeReduced a = MaybeRed
  { isReduced     :: IsReduced
  , ignoreReduced :: a
  }
  deriving (Functor)

instance IsProjElim e => IsProjElim (MaybeReduced e) where
  isProjElim = isProjElim . ignoreReduced

type MaybeReducedArgs = [MaybeReduced (Arg Term)]
type MaybeReducedElims = [MaybeReduced Elim]

notReduced :: a -> MaybeReduced a
notReduced x = MaybeRed NotReduced x

reduced :: Blocked (Arg Term) -> MaybeReduced (Arg Term)
reduced b = MaybeRed (Reduced $ () <$ b) $ ignoreBlocking b

-- | Controlling 'reduce'.
data AllowedReduction
  = ProjectionReductions     -- ^ (Projection and) projection-like functions may be reduced.
  | InlineReductions         -- ^ Functions marked INLINE may be reduced.
  | CopatternReductions      -- ^ Copattern definitions may be reduced.
  | FunctionReductions       -- ^ Non-recursive functions and primitives may be reduced.
  | RecursiveReductions      -- ^ Even recursive functions may be reduced.
  | LevelReductions          -- ^ Reduce @'Level'@ terms.
  | TypeLevelReductions      -- ^ Allow @allReductions@ in types, even
                             --   if not allowed at term level (used
                             --   by confluence checker)
  | UnconfirmedReductions    -- ^ Functions whose termination has not (yet) been confirmed.
  | NonTerminatingReductions -- ^ Functions that have failed termination checking.
  deriving (Show, Eq, Ord, Enum, Bounded, Ix, Data)

type AllowedReductions = SmallSet AllowedReduction

-- | Not quite all reductions (skip non-terminating reductions)
allReductions :: AllowedReductions
allReductions = SmallSet.delete NonTerminatingReductions reallyAllReductions

reallyAllReductions :: AllowedReductions
reallyAllReductions = SmallSet.total

data ReduceDefs
  = OnlyReduceDefs (Set QName)
  | DontReduceDefs (Set QName)
  deriving (Data)

reduceAllDefs :: ReduceDefs
reduceAllDefs = DontReduceDefs empty

locallyReduceDefs :: MonadTCEnv m => ReduceDefs -> m a -> m a
locallyReduceDefs = locallyTC eReduceDefs . const

locallyReduceAllDefs :: MonadTCEnv m => m a -> m a
locallyReduceAllDefs = locallyReduceDefs reduceAllDefs

shouldReduceDef :: (MonadTCEnv m) => QName -> m Bool
shouldReduceDef f = asksTC envReduceDefs <&> \case
  OnlyReduceDefs defs -> f `Set.member` defs
  DontReduceDefs defs -> not $ f `Set.member` defs

instance Semigroup ReduceDefs where
  OnlyReduceDefs qs1 <> OnlyReduceDefs qs2 = OnlyReduceDefs $ Set.intersection qs1 qs2
  OnlyReduceDefs qs1 <> DontReduceDefs qs2 = OnlyReduceDefs $ Set.difference   qs1 qs2
  DontReduceDefs qs1 <> OnlyReduceDefs qs2 = OnlyReduceDefs $ Set.difference   qs2 qs1
  DontReduceDefs qs1 <> DontReduceDefs qs2 = DontReduceDefs $ Set.union        qs1 qs2

instance Monoid ReduceDefs where
  mempty  = reduceAllDefs
  mappend = (<>)


locallyReconstructed :: MonadTCEnv m => m a -> m a
locallyReconstructed = locallyTC eReconstructed . const $ True

isReconstructed :: (MonadTCEnv m) => m Bool
isReconstructed = asksTC envReconstructed

-- | Primitives

data PrimitiveImpl = PrimImpl Type PrimFun

data PrimFun = PrimFun
  { primFunName           :: QName
  , primFunArity          :: Arity
  , primFunImplementation :: [Arg Term] -> Int -> ReduceM (Reduced MaybeReducedArgs Term)
  }

primFun :: QName -> Arity -> ([Arg Term] -> ReduceM (Reduced MaybeReducedArgs Term)) -> PrimFun
primFun q ar imp = PrimFun q ar (\ args _ -> imp args)

defClauses :: Definition -> [Clause]
defClauses Defn{theDef = Function{funClauses = cs}}        = cs
defClauses Defn{theDef = Primitive{primClauses = cs}}      = cs
defClauses Defn{theDef = Datatype{dataClause = Just c}}    = [c]
defClauses Defn{theDef = Record{recClause = Just c}}       = [c]
defClauses _                                               = []

defCompiled :: Definition -> Maybe CompiledClauses
defCompiled Defn{theDef = Function {funCompiled  = mcc}} = mcc
defCompiled Defn{theDef = Primitive{primCompiled = mcc}} = mcc
defCompiled _ = Nothing

defParameters :: Definition -> Maybe Nat
defParameters Defn{theDef = Datatype{dataPars = n}} = Just n
defParameters Defn{theDef = Record  {recPars  = n}} = Just n
defParameters _                                     = Nothing

defInverse :: Definition -> FunctionInverse
defInverse Defn{theDef = Function { funInv  = inv }} = inv
defInverse Defn{theDef = Primitive{ primInv = inv }} = inv
defInverse _                                         = NotInjective

defCompilerPragmas :: BackendName -> Definition -> [CompilerPragma]
defCompilerPragmas b = reverse . fromMaybe [] . Map.lookup b . defCompiledRep
  -- reversed because we add new pragmas to the front of the list

-- | Are the clauses of this definition delayed?
defDelayed :: Definition -> Delayed
defDelayed Defn{theDef = Function{funDelayed = d}} = d
defDelayed _                                       = NotDelayed

-- | Has the definition failed the termination checker?
defNonterminating :: Definition -> Bool
defNonterminating Defn{theDef = Function{funTerminates = Just False}} = True
defNonterminating _                                                   = False

-- | Has the definition not termination checked or did the check fail?
defTerminationUnconfirmed :: Definition -> Bool
defTerminationUnconfirmed Defn{theDef = Function{funTerminates = Just True}} = False
defTerminationUnconfirmed Defn{theDef = Function{funTerminates = _        }} = True
defTerminationUnconfirmed _ = False

defAbstract :: Definition -> IsAbstract
defAbstract d = case theDef d of
    Axiom{}                   -> ConcreteDef
    DataOrRecSig{}            -> ConcreteDef
    GeneralizableVar{}        -> ConcreteDef
    AbstractDefn{}            -> AbstractDef
    Function{funAbstr = a}    -> a
    Datatype{dataAbstr = a}   -> a
    Record{recAbstr = a}      -> a
    Constructor{conAbstr = a} -> a
    Primitive{primAbstr = a}  -> a
    PrimitiveSort{}           -> ConcreteDef

defForced :: Definition -> [IsForced]
defForced d = case theDef d of
    Constructor{conForced = fs} -> fs
    Axiom{}                     -> []
    DataOrRecSig{}              -> []
    GeneralizableVar{}          -> []
    AbstractDefn{}              -> []
    Function{}                  -> []
    Datatype{}                  -> []
    Record{}                    -> []
    Primitive{}                 -> []
    PrimitiveSort{}             -> []

---------------------------------------------------------------------------
-- ** Injectivity
---------------------------------------------------------------------------

type FunctionInverse = FunctionInverse' Clause
type InversionMap c = Map TermHead [c]

data FunctionInverse' c
  = NotInjective
  | Inverse (InversionMap c)
  deriving (Data, Show, Functor)

data TermHead = SortHead
              | PiHead
              | ConsHead QName
              | VarHead Nat
              | UnknownHead
  deriving (Data, Eq, Ord, Show)

instance Pretty TermHead where
  pretty = \ case
    SortHead    -> "SortHead"
    PiHead      -> "PiHead"
    ConsHead q  -> "ConsHead" <+> pretty q
    VarHead i   -> text ("VarHead " ++ show i)
    UnknownHead -> "UnknownHead"

---------------------------------------------------------------------------
-- ** Mutual blocks
---------------------------------------------------------------------------

newtype MutualId = MutId Int32
  deriving (Data, Eq, Ord, Show, Num, Enum)

---------------------------------------------------------------------------
-- ** Statistics
---------------------------------------------------------------------------

type Statistics = Map String Integer

---------------------------------------------------------------------------
-- ** Trace
---------------------------------------------------------------------------

data Call
  = CheckClause Type A.SpineClause
  | CheckLHS A.SpineLHS
  | CheckPattern A.Pattern Telescope Type
  | CheckPatternLinearityType C.Name
  | CheckPatternLinearityValue C.Name
  | CheckLetBinding A.LetBinding
  | InferExpr A.Expr
  | CheckExprCall Comparison A.Expr Type
  | CheckDotPattern A.Expr Term
  | CheckProjection Range QName Type
  | IsTypeCall Comparison A.Expr Sort
  | IsType_ A.Expr
  | InferVar Name
  | InferDef QName
  | CheckArguments Range [NamedArg A.Expr] Type (Maybe Type)
  | CheckMetaSolution Range MetaId Type Term
  | CheckTargetType Range Type Type
  | CheckDataDef Range QName [A.LamBinding] [A.Constructor]
  | CheckRecDef Range QName [A.LamBinding] [A.Constructor]
  | CheckConstructor QName Telescope Sort A.Constructor
  | CheckConstructorFitsIn QName Type Sort
  | CheckFunDefCall Range QName [A.Clause] Bool
    -- ^ Highlight (interactively) if and only if the boolean is 'True'.
  | CheckPragma Range A.Pragma
  | CheckPrimitive Range QName A.Expr
  | CheckIsEmpty Range Type
  | CheckConfluence QName QName
  | CheckWithFunctionType Type
  | CheckSectionApplication Range ModuleName A.ModuleApplication
  | CheckNamedWhere ModuleName
  | ScopeCheckExpr C.Expr
  | ScopeCheckDeclaration NiceDeclaration
  | ScopeCheckLHS C.QName C.Pattern
  | NoHighlighting
  | ModuleContents  -- ^ Interaction command: show module contents.
  | SetRange Range  -- ^ used by 'setCurrentRange'
  deriving Data

instance Pretty Call where
    pretty CheckClause{}             = "CheckClause"
    pretty CheckLHS{}                = "CheckLHS"
    pretty CheckPattern{}            = "CheckPattern"
    pretty CheckPatternLinearityType{}  = "CheckPatternLinearityType"
    pretty CheckPatternLinearityValue{} = "CheckPatternLinearityValue"
    pretty InferExpr{}               = "InferExpr"
    pretty CheckExprCall{}           = "CheckExprCall"
    pretty CheckLetBinding{}         = "CheckLetBinding"
    pretty CheckProjection{}         = "CheckProjection"
    pretty IsTypeCall{}              = "IsTypeCall"
    pretty IsType_{}                 = "IsType_"
    pretty InferVar{}                = "InferVar"
    pretty InferDef{}                = "InferDef"
    pretty CheckArguments{}          = "CheckArguments"
    pretty CheckMetaSolution{}       = "CheckMetaSolution"
    pretty CheckTargetType{}         = "CheckTargetType"
    pretty CheckDataDef{}            = "CheckDataDef"
    pretty CheckRecDef{}             = "CheckRecDef"
    pretty CheckConstructor{}        = "CheckConstructor"
    pretty CheckConstructorFitsIn{}  = "CheckConstructorFitsIn"
    pretty CheckFunDefCall{}         = "CheckFunDefCall"
    pretty CheckPragma{}             = "CheckPragma"
    pretty CheckPrimitive{}          = "CheckPrimitive"
    pretty CheckWithFunctionType{}   = "CheckWithFunctionType"
    pretty CheckNamedWhere{}         = "CheckNamedWhere"
    pretty ScopeCheckExpr{}          = "ScopeCheckExpr"
    pretty ScopeCheckDeclaration{}   = "ScopeCheckDeclaration"
    pretty ScopeCheckLHS{}           = "ScopeCheckLHS"
    pretty CheckDotPattern{}         = "CheckDotPattern"
    pretty SetRange{}                = "SetRange"
    pretty CheckSectionApplication{} = "CheckSectionApplication"
    pretty CheckIsEmpty{}            = "CheckIsEmpty"
    pretty CheckConfluence{}         = "CheckConfluence"
    pretty NoHighlighting{}          = "NoHighlighting"
    pretty ModuleContents{}          = "ModuleContents"

instance HasRange Call where
    getRange (CheckClause _ c)               = getRange c
    getRange (CheckLHS lhs)                  = getRange lhs
    getRange (CheckPattern p _ _)            = getRange p
    getRange (CheckPatternLinearityType x)   = getRange x
    getRange (CheckPatternLinearityValue x)  = getRange x
    getRange (InferExpr e)                   = getRange e
    getRange (CheckExprCall _ e _)           = getRange e
    getRange (CheckLetBinding b)             = getRange b
    getRange (CheckProjection r _ _)         = r
    getRange (IsTypeCall cmp e s)            = getRange e
    getRange (IsType_ e)                     = getRange e
    getRange (InferVar x)                    = getRange x
    getRange (InferDef f)                    = getRange f
    getRange (CheckArguments r _ _ _)        = r
    getRange (CheckMetaSolution r _ _ _)     = r
    getRange (CheckTargetType r _ _)         = r
    getRange (CheckDataDef i _ _ _)          = getRange i
    getRange (CheckRecDef i _ _ _)           = getRange i
    getRange (CheckConstructor _ _ _ c)      = getRange c
    getRange (CheckConstructorFitsIn c _ _)  = getRange c
    getRange (CheckFunDefCall i _ _ _)       = getRange i
    getRange (CheckPragma r _)               = r
    getRange (CheckPrimitive i _ _)          = getRange i
    getRange CheckWithFunctionType{}         = noRange
    getRange (CheckNamedWhere m)             = getRange m
    getRange (ScopeCheckExpr e)              = getRange e
    getRange (ScopeCheckDeclaration d)       = getRange d
    getRange (ScopeCheckLHS _ p)             = getRange p
    getRange (CheckDotPattern e _)           = getRange e
    getRange (SetRange r)                    = r
    getRange (CheckSectionApplication r _ _) = r
    getRange (CheckIsEmpty r _)              = r
    getRange (CheckConfluence rule1 rule2)   = max (getRange rule1) (getRange rule2)
    getRange NoHighlighting                  = noRange
    getRange ModuleContents                  = noRange

---------------------------------------------------------------------------
-- ** Instance table
---------------------------------------------------------------------------

-- | The instance table is a @Map@ associating to every name of
--   record/data type/postulate its list of instances
type InstanceTable = Map QName (Set QName)

-- | When typechecking something of the following form:
--
--     instance
--       x : _
--       x = y
--
--   it's not yet known where to add @x@, so we add it to a list of
--   unresolved instances and we'll deal with it later.
type TempInstanceTable = (InstanceTable , Set QName)

---------------------------------------------------------------------------
-- ** Builtin things
---------------------------------------------------------------------------

data BuiltinDescriptor
  = BuiltinData (TCM Type) [String]
  | BuiltinDataCons (TCM Type)
  | BuiltinPrim String (Term -> TCM ())
  | BuiltinSort String
  | BuiltinPostulate Relevance (TCM Type)
  | BuiltinUnknown (Maybe (TCM Type)) (Term -> Type -> TCM ())
    -- ^ Builtin of any kind.
    --   Type can be checked (@Just t@) or inferred (@Nothing@).
    --   The second argument is the hook for the verification function.

data BuiltinInfo =
   BuiltinInfo { builtinName :: String
               , builtinDesc :: BuiltinDescriptor }

type BuiltinThings pf = Map String (Builtin pf)

data Builtin pf
        = Builtin Term
        | Prim pf
    deriving (Show, Functor, Foldable, Traversable)

---------------------------------------------------------------------------
-- * Highlighting levels
---------------------------------------------------------------------------

-- | How much highlighting should be sent to the user interface?

data HighlightingLevel
  = None
  | NonInteractive
  | Interactive
    -- ^ This includes both non-interactive highlighting and
    -- interactive highlighting of the expression that is currently
    -- being type-checked.
    deriving (Eq, Ord, Show, Read, Data)

-- | How should highlighting be sent to the user interface?

data HighlightingMethod
  = Direct
    -- ^ Via stdout.
  | Indirect
    -- ^ Both via files and via stdout.
    deriving (Eq, Show, Read, Data)

-- | @ifTopLevelAndHighlightingLevelIs l b m@ runs @m@ when we're
-- type-checking the top-level module and either the highlighting
-- level is /at least/ @l@ or @b@ is 'True'.

ifTopLevelAndHighlightingLevelIsOr ::
  MonadTCEnv tcm => HighlightingLevel -> Bool -> tcm () -> tcm ()
ifTopLevelAndHighlightingLevelIsOr l b m = do
  e <- askTC
  when (envHighlightingLevel e >= l || b) $
    case (envImportPath e) of
      -- No current module
      [] -> pure ()
      -- Top level ("main") module
      (_:[]) -> m
      -- Below the main module
      (_:_:_) -> pure ()

-- | @ifTopLevelAndHighlightingLevelIs l m@ runs @m@ when we're
-- type-checking the top-level module and the highlighting level is
-- /at least/ @l@.

ifTopLevelAndHighlightingLevelIs ::
  MonadTCEnv tcm => HighlightingLevel -> tcm () -> tcm ()
ifTopLevelAndHighlightingLevelIs l =
  ifTopLevelAndHighlightingLevelIsOr l False

---------------------------------------------------------------------------
-- * Heterogeneous contexts
---------------------------------------------------------------------------

-- | The context is in right-to-left order; i.e. each variable is bound
--   by all the preceding variables
newtype ContextHet' a = ContextHet { unContextHet :: Seq a }
  deriving (Data, Show, Functor, Foldable)
type ContextHet = ContextHet' (Dom (Name, TwinT))

type Context_' a = ContextHet' a
type Context_ = ContextHet

instance Pretty a => Pretty (Context_' a) where
  pretty = pretty . contextHetToList

pattern Empty :: ContextHet
pattern Empty                    = ContextHet S.Empty

pattern (:⊣) :: Dom (Name, TwinT) -> ContextHet -> ContextHet
pattern a :⊣ γΓ = γΓ :⊢ a

pattern (:⊢) :: ContextHet -> Dom (Name, TwinT) -> ContextHet
pattern γΓ :⊢ a <- ContextHet (a S.:<| (ContextHet -> γΓ))
  where γΓ :⊢ a =  ContextHet (a S.:<|  unContextHet  γΓ)

pattern (:⊢:) :: Dom (Name, TwinT) -> ContextHet -> ContextHet
pattern a :⊢: ctx <- ContextHet ((ContextHet -> ctx) S.:|> a)
  where a :⊢: ctx =  ContextHet ( unContextHet  ctx  S.:|> a)

#if __GLASGOW_HASKELL__ >= 802
{-# COMPLETE Empty, (:⊢) #-}
{-# COMPLETE Empty, (:⊣) #-}
{-# COMPLETE Empty, (:⊢:) #-}
#endif

(⊣::), (⊢::) :: ContextHet' a -> ContextHet' a -> ContextHet' a
δΔ ⊣:: γΓ = ContextHet$ unContextHet δΔ <> unContextHet γΓ
γΓ ⊢:: δΔ = δΔ ⊣:: γΓ

-- * Manipulating context as a list.

-- | > contextHetAsList (a :⊣ b :⊣ … :⊣ Empty)
--     (a:b:…:[])
-- Also: contextHetToList :: ContextHet -> [Dom (Name, TwinT)]
contextHetToList :: Context_' a -> [a]
contextHetToList = toList

contextHetFromList :: [Dom (Name, TwinT)] -> ContextHet
contextHetFromList = coerce . S.fromList

-- * Switch heterogeneous context to a specific side
switchSide :: forall s a m. (HetSideIsType s, MonadTCEnv m) => m a -> m a
switchSide = unsafeModifyContext {- IdS -} (asTwin . twinAt @s)

switchSide_ :: forall s b a m. (HetSideIsType s, MonadTCEnv m, a ~ Het s b) => m a -> m a
switchSide_ = switchSide @s @(Het s b)

-- * Describing parts of twin contexts

data HetSide = LHS | RHS | Compat | Whole | Both

type H'LHS = Het 'LHS
type H'RHS = Het 'RHS
type H'Compat = Het 'Compat
type H'Both = Het 'Both

pattern H'LHS :: a -> H'LHS a
pattern H'LHS a = Het a

pattern H'RHS :: a -> H'RHS a
pattern H'RHS a = Het a

pattern H'Compat :: a -> H'Compat a
pattern H'Compat a = Het a

pattern H'Both :: a -> H'Both a
pattern H'Both a = Het a

#if __GLASGOW_HASKELL__ >= 802
{-# COMPLETE H'LHS #-}
{-# COMPLETE H'RHS #-}
{-# COMPLETE H'Compat #-}
{-# COMPLETE H'Both #-}
#endif

onSide :: forall s a m b. (MonadAddContext m, HetSideIsType s) => (a -> m b) -> Het s a -> m (Het s b)
onSide κ = switchSide @s . traverse κ

onSide_ :: forall s a m b. (MonadAddContext m, HetSideIsType s) => (a -> m b) -> Het s a -> m b
onSide_ κ = fmap (unHet @s) . switchSide @s . traverse κ

-- Dependent type boilerplate
data instance SingT (a :: HetSide) where
  SLHS    :: SingT 'LHS
  SRHS    :: SingT 'RHS
  SCompat :: SingT 'Compat
  SWhole  :: SingT 'Whole
  SBoth   :: SingT 'Both
instance Sing 'LHS    where sing = SLHS
instance Sing 'RHS    where sing = SRHS
instance Sing 'Both   where sing = SBoth
instance Sing 'Compat where sing = SCompat
instance Sing 'Whole  where sing = SWhole

-- | Distinguishes which sides of a twin type corresponds to a single type
type family HetSideIsType_ (s :: HetSide) :: Bool where
  HetSideIsType_ 'LHS    = 'True
  HetSideIsType_ 'RHS    = 'True
  HetSideIsType_ 'Compat = 'True
  HetSideIsType_ 'Both   = 'True
  HetSideIsType_ 'Whole  = 'False
type HetSideIsType s = (Sing s, HetSideIsType_ s ~ 'True)

-- | Distinguishes which sides of a twin type corresponds to a single type
type family LeftOrRightSide_ (s :: HetSide) :: Bool where
  LeftOrRightSide_ 'LHS    = 'True
  LeftOrRightSide_ 'RHS    = 'True
  LeftOrRightSide_ 'Compat = 'False
  LeftOrRightSide_ 'Both   = 'False
  LeftOrRightSide_ 'Whole  = 'False
type LeftOrRightSide s = (Sing s, LeftOrRightSide_ s ~ 'True)

-- | Distinguishes which sides of a twin type corresponds to a single type
type family AreSides_ (s₁ :: HetSide) (s₂ :: HetSide) :: Bool where
  AreSides_ 'LHS 'RHS = 'True
  AreSides_ 'RHS 'LHS = 'True
  AreSides_ _    _    = 'False
type AreSides s₁ s₂ = (LeftOrRightSide s₁, LeftOrRightSide s₂, AreSides_ s₁ s₂ ~ 'True)

newtype Het (side :: HetSide) t = Het { unHet :: t }
  deriving (Foldable, Traversable, Pretty)

deriving instance (Typeable side, Data t) => Data (Het side t)
deriving instance Show t => Show (Het side t)
deriving instance Functor (Het side)
instance AllMetas a => AllMetas (Het side a) where allMetas f xs = foldMap (allMetas f) xs

instance Applicative (Het s) where
  pure = Het
  Het f <*> Het a = Het (f a)

instance Monad (Het s) where
  Het a >>= f = f a

instance (HetSideIsType side, Free a) => Free (Het side a) where
  freeVars' (Het a) = freeVars' a

instance TermLike a => TermLike (Het side a) where
  foldTerm f = foldTerm f . unHet

instance Apply a => Apply (Het s a) where
  apply t as = fmap (flip apply as) t
  applyE t es = fmap (flip applyE es) t

instance Suggest a => Suggest (Het s a) where
  suggestName = suggestName . twinAt @s

-- * Converting to and from twin types

class AsTwin b where
  type AsTwin_ b
  asTwin :: AsTwin_ b -> b
instance AsTwin b => AsTwin (CompareAs' b) where
  type AsTwin_ (CompareAs' b) = CompareAs' (AsTwin_ b)
  asTwin = fmap asTwin
instance AsTwin (TwinT''' b f a) where
  type AsTwin_ (TwinT''' b f a) = a
  asTwin = SingleT . Het @'Both
instance AsTwin ContextHet where
  type AsTwin_ ContextHet = Context
  asTwin = ContextHet . S.fromList . (fmap (fmap (fmap asTwin)))
instance AsTwin (Het side a) where
  type AsTwin_ (Het side a) = a
  asTwin = coerce
instance AsTwin a => AsTwin (Dom a) where
  type AsTwin_ (Dom a) = Dom (AsTwin_ a)
  asTwin = fmap asTwin
instance AsTwin a => AsTwin (Name, a) where
  type AsTwin_ (Name, a) = (Name, AsTwin_ a)
  asTwin = fmap asTwin
instance AsTwin () where type AsTwin_ () = (); asTwin = id
instance AsTwin a => AsTwin (Abs a) where
  type AsTwin_ (Abs a) = Abs (AsTwin_ a)
  asTwin = fmap asTwin

class TwinAt (s :: HetSide) a where
  type TwinAt_ s a
  type TwinAt_ s a = a
  twinAt :: a -> TwinAt_ s a

instance HetSideIsType s => TwinAt s (TwinT' a) where
  type TwinAt_ s (TwinT' a) = a
  {-# INLINE twinAt #-}
  twinAt (SingleT a) = unHet @'Both a
  twinAt TwinT{twinLHS,twinRHS,twinCompat} = case (sing :: SingT s) of
    SLHS    -> unHet @s $ twinLHS
    SBoth   -> unHet @'LHS $ twinLHS
    SRHS    -> unHet @s $ twinRHS
    SCompat -> unHet @s $ twinCompat

instance TwinAt s a => TwinAt s (Name, a) where
  type TwinAt_ s (Name, a) = (Name, TwinAt_ s a)
  twinAt = fmap (twinAt @s)

instance TwinAt s a => TwinAt s (Dom a) where
  type TwinAt_ s (Dom a) = Dom (TwinAt_ s a)
  twinAt = fmap (twinAt @s)

instance TwinAt s a => TwinAt s (Abs a) where
  type TwinAt_ s (Abs a) = Abs (TwinAt_ s a)
  twinAt = fmap (twinAt @s)

instance (Sing s, HetSideIsType s) => TwinAt s ContextHet where
  type TwinAt_ s ContextHet = Context
  twinAt = fmap (twinAt @s) . toList . unContextHet

instance TwinAt s (Het s a) where
  type TwinAt_ s (Het s a) = a
  twinAt = coerce

instance TwinAt 'Compat (Het 'LHS a) where
  type TwinAt_ 'Compat (Het 'LHS a) = a
  twinAt = coerce

instance TwinAt 'Compat (Het 'RHS a) where
  type TwinAt_ 'Compat (Het 'RHS a) = a
  twinAt = coerce

instance TwinAt s () where
  type TwinAt_ s () = ()
  twinAt = id

instance TwinAt s a => TwinAt s (CompareAs' a) where
  type TwinAt_ s (CompareAs' a) = CompareAs' (TwinAt_ s a)
  twinAt = fmap (twinAt @s)

instance Sized ContextHet where
  size = length . unContextHet

type TwinT = TwinT' Type
type TwinT' = TwinT'' Bool
type TwinT'' b = TwinT''' b (Het 'Compat)
type TwinT''_ b a  = TwinT''' b (Const ()) a
type TwinT'_ a  = TwinT''' Bool (Const ()) a
data TwinT''' b (f :: Data.Kind.Type -> Data.Kind.Type) a =
    SingleT { unSingleT :: Het 'Both a }
  | TwinT { twinPid    :: [ProblemId]      -- ^ Unification problem which is sufficient
                                           --   for LHS and RHS to be equal
          , necessary  :: b                -- ^ Whether solving twinPid is necessary,
                                           --   not only sufficient.
          , direction  :: CompareDirection -- ^ Whether the putative associated constraint is
                                           --   ≤, ≡ or ≥
          , twinLHS    :: Het 'LHS a       -- ^ Left hand side of the twin
          , twinRHS    :: Het 'RHS a       -- ^ Right hand side of the twin
          , twinCompat :: f a    -- ^ A term which can be used instead of the
                                 --   twin for backwards compatibility
                                 --   purposes.
          }

deriving instance (Functor f) => Functor (TwinT''' b f)
deriving instance (Foldable f) => Foldable (TwinT''' b f)
deriving instance (Traversable f) => Traversable (TwinT''' b f)

deriving instance (Data a, Data b) => Data (TwinT'' a b)
deriving instance (Show a, Show b) => Show (TwinT'' a b)
-- instance Applicative TwinT' where
--   pure a = SingleT (Het @'Both a)
--   (SingleT f) <*> (SingleT a) = SingleT (f <*> a)
--   (TwinT pid nec a b c) <*> (TwinT pid' nec' a' b' c') = TwinT (pid ++ pid') (nec && nec') (a <*> a') (b <*> b') (c <*> c')
--   (TwinT pid nec a b c) <*> SingleT (Het x) = TwinT pid nec (($x) <$> a) (($x) <$> b) (($x) <$> c)
--   (SingleT (Het f)) <*> (TwinT pid nec a b c) = TwinT pid nec (f <$> a) (f <$> b) (f <$> c)

instance Free TwinT where
  freeVars' (SingleT a) = freeVars' a
  freeVars' (TwinT{twinLHS,twinRHS,twinCompat}) = freeVars' twinLHS <> freeVars' twinRHS <> freeVars' twinCompat

instance TermLike TwinT where
  traverseTermM f = \case
    SingleT a -> SingleT <$> traverseTermM f a
    TwinT{twinPid,direction,necessary,twinLHS=a,twinRHS=b,twinCompat=c} ->
      (\a' b' c' -> TwinT{twinPid,direction,necessary,twinLHS=a',twinRHS=b',twinCompat=c'}) <$>
        traverseTermM f a <*> traverseTermM f b <*> traverseTermM f c

instance GetSort a => GetSort (TwinT' a) where
  getSort = getSort . twinAt @'Compat

-- | Mark necessary bit after the twin has gone under a none-injective computation
twinDirty :: TwinT' a -> TwinT' a
twinDirty a@SingleT{} = a
twinDirty a@TwinT{}   = a{necessary = False}

---------------------------------------------------------------------------
-- * Type checking environment
---------------------------------------------------------------------------

envContextCompat :: TCEnv -> Context
envContextCompat = twinAt @'Compat . envContext

data TCEnv =
    TCEnv { envContext             :: ContextHet
          , envLetBindings         :: LetBindings
          , envCurrentModule       :: ModuleName
          , envCurrentPath         :: Maybe AbsolutePath
            -- ^ The path to the file that is currently being
            -- type-checked.  'Nothing' if we do not have a file
            -- (like in interactive mode see @CommandLine@).
          , envAnonymousModules    :: [(ModuleName, Nat)] -- ^ anonymous modules and their number of free variables
          , envImportPath          :: [C.TopLevelModuleName]
            -- ^ The module stack with the entry being the top-level module as
            --   Agda chases modules. It will be empty if there is no main
            --   module, will have a single entry for the top level module, or
            --   more when descending past the main module. This is used to
            --   detect import cycles and in some cases highlighting behavior.
            --   The level of a given module is not necessarily the same as the
            --   length, in the module dependency graph, of the shortest path
            --   from the top-level module; it depends on in which order Agda
            --   chooses to chase dependencies.
          , envMutualBlock         :: Maybe MutualId -- ^ the current (if any) mutual block
          , envTerminationCheck    :: TerminationCheck ()  -- ^ are we inside the scope of a termination pragma
          , envCoverageCheck       :: CoverageCheck        -- ^ are we inside the scope of a coverage pragma
          , envMakeCase            :: Bool                 -- ^ are we inside a make-case (if so, ignore forcing analysis in unifier)
          , envSolvingConstraints  :: Bool
                -- ^ Are we currently in the process of solving active constraints?
          , envCheckingWhere       :: Bool
                -- ^ Have we stepped into the where-declarations of a clause?
                --   Everything under a @where@ will be checked with this flag on.
          , envWorkingOnTypes      :: Bool
                -- ^ Are we working on types? Turned on by 'workOnTypes'.
          , envAssignMetas         :: Bool
            -- ^ Are we allowed to assign metas?
          , envActiveProblems      :: Set ProblemId
          , envAbstractMode        :: AbstractMode
                -- ^ When checking the typesignature of a public definition
                --   or the body of a non-abstract definition this is true.
                --   To prevent information about abstract things leaking
                --   outside the module.
          , envModality            :: Modality
                -- ^ 'Relevance' component:
                -- Are we checking an irrelevant argument? (=@Irrelevant@)
                -- Then top-level irrelevant declarations are enabled.
                -- Other value: @Relevant@, then only relevant decls. are available.
                --
                -- 'Quantity' component:
                -- Are we checking a runtime-irrelevant thing? (='Quantity0')
                -- Then runtime-irrelevant things are usable.
                -- Other value: @Quantity1@, runtime relevant.
                -- @Quantityω@ is not allowed here, see Bob Atkey, LiCS 2018.
          , envSplitOnStrict       :: Bool
                -- ^ Are we currently case-splitting on a strict
                --   datatype (i.e. in SSet)? If yes, the
                --   pattern-matching unifier will solve reflexive
                --   equations even --without-K.
          , envDisplayFormsEnabled :: Bool
                -- ^ Sometimes we want to disable display forms.
          , envRange :: Range
          , envHighlightingRange :: Range
                -- ^ Interactive highlighting uses this range rather
                --   than 'envRange'.
          , envClause :: IPClause
                -- ^ What is the current clause we are type-checking?
                --   Will be recorded in interaction points in this clause.
          , envCall  :: Maybe (Closure Call)
                -- ^ what we're doing at the moment
          , envHighlightingLevel  :: HighlightingLevel
                -- ^ Set to 'None' when imported modules are
                --   type-checked.
          , envHighlightingMethod :: HighlightingMethod
          , envExpandLast :: ExpandHidden
                -- ^ When type-checking an alias f=e, we do not want
                -- to insert hidden arguments in the end, because
                -- these will become unsolved metas.
          , envAppDef :: Maybe QName
                -- ^ We are reducing an application of this function.
                -- (For debugging of incomplete matches only.)
          , envSimplification :: Simplification
                -- ^ Did we encounter a simplification (proper match)
                --   during the current reduction process?
          , envAllowedReductions :: AllowedReductions
          , envReduceDefs :: ReduceDefs
          , envReconstructed :: Bool
          , envInjectivityDepth :: Int
                -- ^ Injectivity can cause non-termination for unsolvable contraints
                --   (#431, #3067). Keep a limit on the nesting depth of injectivity
                --   uses.
          , envCompareBlocked :: Bool
                -- ^ When @True@, the conversion checker will consider
                --   all term constructors as injective, including
                --   blocked function applications and metas. Warning:
                --   this should only be used when not assigning any
                --   metas (e.g. when @envAssignMetas@ is @False@ or
                --   when running @pureEqualTerms@) or else we get
                --   non-unique meta solutions.
          , envPrintDomainFreePi :: Bool
                -- ^ When @True@, types will be omitted from printed pi types if they
                --   can be inferred.
          , envPrintMetasBare :: Bool
                -- ^ When @True@, throw away meta numbers and meta elims.
                --   This is used for reifying terms for feeding into the
                --   user's source code, e.g., for the interaction tactics @solveAll@.
          , envInsideDotPattern :: Bool
                -- ^ Used by the scope checker to make sure that certain forms
                --   of expressions are not used inside dot patterns: extended
                --   lambdas and let-expressions.
          , envUnquoteFlags :: UnquoteFlags
          , envInstanceDepth :: !Int
                -- ^ Until we get a termination checker for instance search (#1743) we
                --   limit the search depth to ensure termination.
          , envIsDebugPrinting :: Bool
          , envPrintingPatternLambdas :: [QName]
                -- ^ #3004: pattern lambdas with copatterns may refer to themselves. We
                --   don't have a good story for what to do in this case, but at least
                --   printing shouldn't loop. Here we keep track of which pattern lambdas
                --   we are currently in the process of printing.
          , envCallByNeed :: Bool
                -- ^ Use call-by-need evaluation for reductions.
          , envCurrentCheckpoint :: CheckpointId
                -- ^ Checkpoints track the evolution of the context as we go
                -- under binders or refine it by pattern matching.
          , envCheckpoints :: Map CheckpointId Substitution
                -- ^ Keeps the substitution from each previous checkpoint to
                --   the current context.
          , envGeneralizeMetas :: DoGeneralize
                -- ^ Should new metas generalized over.
          , envGeneralizedVars :: Map QName GeneralizedValue
                -- ^ Values for used generalizable variables.
          , envActiveBackendName :: Maybe BackendName
                -- ^ Is some backend active at the moment, and if yes, which?
                --   NB: we only store the 'BackendName' here, otherwise
                --   @instance Data TCEnv@ is not derivable.
                --   The actual backend can be obtained from the name via 'stBackends'.
          }
    deriving Data

initEnv :: TCEnv
initEnv = TCEnv { envContext             = Empty
                , envLetBindings         = Map.empty
                , envCurrentModule       = noModuleName
                , envCurrentPath         = Nothing
                , envAnonymousModules    = []
                , envImportPath          = []
                , envMutualBlock         = Nothing
                , envTerminationCheck    = TerminationCheck
                , envCoverageCheck       = YesCoverageCheck
                , envMakeCase            = False
                , envSolvingConstraints  = False
                , envCheckingWhere       = False
                , envActiveProblems      = Set.empty
                , envWorkingOnTypes      = False
                , envAssignMetas         = True
                , envAbstractMode        = ConcreteMode
  -- Andreas, 2013-02-21:  This was 'AbstractMode' until now.
  -- However, top-level checks for mutual blocks, such as
  -- constructor-headedness, should not be able to look into
  -- abstract definitions unless abstract themselves.
  -- (See also discussion on issue 796.)
  -- The initial mode should be 'ConcreteMode', ensuring you
  -- can only look into abstract things in an abstract
  -- definition (which sets 'AbstractMode').
                , envModality               = unitModality
                , envSplitOnStrict          = False
                , envDisplayFormsEnabled    = True
                , envRange                  = noRange
                , envHighlightingRange      = noRange
                , envClause                 = IPNoClause
                , envCall                   = Nothing
                , envHighlightingLevel      = None
                , envHighlightingMethod     = Indirect
                , envExpandLast             = ExpandLast
                , envAppDef                 = Nothing
                , envSimplification         = NoSimplification
                , envAllowedReductions      = allReductions
                , envReduceDefs             = reduceAllDefs
                , envReconstructed          = False
                , envInjectivityDepth       = 0
                , envCompareBlocked         = False
                , envPrintDomainFreePi      = False
                , envPrintMetasBare         = False
                , envInsideDotPattern       = False
                , envUnquoteFlags           = defaultUnquoteFlags
                , envInstanceDepth          = 0
                , envIsDebugPrinting        = False
                , envPrintingPatternLambdas = []
                , envCallByNeed             = True
                , envCurrentCheckpoint      = 0
                , envCheckpoints            = Map.singleton 0 IdS
                , envGeneralizeMetas        = NoGeneralize
                , envGeneralizedVars        = Map.empty
                , envActiveBackendName      = Nothing
                }

class LensTCEnv a where
  lensTCEnv :: Lens' TCEnv a

instance LensTCEnv TCEnv where
  lensTCEnv = id

instance LensModality TCEnv where
  -- Cohesion shouldn't have an environment component.
  getModality = setCohesion defaultCohesion . envModality
  mapModality f e = e { envModality = setCohesion defaultCohesion $ f $ envModality e }

instance LensRelevance TCEnv where
instance LensQuantity  TCEnv where

data UnquoteFlags = UnquoteFlags
  { _unquoteNormalise :: Bool }
  deriving Data

defaultUnquoteFlags :: UnquoteFlags
defaultUnquoteFlags = UnquoteFlags
  { _unquoteNormalise = False }

unquoteNormalise :: Lens' Bool UnquoteFlags
unquoteNormalise f e = f (_unquoteNormalise e) <&> \ x -> e { _unquoteNormalise = x }

eUnquoteNormalise :: Lens' Bool TCEnv
eUnquoteNormalise = eUnquoteFlags . unquoteNormalise

-- * e-prefixed lenses
------------------------------------------------------------------------

eContext :: Lens' ContextHet TCEnv
eContext f e = f (envContext e) <&> \ x -> e { envContext = x }

eLetBindings :: Lens' LetBindings TCEnv
eLetBindings f e = f (envLetBindings e) <&> \ x -> e { envLetBindings = x }

eCurrentModule :: Lens' ModuleName TCEnv
eCurrentModule f e = f (envCurrentModule e) <&> \ x -> e { envCurrentModule = x }

eCurrentPath :: Lens' (Maybe AbsolutePath) TCEnv
eCurrentPath f e = f (envCurrentPath e) <&> \ x -> e { envCurrentPath = x }

eAnonymousModules :: Lens' [(ModuleName, Nat)] TCEnv
eAnonymousModules f e = f (envAnonymousModules e) <&> \ x -> e { envAnonymousModules = x }

eImportPath :: Lens' [C.TopLevelModuleName] TCEnv
eImportPath f e = f (envImportPath e) <&> \ x -> e { envImportPath = x }

eMutualBlock :: Lens' (Maybe MutualId) TCEnv
eMutualBlock f e = f (envMutualBlock e) <&> \ x -> e { envMutualBlock = x }

eTerminationCheck :: Lens' (TerminationCheck ()) TCEnv
eTerminationCheck f e = f (envTerminationCheck e) <&> \ x -> e { envTerminationCheck = x }

eCoverageCheck :: Lens' CoverageCheck TCEnv
eCoverageCheck f e = f (envCoverageCheck e) <&> \ x -> e { envCoverageCheck = x }

eMakeCase :: Lens' Bool TCEnv
eMakeCase f e = f (envMakeCase e) <&> \ x -> e { envMakeCase = x }

eSolvingConstraints :: Lens' Bool TCEnv
eSolvingConstraints f e = f (envSolvingConstraints e) <&> \ x -> e { envSolvingConstraints = x }

eCheckingWhere :: Lens' Bool TCEnv
eCheckingWhere f e = f (envCheckingWhere e) <&> \ x -> e { envCheckingWhere = x }

eWorkingOnTypes :: Lens' Bool TCEnv
eWorkingOnTypes f e = f (envWorkingOnTypes e) <&> \ x -> e { envWorkingOnTypes = x }

eAssignMetas :: Lens' Bool TCEnv
eAssignMetas f e = f (envAssignMetas e) <&> \ x -> e { envAssignMetas = x }

eActiveProblems :: Lens' (Set ProblemId) TCEnv
eActiveProblems f e = f (envActiveProblems e) <&> \ x -> e { envActiveProblems = x }

eAbstractMode :: Lens' AbstractMode TCEnv
eAbstractMode f e = f (envAbstractMode e) <&> \ x -> e { envAbstractMode = x }

-- Andrea 23/02/2020: use get/setModality to enforce invariants of the
--                    envModality field.
eModality :: Lens' Modality TCEnv
eModality f e = f (getModality e) <&> \ x -> setModality x e

eRelevance :: Lens' Relevance TCEnv
eRelevance = eModality . lModRelevance

eQuantity :: Lens' Quantity TCEnv
eQuantity = eModality . lModQuantity

eSplitOnStrict :: Lens' Bool TCEnv
eSplitOnStrict f e = f (envSplitOnStrict e) <&> \ x -> e { envSplitOnStrict = x }

eDisplayFormsEnabled :: Lens' Bool TCEnv
eDisplayFormsEnabled f e = f (envDisplayFormsEnabled e) <&> \ x -> e { envDisplayFormsEnabled = x }

eRange :: Lens' Range TCEnv
eRange f e = f (envRange e) <&> \ x -> e { envRange = x }

eHighlightingRange :: Lens' Range TCEnv
eHighlightingRange f e = f (envHighlightingRange e) <&> \ x -> e { envHighlightingRange = x }

eCall :: Lens' (Maybe (Closure Call)) TCEnv
eCall f e = f (envCall e) <&> \ x -> e { envCall = x }

eHighlightingLevel :: Lens' HighlightingLevel TCEnv
eHighlightingLevel f e = f (envHighlightingLevel e) <&> \ x -> e { envHighlightingLevel = x }

eHighlightingMethod :: Lens' HighlightingMethod TCEnv
eHighlightingMethod f e = f (envHighlightingMethod e) <&> \ x -> e { envHighlightingMethod = x }

eExpandLast :: Lens' ExpandHidden TCEnv
eExpandLast f e = f (envExpandLast e) <&> \ x -> e { envExpandLast = x }

eAppDef :: Lens' (Maybe QName) TCEnv
eAppDef f e = f (envAppDef e) <&> \ x -> e { envAppDef = x }

eSimplification :: Lens' Simplification TCEnv
eSimplification f e = f (envSimplification e) <&> \ x -> e { envSimplification = x }

eAllowedReductions :: Lens' AllowedReductions TCEnv
eAllowedReductions f e = f (envAllowedReductions e) <&> \ x -> e { envAllowedReductions = x }

eReduceDefs :: Lens' ReduceDefs TCEnv
eReduceDefs f e = f (envReduceDefs e) <&> \ x -> e { envReduceDefs = x }

eReconstructed :: Lens' Bool TCEnv
eReconstructed f e = f (envReconstructed e) <&> \ x -> e { envReconstructed = x }

eInjectivityDepth :: Lens' Int TCEnv
eInjectivityDepth f e = f (envInjectivityDepth e) <&> \ x -> e { envInjectivityDepth = x }

eCompareBlocked :: Lens' Bool TCEnv
eCompareBlocked f e = f (envCompareBlocked e) <&> \ x -> e { envCompareBlocked = x }

ePrintDomainFreePi :: Lens' Bool TCEnv
ePrintDomainFreePi f e = f (envPrintDomainFreePi e) <&> \ x -> e { envPrintDomainFreePi = x }

eInsideDotPattern :: Lens' Bool TCEnv
eInsideDotPattern f e = f (envInsideDotPattern e) <&> \ x -> e { envInsideDotPattern = x }

eUnquoteFlags :: Lens' UnquoteFlags TCEnv
eUnquoteFlags f e = f (envUnquoteFlags e) <&> \ x -> e { envUnquoteFlags = x }

eInstanceDepth :: Lens' Int TCEnv
eInstanceDepth f e = f (envInstanceDepth e) <&> \ x -> e { envInstanceDepth = x }

eIsDebugPrinting :: Lens' Bool TCEnv
eIsDebugPrinting f e = f (envIsDebugPrinting e) <&> \ x -> e { envIsDebugPrinting = x }

ePrintingPatternLambdas :: Lens' [QName] TCEnv
ePrintingPatternLambdas f e = f (envPrintingPatternLambdas e) <&> \ x -> e { envPrintingPatternLambdas = x }

eCallByNeed :: Lens' Bool TCEnv
eCallByNeed f e = f (envCallByNeed e) <&> \ x -> e { envCallByNeed = x }

eCurrentCheckpoint :: Lens' CheckpointId TCEnv
eCurrentCheckpoint f e = f (envCurrentCheckpoint e) <&> \ x -> e { envCurrentCheckpoint = x }

eCheckpoints :: Lens' (Map CheckpointId Substitution) TCEnv
eCheckpoints f e = f (envCheckpoints e) <&> \ x -> e { envCheckpoints = x }

eGeneralizeMetas :: Lens' DoGeneralize TCEnv
eGeneralizeMetas f e = f (envGeneralizeMetas e) <&> \ x -> e { envGeneralizeMetas = x }

eGeneralizedVars :: Lens' (Map QName GeneralizedValue) TCEnv
eGeneralizedVars f e = f (envGeneralizedVars e) <&> \ x -> e { envGeneralizedVars = x }

eActiveBackendName :: Lens' (Maybe BackendName) TCEnv
eActiveBackendName f e = f (envActiveBackendName e) <&> \ x -> e { envActiveBackendName = x }

---------------------------------------------------------------------------
-- ** Context
---------------------------------------------------------------------------

-- | The @Context@ is a stack of 'ContextEntry's.
type Context      = [ContextEntry]
type ContextEntry = Dom (Name, Type)

---------------------------------------------------------------------------
-- ** Let bindings
---------------------------------------------------------------------------

type LetBindings = Map Name (Open (Term, Dom Type))

---------------------------------------------------------------------------
-- ** Abstract mode
---------------------------------------------------------------------------

data AbstractMode
  = AbstractMode        -- ^ Abstract things in the current module can be accessed.
  | ConcreteMode        -- ^ No abstract things can be accessed.
  | IgnoreAbstractMode  -- ^ All abstract things can be accessed.
  deriving (Data, Show, Eq)

aDefToMode :: IsAbstract -> AbstractMode
aDefToMode AbstractDef = AbstractMode
aDefToMode ConcreteDef = ConcreteMode

aModeToDef :: AbstractMode -> Maybe IsAbstract
aModeToDef AbstractMode = Just AbstractDef
aModeToDef ConcreteMode = Just ConcreteDef
aModeToDef _ = Nothing

---------------------------------------------------------------------------
-- ** Insertion of implicit arguments
---------------------------------------------------------------------------

data ExpandHidden
  = ExpandLast      -- ^ Add implicit arguments in the end until type is no longer hidden 'Pi'.
  | DontExpandLast  -- ^ Do not append implicit arguments.
  | ReallyDontExpandLast -- ^ Makes 'doExpandLast' have no effect. Used to avoid implicit insertion of arguments to metavariables.
  deriving (Eq, Data)

isDontExpandLast :: ExpandHidden -> Bool
isDontExpandLast ExpandLast           = False
isDontExpandLast DontExpandLast       = True
isDontExpandLast ReallyDontExpandLast = True

data CandidateKind
  = LocalCandidate
  | GlobalCandidate QName
  deriving (Show, Data)

-- | A candidate solution for an instance meta is a term with its type.
--   It may be the case that the candidate is not fully applied yet or
--   of the wrong type, hence the need for the type.
data Candidate  = Candidate { candidateKind :: CandidateKind
                            , candidateTerm :: Term
                            , candidateType :: Type
                            , candidateOverlappable :: Bool
                            }
  deriving (Show, Data)

instance Free Candidate where
  freeVars' (Candidate _ t u _) = freeVars' (t, u)


---------------------------------------------------------------------------
-- ** Checking arguments
---------------------------------------------------------------------------

data ArgsCheckState a = ACState
       { acRanges :: [Maybe Range]
         -- ^ Ranges of checked arguments, where present.
         -- e.g. inserted implicits have no correponding abstract syntax.
       , acElims  :: Elims
         -- ^ Checked and inserted arguments so far.
       , acConstraints :: [Maybe (Abs Constraint)]
         -- ^ Constraints for the head so far,
         -- i.e. before applying the correponding elim.
       , acType   :: Type
         -- ^ Type for the rest of the application.
       , acData   :: a
       }
  deriving (Show)


---------------------------------------------------------------------------
-- * Type checking warnings (aka non-fatal errors)
---------------------------------------------------------------------------

-- | A non-fatal error is an error which does not prevent us from
-- checking the document further and interacting with the user.

data Warning
  = NicifierIssue            DeclarationWarning
  | TerminationIssue         [TerminationError]
  | UnreachableClauses       QName [Range]
  -- ^ `UnreachableClauses f rs` means that the clauses in `f` whose ranges are rs
  --   are unreachable
  | CoverageIssue            QName [(Telescope, [NamedArg DeBruijnPattern])]
  -- ^ `CoverageIssue f pss` means that `pss` are not covered in `f`
  | CoverageNoExactSplit     QName [Clause]
  | NotStrictlyPositive      QName (Seq OccursWhere)
  | UnsolvedMetaVariables    [Range]  -- ^ Do not use directly with 'warning'
  | UnsolvedInteractionMetas [Range]  -- ^ Do not use directly with 'warning'
  | UnsolvedConstraints      Constraints
    -- ^ Do not use directly with 'warning'
  | CantGeneralizeOverSorts [MetaId]
  | AbsurdPatternRequiresNoRHS [NamedArg DeBruijnPattern]
  | OldBuiltin               String String
    -- ^ In `OldBuiltin old new`, the BUILTIN old has been replaced by new
  | EmptyRewritePragma
    -- ^ If the user wrote just @{-\# REWRITE \#-}@.
  | EmptyWhere
    -- ^ An empty @where@ block is dead code.
  | IllformedAsClause String
    -- ^ If the user wrote something other than an unqualified name
    --   in the @as@ clause of an @import@ statement.
    --   The 'String' gives optionally extra explanation.
  | ClashesViaRenaming NameOrModule [C.Name]
    -- ^ If a `renaming' import directive introduces a name or module name clash
    --   in the exported names of a module.
    --   (See issue #4154.)
  | UselessPatternDeclarationForRecord String
    -- ^ The 'pattern' declaration is useless in the presence
    --   of either @coinductive@ or @eta-equality@.
    --   Content of 'String' is "coinductive" or "eta", resp.
  | UselessPublic
    -- ^ If the user opens a module public before the module header.
    --   (See issue #2377.)
  | UselessHiding [C.ImportedName]
    -- ^ Names in `hiding` directive that don't hide anything
    --   imported by a `using` directive.
  | UselessInline            QName
  | WrongInstanceDeclaration
  | InstanceWithExplicitArg  QName
  -- ^ An instance was declared with an implicit argument, which means it
  --   will never actually be considered by instance search.
  | InstanceNoOutputTypeName Doc
  -- ^ The type of an instance argument doesn't end in a named or
  -- variable type, so it will never be considered by instance search.
  | InstanceArgWithExplicitArg Doc
  -- ^ As InstanceWithExplicitArg, but for local bindings rather than
  --   top-level instances.
  | InversionDepthReached    QName
  -- ^ The --inversion-max-depth was reached.

  -- Generic warnings for one-off things
  | GenericWarning           Doc
    -- ^ Harmless generic warning (not an error)
  | GenericNonFatalError     Doc
    -- ^ Generic error which doesn't abort proceedings (not a warning)
  | GenericUseless  Range    Doc
    -- ^ Generic warning when code is useless and thus ignored.
    --   'Range' is for dead code highlighting.

  -- Safe flag errors
  | SafeFlagPostulate C.Name
  | SafeFlagPragma [String]                -- ^ Unsafe OPTIONS.
  | SafeFlagNonTerminating
  | SafeFlagTerminating
  | SafeFlagWithoutKFlagPrimEraseEquality
  | WithoutKFlagPrimEraseEquality
  | SafeFlagNoPositivityCheck
  | SafeFlagPolarity
  | SafeFlagNoUniverseCheck
  | SafeFlagNoCoverageCheck
  | SafeFlagInjective
  | SafeFlagEta                            -- ^ ETA pragma is unsafe.
  | ParseWarning             ParseWarning
  | LibraryWarning           LibWarning
  | DeprecationWarning String String String
    -- ^ `DeprecationWarning old new version`:
    --   `old` is deprecated, use `new` instead. This will be an error in Agda `version`.
  | UserWarning Text
    -- ^ User-defined warning (e.g. to mention that a name is deprecated)
  | DuplicateUsing (List1 C.ImportedName)
    -- ^ Duplicate mentions of the same name in @using@ directive(s).
  | FixityInRenamingModule (List1 Range)
    -- ^ Fixity of modules cannot be changed via renaming (since modules have no fixity).
  | ModuleDoesntExport C.QName [C.Name] [C.Name] [C.ImportedName]
    -- ^ Some imported names are not actually exported by the source module.
    --   The second argument is the names that could be exported.
    --   The third  argument is the module names that could be exported.
  | InfectiveImport String ModuleName
    -- ^ Importing a file using an infective option into one which doesn't
  | CoInfectiveImport String ModuleName
    -- ^ Importing a file not using a coinfective option from one which does
  | RewriteNonConfluent Term Term Term Doc
    -- ^ Confluence checker found critical pair and equality checking
    --   resulted in a type error
  | RewriteMaybeNonConfluent Term Term [Doc]
    -- ^ Confluence checker got stuck on computing overlap between two
    --   rewrite rules
  | RewriteAmbiguousRules Term Term Term
    -- ^ The global confluence checker found a term @u@ that reduces
    --   to both @v1@ and @v2@ and there is no rule to resolve the
    --   ambiguity.
  | RewriteMissingRule Term Term Term
    -- ^ The global confluence checker found a term @u@ that reduces
    --   to @v@, but @v@ does not reduce to @rho(u)@.
  | PragmaCompileErased BackendName QName
    -- ^ COMPILE directive for an erased symbol
  | NotInScopeW [C.QName]
    -- ^ Out of scope error we can recover from
  | AsPatternShadowsConstructorOrPatternSynonym Bool
    -- ^ The as-name in an as-pattern may not shadow a constructor (@False@)
    --   or pattern synonym name (@True@),
    --   because this can be confusing to read.
  | RecordFieldWarning RecordFieldWarning
  deriving (Show)

data RecordFieldWarning
  = DuplicateFieldsWarning [(C.Name, Range)]
      -- ^ Each redundant field comes with a range of associated dead code.
  | TooManyFieldsWarning QName [C.Name] [(C.Name, Range)]
      -- ^ Record type, fields not supplied by user, non-fields but supplied.
      --   The redundant fields come with a range of associated dead code.
  deriving (Show, Data)

recordFieldWarningToError :: RecordFieldWarning -> TypeError
recordFieldWarningToError = \case
  DuplicateFieldsWarning    xrs -> DuplicateFields    $ map fst xrs
  TooManyFieldsWarning q ys xrs -> TooManyFields q ys $ map fst xrs

warningName :: Warning -> WarningName
warningName = \case
  -- special cases
  NicifierIssue dw             -> declarationWarningName dw
  ParseWarning pw              -> parseWarningName pw
  LibraryWarning lw            -> libraryWarningName lw
  AsPatternShadowsConstructorOrPatternSynonym{} -> AsPatternShadowsConstructorOrPatternSynonym_
  -- scope- and type-checking errors
  AbsurdPatternRequiresNoRHS{} -> AbsurdPatternRequiresNoRHS_
  CantGeneralizeOverSorts{}    -> CantGeneralizeOverSorts_
  CoverageIssue{}              -> CoverageIssue_
  CoverageNoExactSplit{}       -> CoverageNoExactSplit_
  DeprecationWarning{}         -> DeprecationWarning_
  EmptyRewritePragma           -> EmptyRewritePragma_
  EmptyWhere                   -> EmptyWhere_
  IllformedAsClause{}          -> IllformedAsClause_
  WrongInstanceDeclaration{}   -> WrongInstanceDeclaration_
  InstanceWithExplicitArg{}    -> InstanceWithExplicitArg_
  InstanceNoOutputTypeName{}   -> InstanceNoOutputTypeName_
  InstanceArgWithExplicitArg{} -> InstanceArgWithExplicitArg_
  DuplicateUsing{}             -> DuplicateUsing_
  FixityInRenamingModule{}     -> FixityInRenamingModule_
  GenericNonFatalError{}       -> GenericNonFatalError_
  GenericUseless{}             -> GenericUseless_
  GenericWarning{}             -> GenericWarning_
  InversionDepthReached{}      -> InversionDepthReached_
  ModuleDoesntExport{}         -> ModuleDoesntExport_
  NotInScopeW{}                -> NotInScope_
  NotStrictlyPositive{}        -> NotStrictlyPositive_
  OldBuiltin{}                 -> OldBuiltin_
  SafeFlagNoPositivityCheck    -> SafeFlagNoPositivityCheck_
  SafeFlagNonTerminating       -> SafeFlagNonTerminating_
  SafeFlagNoUniverseCheck      -> SafeFlagNoUniverseCheck_
  SafeFlagPolarity             -> SafeFlagPolarity_
  SafeFlagPostulate{}          -> SafeFlagPostulate_
  SafeFlagPragma{}             -> SafeFlagPragma_
  SafeFlagEta                  -> SafeFlagEta_
  SafeFlagInjective            -> SafeFlagInjective_
  SafeFlagNoCoverageCheck      -> SafeFlagNoCoverageCheck_
  SafeFlagWithoutKFlagPrimEraseEquality -> SafeFlagWithoutKFlagPrimEraseEquality_
  WithoutKFlagPrimEraseEquality -> WithoutKFlagPrimEraseEquality_
  SafeFlagTerminating          -> SafeFlagTerminating_
  TerminationIssue{}           -> TerminationIssue_
  UnreachableClauses{}         -> UnreachableClauses_
  UnsolvedInteractionMetas{}   -> UnsolvedInteractionMetas_
  UnsolvedConstraints{}        -> UnsolvedConstraints_
  UnsolvedMetaVariables{}      -> UnsolvedMetaVariables_
  UselessHiding{}              -> UselessHiding_
  UselessInline{}              -> UselessInline_
  UselessPublic{}              -> UselessPublic_
  UselessPatternDeclarationForRecord{} -> UselessPatternDeclarationForRecord_
  ClashesViaRenaming{}         -> ClashesViaRenaming_
  UserWarning{}                -> UserWarning_
  InfectiveImport{}            -> InfectiveImport_
  CoInfectiveImport{}          -> CoInfectiveImport_
  RewriteNonConfluent{}        -> RewriteNonConfluent_
  RewriteMaybeNonConfluent{}   -> RewriteMaybeNonConfluent_
  RewriteAmbiguousRules{}      -> RewriteAmbiguousRules_
  RewriteMissingRule{}         -> RewriteMissingRule_
  PragmaCompileErased{}        -> PragmaCompileErased_
  -- record field warnings
  RecordFieldWarning w -> case w of
    DuplicateFieldsWarning{}   -> DuplicateFieldsWarning_
    TooManyFieldsWarning{}     -> TooManyFieldsWarning_

data TCWarning
  = TCWarning
    { tcWarningLocation :: CallStack
        -- ^ Location in the internal Agda source code location where the error raised
    , tcWarningRange    :: Range
        -- ^ Range where the warning was raised
    , tcWarning         :: Warning
        -- ^ The warning itself
    , tcWarningPrintedWarning :: Doc
        -- ^ The warning printed in the state and environment where it was raised
    , tcWarningCached :: Bool
        -- ^ Should the warning be affected by caching.
    }
  deriving Show


tcWarningOrigin :: TCWarning -> SrcFile
tcWarningOrigin = rangeFile . tcWarningRange

instance HasRange TCWarning where
  getRange = tcWarningRange

-- used for merging lists of warnings
instance Eq TCWarning where
  (==) = (==) `on` tcWarningPrintedWarning

---------------------------------------------------------------------------
-- * Type checking errors
---------------------------------------------------------------------------

-- | Information about a call.

data CallInfo = CallInfo
  { callInfoTarget :: QName
    -- ^ Target function name.
  , callInfoRange :: Range
    -- ^ Range of the target function.
  , callInfoCall :: Closure Term
    -- ^ To be formatted representation of the call.
  } deriving (Data, Show)
    -- no Eq, Ord instances: too expensive! (see issues 851, 852)

-- | We only 'show' the name of the callee.
instance Pretty CallInfo where pretty = pretty . callInfoTarget

-- | Information about a mutual block which did not pass the
-- termination checker.

data TerminationError = TerminationError
  { termErrFunctions :: [QName]
    -- ^ The functions which failed to check. (May not include
    -- automatically generated functions.)
  , termErrCalls :: [CallInfo]
    -- ^ The problematic call sites.
  } deriving (Data, Show)

-- | Error when splitting a pattern variable into possible constructor patterns.
data SplitError
  = NotADatatype        (Closure Type)  -- ^ Neither data type nor record.
  | BlockedType         (Closure Type)  -- ^ Type could not be sufficiently reduced.
  | IrrelevantDatatype  (Closure Type)  -- ^ Data type, but in irrelevant position.
  | ErasedDatatype Bool (Closure Type)  -- ^ Data type, but in erased position.
                                        --   If the boolean is 'True',
                                        --   then the reason for the
                                        --   error is that the K rule
                                        --   is turned off.
  | CoinductiveDatatype (Closure Type)  -- ^ Split on codata not allowed.
  -- UNUSED, but keep!
  -- -- | NoRecordConstructor Type  -- ^ record type, but no constructor
  | UnificationStuck
    { cantSplitConName  :: QName        -- ^ Constructor.
    , cantSplitTel      :: Telescope    -- ^ Context for indices.
    , cantSplitConIdx   :: Args         -- ^ Inferred indices (from type of constructor).
    , cantSplitGivenIdx :: Args         -- ^ Expected indices (from checking pattern).
    , cantSplitFailures :: [UnificationFailure] -- ^ Reason(s) why unification got stuck.
    }
  | CosplitCatchall
      -- ^ Copattern split with a catchall
  | CosplitNoTarget
      -- ^ We do not know the target type of the clause.
  | CosplitNoRecordType (Closure Type)
      -- ^ Target type is not a record type.
  | CannotCreateMissingClause QName (Telescope,[NamedArg DeBruijnPattern]) Doc (Closure (Abs Type))

  | GenericSplitError String
  deriving (Show)

data NegativeUnification
  = UnifyConflict Telescope Term Term
  | UnifyCycle Telescope Int Term
  deriving (Show)

data UnificationFailure
  = UnifyIndicesNotVars Telescope Type Term Term Args -- ^ Failed to apply injectivity to constructor of indexed datatype
  | UnifyRecursiveEq Telescope Type Int Term          -- ^ Can't solve equation because variable occurs in (type of) lhs
  | UnifyReflexiveEq Telescope Type Term              -- ^ Can't solve reflexive equation because --without-K is enabled
  | UnifyUnusableModality Telescope Type Int Term Modality  -- ^ Can't solve equation because solution modality is less "usable"
  deriving (Show)

data UnquoteError
  = BadVisibility String (Arg I.Term)
  | ConInsteadOfDef QName String String
  | DefInsteadOfCon QName String String
  | NonCanonical String I.Term
  | BlockedOnMeta TCState Blocker
  | UnquotePanic String
  deriving (Show)

data TypeError
        = InternalError String
        | NotImplemented String
        | NotSupported String
        | CompilationError String
        | PropMustBeSingleton
        | DataMustEndInSort Term
{- UNUSED
        | DataTooManyParameters
            -- ^ In @data D xs where@ the number of parameters @xs@ does not fit the
            --   the parameters given in the forward declaraion @data D Gamma : T@.
-}
        | ShouldEndInApplicationOfTheDatatype Type
            -- ^ The target of a constructor isn't an application of its
            -- datatype. The 'Type' records what it does target.
        | ShouldBeAppliedToTheDatatypeParameters Term Term
            -- ^ The target of a constructor isn't its datatype applied to
            --   something that isn't the parameters. First term is the correct
            --   target and the second term is the actual target.
        | ShouldBeApplicationOf Type QName
            -- ^ Expected a type to be an application of a particular datatype.
        | ConstructorPatternInWrongDatatype QName QName -- ^ constructor, datatype
        | CantResolveOverloadedConstructorsTargetingSameDatatype QName (List1 QName)
          -- ^ Datatype, constructors.
        | DoesNotConstructAnElementOf QName Type -- ^ constructor, type
        | WrongHidingInLHS
            -- ^ The left hand side of a function definition has a hidden argument
            --   where a non-hidden was expected.
        | WrongHidingInLambda Type
            -- ^ Expected a non-hidden function and found a hidden lambda.
        | WrongHidingInApplication Type
            -- ^ A function is applied to a hidden argument where a non-hidden was expected.
        | WrongNamedArgument (NamedArg A.Expr) [NamedName]
            -- ^ A function is applied to a hidden named argument it does not have.
            -- The list contains names of possible hidden arguments at this point.
        | WrongIrrelevanceInLambda
            -- ^ Wrong user-given relevance annotation in lambda.
        | WrongQuantityInLambda
            -- ^ Wrong user-given quantity annotation in lambda.
        | WrongCohesionInLambda
            -- ^ Wrong user-given cohesion annotation in lambda.
        | QuantityMismatch Quantity Quantity
            -- ^ The given quantity does not correspond to the expected quantity.
        | HidingMismatch Hiding Hiding
            -- ^ The given hiding does not correspond to the expected hiding.
        | RelevanceMismatch Relevance Relevance
            -- ^ The given relevance does not correspond to the expected relevane.
        | UninstantiatedDotPattern A.Expr
        | ForcedConstructorNotInstantiated A.Pattern
        | IllformedProjectionPattern A.Pattern
        | CannotEliminateWithPattern (NamedArg A.Pattern) Type
        | WrongNumberOfConstructorArguments QName Nat Nat
        | ShouldBeEmpty Type [DeBruijnPattern]
        | ShouldBeASort Type
            -- ^ The given type should have been a sort.
        | ShouldBePi Type
            -- ^ The given type should have been a pi.
        | ShouldBePath Type
        | ShouldBeRecordType Type
        | ShouldBeRecordPattern DeBruijnPattern
        | NotAProjectionPattern (NamedArg A.Pattern)
        | NotAProperTerm
        | InvalidTypeSort Sort
            -- ^ This sort is not a type expression.
        | InvalidType Term
            -- ^ This term is not a type expression.
        | FunctionTypeInSizeUniv Term
            -- ^ This term, a function type constructor, lives in
            --   @SizeUniv@, which is not allowed.
        | SplitOnIrrelevant (Dom Type)
        | SplitOnUnusableCohesion (Dom Type)
        -- UNUSED: -- | SplitOnErased (Dom Type)
        | SplitOnNonVariable Term Type
        | SplitOnNonEtaRecord QName
        | DefinitionIsIrrelevant QName
        | DefinitionIsErased QName
        | VariableIsIrrelevant Name
        | VariableIsErased Name
        | VariableIsOfUnusableCohesion Name Cohesion
        | UnequalLevel Comparison Level Level
        | UnequalTerms Comparison Term Term CompareAs
        | UnequalTypes Comparison Type Type
--      | UnequalTelescopes Comparison Telescope Telescope -- UNUSED
        | UnequalRelevance Comparison Term Term
            -- ^ The two function types have different relevance.
        | UnequalQuantity Comparison Term Term
            -- ^ The two function types have different relevance.
        | UnequalCohesion Comparison Term Term
            -- ^ The two function types have different cohesion.
        | UnequalHiding Term Term
            -- ^ The two function types have different hiding.
        | UnequalSorts Sort Sort
        | UnequalBecauseOfUniverseConflict Comparison Term Term
        | NotLeqSort Sort Sort
        | MetaCannotDependOn MetaId Nat
            -- ^ The arguments are the meta variable and the parameter that it wants to depend on.
        | MetaOccursInItself MetaId
        | MetaIrrelevantSolution MetaId Term
        | MetaErasedSolution MetaId Term
        | GenericError String
        | GenericDocError Doc
        | SortOfSplitVarError (Maybe Blocker) Doc
          -- ^ the meta is what we might be blocked on.
        | BuiltinMustBeConstructor String A.Expr
        | NoSuchBuiltinName String
        | DuplicateBuiltinBinding String Term Term
        | NoBindingForBuiltin String
        | NoSuchPrimitiveFunction String
        | DuplicatePrimitiveBinding String QName QName
        | WrongModalityForPrimitive String ArgInfo ArgInfo
        | ShadowedModule C.Name [A.ModuleName]
        | BuiltinInParameterisedModule String
        | IllegalLetInTelescope C.TypedBinding
        | IllegalPatternInTelescope C.Binder
        | NoRHSRequiresAbsurdPattern [NamedArg A.Pattern]
        | TooManyFields QName [C.Name] [C.Name]
          -- ^ Record type, fields not supplied by user, non-fields but supplied.
        | DuplicateFields [C.Name]
        | DuplicateConstructors [C.Name]
        | WithOnFreeVariable A.Expr Term
        | UnexpectedWithPatterns [A.Pattern]
        | WithClausePatternMismatch A.Pattern (NamedArg DeBruijnPattern)
        | FieldOutsideRecord
        | ModuleArityMismatch A.ModuleName Telescope [NamedArg A.Expr]
        | GeneralizeCyclicDependency
        | GeneralizeUnsolvedMeta
    -- Coverage errors
-- UNUSED:        | IncompletePatternMatching Term [Elim] -- can only happen if coverage checking is switched off
        | SplitError SplitError
        | ImpossibleConstructor QName NegativeUnification
    -- Positivity errors
        | TooManyPolarities QName Int
    -- Import errors
        | LocalVsImportedModuleClash ModuleName
        | SolvedButOpenHoles
          -- ^ Some interaction points (holes) have not been filled by user.
          --   There are not 'UnsolvedMetas' since unification solved them.
          --   This is an error, since interaction points are never filled
          --   without user interaction.
        | CyclicModuleDependency [C.TopLevelModuleName]
        | FileNotFound C.TopLevelModuleName [AbsolutePath]
        | OverlappingProjects AbsolutePath C.TopLevelModuleName C.TopLevelModuleName
        | AmbiguousTopLevelModuleName C.TopLevelModuleName [AbsolutePath]
        | ModuleNameUnexpected C.TopLevelModuleName C.TopLevelModuleName
          -- ^ Found module name, expected module name.
        | ModuleNameDoesntMatchFileName C.TopLevelModuleName [AbsolutePath]
        | ClashingFileNamesFor ModuleName [AbsolutePath]
        | ModuleDefinedInOtherFile C.TopLevelModuleName AbsolutePath AbsolutePath
          -- ^ Module name, file from which it was loaded, file which
          -- the include path says contains the module.
    -- Scope errors
        | BothWithAndRHS
        | AbstractConstructorNotInScope A.QName
        | NotInScope [C.QName]
        | NoSuchModule C.QName
        | AmbiguousName C.QName (List1 A.QName)
        | AmbiguousModule C.QName (List1 A.ModuleName)
        | ClashingDefinition C.QName A.QName (Maybe NiceDeclaration)
        | ClashingModule A.ModuleName A.ModuleName
        | ClashingImport C.Name A.QName
        | ClashingModuleImport C.Name A.ModuleName
        | PatternShadowsConstructor C.Name A.QName
        | DuplicateImports C.QName [C.ImportedName]
        | InvalidPattern C.Pattern
        | RepeatedVariablesInPattern [C.Name]
        | GeneralizeNotSupportedHere A.QName
        | MultipleFixityDecls [(C.Name, [Fixity'])]
        | MultiplePolarityPragmas [C.Name]
    -- Concrete to Abstract errors
        | NotAModuleExpr C.Expr
            -- ^ The expr was used in the right hand side of an implicit module
            --   definition, but it wasn't of the form @m Delta@.
        | NotAnExpression C.Expr
        | NotAValidLetBinding NiceDeclaration
        | NotValidBeforeField NiceDeclaration
        | NothingAppliedToHiddenArg C.Expr
        | NothingAppliedToInstanceArg C.Expr
    -- Pattern synonym errors
        | BadArgumentsToPatternSynonym A.AmbiguousQName
        | TooFewArgumentsToPatternSynonym A.AmbiguousQName
        | CannotResolveAmbiguousPatternSynonym (List1 (A.QName, A.PatternSynDefn))
        | UnusedVariableInPatternSynonym
    -- Operator errors
        | NoParseForApplication (List2 C.Expr)
        | AmbiguousParseForApplication (List2 C.Expr) (List1 C.Expr)
        | NoParseForLHS LHSOrPatSyn [C.Pattern] C.Pattern
            -- ^ The list contains patterns that failed to be interpreted.
            --   If it is non-empty, the first entry could be printed as error hint.
        | AmbiguousParseForLHS LHSOrPatSyn C.Pattern [C.Pattern]
            -- ^ Pattern and its possible interpretations.
        | OperatorInformation [NotationSection] TypeError
{- UNUSED
        | NoParseForPatternSynonym C.Pattern
        | AmbiguousParseForPatternSynonym C.Pattern [C.Pattern]
-}
    -- Usage errors
    -- Instance search errors
        | InstanceNoCandidate Type [(Term, TCErr)]
    -- Reflection errors
        | UnquoteFailed UnquoteError
        | DeBruijnIndexOutOfScope Nat Telescope [Name]
    -- Language option errors
        | NeedOptionCopatterns
        | NeedOptionRewriting
        | NeedOptionProp
        | NeedOptionTwoLevel
    -- Failure associated to warnings
        | NonFatalErrors [TCWarning]
    -- Instance search errors
        | InstanceSearchDepthExhausted Term Type Int
        | TriedToCopyConstrainedPrim QName
          deriving Show

pattern UnequalTerms_ :: Comparison -> H'LHS Term -> H'RHS Term -> CompareAsHet -> TypeError
pattern UnequalTerms_ dir u v a <- UnequalTerms dir (Het -> u) (Het -> v) (asTwin -> a)
  where UnequalTerms_ dir (Het u) (Het v) (twinAt @'Compat -> a) = UnequalTerms dir u v a

pattern UnequalRelevance_ :: Comparison -> H'LHS Term -> H'RHS Term -> TypeError
pattern UnequalRelevance_ dir u v <- UnequalRelevance dir (Het -> u) (Het -> v)
  where UnequalRelevance_ dir (Het u) (Het v) = UnequalRelevance dir u v

pattern UnequalQuantity_ :: Comparison -> H'LHS Term -> H'RHS Term -> TypeError
pattern UnequalQuantity_ dir u v <- UnequalQuantity dir (Het -> u) (Het -> v)
  where UnequalQuantity_ dir (Het u) (Het v) = UnequalQuantity dir u v

pattern UnequalCohesion_ :: Comparison -> H'LHS Term -> H'RHS Term -> TypeError
pattern UnequalCohesion_ dir u v <- UnequalCohesion dir (Het -> u) (Het -> v)
  where UnequalCohesion_ dir (Het u) (Het v) = UnequalCohesion dir u v

pattern UnequalHiding_ :: H'LHS Term -> H'RHS Term -> TypeError
pattern UnequalHiding_ u v <- UnequalHiding (Het -> u) (Het -> v)
  where UnequalHiding_ (Het u) (Het v) = UnequalHiding u v

-- | Distinguish error message when parsing lhs or pattern synonym, resp.
data LHSOrPatSyn = IsLHS | IsPatSyn deriving (Eq, Show)

-- | Type-checking errors.

data TCErr
  = TypeError
    { tcErrLocation :: CallStack
       -- ^ Location in the internal Agda source code where the error was raised
    , tcErrState    :: TCState
        -- ^ The state in which the error was raised.
    , tcErrClosErr  :: Closure TypeError
        -- ^ The environment in which the error as raised plus the error.
    }
  | Exception Range Doc
  | IOException TCState Range E.IOException
    -- ^ The first argument is the state in which the error was
    -- raised.
  | PatternErr Blocker
      -- ^ The exception which is usually caught.
      --   Raised for pattern violations during unification ('assignV')
      --   but also in other situations where we want to backtrack.
      --   Contains an unblocker to control when the computation should
      --   be retried.

instance Show TCErr where
  show (TypeError _ _ e)   = prettyShow (envRange $ clEnv e) ++ ": " ++ show (clValue e)
  show (Exception r d)     = prettyShow r ++ ": " ++ render d
  show (IOException _ r e) = prettyShow r ++ ": " ++ show e
  show PatternErr{}        = "Pattern violation (you shouldn't see this)"

instance HasRange TCErr where
  getRange (TypeError _ _ cl)  = envRange $ clEnv cl
  getRange (Exception r _)     = r
  getRange (IOException s r _) = r
  getRange PatternErr{}        = noRange

instance E.Exception TCErr

-----------------------------------------------------------------------------
-- * Accessing options
-----------------------------------------------------------------------------

instance MonadIO m => HasOptions (TCMT m) where
  pragmaOptions = useTC stPragmaOptions

  commandLineOptions = do
    p  <- useTC stPragmaOptions
    cl <- stPersistentOptions . stPersistentState <$> getTC
    return $ cl { optPragmaOptions = p }

-- HasOptions lifts through monad transformers
-- (see default signatures in the HasOptions class).

-- Ternary options are annoying to deal with so we provide auxiliary
-- definitions using @collapseDefault@.

sizedTypesOption :: HasOptions m => m Bool
sizedTypesOption = collapseDefault . optSizedTypes <$> pragmaOptions

guardednessOption :: HasOptions m => m Bool
guardednessOption = collapseDefault . optGuardedness <$> pragmaOptions

withoutKOption :: HasOptions m => m Bool
withoutKOption = collapseDefault . optWithoutK <$> pragmaOptions

enableCaching :: HasOptions m => m Bool
enableCaching = optCaching <$> pragmaOptions
-----------------------------------------------------------------------------
-- * The reduce monad
-----------------------------------------------------------------------------

-- | Environment of the reduce monad.
data ReduceEnv = ReduceEnv
  { redEnv :: TCEnv    -- ^ Read only access to environment.
  , redSt  :: TCState  -- ^ Read only access to state (signature, metas...).
  }

mapRedEnv :: (TCEnv -> TCEnv) -> ReduceEnv -> ReduceEnv
mapRedEnv f s = s { redEnv = f (redEnv s) }

mapRedSt :: (TCState -> TCState) -> ReduceEnv -> ReduceEnv
mapRedSt f s = s { redSt = f (redSt s) }

mapRedEnvSt :: (TCEnv -> TCEnv) -> (TCState -> TCState) -> ReduceEnv
            -> ReduceEnv
mapRedEnvSt f g (ReduceEnv e s) = ReduceEnv (f e) (g s)

-- Lenses
reduceEnv :: Lens' TCEnv ReduceEnv
reduceEnv f s = f (redEnv s) <&> \ e -> s { redEnv = e }

reduceSt :: Lens' TCState ReduceEnv
reduceSt f s = f (redSt s) <&> \ e -> s { redSt = e }

newtype ReduceM a = ReduceM { unReduceM :: ReduceEnv -> a }
--  deriving (Functor, Applicative, Monad)

onReduceEnv :: (ReduceEnv -> ReduceEnv) -> ReduceM a -> ReduceM a
onReduceEnv f (ReduceM m) = ReduceM (m . f)

fmapReduce :: (a -> b) -> ReduceM a -> ReduceM b
fmapReduce f (ReduceM m) = ReduceM $ \ e -> f $! m e
{-# INLINE fmapReduce #-}

apReduce :: ReduceM (a -> b) -> ReduceM a -> ReduceM b
apReduce (ReduceM f) (ReduceM x) = ReduceM $ \ e -> f e $! x e
{-# INLINE apReduce #-}

bindReduce :: ReduceM a -> (a -> ReduceM b) -> ReduceM b
bindReduce (ReduceM m) f = ReduceM $ \ e -> unReduceM (f $! m e) e
{-# INLINE bindReduce #-}

instance Functor ReduceM where
  fmap = fmapReduce

instance Applicative ReduceM where
  pure x = ReduceM (const x)
  (<*>) = apReduce

instance Monad ReduceM where
  return = pure
  (>>=) = bindReduce
  (>>) = (*>)
#if __GLASGOW_HASKELL__ < 808
  fail = Fail.fail
#endif

instance Fail.MonadFail ReduceM where
  fail = error

instance ReadTCState ReduceM where
  getTCState = ReduceM redSt
  locallyTCState l f = onReduceEnv $ mapRedSt $ over l f

runReduceM :: ReduceM a -> TCM a
runReduceM m = do
  e <- askTC
  s <- getTC
  return $! unReduceM m (ReduceEnv e s)

runReduceF :: (a -> ReduceM b) -> TCM (a -> b)
runReduceF f = do
  e <- askTC
  s <- getTC
  return $ \x -> unReduceM (f x) (ReduceEnv e s)

instance MonadTCEnv ReduceM where
  askTC   = ReduceM redEnv
  localTC = onReduceEnv . mapRedEnv

-- Andrea comments (https://github.com/agda/agda/issues/1829#issuecomment-522312084):
--
--   useR forces the result of projecting the lens,
--   this usually prevents retaining the whole structure when we only need a field.
--
-- This fixes (or contributes to the fix of) the space leak issue #1829 (caching).
useR :: (ReadTCState m) => Lens' a TCState -> m a
useR l = do
  !x <- (^.l) <$> getTCState
  return x

askR :: ReduceM ReduceEnv
askR = ReduceM ask

localR :: (ReduceEnv -> ReduceEnv) -> ReduceM a -> ReduceM a
localR f = ReduceM . local f . unReduceM

instance HasOptions ReduceM where
  pragmaOptions      = useR stPragmaOptions
  commandLineOptions = do
    p  <- useR stPragmaOptions
    cl <- stPersistentOptions . stPersistentState <$> getTCState
    return $ cl{ optPragmaOptions = p }

class ( Applicative m
      , MonadTCEnv m
      , ReadTCState m
      , HasOptions m
      ) => MonadReduce m where
  liftReduce :: ReduceM a -> m a

  default liftReduce :: (MonadTrans t, MonadReduce n, t n ~ m) => ReduceM a -> m a
  liftReduce = lift . liftReduce

instance MonadReduce ReduceM where
  liftReduce = id

instance MonadReduce m => MonadReduce (ChangeT m)
instance MonadReduce m => MonadReduce (ExceptT err m)
instance MonadReduce m => MonadReduce (IdentityT m)
instance MonadReduce m => MonadReduce (ListT m)
instance MonadReduce m => MonadReduce (MaybeT m)
instance MonadReduce m => MonadReduce (ReaderT r m)
instance MonadReduce m => MonadReduce (StateT w m)
instance (Monoid w, MonadReduce m) => MonadReduce (WriterT w m)
instance MonadReduce m => MonadReduce (BlockT m)

---------------------------------------------------------------------------
-- * Monad with read-only 'TCEnv'
---------------------------------------------------------------------------

-- | @MonadTCEnv@ made into its own dedicated service class.
--   This allows us to use 'MonadReader' for 'ReaderT' extensions of @TCM@.
class Monad m => MonadTCEnv m where
  askTC   :: m TCEnv
  localTC :: (TCEnv -> TCEnv) -> m a -> m a

  default askTC :: (MonadTrans t, MonadTCEnv n, t n ~ m) => m TCEnv
  askTC = lift askTC

  default localTC
    :: (MonadTransControl t, MonadTCEnv n, t n ~ m)
    =>  (TCEnv -> TCEnv) -> m a -> m a
  localTC = liftThrough . localTC

instance MonadTCEnv m => MonadTCEnv (ChangeT m)
instance MonadTCEnv m => MonadTCEnv (ExceptT err m)
instance MonadTCEnv m => MonadTCEnv (IdentityT m)
instance MonadTCEnv m => MonadTCEnv (MaybeT m)
instance MonadTCEnv m => MonadTCEnv (ReaderT r m)
instance MonadTCEnv m => MonadTCEnv (StateT s m)
instance (Monoid w, MonadTCEnv m) => MonadTCEnv (WriterT w m)

instance MonadTCEnv m => MonadTCEnv (ListT m) where
  localTC = mapListT . localTC

asksTC :: MonadTCEnv m => (TCEnv -> a) -> m a
asksTC f = f <$> askTC

viewTC :: MonadTCEnv m => Lens' a TCEnv -> m a
viewTC l = asksTC (^. l)

-- | Modify the lens-indicated part of the @TCEnv@ in a subcomputation.
locallyTC :: MonadTCEnv m => Lens' a TCEnv -> (a -> a) -> m b -> m b
locallyTC l = localTC . over l

---------------------------------------------------------------------------
-- * Monad with mutable 'TCState'
---------------------------------------------------------------------------

-- | @MonadTCState@ made into its own dedicated service class.
--   This allows us to use 'MonadState' for 'StateT' extensions of @TCM@.
class Monad m => MonadTCState m where
  getTC :: m TCState
  putTC :: TCState -> m ()
  modifyTC :: (TCState -> TCState) -> m ()

  default getTC :: (MonadTrans t, MonadTCState n, t n ~ m) => m TCState
  getTC = lift getTC

  default putTC :: (MonadTrans t, MonadTCState n, t n ~ m) => TCState -> m ()
  putTC = lift . putTC

  default modifyTC :: (MonadTrans t, MonadTCState n, t n ~ m) => (TCState -> TCState) -> m ()
  modifyTC = lift . modifyTC

instance MonadTCState m => MonadTCState (MaybeT m)
instance MonadTCState m => MonadTCState (ListT m)
instance MonadTCState m => MonadTCState (ExceptT err m)
instance MonadTCState m => MonadTCState (ReaderT r m)
instance MonadTCState m => MonadTCState (StateT s m)
instance MonadTCState m => MonadTCState (ChangeT m)
instance MonadTCState m => MonadTCState (IdentityT m)
instance (Monoid w, MonadTCState m) => MonadTCState (WriterT w m)

-- ** @TCState@ accessors (no lenses)

getsTC :: ReadTCState m => (TCState -> a) -> m a
getsTC f = f <$> getTCState

-- | A variant of 'modifyTC' in which the computation is strict in the
-- new state.
modifyTC' :: MonadTCState m => (TCState -> TCState) -> m ()
modifyTC' f = do
  s' <- getTC
  putTC $! f s'

-- SEE TC.Monad.State
-- -- | Restore the 'TCState' after computation.
-- localTCState :: MonadTCState m => m a -> m a
-- localTCState = bracket_ getTC putTC

-- ** @TCState@ accessors via lenses

useTC :: ReadTCState m => Lens' a TCState -> m a
useTC l = do
  !x <- getsTC (^. l)
  return x

infix 4 `setTCLens`

-- | Overwrite the part of the 'TCState' focused on by the lens.
setTCLens :: MonadTCState m => Lens' a TCState -> a -> m ()
setTCLens l = modifyTC . set l

-- | Modify the part of the 'TCState' focused on by the lens.
modifyTCLens :: MonadTCState m => Lens' a TCState -> (a -> a) -> m ()
modifyTCLens l = modifyTC . over l

-- | Modify a part of the state monadically.
modifyTCLensM :: MonadTCState m => Lens' a TCState -> (a -> m a) -> m ()
modifyTCLensM l f = putTC =<< l f =<< getTC

-- | Modify the part of the 'TCState' focused on by the lens, and return some result.
stateTCLens :: MonadTCState m => Lens' a TCState -> (a -> (r , a)) -> m r
stateTCLens l f = stateTCLensM l $ return . f

-- | Modify a part of the state monadically, and return some result.
stateTCLensM :: MonadTCState m => Lens' a TCState -> (a -> m (r , a)) -> m r
stateTCLensM l f = do
  s <- getTC
  (result , x) <- f $ s ^. l
  putTC $ set l x s
  return result


---------------------------------------------------------------------------
-- ** Monad with capability to block a computation
---------------------------------------------------------------------------

class Monad m => MonadBlock m where

  -- | `patternViolation b` aborts the current computation
  patternViolation :: Blocker -> m a

  default patternViolation :: (MonadTrans t, MonadBlock n, m ~ t n) => Blocker -> m a
  patternViolation = lift . patternViolation

  -- | `catchPatternErr handle m` runs m, handling pattern violations
  --    with `handle` (doesn't roll back the state)
  catchPatternErr :: (Blocker -> m a) -> m a -> m a

newtype BlockT m a = BlockT { unBlockT :: ExceptT Blocker m a }
  deriving ( Functor, Applicative, Monad, MonadTrans, MonadIO, Fail.MonadFail
           , ReadTCState, HasOptions
           , MonadTCEnv, MonadTCState, MonadTCM
           )

instance Monad m => MonadBlock (BlockT m) where
  patternViolation = BlockT . throwError
  catchPatternErr h f = BlockT $ catchError (unBlockT f) (unBlockT . h)

instance Monad m => MonadBlock (ExceptT TCErr m) where
  patternViolation = throwError . PatternErr
  catchPatternErr h f = catchError f $ \case
    PatternErr b -> h b
    err          -> throwError err

runBlocked :: Monad m => BlockT m a -> m (Either Blocker a)
runBlocked = runExceptT . unBlockT

instance MonadBlock m => MonadBlock (MaybeT m) where
  catchPatternErr h m = MaybeT $ catchPatternErr (runMaybeT . h) $ runMaybeT m

instance MonadBlock m => MonadBlock (ReaderT e m) where
  catchPatternErr h m = ReaderT $ \ e ->
    let run = flip runReaderT e in catchPatternErr (run . h) (run m)

---------------------------------------------------------------------------
-- * Type checking monad transformer
---------------------------------------------------------------------------

-- | The type checking monad transformer.
-- Adds readonly 'TCEnv' and mutable 'TCState'.
newtype TCMT m a = TCM { unTCM :: IORef TCState -> TCEnv -> m a }

-- | Type checking monad.
type TCM = TCMT IO

{-# SPECIALIZE INLINE mapTCMT :: (forall a. IO a -> IO a) -> TCM a -> TCM a #-}
mapTCMT :: (forall a. m a -> n a) -> TCMT m a -> TCMT n a
mapTCMT f (TCM m) = TCM $ \ s e -> f (m s e)

pureTCM :: MonadIO m => (TCState -> TCEnv -> a) -> TCMT m a
pureTCM f = TCM $ \ r e -> do
  s <- liftIO $ readIORef r
  return (f s e)

-- One goal of the definitions and pragmas below is to inline the
-- monad operations as much as possible. This doesn't seem to have a
-- large effect on the performance of the normal executable, but (at
-- least on one machine/configuration) it has a massive effect on the
-- performance of the profiling executable [1], and reduces the time
-- attributed to bind from over 90% to about 25%.
--
-- [1] When compiled with -auto-all and run with -p: roughly 750%
-- faster for one example.

returnTCMT :: MonadIO m => a -> TCMT m a
returnTCMT = \x -> TCM $ \_ _ -> return x
{-# INLINE returnTCMT #-}

bindTCMT :: MonadIO m => TCMT m a -> (a -> TCMT m b) -> TCMT m b
bindTCMT = \(TCM m) k -> TCM $ \r e -> m r e >>= \x -> unTCM (k x) r e
{-# INLINE bindTCMT #-}

thenTCMT :: MonadIO m => TCMT m a -> TCMT m b -> TCMT m b
thenTCMT = \(TCM m1) (TCM m2) -> TCM $ \r e -> m1 r e >> m2 r e
{-# INLINE thenTCMT #-}

instance MonadIO m => Functor (TCMT m) where
  fmap = fmapTCMT

fmapTCMT :: MonadIO m => (a -> b) -> TCMT m a -> TCMT m b
fmapTCMT = \f (TCM m) -> TCM $ \r e -> fmap f (m r e)
{-# INLINE fmapTCMT #-}

instance MonadIO m => Applicative (TCMT m) where
  pure  = returnTCMT
  (<*>) = apTCMT

apTCMT :: MonadIO m => TCMT m (a -> b) -> TCMT m a -> TCMT m b
apTCMT = \(TCM mf) (TCM m) -> TCM $ \r e -> ap (mf r e) (m r e)
{-# INLINE apTCMT #-}

instance MonadTrans TCMT where
    lift m = TCM $ \_ _ -> m

-- We want a special monad implementation of fail.
instance MonadIO m => Monad (TCMT m) where
    return = pure
    (>>=)  = bindTCMT
    (>>)   = (*>)
#if __GLASGOW_HASKELL__ < 808
    fail   = Fail.fail
#endif

instance MonadIO m => Fail.MonadFail (TCMT m) where
  fail = internalError

instance MonadIO m => MonadIO (TCMT m) where
  liftIO m = TCM $ \ s env -> do
    liftIO $ wrap s (envRange env) $ do
      x <- m
      x `seq` return x
    where
      wrap s r m = E.catch m $ \ err -> do
        s <- readIORef s
        E.throwIO $ IOException s r err

instance MonadIO m => MonadTCEnv (TCMT m) where
  askTC             = TCM $ \ _ e -> return e
  localTC f (TCM m) = TCM $ \ s e -> m s (f e)

instance MonadIO m => MonadTCState (TCMT m) where
  getTC   = TCM $ \ r _e -> liftIO (readIORef r)
  putTC s = TCM $ \ r _e -> liftIO (writeIORef r s)
  modifyTC f = putTC . f =<< getTC

instance MonadIO m => ReadTCState (TCMT m) where
  getTCState = getTC
  locallyTCState l f = bracket_ (useTC l <* modifyTCLens l f) (setTCLens l)

instance MonadBlock TCM where
  patternViolation b = throwError (PatternErr b)
  catchPatternErr handle v =
       catchError_ v $ \err ->
       case err of
            -- Not putting s (which should really be the what's already there) makes things go
            -- a lot slower (+20% total time on standard library). How is that possible??
            -- The problem is most likely that there are internal catchErrors which forgets the
            -- state. catchError should preserve the state on pattern violations.
           PatternErr u -> handle u
           _            -> throwError err


instance MonadError TCErr TCM where
  throwError = liftIO . E.throwIO
  catchError m h = TCM $ \ r e -> do  -- now we are in the IO monad
    oldState <- readIORef r
    unTCM m r e `E.catch` \err -> do
      -- Reset the state, but do not forget changes to the persistent
      -- component. Not for pattern violations.
      case err of
        PatternErr{} -> return ()
        _            ->
          liftIO $ do
            newState <- readIORef r
            writeIORef r $ oldState { stPersistentState = stPersistentState newState }
      unTCM (h err) r e

-- | Like 'catchError', but resets the state completely before running the handler.
--   This means it also loses changes to the 'stPersistentState'.
--
--   The intended use is to catch internal errors during debug printing.
--   In debug printing, we are not expecting state changes.
instance CatchImpossible TCM where
  catchImpossibleJust f m h = TCM $ \ r e -> do
    -- save the state
    s <- readIORef r
    catchImpossibleJust f (unTCM m r e) $ \ err -> do
      writeIORef r s
      unTCM (h err) r e

instance MonadIO m => MonadReduce (TCMT m) where
  liftReduce = liftTCM . runReduceM

instance (IsString a, MonadIO m) => IsString (TCMT m a) where
  fromString s = return (fromString s)

-- | Strict (non-shortcut) semigroup.
--
--   Note that there might be a lazy alternative, e.g.,
--   for TCM All we might want 'Agda.Utils.Monad.and2M' as concatenation,
--   to shortcut conjunction in case we already have 'False'.
--
instance {-# OVERLAPPABLE #-} (MonadIO m, Semigroup a) => Semigroup (TCMT m a) where
  (<>) = liftA2 (<>)

-- | Strict (non-shortcut) monoid.
instance {-# OVERLAPPABLE #-} (MonadIO m, Semigroup a, Monoid a) => Monoid (TCMT m a) where
  mempty  = pure mempty
  mappend = (<>)
  mconcat = mconcat <.> sequence

instance {-# OVERLAPPABLE #-} (MonadIO m, Null a) => Null (TCMT m a) where
  empty = return empty
  null  = __IMPOSSIBLE__

-- | Preserve the state of the failing computation.
catchError_ :: TCM a -> (TCErr -> TCM a) -> TCM a
catchError_ m h = TCM $ \r e ->
  unTCM m r e
  `E.catch` \err -> unTCM (h err) r e

-- | Execute a finalizer even when an exception is thrown.
--   Does not catch any errors.
--   In case both the regular computation and the finalizer
--   throw an exception, the one of the finalizer is propagated.
finally_ :: TCM a -> TCM b -> TCM a
finally_ m f = do
    x <- m `catchError_` \ err -> f >> throwError err
    _ <- f
    return x

-- | Embedding a TCM computation.

class ( Applicative tcm, MonadIO tcm
      , MonadTCEnv tcm
      , MonadTCState tcm
      , HasOptions tcm
      ) => MonadTCM tcm where
    liftTCM :: TCM a -> tcm a

    default liftTCM :: (MonadTCM m, MonadTrans t, tcm ~ t m) => TCM a -> tcm a
    liftTCM = lift . liftTCM

{-# RULES "liftTCM/id" liftTCM = id #-}
instance MonadIO m => MonadTCM (TCMT m) where
    liftTCM = mapTCMT liftIO

instance MonadTCM tcm => MonadTCM (ChangeT tcm)
instance MonadTCM tcm => MonadTCM (ExceptT err tcm)
instance MonadTCM tcm => MonadTCM (IdentityT tcm)
instance MonadTCM tcm => MonadTCM (ListT tcm)
instance MonadTCM tcm => MonadTCM (MaybeT tcm)
instance MonadTCM tcm => MonadTCM (ReaderT r tcm)
instance MonadTCM tcm => MonadTCM (StateT s tcm)
instance (Monoid w, MonadTCM tcm) => MonadTCM (WriterT w tcm)

-- | We store benchmark statistics in an IORef.
--   This enables benchmarking pure computation, see
--   "Agda.Benchmarking".
instance MonadBench TCM where
  type BenchPhase TCM = Phase
  getBenchmark = liftIO $ getBenchmark
  putBenchmark = liftIO . putBenchmark
  finally = finally_

instance Null (TCM Doc) where
  empty = return empty
  null = __IMPOSSIBLE__

internalError :: (HasCallStack, MonadTCM tcm) => String -> tcm a
internalError s = withCallerCallStack $ \ loc ->
  liftTCM $ typeError' loc $ InternalError s

-- | The constraints needed for 'typeError' and similar.
type MonadTCError m = (MonadTCEnv m, ReadTCState m, MonadError TCErr m)

-- | Utility function for 1-arg constructed type errors.
-- Note that the @HasCallStack@ constraint is on the *resulting* function.
locatedTypeError :: MonadTCError m => (a -> TypeError) -> (HasCallStack => a -> m b)
locatedTypeError f e = withCallerCallStack (flip typeError' (f e))

genericError :: (HasCallStack, MonadTCError m) => String -> m a
genericError = locatedTypeError GenericError

{-# SPECIALIZE genericDocError :: Doc -> TCM a #-}
genericDocError :: (HasCallStack, MonadTCError m) => Doc -> m a
genericDocError = locatedTypeError GenericDocError

{-# SPECIALIZE typeError' :: CallStack -> TypeError -> TCM a #-}
typeError' :: MonadTCError m => CallStack -> TypeError -> m a
typeError' loc err = throwError =<< typeError'_ loc err

{-# SPECIALIZE typeError :: HasCallStack => TypeError -> TCM a #-}
typeError :: (HasCallStack, MonadTCError m) => TypeError -> m a
typeError err = withCallerCallStack $ \loc -> throwError =<< typeError'_ loc err

{-# SPECIALIZE typeError'_ :: CallStack -> TypeError -> TCM TCErr #-}
typeError'_ :: (MonadTCEnv m, ReadTCState m) => CallStack -> TypeError -> m TCErr
typeError'_ loc err = TypeError loc <$> getTCState <*> buildClosure err

{-# SPECIALIZE typeError_ :: HasCallStack => TypeError -> TCM TCErr #-}
typeError_ :: (HasCallStack, MonadTCEnv m, ReadTCState m) => TypeError -> m TCErr
typeError_ = withCallerCallStack . flip typeError'_

-- | Running the type checking monad (most general form).
{-# SPECIALIZE runTCM :: TCEnv -> TCState -> TCM a -> IO (a, TCState) #-}
runTCM :: MonadIO m => TCEnv -> TCState -> TCMT m a -> m (a, TCState)
runTCM e s m = do
  r <- liftIO $ newIORef s
  a <- unTCM m r e
  s <- liftIO $ readIORef r
  return (a, s)

-- | Running the type checking monad on toplevel (with initial state).
runTCMTop :: TCM a -> IO (Either TCErr a)
runTCMTop m = (Right <$> runTCMTop' m) `E.catch` (return . Left)

runTCMTop' :: MonadIO m => TCMT m a -> m a
runTCMTop' m = do
  r <- liftIO $ newIORef initState
  unTCM m r initEnv

-- | 'runSafeTCM' runs a safe 'TCM' action (a 'TCM' action which
--   cannot fail, except that it might raise 'IOException's) in the
--   initial environment.

runSafeTCM :: TCM a -> TCState -> IO (a, TCState)
runSafeTCM m st =
  runTCM initEnv st m `E.catch` \(e :: TCErr) -> case e of
    IOException _ _ err -> E.throwIO err
    _                   -> __IMPOSSIBLE__

-- | Runs the given computation in a separate thread, with /a copy/ of
-- the current state and environment.
--
-- Note that Agda sometimes uses actual, mutable state. If the
-- computation given to @forkTCM@ tries to /modify/ this state, then
-- bad things can happen, because accesses are not mutually exclusive.
-- The @forkTCM@ function has been added mainly to allow the thread to
-- /read/ (a snapshot of) the current state in a convenient way.
--
-- Note also that exceptions which are raised in the thread are not
-- propagated to the parent, so the thread should not do anything
-- important.

forkTCM :: TCM a -> TCM ()
forkTCM m = do
  s <- getTC
  e <- askTC
  liftIO $ void $ C.forkIO $ void $ runTCM e s m

---------------------------------------------------------------------------
-- * Names for generated definitions
---------------------------------------------------------------------------

-- | Base name for patterns in telescopes
patternInTeleName :: String
patternInTeleName = ".patternInTele"

-- | Base name for extended lambda patterns
extendedLambdaName :: String
extendedLambdaName = ".extendedlambda"

-- | Check whether we have an definition from an extended lambda.
isExtendedLambdaName :: A.QName -> Bool
isExtendedLambdaName = (extendedLambdaName `List.isPrefixOf`) . prettyShow . nameConcrete . qnameName

-- | Name of absurdLambda definitions.
absurdLambdaName :: String
absurdLambdaName = ".absurdlambda"

-- | Check whether we have an definition from an absurd lambda.
isAbsurdLambdaName :: QName -> Bool
isAbsurdLambdaName = (absurdLambdaName ==) . prettyShow . qnameName

-- | Base name for generalized variable projections
generalizedFieldName :: String
generalizedFieldName = ".generalizedField-"

-- | Check whether we have a generalized variable field
getGeneralizedFieldName :: A.QName -> Maybe String
getGeneralizedFieldName q
  | generalizedFieldName `List.isPrefixOf` strName = Just (drop (length generalizedFieldName) strName)
  | otherwise                                      = Nothing
  where strName = prettyShow $ nameConcrete $ qnameName q

---------------------------------------------------------------------------
-- * KillRange instances
---------------------------------------------------------------------------

instance KillRange Signature where
  killRange (Sig secs defs rews) = killRange2 Sig secs defs rews

instance KillRange Sections where
  killRange = fmap killRange

instance KillRange Definitions where
  killRange = fmap killRange

instance KillRange RewriteRuleMap where
  killRange = fmap killRange

instance KillRange Section where
  killRange (Section tel) = killRange1 Section tel

instance KillRange Definition where
  killRange (Defn ai name t pols occs gens gpars displ mut compiled inst copy ma nc inj copat blk def) =
    killRange18 Defn ai name t pols occs gens gpars displ mut compiled inst copy ma nc inj copat blk def
    -- TODO clarify: Keep the range in the defName field?

instance KillRange NumGeneralizableArgs where
  killRange = id

instance KillRange NLPat where
  killRange (PVar x y) = killRange2 PVar x y
  killRange (PDef x y) = killRange2 PDef x y
  killRange (PLam x y) = killRange2 PLam x y
  killRange (PPi x y)  = killRange2 PPi x y
  killRange (PSort x)  = killRange1 PSort x
  killRange (PBoundVar x y) = killRange2 PBoundVar x y
  killRange (PTerm x)  = killRange1 PTerm x

instance KillRange NLPType where
  killRange (NLPType s a) = killRange2 NLPType s a

instance KillRange NLPSort where
  killRange (PType l) = killRange1 PType l
  killRange (PProp l) = killRange1 PProp l
  killRange s@(PInf f n) = s
  killRange PSizeUniv = PSizeUniv
  killRange PLockUniv = PLockUniv

instance KillRange RewriteRule where
  killRange (RewriteRule q gamma f es rhs t) =
    killRange6 RewriteRule q gamma f es rhs t

instance KillRange CompiledRepresentation where
  killRange = id


instance KillRange EtaEquality where
  killRange = id

instance KillRange System where
  killRange (System tel sys) = System (killRange tel) (killRange sys)

instance KillRange ExtLamInfo where
  killRange (ExtLamInfo m b sys) = killRange3 ExtLamInfo m b sys

instance KillRange FunctionFlag where
  killRange = id

instance KillRange CompKit where
  killRange = id

instance KillRange Defn where
  killRange def =
    case def of
      Axiom -> Axiom
      DataOrRecSig n -> DataOrRecSig n
      GeneralizableVar -> GeneralizableVar
      AbstractDefn{} -> __IMPOSSIBLE__ -- only returned by 'getConstInfo'!
      Function cls comp ct tt covering inv mut isAbs delayed proj flags term extlam with ->
        killRange14 Function cls comp ct tt covering inv mut isAbs delayed proj flags term extlam with
      Datatype a b c d e f g h       -> killRange7 Datatype a b c d e f g h
      Record a b c d e f g h i j k l -> killRange12 Record a b c d e f g h i j k l
      Constructor a b c d e f g h i j-> killRange10 Constructor a b c d e f g h i j
      Primitive a b c d e            -> killRange5 Primitive a b c d e
      PrimitiveSort a b              -> killRange2 PrimitiveSort a b

instance KillRange MutualId where
  killRange = id

instance KillRange c => KillRange (FunctionInverse' c) where
  killRange NotInjective = NotInjective
  killRange (Inverse m)  = Inverse $ killRangeMap m

instance KillRange TermHead where
  killRange SortHead     = SortHead
  killRange PiHead       = PiHead
  killRange (ConsHead q) = ConsHead $ killRange q
  killRange h@VarHead{}  = h
  killRange UnknownHead  = UnknownHead

instance KillRange Projection where
  killRange (Projection a b c d e) = killRange5 Projection a b c d e

instance KillRange ProjLams where
  killRange = id

instance KillRange a => KillRange (Open a) where
  killRange = fmap killRange

instance KillRange DisplayForm where
  killRange (Display n es dt) = killRange3 Display n es dt

instance KillRange Polarity where
  killRange = id

instance KillRange IsForced where
  killRange = id

instance KillRange DoGeneralize where
  killRange = id

instance KillRange DisplayTerm where
  killRange dt =
    case dt of
      DWithApp dt dts es -> killRange3 DWithApp dt dts es
      DCon q ci dts     -> killRange3 DCon q ci dts
      DDef q dts        -> killRange2 DDef q dts
      DDot v            -> killRange1 DDot v
      DTerm v           -> killRange1 DTerm v

instance KillRange a => KillRange (Closure a) where
  killRange = id<|MERGE_RESOLUTION|>--- conflicted
+++ resolved
@@ -1,11 +1,8 @@
 {-# LANGUAGE AllowAmbiguousTypes        #-}
 {-# LANGUAGE CPP                        #-}
-<<<<<<< HEAD
 {-# LANGUAGE DeriveDataTypeable         #-}
 {-# LANGUAGE GADTs                      #-}
 {-# LANGUAGE ViewPatterns               #-}
-=======
->>>>>>> 5070bd8c
 
 module Agda.TypeChecking.Monad.Base
   ( module Agda.TypeChecking.Monad.Base
