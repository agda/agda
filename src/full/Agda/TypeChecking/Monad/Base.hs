--- conflicted
+++ resolved
@@ -608,16 +608,12 @@
   f (stPostFreshNameId (stPostScopeState s)) <&>
   \x -> s {stPostScopeState = (stPostScopeState s) {stPostFreshNameId = x}}
 
-<<<<<<< HEAD
-stFreshOpaqueId :: Lens' OpaqueId TCState
+stFreshOpaqueId :: Lens' TCState OpaqueId
 stFreshOpaqueId f s =
   f (stPostFreshOpaqueId (stPostScopeState s)) <&>
   \x -> s {stPostScopeState = (stPostScopeState s) {stPostFreshOpaqueId = x}}
 
-stSyntaxInfo :: Lens' HighlightingInfo TCState
-=======
 stSyntaxInfo :: Lens' TCState HighlightingInfo
->>>>>>> 43bc03d7
 stSyntaxInfo f s =
   f (stPostSyntaxInfo (stPostScopeState s)) <&>
   \x -> s {stPostScopeState = (stPostScopeState s) {stPostSyntaxInfo = x}}
@@ -788,12 +784,12 @@
 stBuiltinThings :: TCState -> BuiltinThings PrimFun
 stBuiltinThings s = Map.unionWith unionBuiltin (s^.stLocalBuiltins) (s^.stImportedBuiltins)
 
-stUnfoldDefs :: Lens' (Map OpaqueId (HashSet QName)) TCState
+stUnfoldDefs :: Lens' TCState (Map OpaqueId (HashSet QName))
 stUnfoldDefs f s =
   f (stPostUnfoldDefs (stPostScopeState s)) <&>
     \x -> s {stPostScopeState = (stPostScopeState s) {stPostUnfoldDefs = x}}
 
-stAbstractBlocks :: Lens' (Map QName OpaqueId) TCState
+stAbstractBlocks :: Lens' TCState (Map QName OpaqueId)
 stAbstractBlocks f s =
   f (stPostOpaqueBlocks (stPostScopeState s)) <&>
     \x -> s {stPostScopeState = (stPostScopeState s) {stPostOpaqueBlocks = x}}
