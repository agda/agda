{-# LANGUAGE TypeFamilies               #-} -- for type equality ~

module Agda.TypeChecking.Monad.Base where

import Control.Monad.IO.Class (MonadIO)
import Control.Monad.Trans          ( MonadTrans )
import Control.Monad.Trans.Control  ( MonadTransControl )
import Data.IORef (IORef)
import Data.Map (Map)

import Agda.Syntax.Common (Nat)
import Agda.Syntax.Internal (Dom, Name, Term, Type)
import Agda.Syntax.Concrete.Name (TopLevelModuleName)
import Agda.Utils.FileName (AbsolutePath)

data Warning

data TCErr
data TCWarning
data NamedMeta
data HighlightingMethod
instance Show HighlightingMethod
instance Read HighlightingMethod

data HighlightingLevel
instance Show HighlightingLevel
instance Read HighlightingLevel


data TCEnv
data TCState
newtype TCMT m a = TCM { unTCM :: IORef TCState -> TCEnv -> m a }

instance MonadIO m => Applicative (TCMT m)
instance MonadIO m => Functor (TCMT m)
instance MonadIO m => Monad (TCMT m)
instance MonadIO m => MonadIO (TCMT m)

type TCM = TCMT IO

type ModuleToSource = Map TopLevelModuleName AbsolutePath

type BackendName = String

data Comparison
<<<<<<< HEAD
newtype ProblemId = ProblemId Nat
data Polarity
newtype CheckpointId = CheckpointId Int

class Monad m => MonadTCEnv m where
  askTC   :: m TCEnv
  localTC :: (TCEnv -> TCEnv) -> m a -> m a

  default askTC :: (MonadTrans t, MonadTCEnv n, t n ~ m) => m TCEnv
  askTC = lift askTC

  default localTC
    :: (MonadTransControl t, MonadTCEnv n, t n ~ m)
    =>  (TCEnv -> TCEnv) -> m a -> m a
  localTC = liftThrough . localTC

data TwinT'' b a
type TwinT' = TwinT'' Bool
type TwinT = TwinT' Type
data ContextHet' a
type ContextHet = ContextHet' (Dom (Name, TwinT))

data HetSide = LHS | RHS | Compat | Whole | Both
newtype Het (side :: HetSide) t = Het { unHet :: t }
instance Functor (Het side)
=======
data Polarity
>>>>>>> 878927c6
<|MERGE_RESOLUTION|>--- conflicted
+++ resolved
@@ -43,8 +43,6 @@
 type BackendName = String
 
 data Comparison
-<<<<<<< HEAD
-newtype ProblemId = ProblemId Nat
 data Polarity
 newtype CheckpointId = CheckpointId Int
 
@@ -68,7 +66,4 @@
 
 data HetSide = LHS | RHS | Compat | Whole | Both
 newtype Het (side :: HetSide) t = Het { unHet :: t }
-instance Functor (Het side)
-=======
-data Polarity
->>>>>>> 878927c6
+instance Functor (Het side)