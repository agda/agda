--- conflicted
+++ resolved
@@ -89,13 +89,8 @@
 
 -- | Delete the last @n@ bindings from the context. Any occurrences of
 -- these variables are replaced with the given @err@.
-<<<<<<< HEAD
-escapeContext :: MonadAddContext m => Empty -> Int -> m a -> m a
+escapeContext :: MonadAddContext m => Impossible -> Int -> m a -> m a
 escapeContext err n = updateContext (strengthenS err n) $ H.drop n
-=======
-escapeContext :: MonadAddContext m => Impossible -> Int -> m a -> m a
-escapeContext err n = updateContext (strengthenS err n) $ drop n
->>>>>>> 3ca4db8d
 
 -- * Manipulating checkpoints --
 
@@ -212,22 +207,13 @@
 
 -- | Default implementation of addCtx in terms of updateContext
 defaultAddCtx :: MonadAddContext m => Name -> Dom Type -> m a -> m a
-<<<<<<< HEAD
-defaultAddCtx x a ret = do
-  q <- viewTC eQuantity
-  let ce = (x,) <$> inverseApplyQuantity q a
-  updateContext (raiseS 1) (⊢!: ce) ret
+defaultAddCtx x a ret =
+  updateContext (raiseS 1) (⊢!: ((x,) <$> a)) ret
 
 -- | Default implementation of addCtx in terms of updateContext
 defaultAddCtx_ :: MonadAddContext m => Name -> Dom TwinT -> m a -> m a
-defaultAddCtx_ x a ret = do
-  q <- viewTC eQuantity
-  let ce = (x,) <$> (inverseApplyQuantity q a)
-  updateContext (raiseS 1) (⊢: ce) ret
-=======
-defaultAddCtx x a ret =
-  updateContext (raiseS 1) (((x,) <$> a) :) ret
->>>>>>> 3ca4db8d
+defaultAddCtx_ x a ret =
+  updateContext (raiseS 1) (⊢: ((x,) <$> a)) ret
 
 withFreshName_ :: (MonadAddContext m) => ArgName -> (Name -> m a) -> m a
 withFreshName_ = withFreshName noRange
@@ -383,14 +369,13 @@
     withFreshName noRange s $ \x -> addCtx (setNotInScope x) dom ret
   contextSize _ = 1
 
-<<<<<<< HEAD
 instance AddContext (String, Dom TwinT) where
   addContext (s, dom) ret =
     withFreshName noRange s $ \x -> addCtx_ (setNotInScope x) dom ret
-=======
+  contextSize _ = 1
+
 instance AddContext (Text, Dom Type) where
   addContext (s, dom) ret = addContext (T.unpack s, dom) ret
->>>>>>> 3ca4db8d
   contextSize _ = 1
 
 instance AddContext (KeepNames String, Dom Type) where
@@ -482,9 +467,8 @@
 -- * Querying the context
 
 -- | Get the current context.
-<<<<<<< HEAD
-{-# SPECIALIZE getContext :: TCM [Dom (Name, Type)] #-}
-getContext :: (MonadTCEnv m) => m [Dom (Name, Type)]
+{-# SPECIALIZE getContext :: TCM Context #-}
+getContext :: MonadTCEnv m => m Context
 getContext = asksTC (twinAt @'Single . envContext)
 
 -- | Get the current context.
@@ -496,11 +480,6 @@
 {-# SPECIALIZE getContextHet :: TCM ContextHet #-}
 getContext_ :: MonadTCEnv m => m ContextHet
 getContext_ = asksTC envContext
-=======
-{-# SPECIALIZE getContext :: TCM Context #-}
-getContext :: MonadTCEnv m => m Context
-getContext = asksTC envContext
->>>>>>> 3ca4db8d
 
 -- | Get the size of the current context.
 {-# SPECIALIZE getContextSize :: TCM Nat #-}
@@ -535,20 +514,12 @@
 
 -- | get type of bound variable (i.e. deBruijn index)
 --
-<<<<<<< HEAD
-{-# SPECIALIZE lookupBV' :: Nat -> TCM (Maybe (Dom (Name, Type))) #-}
-lookupBV' :: MonadTCEnv m => Nat -> m (Maybe (Dom (Name, Type)))
-lookupBV' = fmap (twinAt @'Single) . lookupBV'_
-=======
 {-# SPECIALIZE lookupBV' :: Nat -> TCM (Maybe ContextEntry) #-}
 lookupBV' :: MonadTCEnv m => Nat -> m (Maybe ContextEntry)
-lookupBV' n = do
-  ctx <- getContext
-  return $ raise (n + 1) <$> ctx !!! n
->>>>>>> 3ca4db8d
-
-{-# SPECIALIZE lookupBV'_ :: Nat -> TCM (Maybe (Dom (Name, TwinT))) #-}
-lookupBV'_ :: MonadTCEnv m => Nat -> m (Maybe (Dom (Name, TwinT)))
+lookupBV' = fmap (twinAt @'Single) . lookupBV'_
+
+{-# SPECIALIZE lookupBV'_ :: Nat -> TCM (Maybe ContextEntry_) #-}
+lookupBV'_ :: MonadTCEnv m => Nat -> m (Maybe ContextEntry_)
 lookupBV'_ n = do
   ctx <- getContext_
   return $ raise (n + 1) <$> ctx H.!!! n
