--- conflicted
+++ resolved
@@ -36,12 +36,8 @@
 import Agda.TypeChecking.Monad.Trace
 import Agda.TypeChecking.Monad.Closure
 import Agda.TypeChecking.Monad.Constraints (MonadConstraint)
-<<<<<<< HEAD
-import Agda.TypeChecking.Monad.Debug (MonadDebug, reportSLn, reportSDoc)
-=======
 import Agda.TypeChecking.Monad.Debug
-  (MonadDebug, reportSLn, __IMPOSSIBLE_VERBOSE__)
->>>>>>> 3ca4db8d
+  (MonadDebug, reportSLn, reportSDoc, __IMPOSSIBLE_VERBOSE__)
 import Agda.TypeChecking.Monad.Context
 import {-# SOURCE #-} Agda.TypeChecking.Pretty
 import Agda.TypeChecking.Monad.Signature (HasConstInfo)
@@ -395,20 +391,14 @@
     -- We don't use allMetas here since some constraints should not stop us from generalizing. For
     -- instance CheckSizeLtSat (see #3694). We also have to check meta listeners to get metas of
     -- UnBlock constraints.
-<<<<<<< HEAD
-      ValueCmp _ t u v         -> return $ allMetas Set.singleton (t, u, v)
-      ValueCmp_ _ t u v        -> return $ allMetas Set.singleton (t, u, v)
-      ValueCmpOnFace _ p t u v -> return $ allMetas Set.singleton (p, t, u, v)
-      ElimCmp _ _ t u es es'   -> return $ allMetas Set.singleton (t, u, es, es')
-      ElimCmp_ _ _ t u es es'  -> return $ allMetas Set.singleton (t, u, es, es')
-=======
     -- #5147: Don't count metas in the type of a constraint. For instance the constraint u = v : t
     -- should not stop us from generalize metas in t, since we could never solve those metas based
     -- on that constraint alone.
       ValueCmp _ _ u v         -> return $ allMetas Set.singleton (u, v)
+      ValueCmp_ _ _ u v        -> return $ allMetas Set.singleton (u, v)
       ValueCmpOnFace _ p _ u v -> return $ allMetas Set.singleton (p, u, v)
       ElimCmp _ _ _ _ es es'   -> return $ allMetas Set.singleton (es, es')
->>>>>>> 3ca4db8d
+      ElimCmp_ _ _ _ _ es es'  -> return $ allMetas Set.singleton (es, es')
       LevelCmp _ l l'          -> return $ allMetas Set.singleton (Level l, Level l')
       UnquoteTactic t h g      -> return $ allMetas Set.singleton (t, h, g)
       SortCmp _ s1 s2          -> return $ allMetas Set.singleton (Sort s1, Sort s2)
