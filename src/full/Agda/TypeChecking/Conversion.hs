--- conflicted
+++ resolved
@@ -18,12 +18,9 @@
 import Data.Functor.Compose (Compose(..))
 import Data.Maybe (isJust)
 import Data.Semigroup ((<>))
-<<<<<<< HEAD
-import qualified Data.Coerce
-=======
+import qualified Data.Coerce -- TODO: Remove?
 import Data.IntMap (IntMap)
 import qualified Data.IntMap as IntMap
->>>>>>> 3ca4db8d
 import qualified Data.List as List
 import qualified Data.IntSet as IntSet
 
@@ -178,19 +175,14 @@
     , nest 2 $ prettyTCM u <+> prettyTCM cmp <+> prettyTCM v
     , nest 2 $ prettyTCM a
     ]
-<<<<<<< HEAD
-  -- Check syntactic equality. This actually saves us quite a bit of work.
-  ((u, v), equal) <- SynEq.checkSyntacticEquality_ u v
-=======
-
->>>>>>> 3ca4db8d
+
   -- OLD CODE, traverses the *full* terms u v at each step, even if they
   -- are different somewhere.  Leads to infeasibility in issue 854.
   -- (u, v) <- instantiateFull (u, v)
   -- let equal = u == v
 
   -- Check syntactic equality. This actually saves us quite a bit of work.
-  SynEq.checkSyntacticEquality u v
+  SynEq.checkSyntacticEquality_ u v
     (\_ _ -> whenProfile Profile.Sharing $ tick "equal terms") $
     \u v -> do
       whenProfile Profile.Sharing $ tick "unequal terms"
@@ -333,7 +325,7 @@
     isSize   <- isJust <$> isSizeType a'
     (bs, s)  <- reduceWithBlocker $ getSort a'
     mlvl     <- getBuiltin' builtinLevel
-    cubical  <- optCubical <$> pragmaOptions
+    cubical  <- isJust . optCubical <$> pragmaOptions
     reportSDoc "tc.conv.level" 60 $ nest 2 $ sep
       [ "a'   =" <+> pretty a'
       , "mlvl =" <+> pretty mlvl
@@ -406,7 +398,7 @@
     equalFun :: (MonadConversion m) => Sort -> Dom TwinT -> Abs TwinT -> H'LHS Term -> H'RHS Term -> m ()
     equalFun s dom b m n = do
       -- Skip cubical check when cubical flag is disabled
-      cubical <- optCubical <$> pragmaOptions
+      cubical <- isJust . optCubical <$> pragmaOptions
       equalFun_ s dom{domFinite=cubical && domFinite dom} b m n
 
     equalFun_ :: (MonadConversion m) => Sort -> Dom TwinT -> Abs TwinT -> H'LHS Term -> H'RHS Term -> m ()
@@ -437,7 +429,7 @@
 
     cmpDef :: TwinT -> H'LHS Term -> H'RHS Term -> m ()
     cmpDef a'_ m_@(OnLHS m) n_@(OnRHS n) = do
-     cubical <- optCubical <$> pragmaOptions
+     cubical <- isJust . optCubical <$> pragmaOptions
      if cubical then do
        let a'@(El s ty) = twinAt @'Compat a'_
        mI     <- getBuiltinName'   builtinInterval
@@ -486,7 +478,7 @@
 compareDefElims_ :: MonadConversion m => [Polarity] -> QName -> H'LHS Elims -> H'RHS Elims -> m ()
 compareDefElims_ pol f es es' = do
   def <- getConstInfo f
-  if projectionArgs (theDef def) <= 0 then do
+  if projectionArgs def <= 0 then do
     let a = defType def
     compareElims_ pol [] (asTwin a) (asTwin $ Def f []) es es'
   else do
@@ -600,7 +592,8 @@
     fromMaybeM __IMPOSSIBLE__ $ getDefType f targ
 
 
-abortIfMissingClauses :: (Blocked Term, Blocked Term) -> Blocker
+abortIfMissingClauses ::
+  (Blocked (Het 'LHS Term), Blocked (Het 'RHS Term)) -> Blocker
 abortIfMissingClauses (NotBlocked nb t, NotBlocked nb' t') =
   case nb <> nb' of
     MissingClauses -> alwaysUnblock
@@ -717,24 +710,15 @@
               catchPatternErr (`addOrUnblocker` solve2) solve1
 
       -- one side a meta
-<<<<<<< HEAD
       _ | H'LHS (MetaV x es) <- ignoreBlocking mb -> assign dir x es n
       _ | H'RHS (MetaV x es) <- ignoreBlocking nb -> assign rid x es m
-      (Blocked{}, Blocked{}) | not cmpBlocked -> checkDefinitionalEquality
-      (Blocked b _, _) | not cmpBlocked -> useInjectivity_ (fromCmp cmp) b t m n   -- The blocked term goes first
+      (Blocked{}, Blocked{}) | not cmpBlocked  -> checkDefinitionalEquality
+      (Blocked b _, _) | not cmpBlocked -> useInjectivity_ (fromCmp cmp) b t m n   -- The blocked term  goes first
       (_, Blocked b _) | not cmpBlocked -> useInjectivity_ (flipCmp $ fromCmp cmp) b t n m
-      _ -> blockOnError blocker $ do
-=======
-      _ | MetaV x es <- ignoreBlocking mb -> assign dir x es n
-      _ | MetaV x es <- ignoreBlocking nb -> assign rid x es m
-      (Blocked{}, Blocked{}) | not cmpBlocked  -> checkDefinitionalEquality
-      (Blocked b _, _) | not cmpBlocked -> useInjectivity (fromCmp cmp) b t m n   -- The blocked term  goes first
-      (_, Blocked b _) | not cmpBlocked -> useInjectivity (flipCmp $ fromCmp cmp) b t n m
       bs -> do
         let blocker' | cmpBlocked = blocker
                      | otherwise = unblockOnEither blocker $ abortIfMissingClauses bs
         blockOnError blocker' $ do
->>>>>>> 3ca4db8d
         -- -- Andreas, 2013-10-20 put projection-like function
         -- -- into the spine, to make compareElims work.
         -- -- 'False' means: leave (Def f []) unchanged even for
@@ -902,30 +886,21 @@
   -> m ()     -- ^ Continuation if mismatch in 'Cohesion'.
   -> m ()     -- ^ Continuation if comparison is successful.
   -> m ()
-compareDom_ cmp0
+compareDom_ cmp
   dom1@(Dom{domInfo = i1, unDom = a1})
   dom2@(Dom{domInfo = i2, unDom = a2})
   b1 b2 errH errR errQ errC cont = do
-<<<<<<< HEAD
-  hasSubtyping <- collapseDefault . optSubtyping <$> pragmaOptions
-  let cmp = if hasSubtyping then cmp0 else DirEq
-  if | not $ sameHiding dom1 dom2 -> errH
-     | not $ dirToCmp compareRelevance cmp (getRelevance dom1) (getRelevance dom2) -> errR
-     | not $ dirToCmp compareQuantity  cmp (getQuantity  dom1) (getQuantity  dom2) -> errQ
-     | not $ dirToCmp compareCohesion  cmp (getCohesion  dom1) (getCohesion  dom2) -> errC
-=======
   if | not $ sameHiding dom1 dom2 -> errH
      | not $ (==)         (getRelevance dom1) (getRelevance dom2) -> errR
      | not $ sameQuantity (getQuantity  dom1) (getQuantity  dom2) -> errQ
      | not $ sameCohesion (getCohesion  dom1) (getCohesion  dom2) -> errC
->>>>>>> 3ca4db8d
      | otherwise -> do
       let r = max (getRelevance dom1) (getRelevance dom2)
               -- take "most irrelevant"
-          dependent = (r /= Irrelevant) && dirToCmp (\_ _ b2 -> isBinderUsed b2) cmp b1 b2
-      pid <- newProblem_ $ dirToCmp_ (\dir () -> compareType_ dir) cmp0 () (H'LHS a1) (H'RHS a2)
+          dependent = (r /= Irrelevant) && isBinderUsed b2
+      pid <- newProblem_ $ dirToCmp_ (\dir () -> compareType_ dir) cmp () (H'LHS a1) (H'RHS a2)
       -- Chose the smaller type and domain
-      let (a0,dom0) = selectSmaller cmp0 (a1,dom1) (a2,dom2)
+      let (a0,dom0) = selectSmaller cmp (a1,dom1) (a2,dom2)
         -- We only need to require a1 == a2 if b2 is dependent
         -- If it's non-dependent it doesn't matter what we add to the context.
       let name = suggests [ Suggestion b1 , Suggestion b2 ]
@@ -949,24 +924,6 @@
         -- Only the domain type in context will be blocked.
         -- But see issue #1258.
 
-<<<<<<< HEAD
-compareRelevance :: Comparison -> Relevance -> Relevance -> Bool
-compareRelevance CmpEq  = (==)
-compareRelevance CmpLeq = (<=)
-
-compareQuantity :: Comparison -> Quantity -> Quantity -> Bool
-compareQuantity CmpEq  = sameQuantity
-compareQuantity CmpLeq = moreQuantity
-
-compareCohesion :: Comparison -> Cohesion -> Cohesion -> Bool
-compareCohesion CmpEq  = sameCohesion
-compareCohesion CmpLeq = moreCohesion
-
-compareElims :: forall m. MonadConversion m => [Polarity] -> [IsForced] -> Type -> Term -> [Elim] -> [Elim] -> m ()
-compareElims_ :: forall m. MonadConversion m => [Polarity] -> [IsForced] -> TwinT' Type -> TwinT' Term -> H'LHS [Elim] -> H'RHS [Elim] -> m ()
--- compareElims pols0 fors0 a v els01 els02 = compareElims_ pols0 fors0 (asTwin a) (asTwin v) (H'LHS els01) (H'RHS els02)
-compareElims pols0 fors0 a v els01 els02 = compareElims_ pols0 fors0 (asTwin a) (asTwin v) (H'LHS els01) (H'RHS els02)
-=======
 -- | When comparing argument spines (in compareElims) where the first arguments
 --   don't match, we keep going, substituting the anti-unification of the two
 --   terms in the telescope. More precisely:
@@ -1052,10 +1009,13 @@
       antiUnifyElims pid (b `lazyAbsApp` unArg w) (apply self [w]) es1 es2
     _ -> patternViolation neverUnblock
 antiUnifyElims _ _ _ _ _ = patternViolation neverUnblock -- trigger maybeGiveUp in antiUnify
->>>>>>> 3ca4db8d
 
 -- | @compareElims pols a v els1 els2@ performs type-directed equality on eliminator spines.
 --   @t@ is the type of the head @v@.
+compareElims :: forall m. MonadConversion m => [Polarity] -> [IsForced] -> Type -> Term -> [Elim] -> [Elim] -> m ()
+compareElims pols0 fors0 a v els01 els02 = compareElims_ pols0 fors0 (asTwin a) (asTwin v) (H'LHS els01) (H'RHS els02)
+
+compareElims_ :: forall m. MonadConversion m => [Polarity] -> [IsForced] -> TwinT' Type -> TwinT' Term -> H'LHS [Elim] -> H'RHS [Elim] -> m ()
 compareElims_ pols0 fors0 a_ v_ els01 els02 = simplifyTwin a_ $ \a_ ->
   -- TODO Víctor 2021-03-03:
   -- Maybe we should postpone if `a_` is blocked (according to typeView)
@@ -1282,19 +1242,12 @@
     ]
   try t v w $ flipContext $ try (flipHet t) (flipHet w) (flipHet v) $ return ()
   where
-<<<<<<< HEAD
     try :: TwinT -> Het 'LHS Term -> Het 'RHS Term -> m () -> m ()
     try t (twinAt @'LHS -> MetaV x es) w fallback = do
-      mv <- lookupMeta x
-      let rel  = getMetaRelevance mv
-          inst = case mvInstantiation mv of
-=======
-    try (MetaV x es) w fallback = do
       mi <- lookupMetaInstantiation x
       mm <- lookupMetaModality x
       let rel  = getRelevance mm
           inst = case mi of
->>>>>>> 3ca4db8d
                    InstV{} -> True
                    _       -> False
       reportSDoc "tc.conv.irr" 20 $ vcat
@@ -2192,13 +2145,8 @@
     return (\b -> if b then io else iz)
   forM as $ \ (ms,ts) -> do
    ifBlockeds ts (kb ms) $ \ _ _ -> do
-<<<<<<< HEAD
-    let xs = map (second boolToI) $ Map.toAscList ms
+    let xs = map (second boolToI) $ IntMap.toAscList ms
     cxt <- getContextHet
-=======
-    let xs = map (second boolToI) $ IntMap.toAscList ms
-    cxt <- getContext
->>>>>>> 3ca4db8d
     reportSDoc "conv.forall" 20 $
       fsep ["substContextN"
            , prettyTCM cxt
