{-# LANGUAGE CPP                      #-}
{-# LANGUAGE NondecreasingIndentation #-}

module Agda.TypeChecking.Conversion where

import Control.Applicative
import Control.Monad
import Control.Monad.Reader
import Control.Monad.State

import Data.List hiding (sort)
import qualified Data.List as List
import qualified Data.Map as Map
import qualified Data.Set as Set

#if __GLASGOW_HASKELL__ <= 708
import Data.Traversable ( traverse )
#endif

import Agda.Syntax.Abstract.Views (isSet)
import Agda.Syntax.Common
import Agda.Syntax.Internal
import Agda.Syntax.Translation.InternalToAbstract (reify)

import Agda.TypeChecking.Monad
import Agda.TypeChecking.Monad.Builtin
import Agda.TypeChecking.CompiledClause (CompiledClauses'(Fail))
import Agda.TypeChecking.MetaVars
import Agda.TypeChecking.MetaVars.Occurs (killArgs,PruneResult(..))
import Agda.TypeChecking.Names
import Agda.TypeChecking.Reduce
import Agda.TypeChecking.Substitute
import qualified Agda.TypeChecking.SyntacticEquality as SynEq
import Agda.TypeChecking.Telescope
import Agda.TypeChecking.Constraints
import {-# SOURCE #-} Agda.TypeChecking.CheckInternal (infer)
import Agda.TypeChecking.Errors
import Agda.TypeChecking.Free
import Agda.TypeChecking.Datatypes (getConType, getFullyAppliedConType)
import Agda.TypeChecking.Records
import Agda.TypeChecking.Pretty
import Agda.TypeChecking.Injectivity
import Agda.TypeChecking.Polarity
import Agda.TypeChecking.SizedTypes
import Agda.TypeChecking.Level
import Agda.TypeChecking.Implicit (implicitArgs)
import Agda.TypeChecking.Irrelevance
import Agda.TypeChecking.ProjectionLike (elimView)
import Agda.TypeChecking.Primitive
import Agda.Interaction.Options

import Agda.Utils.Except ( MonadError(catchError, throwError) )
import Agda.Utils.Functor
import Agda.Utils.Monad
import Agda.Utils.Maybe
import Agda.Utils.Size
import Agda.Utils.Tuple
import Agda.Utils.Lens

#include "undefined.h"
import Agda.Utils.Impossible

-- | Try whether a computation runs without errors or new constraints
--   (may create new metas, though).
--   Restores state upon failure.
tryConversion :: TCM () -> TCM Bool
tryConversion = isJust <.> tryConversion'

-- | Try whether a computation runs without errors or new constraints
--   (may create new metas, though).
--   Return 'Just' the result upon success.
--   Return 'Nothing' and restore state upon failure.
tryConversion' :: TCM a -> TCM (Maybe a)
tryConversion' m = tryMaybe $ disableDestructiveUpdate $ noConstraints m

-- | Check if to lists of arguments are the same (and all variables).
--   Precondition: the lists have the same length.
sameVars :: Elims -> Elims -> Bool
sameVars xs ys = and $ zipWith same xs ys
    where
        same (Apply (Arg _ (Var n []))) (Apply (Arg _ (Var m []))) = n == m
        same _ _ = False

-- | @intersectVars us vs@ checks whether all relevant elements in @us@ and @vs@
--   are variables, and if yes, returns a prune list which says @True@ for
--   arguments which are different and can be pruned.
intersectVars :: Elims -> Elims -> Maybe [Bool]
intersectVars = zipWithM areVars where
    -- ignore irrelevant args
    areVars (Apply u) v | isIrrelevant u = Just False -- do not prune
    areVars (Apply (Arg _ (Var n []))) (Apply (Arg _ (Var m []))) = Just $ n /= m -- prune different vars
    areVars _ _                                   = Nothing

equalTerm :: Type -> Term -> Term -> TCM ()
equalTerm = compareTerm CmpEq

equalAtom :: Type -> Term -> Term -> TCM ()
equalAtom = compareAtom CmpEq

equalType :: Type -> Type -> TCM ()
equalType = compareType CmpEq

{- Comparing in irrelevant context always succeeds.

   However, we might want to dig for solutions of irrelevant metas.

   To this end, we can just ignore errors during conversion checking.
 -}

-- convError ::  MonadTCM tcm => TypeError -> tcm a
-- | Ignore errors in irrelevant context.
convError :: TypeError -> TCM ()
convError err = ifM ((==) Irrelevant <$> asks envRelevance) (return ()) $ typeError err

-- | Type directed equality on values.
--
compareTerm :: Comparison -> Type -> Term -> Term -> TCM ()
  -- If one term is a meta, try to instantiate right away. This avoids unnecessary unfolding.
  -- Andreas, 2012-02-14: This is UNSOUND for subtyping!
compareTerm cmp a u v = do
  reportSDoc "tc.conv.term" 10 $ sep
    [ text "compareTerm"
    , nest 2 $ prettyTCM u <+> prettyTCM cmp <+> prettyTCM v
    , nest 2 $ text ":" <+> prettyTCM a
    ]
  -- Check pointer equality first.
  let checkPointerEquality def | not $ null $ List.intersect (pointerChain u) (pointerChain v) = do
        verboseS "profile.sharing" 10 $ tick "pointer equality"
        return ()
      checkPointerEquality def = def
  checkPointerEquality $ do
    -- Check syntactic equality. This actually saves us quite a bit of work.
    ((u, v), equal) <- runReduceM $ SynEq.checkSyntacticEquality u v
  -- OLD CODE, traverses the *full* terms u v at each step, even if they
  -- are different somewhere.  Leads to infeasibility in issue 854.
  -- (u, v) <- instantiateFull (u, v)
  -- let equal = u == v
    unifyPointers cmp u v $ if equal then verboseS "profile.sharing" 20 $ tick "equal terms" else do
      verboseS "profile.sharing" 20 $ tick "unequal terms"
      reportSDoc "tc.conv.term" 15 $ sep
        [ text "compareTerm (not syntactically equal)"
        , nest 2 $ prettyTCM u <+> prettyTCM cmp <+> prettyTCM v
        , nest 2 $ text ":" <+> prettyTCM a
        ]
      -- If we are at type Size, we cannot short-cut comparison
      -- against metas by assignment.
      -- Andreas, 2014-04-12: this looks incomplete.
      -- It seems to assume we are never comparing
      -- at function types into Size.
      let fallback = compareTerm' cmp a u v
          unlessSubtyping cont =
              if cmp == CmpEq then cont else do
                -- Andreas, 2014-04-12 do not short cut if type is blocked.
                ifBlockedType a (\ _ _ -> fallback) {-else-} $ \ a -> do
                  -- do not short circuit size comparison!
                  caseMaybeM (isSizeType a) cont (\ _ -> fallback)

          dir = fromCmp cmp
          rid = flipCmp dir     -- The reverse direction.  Bad name, I know.
      case (ignoreSharing u, ignoreSharing v) of
        (MetaV x us, MetaV y vs)
          | x /= y    -> unlessSubtyping $ solve1 `orelse` solve2 `orelse` compareTerm' cmp a u v
          | otherwise -> fallback
          where
            (solve1, solve2) | x > y     = (assign dir x us v, assign rid y vs u)
                             | otherwise = (assign rid y vs u, assign dir x us v)
        (MetaV x us, _) -> unlessSubtyping $ assign dir x us v `orelse` fallback
        (_, MetaV y vs) -> unlessSubtyping $ assign rid y vs u `orelse` fallback
        _               -> fallback
  where
    assign dir x es v = do
      -- Andreas, 2013-10-19 can only solve if no projections
      reportSDoc "tc.conv.term.shortcut" 20 $ sep
        [ text "attempting shortcut"
        , nest 2 $ prettyTCM (MetaV x es) <+> text ":=" <+> prettyTCM v
        ]
      ifM (isInstantiatedMeta x) patternViolation {-else-} $ do
        assignE dir x es v $ compareTermDir dir a
      reportSDoc "tc.conv.term.shortcut" 50 $
        text "shortcut successful" $$ nest 2 (text "result:" <+> (pretty =<< instantiate (MetaV x es)))
    -- Should be ok with catchError_ but catchError is much safer since we don't
    -- rethrow errors.
    orelse m h = catchError m (\_ -> h)

unifyPointers :: Comparison -> Term -> Term -> TCM () -> TCM ()
unifyPointers _ _ _ action = action
-- unifyPointers cmp _ _ action | cmp /= CmpEq = action
-- unifyPointers _ u v action = do
--   reportSLn "tc.ptr.unify" 50 $ "Maybe unifying pointers\n  u = " ++ show u ++ "\n  v = " ++ show v
--   old <- use stDirty
--   stDirty .= False
--   action
--   reportSLn "tc.ptr.unify" 50 $ "Finished comparison\n  u = " ++ show u ++ "\n  v = " ++ show v
--   (u, v) <- instantiate (u, v)
--   reportSLn "tc.ptr.unify" 50 $ "After instantiation\n  u = " ++ show u ++ "\n  v = " ++ show v
--   dirty <- use stDirty
--   stDirty .= old
--   if dirty then verboseS "profile.sharing" 20 (tick "unifyPtr: dirty")
--            else do
--             verboseS "profile.sharing" 20 (tick "unifyPtr: clean")
--             reportSLn "tc.ptr.unify" 80 $ "Unifying\n  u = " ++ show u ++ "\n  v = " ++ show v
--             forceEqualTerms u v
--             reportSLn "tc.ptr.unify" 80 $ "After unification\n  u = " ++ show u ++ "\n  v = " ++ show v

-- | Try to assign meta.  If meta is projected, try to eta-expand
--   and run conversion check again.
assignE :: CompareDirection -> MetaId -> Elims -> Term -> (Term -> Term -> TCM ()) -> TCM ()
assignE dir x es v comp = assignWrapper dir x es v $ do
  case allApplyElims es of
    Just vs -> assignV dir x vs v
    Nothing -> do
      reportSDoc "tc.conv.assign" 30 $ sep
        [ text "assigning to projected meta "
        , prettyTCM x <+> sep (map prettyTCM es) <+> text (":" ++ show dir) <+> prettyTCM v
        ]
      etaExpandMeta [Records] x
      res <- isInstantiatedMeta' x
      case res of
        Just u  -> do
          reportSDoc "tc.conv.assign" 30 $ sep
            [ text "seems like eta expansion instantiated meta "
            , prettyTCM x <+> text  (":" ++ show dir) <+> prettyTCM u
            ]
          let w = u `applyE` es
          comp w v
        Nothing ->  do
          reportSLn "tc.conv.assign" 30 "eta expansion did not instantiate meta"
          patternViolation  -- nothing happened, give up

compareTermDir :: CompareDirection -> Type -> Term -> Term -> TCM ()
compareTermDir dir a = dirToCmp (`compareTerm'` a) dir

compareTerm' :: Comparison -> Type -> Term -> Term -> TCM ()
compareTerm' cmp a m n =
  verboseBracket "tc.conv.term" 20 "compareTerm" $ do
  a' <- reduce a
  catchConstraint (ValueCmp cmp a' m n) $ do
    reportSDoc "tc.conv.term" 30 $ fsep
      [ text "compareTerm", prettyTCM m, prettyTCM cmp, prettyTCM n, text ":", prettyTCM a' ]
    proofIrr <- proofIrrelevance
    isSize   <- isJust <$> isSizeType a'
    s        <- reduce $ getSort a'
    mlvl     <- tryMaybe primLevel
    reportSDoc "tc.conv.level" 60 $ nest 2 $ sep
      [ text "a'   =" <+> pretty a'
      , text "mlvl =" <+> pretty mlvl
      , text $ "(Just (ignoreSharing $ unEl a') == mlvl) = " ++ show (Just (ignoreSharing $ unEl a') == mlvl)
      ]
    case s of
      Prop | proofIrr -> return ()
      _    | isSize   -> compareSizes cmp m n
      _               -> case ignoreSharing $ unEl a' of
        a | Just a == mlvl -> do
          a <- levelView m
          b <- levelView n
          equalLevel a b
-- OLD:        Pi dom _  -> equalFun (dom, a') m n
        a@Pi{}    -> equalFun s a m n
        Lam _ _   -> __IMPOSSIBLE__
        Def r es  -> do
          isrec <- isEtaRecord r
          if isrec
            then do
              sig <- getSignature
              let ps = fromMaybe __IMPOSSIBLE__ $ allApplyElims es
              -- Andreas, 2010-10-11: allowing neutrals to be blocked things does not seem
              -- to change Agda's behavior
              --    isNeutral Blocked{}          = False
                  isNeutral = isNeutral' . fmap ignoreSharing
                  isMeta    = isMeta'    . fmap ignoreSharing
                  isNeutral' (NotBlocked _ Con{}) = return False
              -- Andreas, 2013-09-18 / 2015-06-29: a Def by copatterns is
              -- not neutral if it is blocked (there can be missing projections
              -- to trigger a reduction.
                  isNeutral' (NotBlocked r (Def q _)) = do    -- Andreas, 2014-12-06 optimize this using r !!
                    not <$> usesCopatterns q -- a def by copattern can reduce if projected
                  isNeutral' _                   = return True
                  isMeta' (NotBlocked _ MetaV{}) = True
                  isMeta' _                      = False

              reportSDoc "tc.conv.term" 30 $ prettyTCM a <+> text "is eta record type"
              m <- reduceB m
              mNeutral <- isNeutral m
              n <- reduceB n
              nNeutral <- isNeutral n
              case (m, n) of
                _ | isMeta m || isMeta n ->
                    compareAtom cmp a' (ignoreBlocking m) (ignoreBlocking n)

                _ | mNeutral && nNeutral -> do
                    -- Andreas 2011-03-23: (fixing issue 396)
                    -- if we are dealing with a singleton record,
                    -- we can succeed immediately
                    isSing <- isSingletonRecordModuloRelevance r ps
                    case isSing of
                      Right True -> return ()
                      -- do not eta-expand if comparing two neutrals
                      _ -> compareAtom cmp a' (ignoreBlocking m) (ignoreBlocking n)
                _ -> do
                  (tel, m') <- etaExpandRecord r ps $ ignoreBlocking m
                  (_  , n') <- etaExpandRecord r ps $ ignoreBlocking n
                  -- No subtyping on record terms
                  c <- getRecordConstructor r
                  -- Record constructors are covariant (see test/succeed/CovariantConstructors).
                  compareArgs (repeat $ polFromCmp cmp) (telePi_ tel $ sort Prop) (Con c ConOSystem []) m' n'

            else (do pathview <- pathView a'
                     equalPath pathview a' m n)
        _ -> compareAtom cmp a' m n
  where
    -- equality at function type (accounts for eta)
    equalFun :: Sort -> Term -> Term -> Term -> TCM ()
    equalFun s (Shared p) m n = equalFun s (derefPtr p) m n
    equalFun s a@(Pi dom b) m n | domFinite dom = do
       mp <- fmap getPrimName <$> getBuiltin' builtinIsOne
       case unEl $ unDom dom of
          Def q [Apply phi]
              | Just q == mp -> compareTermOnFace cmp (unArg phi) (El s (Pi (dom {domFinite = False}) b)) m n
          _                  -> equalFun s (Pi (dom{domFinite = False}) b) m n
    equalFun _ (Pi dom@Dom{domInfo = info} b) m n | not $ domFinite dom = do
        name <- freshName_ $ suggest (absName b) "x"
        addContext' (name, dom) $ compareTerm cmp (absBody b) m' n'
      where
        (m',n') = raise 1 (m,n) `apply` [Arg info $ var 0]
    equalFun _ _ _ _ = __IMPOSSIBLE__
    equalPath :: PathView -> Type -> Term -> Term -> TCM ()
    equalPath (PathType s _ l a x y) _ m n = do
        name <- freshName_ $ "i"
        interval <- el primInterval
        let (m',n') = raise 1 (m, n) `applyE` [IApply (raise 1 $ unArg x) (raise 1 $ unArg y) (var 0)]
        addContext (name, defaultDom interval) $ compareTerm cmp (El (raise 1 s) $ (raise 1 $ unArg a) `apply` [argN $ var 0]) m' n'
    equalPath OType{} a' m n = cmpDef a' m n
    cmpDef a'@(El s ty) m n = do
       mI     <- getBuiltinName'   builtinInterval
       mIsOne <- getBuiltinName'   builtinIsOne
       mGlue  <- getPrimitiveName' builtinGlue
       mSub   <- getBuiltinName' builtinSub
       case ty of
         Def q es | Just q == mIsOne -> return ()
         Def q es | Just q == mGlue, Just args@(l:_:a:phi:_) <- allApplyElims es -> do
              ty <- el' (pure $ unArg l) (pure $ unArg a)
              unglue <- prim_unglue
              let mkUnglue m = apply unglue $ map (setHiding Hidden) args ++ [argN m]
              reportSDoc "conv.glue" 20 $ prettyTCM (ty,mkUnglue m,mkUnglue n)
              compareTermOnFace cmp (unArg phi) ty m n
              compareTerm cmp ty (mkUnglue m) (mkUnglue n)
         Def q es | Just q == mSub, Just args@(l:a:_) <- allApplyElims es -> do
              ty <- el' (pure $ unArg l) (pure $ unArg a)
              out <- primSubOut
              let mkOut m = apply out $ map (setHiding Hidden) args ++ [argN m]
              compareTerm cmp ty (mkOut m) (mkOut n)
         Def q [] | Just q == mI -> compareInterval cmp a' m n
         _ -> compareAtom cmp a' m n

-- | @compareTel t1 t2 cmp tel1 tel1@ checks whether pointwise
--   @tel1 \`cmp\` tel2@ and complains that @t2 \`cmp\` t1@ failed if
--   not.
compareTel :: Type -> Type ->
  Comparison -> Telescope -> Telescope -> TCM ()
compareTel t1 t2 cmp tel1 tel2 =
  verboseBracket "tc.conv.tel" 20 "compareTel" $
  catchConstraint (TelCmp t1 t2 cmp tel1 tel2) $ case (tel1, tel2) of
    (EmptyTel, EmptyTel) -> return ()
    (EmptyTel, _)        -> bad
    (_, EmptyTel)        -> bad
    (ExtendTel dom1{-@(Dom i1 a1)-} tel1, ExtendTel dom2{-@(Dom i2 a2)-} tel2) -> do
      compareDom cmp dom1 dom2 tel1 tel2 bad bad $
        compareTel t1 t2 cmp (absBody tel1) (absBody tel2)

{- OLD, before 2013-05-15
          let checkDom = escapeContext 1 $ compareType cmp a1 a2
              c = TelCmp t1 t2 cmp (absBody tel1) (absBody tel2)

          addContext (name, dom1) $
            if dependent
            then guardConstraint c checkDom
            else checkDom >> solveConstraint_ c
-}
  where
    -- Andreas, 2011-05-10 better report message about types
    bad = typeError $ UnequalTypes cmp t2 t1
      -- switch t2 and t1 because of contravariance!



-- | Raise 'UnequalTerms' if there is no hope that by
--   meta solving and subsequent eta-contraction these
--   terms could become equal.
--   Precondition: the terms are in reduced form
--   (with no top-level pointer) and
--   failed to be equal in the 'compareAtom' check.
--
--   By eta-contraction, a lambda or a record constructor term
--   can become anything.
etaInequal :: Comparison -> Type -> Term -> Term -> TCM ()
etaInequal cmp t m n = do
  let inequal  = typeError $ UnequalTerms cmp m n t
      dontKnow = do
        reportSDoc "tc.conv.inequal" 20 $ hsep
          [ text "etaInequal: postponing "
          , prettyTCM m
          , text " != "
          , prettyTCM n
          ]
        patternViolation
  -- if type is not blocked, then we would have tried eta already
  flip (ifBlockedType t) (\ _ -> inequal) $ \ _ _ -> do
    -- type is blocked
    case (m, n) of
      (Con{}, _) -> dontKnow
      (_, Con{}) -> dontKnow
      (Lam{}, _) -> dontKnow
      (_, Lam{}) -> dontKnow
      _          -> inequal

compareAtomDir :: CompareDirection -> Type -> Term -> Term -> TCM ()
compareAtomDir dir a = dirToCmp (`compareAtom` a) dir

-- | Compute the head type of an elimination. For projection-like functions
--   this requires inferring the type of the principal argument.
computeElimHeadType :: QName -> Elims -> Elims -> TCM Type
computeElimHeadType f es es' = do
  def <- getConstInfo f
  -- To compute the type @a@ of a projection-like @f@,
  -- we have to infer the type of its first argument.
  if projectionArgs (theDef def) <= 0 then return $ defType def else do
    -- Find an first argument to @f@.
    let arg = case (es, es') of
              (Apply arg : _, _) -> arg
              (_, Apply arg : _) -> arg
              _ -> __IMPOSSIBLE__
    -- Infer its type.
    reportSDoc "tc.conv.infer" 30 $
      text "inferring type of internal arg: " <+> prettyTCM arg
    targ <- infer $ unArg arg
    reportSDoc "tc.conv.infer" 30 $
      text "inferred type: " <+> prettyTCM targ
    -- getDefType wants the argument type reduced.
    -- Andreas, 2016-02-09, Issue 1825: The type of arg might be
    -- a meta-variable, e.g. in interactive development.
    -- In this case, we postpone.
    fromMaybeM patternViolation $ getDefType f =<< reduce targ

-- | Syntax directed equality on atomic values
--
compareAtom :: Comparison -> Type -> Term -> Term -> TCM ()
compareAtom cmp t m n =
  verboseBracket "tc.conv.atom" 20 "compareAtom" $
  -- if a PatternErr is thrown, rebuild constraint!
  catchConstraint (ValueCmp cmp t m n) $ do
    reportSDoc "tc.conv.atom" 50 $
      text "compareAtom" <+> fsep [ prettyTCM m <+> prettyTCM cmp
                                  , prettyTCM n
                                  , text ":" <+> prettyTCM t ]
    -- Andreas: what happens if I cut out the eta expansion here?
    -- Answer: Triggers issue 245, does not resolve 348
    (mb',nb') <- ifM (asks envCompareBlocked) ((notBlocked -*- notBlocked) <$> reduce (m,n)) $ do
      mb' <- etaExpandBlocked =<< reduceB m
      nb' <- etaExpandBlocked =<< reduceB n
      return (mb', nb')

    -- constructorForm changes literal to constructors
    -- only needed if the other side is not a literal
    (mb'', nb'') <- case (ignoreSharing $ ignoreBlocking mb', ignoreSharing $ ignoreBlocking nb') of
      (Lit _, Lit _) -> return (mb', nb')
      _ -> (,) <$> traverse constructorForm mb'
               <*> traverse constructorForm nb'

    mb <- traverse unLevel mb''
    nb <- traverse unLevel nb''

    let m = ignoreBlocking mb
        n = ignoreBlocking nb

        postpone = addConstraint $ ValueCmp cmp t m n

        checkSyntacticEquality = do
          n <- normalise n    -- is this what we want?
          m <- normalise m
          if m == n
              then return ()  -- Check syntactic equality for blocked terms
              else postpone

        dir = fromCmp cmp
        rid = flipCmp dir     -- The reverse direction.  Bad name, I know.

        assign dir x es v = assignE dir x es v $ compareAtomDir dir t

    unifyPointers cmp (ignoreBlocking mb') (ignoreBlocking nb') $ do    -- this needs to go after eta expansion to avoid creating infinite terms

      reportSDoc "tc.conv.atom" 30 $
        text "compareAtom" <+> fsep [ prettyTCM mb <+> prettyTCM cmp
                                    , prettyTCM nb
                                    , text ":" <+> prettyTCM t ]
      case (ignoreSharing <$> mb, ignoreSharing <$> nb) of
        -- equate two metas x and y.  if y is the younger meta,
        -- try first y := x and then x := y
        (NotBlocked _ (MetaV x xArgs), NotBlocked _ (MetaV y yArgs))
            | x == y ->
              case intersectVars xArgs yArgs of
                -- all relevant arguments are variables
                Just kills -> do
                  -- kills is a list with 'True' for each different var
                  killResult <- killArgs kills x
                  case killResult of
                    NothingToPrune   -> return ()
                    PrunedEverything -> return ()
                    PrunedNothing    -> postpone
                    PrunedSomething  -> postpone
                    -- OLD CODE: if killedAll then return () else checkSyntacticEquality
                -- not all relevant arguments are variables
                Nothing -> checkSyntacticEquality -- Check syntactic equality on meta-variables
                                -- (same as for blocked terms)
            | otherwise -> do
                [p1, p2] <- mapM getMetaPriority [x,y]
                -- instantiate later meta variables first
                let (solve1, solve2)
                      | (p1,x) > (p2,y) = (l,r)
                      | otherwise       = (r,l)
                      where l = assign dir x xArgs n
                            r = assign rid y yArgs m

                    try m h = m `catchError_` \err -> case err of
                      PatternErr{} -> h
                      _            -> throwError err

                -- First try the one with the highest priority. If that doesn't
                -- work, try the low priority one.
                try solve1 solve2

        -- one side a meta, the other an unblocked term
        (NotBlocked _ (MetaV x es), _) -> assign dir x es n
        (_, NotBlocked _ (MetaV x es)) -> assign rid x es m
        (Blocked{}, Blocked{})  -> checkSyntacticEquality
        (Blocked{}, _)    -> useInjectivity cmp t m n
        (_,Blocked{})     -> useInjectivity cmp t m n
        _ -> do
          -- -- Andreas, 2013-10-20 put projection-like function
          -- -- into the spine, to make compareElims work.
          -- -- 'False' means: leave (Def f []) unchanged even for
          -- -- proj-like funs.
          -- m <- elimView False m
          -- n <- elimView False n
          -- Andreas, 2015-07-01, actually, don't put them into the spine.
          -- Polarity cannot be communicated properly if projection-like
          -- functions are post-fix.
          case (ignoreSharing m, ignoreSharing n) of
            (Pi{}, Pi{}) -> equalFun m n

            (Sort s1, Sort Inf) -> return ()
            (Sort s1, Sort s2) -> compareSort CmpEq s1 s2

            (Lit l1, Lit l2) | l1 == l2 -> return ()
            (Var i es, Var i' es') | i == i' -> do
                a <- typeOfBV i
                -- Variables are invariant in their arguments
                compareElims [] a (var i) es es'
            (Def f [], Def f' []) | f == f' -> return ()
            (Def f es, Def f' es') | f == f' -> ifM (compareEtaPrims f es es') (return ()) $ do
                a <- computeElimHeadType f es es'
                -- The polarity vector of projection-like functions
                -- does not include the parameters.
                pol <- getPolarity' cmp f
                compareElims pol a (Def f []) es es'
            (Def f es, Def f' es') ->
              unlessM (bothAbsurd f f') $ do
                trySizeUniv cmp t m n f es f' es'
            -- Due to eta-expansion, these constructors are fully applied.
            (Con x ci xArgs, Con y _ yArgs)
                | x == y -> do
                    -- Get the type of the constructor instantiated to the datatype parameters.
                    a' <- conType x t
                    -- Constructors are covariant in their arguments
                    -- (see test/succeed/CovariantConstructors).
                    compareArgs (repeat $ polFromCmp cmp) a' (Con x ci []) xArgs yArgs
            _ -> etaInequal cmp t m n -- fixes issue 856 (unsound conversion error)
    where
        -- returns True in case we handled the comparison already.
        compareEtaPrims :: QName -> Elims -> Elims -> TCM Bool
        compareEtaPrims q es es' = do
          munglue <- getPrimitiveName' builtin_unglue
          msubout <- getPrimitiveName' builtinSubOut
          case () of
            _ | Just q == munglue -> compareUnglueApp q es es'
            _ | Just q == msubout -> compareSubApp q es es'
            _                     -> return False
        compareSubApp q es es' = do
          let (as,bs) = splitAt 5 es; (as',bs') = splitAt 5 es'
          case (allApplyElims as, allApplyElims as') of
            (Just [a,bA,phi,u,x], Just [a',bA',phi',u',x']) -> do
              tSub <- primSub
              -- Andrea, 28-07-16:
              -- comparing the types is most probably wasteful,
              -- since b and b' should be neutral terms, but it's a
              -- precondition for the compareAtom call to make
              -- sense.
              equalType (El Inf $ apply tSub $ [a] ++ map (setHiding NotHidden) [bA,phi,u])
                        (El Inf $ apply tSub $ [a] ++ map (setHiding NotHidden) [bA',phi',u'])
              compareAtom cmp (El Inf $ apply tSub $ [a] ++ map (setHiding NotHidden) [bA,phi,u])
                              (unArg x) (unArg x')
              compareElims [] (El (tmSort (unArg a)) (unArg bA)) (Def q as) bs bs'
              return True
            _  -> return False
        compareUnglueApp q es es' = do
          let (as,bs) = splitAt 8 es; (as',bs') = splitAt 8 es'
          case (allApplyElims as, allApplyElims as') of
            (Just [la,lb,bA,phi,bT,f,pf,b], Just [la',lb',bA',phi',bT',f',pf',b']) -> do
              tGlue <- getPrimitiveTerm builtinGlue
              -- Andrea, 28-07-16:
              -- comparing the types is most probably wasteful,
              -- since b and b' should be neutral terms, but it's a
              -- precondition for the compareAtom call to make
              -- sense.
              equalType (El (tmSort (unArg lb)) $ apply tGlue $ [la,lb] ++ map (setHiding NotHidden) [bA,phi,bT,f,pf])
                        (El (tmSort (unArg lb')) $ apply tGlue $ [la',lb'] ++ map (setHiding NotHidden) [bA',phi',bT',f',pf'])
              compareAtom cmp (El (tmSort (unArg lb)) $ apply tGlue $ [la,lb] ++ map (setHiding NotHidden) [bA,phi,bT,f,pf])
                              (unArg b) (unArg b')
              compareElims [] (El (tmSort (unArg la)) (unArg bA)) (Def q as) bs bs'
              return True
            _  -> return False
        -- Andreas, 2013-05-15 due to new postponement strategy, type can now be blocked
        conType c t = ifBlockedType t (\ _ _ -> patternViolation) $ \ t -> do
          let impossible = do
                reportSDoc "impossible" 10 $
                  text "expected data/record type, found " <+> prettyTCM t
                reportSDoc "impossible" 70 $ nest 2 $ text "raw =" <+> pretty t
                -- __IMPOSSIBLE__
                -- Andreas, 2013-10-20:  in case termination checking fails
                -- we might get some unreduced types here.
                -- In issue 921, this happens during the final attempt
                -- to solve left-over constraints.
                -- Thus, instead of crashing, just give up gracefully.
                patternViolation
          maybe impossible (return . snd) =<< getFullyAppliedConType c t
        equalFun t1 t2 = case (ignoreSharing t1, ignoreSharing t2) of
          (Pi dom1 b1, Pi dom2 b2) -> do
            verboseBracket "tc.conv.fun" 15 "compare function types" $ do
              reportSDoc "tc.conv.fun" 20 $ nest 2 $ vcat
                [ text "t1 =" <+> prettyTCM t1
                , text "t2 =" <+> prettyTCM t2 ]
              compareDom cmp dom2 dom1 b1 b2 errH errR $
                compareType cmp (absBody b1) (absBody b2)
            where
            errH = typeError $ UnequalHiding t1 t2
            errR = typeError $ UnequalRelevance cmp t1 t2

{- OLD, before 2013-05-15
                let checkDom = escapeContext 1 $ compareType cmp a2 a1
                    conCoDom = TypeCmp cmp (absBody b1) (absBody b2)
                -- We only need to require a1 == a2 if t2 is a dependent function type.
                -- If it's non-dependent it doesn't matter what we add to the context.
                name <- freshName_ (suggest b1 b2)
                addContext (name, dom1) $
                  if isBinderUsed b2 -- dependent function type?
                  then guardConstraint conCoDom checkDom
                  else checkDom >> solveConstraint_ conCoDom
-}
          _ -> __IMPOSSIBLE__

-- | Check whether @a1 `cmp` a2@ and continue in context extended by @a1@.
compareDom :: Free c
  => Comparison -- ^ @cmp@ The comparison direction
  -> Dom Type   -- ^ @a1@  The smaller domain.
  -> Dom Type   -- ^ @a2@  The other domain.
  -> Abs b      -- ^ @b1@  The smaller codomain.
  -> Abs c      -- ^ @b2@  The bigger codomain.
  -> TCM ()     -- ^ Continuation if mismatch in 'Hiding'.
  -> TCM ()     -- ^ Continuation if mismatch in 'Relevance'.
  -> TCM ()     -- ^ Continuation if comparison is successful.
  -> TCM ()
<<<<<<< HEAD
compareDom cmp dom1@(Dom{domInfo = i1, unDom = a1}) dom2@(Dom{domInfo = i2, unDom = a2}) b1 b2 errH errR cont
  | getHiding dom1 /= getHiding dom2 = errH
=======
compareDom cmp dom1@(Dom i1 a1) dom2@(Dom i2 a2) b1 b2 errH errR cont
  | not (sameHiding dom1 dom2) = errH
>>>>>>> f4c68595
  -- Andreas 2010-09-21 compare r1 and r2, but ignore forcing annotations!
  | not $ compareRelevance cmp (ignoreForced $ getRelevance dom1)
                               (ignoreForced $ getRelevance dom2) = errR
  | otherwise = do
      let r = max (getRelevance dom1) (getRelevance dom2)
              -- take "most irrelevant"
          dependent = (r /= Irrelevant) && isBinderUsed b2
      pid <- newProblem_ $ compareType cmp a1 a2
      dom <- if dependent
             then (\ a -> dom1 {unDom = a}) <$> blockTypeOnProblem a1 pid
             else return dom1
        -- We only need to require a1 == a2 if b2 is dependent
        -- If it's non-dependent it doesn't matter what we add to the context.
      name <- freshName_ $ suggest b1 b2
      addContext' (name, dom) $ cont
      stealConstraints pid
        -- Andreas, 2013-05-15 Now, comparison of codomains is not
        -- blocked any more by getting stuck on domains.
        -- Only the domain type in context will be blocked.
        -- But see issue #1258.

compareRelevance :: Comparison -> Relevance -> Relevance -> Bool
compareRelevance CmpEq  = (==)
compareRelevance CmpLeq = (<=)

-- | When comparing argument spines (in compareElims) where the first arguments
--   don't match, we keep going, substituting the anti-unification of the two
--   terms in the telescope. More precisely:
--
--  @@
--    (u = v : A)[pid]   w = antiUnify pid A u v   us = vs : Δ[w/x]
--    -------------------------------------------------------------
--                    u us = v vs : (x : A) Δ
--  @@
--
--   The simplest case of anti-unification is to return a fresh metavariable
--   (created by blockTermOnProblem), but if there's shared structure between
--   the two terms we can expose that.
--
--   This is really a crutch that lets us get away with things that otherwise
--   would require heterogenous conversion checking. See for instance issue
--   #2384.
antiUnify :: ProblemId -> Type -> Term -> Term -> TCM Term
antiUnify pid a u v = do
  ((u, v), eq) <- runReduceM (SynEq.checkSyntacticEquality u v)
  if eq then return u else do
  (u, v) <- reduce (u, v)
  case (ignoreSharing u, ignoreSharing v) of
    (Pi ua ub, Pi va vb) -> do
      wa0 <- antiUnifyType pid (unDom ua) (unDom va)
      let wa = wa0 <$ ua
      wb <- addContext wa $ antiUnifyType pid (unAbs ub) (unAbs vb)
      return $ Pi wa (wb <$ ub)
    (Lam i u, Lam _ v) ->
      case ignoreSharing $ unEl a of
        Pi a b -> Lam i . (<$ u) <$> addContext a (antiUnify pid (unAbs b) (unAbs u) (unAbs v))
        _      -> fallback
    (Var i us, Var j vs) | i == j -> maybeGiveUp $ do
      a <- typeOfBV i
      antiUnifyElims pid a (var i) us vs
    -- Andreas, 2017-07-27:
    -- It seems that nothing guarantees here that the constructors are fully
    -- applied!?  Thus, @a@ could be a function type and we need the robust
    -- @getConType@ here.
    -- (Note that @patternViolation@ swallows exceptions coming from @getConType@
    -- thus, we would not see clearly if we used @getFullyAppliedConType@ instead.)
    (Con x ci us, Con y _ vs) | x == y -> maybeGiveUp $ do
      a <- maybe patternViolation (return . snd) =<< getConType x a
      antiUnifyElims pid a (Con x ci []) (map Apply us) (map Apply vs)
    (Def f us, Def g vs) | f == g, length us == length vs -> maybeGiveUp $ do
      a <- computeElimHeadType f us vs
      antiUnifyElims pid a (Def f []) us vs
    _ -> fallback
  where
    fallback = blockTermOnProblem a u pid
    maybeGiveUp m = m `catchError_` \ err ->
      case err of
        PatternErr{} -> fallback
        _            -> throwError err

antiUnifyType :: ProblemId -> Type -> Type -> TCM Type
antiUnifyType pid (El s a) (El _ b) = El s <$> antiUnify pid (sort s) a b

antiUnifyElims :: ProblemId -> Type -> Term -> Elims -> Elims -> TCM Term
antiUnifyElims pid a self [] [] = return self
antiUnifyElims pid a self (Proj o f : es1) (Proj _ g : es2) | f == g = do
  res <- projectTyped self a o f
  case res of
    Just (_, self, a) -> antiUnifyElims pid a self es1 es2
    Nothing -> patternViolation -- can fail for projection like
antiUnifyElims pid a self (Apply u : es1) (Apply v : es2) = do
  case ignoreSharing $ unEl a of
    Pi a b -> do
      w <- antiUnify pid (unDom a) (unArg u) (unArg v)
      antiUnifyElims pid (b `lazyAbsApp` w) (apply self [w <$ u]) es1 es2
    _ -> patternViolation
antiUnifyElims _ _ _ _ _ = patternViolation -- trigger maybeGiveUp in antiUnify

-- | @compareElims pols a v els1 els2@ performs type-directed equality on eliminator spines.
--   @t@ is the type of the head @v@.
compareElims :: [Polarity] -> Type -> Term -> [Elim] -> [Elim] -> TCM ()
compareElims pols0 a v els01 els02 = catchConstraint (ElimCmp pols0 a v els01 els02) $ do
  let v1 = applyE v els01
      v2 = applyE v els02
      failure = typeError $ UnequalTerms CmpEq v1 v2 a
        -- Andreas, 2013-03-15 since one of the spines is empty, @a@
        -- is the correct type here.
  unless (null els01) $ do
    reportSDoc "tc.conv.elim" 25 $ text "compareElims" $$ do
     nest 2 $ vcat
      [ text "a     =" <+> prettyTCM a
      , text "pols0 (truncated to 10) =" <+> sep (map prettyTCM $ take 10 pols0)
      , text "v     =" <+> prettyTCM v
      , text "els01 =" <+> prettyTCM els01
      , text "els02 =" <+> prettyTCM els02
      ]
  case (els01, els02) of
    ([]         , []         ) -> return ()
    ([]         , Proj{}:_   ) -> failure -- not impossible, see issue 821
    (Proj{}  : _, []         ) -> failure -- could be x.p =?= x for projection p
    ([]         , Apply{} : _) -> failure -- not impossible, see issue 878
    (Apply{} : _, []         ) -> failure
    ([]         , IApply{} : _) -> failure
    (IApply{} : _, []         ) -> failure
    (Apply{} : _, Proj{}  : _) -> __IMPOSSIBLE__ <$ solveAwakeConstraints' True -- NB: popped up in issue 889
    (Proj{}  : _, Apply{} : _) -> __IMPOSSIBLE__ <$ solveAwakeConstraints' True -- but should be impossible (but again in issue 1467)
    (IApply{} : _, Proj{}  : _) -> __IMPOSSIBLE__ <$ solveAwakeConstraints' True
    (Proj{}  : _, IApply{} : _) -> __IMPOSSIBLE__ <$ solveAwakeConstraints' True
    (IApply{} : _, Apply{}  : _) -> __IMPOSSIBLE__ <$ solveAwakeConstraints' True
    (Apply{}  : _, IApply{} : _) -> __IMPOSSIBLE__ <$ solveAwakeConstraints' True
    (e@(IApply x1 y1 r1) : els1, IApply x2 y2 r2 : els2) -> do
       -- Andrea: copying stuff from the Apply case..
      let (pol, pols) = nextPolarity pols0
      ifBlockedType a (\ m t -> patternViolation) $ \ a -> do
          va <- pathView a
          case va of
            PathType s path l bA x y -> do
              b <- elInf primInterval
              compareWithPol pol (flip compareTerm b)
                                  r1 r2
              -- TODO: compare (x1,x2) and (y1,y2) ?
              let r = r1 -- TODO Andrea:  do blocking
              codom <- el' (pure . unArg $ l) ((pure . unArg $ bA) <@> pure r)
              compareElims pols codom -- Path non-dependent (codom `lazyAbsApp` unArg arg)
                                (applyE v [e]) els1 els2

            OType{} -> patternViolation

    (Apply arg1 : els1, Apply arg2 : els2) ->
      verboseBracket "tc.conv.elim" 20 "compare Apply" $ do
      reportSDoc "tc.conv.elim" 10 $ nest 2 $ vcat
        [ text "a    =" <+> prettyTCM a
        , text "v    =" <+> prettyTCM v
        , text "arg1 =" <+> prettyTCM arg1
        , text "arg2 =" <+> prettyTCM arg2
        ]
      reportSDoc "tc.conv.elim" 50 $ nest 2 $ vcat
        [ text "v    =" <+> pretty v
        , text "arg1 =" <+> pretty arg1
        , text "arg2 =" <+> pretty arg2
        , text ""
        ]
      let (pol, pols) = nextPolarity pols0
      ifBlockedType a (\ m t -> patternViolation) $ \ a -> do
        case ignoreSharing . unEl $ a of
          (Pi (Dom{domInfo = info, unDom = b}) codom) -> do
            mlvl <- tryMaybe primLevel
            let freeInCoDom (Abs _ c) = 0 `freeInIgnoringSorts` c
                freeInCoDom _         = False
                dependent = (Just (unEl b) /= mlvl) && freeInCoDom codom
                  -- Level-polymorphism (x : Level) -> ... does not count as dependency here
                     -- NB: we could drop the free variable test and still be sound.
                     -- It is a trade-off between the administrative effort of
                     -- creating a blocking and traversing a term for free variables.
                     -- Apparently, it is believed that checking free vars is cheaper.
                     -- Andreas, 2013-05-15
                r = getRelevance info

-- NEW, Andreas, 2013-05-15

            -- compare arg1 and arg2
            pid <- newProblem_ $ applyRelevanceToContext r $
                case r of
                  Forced{}   -> return ()
                  r | irrelevant r ->
                                compareIrrelevant b (unArg arg1) (unArg arg2)
                  _          -> compareWithPol pol (flip compareTerm b)
                                  (unArg arg1) (unArg arg2)
            -- if comparison got stuck and function type is dependent, block arg
            solved <- isProblemSolved pid
            arg <- if dependent && not solved
                   then do
                    arg <- (arg1 $>) <$> antiUnify pid b (unArg arg1) (unArg arg2)
                    reportSDoc "tc.conv.elims" 30 $ hang (text "Anti-unification:") 2 (prettyTCM arg)
                    reportSDoc "tc.conv.elims" 70 $ nest 2 $ text "raw:" <+> pretty arg
                    return arg
                   else return arg1
            -- continue, possibly with blocked instantiation
            compareElims pols (codom `lazyAbsApp` unArg arg) (apply v [arg]) els1 els2
            -- any left over constraints of arg are associatd to the comparison
            stealConstraints pid

{- Stealing solves this issue:

   Does not create enough blocked tc-problems,
   see test/fail/DontPrune.
   (There are remaining problems which do not show up as yellow.)
   Need to find a way to associate pid also to result of compareElims.
-}

{- OLD, before 2013-05-15

            let checkArg = applyRelevanceToContext r $
                               case r of
                  Forced     -> return ()
                  r | irrelevant r ->
                                compareIrrelevant b (unArg arg1) (unArg arg2)
                  _          -> compareWithPol pol (flip compareTerm b)
                                  (unArg arg1) (unArg arg2)

                theRest = ElimCmp pols (piApply a [arg1]) (apply v [arg1]) els1 els2

            if dependent
              then guardConstraint theRest checkArg
              else checkArg >> solveConstraint_ theRest
-}

          a -> do
            reportSDoc "impossible" 10 $
              text "unexpected type when comparing apply eliminations " <+> prettyTCM a
            reportSDoc "impossible" 50 $ text "raw type:" <+> pretty a
            patternViolation
            -- Andreas, 2013-10-22
            -- in case of disabled reductions (due to failing termination check)
            -- we might get stuck, so do not crash, but fail gently.
            -- __IMPOSSIBLE__

    -- case: f == f' are projections
    (Proj o f : els1, Proj _ f' : els2)
      | f /= f'   -> typeError . GenericError . show =<< prettyTCM f <+> text "/=" <+> prettyTCM f'
      | otherwise -> ifBlockedType a (\ m t -> patternViolation) $ \ a -> do
        res <- projectTyped v a o f -- fails only if f is proj.like but parameters cannot be retrieved
        case res of
          Just (_, u, t) -> do
            -- Andreas, 2015-07-01:
            -- The arguments following the principal argument of a projection
            -- are invariant.  (At least as long as we have no explicit polarity
            -- annotations.)
            compareElims [] t u els1 els2
          Nothing -> do
            reportSDoc "tc.conv.elims" 30 $ sep
              [ text $ "projection " ++ show f
              , text   "applied to value " <+> prettyTCM v
              , text   "of unexpected type " <+> prettyTCM a
              ]
            patternViolation


-- | "Compare" two terms in irrelevant position.  This always succeeds.
--   However, we can dig for solutions of irrelevant metas in the
--   terms we compare.
--   (Certainly not the systematic solution, that'd be proof search...)
compareIrrelevant :: Type -> Term -> Term -> TCM ()
{- 2012-04-02 DontCare no longer present
compareIrrelevant t (DontCare v) w = compareIrrelevant t v w
compareIrrelevant t v (DontCare w) = compareIrrelevant t v w
-}
compareIrrelevant t v w = do
  reportSDoc "tc.conv.irr" 20 $ vcat
    [ text "compareIrrelevant"
    , nest 2 $ text "v =" <+> prettyTCM v
    , nest 2 $ text "w =" <+> prettyTCM w
    ]
  reportSDoc "tc.conv.irr" 50 $ vcat
    [ nest 2 $ text "v =" <+> pretty v
    , nest 2 $ text "w =" <+> pretty w
    ]
  try v w $ try w v $ return ()
  where
    try (Shared p) w fallback = try (derefPtr p) w fallback
    try (MetaV x es) w fallback = do
      mv <- lookupMeta x
      let rel  = getMetaRelevance mv
          inst = case mvInstantiation mv of
                   InstV{} -> True
                   _       -> False
      reportSDoc "tc.conv.irr" 20 $ vcat
        [ nest 2 $ text $ "rel  = " ++ show rel
        , nest 2 $ text "inst =" <+> pretty inst
        ]
      if not (irrelevant rel) || inst
        then fallback
        -- Andreas, 2016-08-08, issue #2131:
        -- Mining for solutions for irrelevant metas is not definite.
        -- Thus, in case of error, leave meta unsolved.
        else (assignE DirEq x es w $ compareIrrelevant t) `catchError` \ _ -> fallback
        -- the value of irrelevant or unused meta does not matter
    try v w fallback = fallback

compareWithPol :: Polarity -> (Comparison -> a -> a -> TCM ()) -> a -> a -> TCM ()
compareWithPol Invariant     cmp x y = cmp CmpEq x y
compareWithPol Covariant     cmp x y = cmp CmpLeq x y
compareWithPol Contravariant cmp x y = cmp CmpLeq y x
compareWithPol Nonvariant    cmp x y = return ()

polFromCmp :: Comparison -> Polarity
polFromCmp CmpLeq = Covariant
polFromCmp CmpEq  = Invariant

-- | Type-directed equality on argument lists
--
compareArgs :: [Polarity] -> Type -> Term -> Args -> Args -> TCM ()
compareArgs pol a v args1 args2 =
  compareElims pol a v (map Apply args1) (map Apply args2)

---------------------------------------------------------------------------
-- * Types
---------------------------------------------------------------------------

-- | Equality on Types
compareType :: Comparison -> Type -> Type -> TCM ()
compareType cmp ty1@(El s1 a1) ty2@(El s2 a2) =
    verboseBracket "tc.conv.type" 20 "compareType" $
    catchConstraint (TypeCmp cmp ty1 ty2) $ do
        reportSDoc "tc.conv.type" 50 $ vcat
          [ text "compareType" <+> sep [ prettyTCM ty1 <+> prettyTCM cmp
                                       , prettyTCM ty2 ]
          , hsep [ text "   sorts:", prettyTCM s1, text " and ", prettyTCM s2 ]
          ]
-- Andreas, 2011-4-27 should not compare sorts, but currently this is needed
-- for solving sort and level metas
        compareSort CmpEq s1 s2 `catchError` \err -> case err of
          TypeError _ e -> do
            reportSDoc "tc.conv.type" 30 $ vcat
              [ text "sort comparison failed"
              , nest 2 $ vcat
                [ text "s1 =" <+> prettyTCM s1
                , text "s2 =" <+> prettyTCM s2
                ]
              ]
            case clValue e of
              -- Issue 659: Better error message
              SetOmegaNotValidType -> typeError $ UnequalBecauseOfUniverseConflict cmp a1 a2
              _ -> do
                -- This error will probably be more informative
                compareTerm cmp (sort s1) a1 a2
                -- Throw the original error if the above doesn't
                -- give an error (for instance, due to pending
                -- constraints).
                -- Or just ignore it... We run into this with irrelevant levels
                -- which may show up in sort constraints, causing them to fail.
                -- In any case it's not safe to ignore the error, for instance
                -- a1 might be Set and a2 a meta of type Set, in which case we
                -- really need the sort comparison to fail, instead of silently
                -- instantiating the meta.
                -- Andreas, 2013-10-31 Maybe the error went away
                -- when we compared the types.  So we try the sort comparison
                -- again, this time not catching the error.  (see Issue 930)
                -- throwError err
                compareSort CmpEq s1 s2
          _             -> throwError err
        compareTerm cmp (sort s1) a1 a2
        return ()

leqType :: Type -> Type -> TCM ()
leqType = compareType CmpLeq

-- | @coerce v a b@ coerces @v : a@ to type @b@, returning a @v' : b@
--   with maybe extra hidden applications or hidden abstractions.
--
--   In principle, this function can host coercive subtyping, but
--   currently it only tries to fix problems with hidden function types.
--
--   Precondition: @a@ and @b@ are reduced.
coerce :: Term -> Type -> Type -> TCM Term
coerce v t1 t2 = blockTerm t2 $ do
  verboseS "tc.conv.coerce" 10 $ do
    (a1,a2) <- reify (t1,t2)
    let dbglvl = if isSet a1 && isSet a2 then 50 else 10
    reportSDoc "tc.conv.coerce" dbglvl $
      text "coerce" <+> vcat
        [ text "term      v  =" <+> prettyTCM v
        , text "from type t1 =" <+> prettyTCM a1
        , text "to type   t2 =" <+> prettyTCM a2
        ]
    reportSDoc "tc.conv.coerce" 70 $
      text "coerce" <+> vcat
        [ text "term      v  =" <+> pretty v
        , text "from type t1 =" <+> pretty t1
        , text "to type   t2 =" <+> pretty t2
        ]
  -- v <$ do workOnTypes $ leqType t1 t2
  -- take off hidden/instance domains from t1 and t2
  TelV tel1 b1 <- telViewUpTo' (-1) notVisible t1
  TelV tel2 b2 <- telViewUpTo' (-1) notVisible t2
  let n = size tel1 - size tel2
  -- the crude solution would be
  --   v' = λ {tel2} → v {tel1}
  -- however, that may introduce unneccessary many function types
  -- If n  > 0 and b2 is not blocked, it is safe to
  -- insert n many hidden args
  if n <= 0 then fallback else do
    ifBlockedType b2 (\ _ _ -> fallback) $ \ _ -> do
      (args, t1') <- implicitArgs n notVisible t1
      coerceSize leqType (v `apply` args) t1' t2
  where
    fallback = coerceSize leqType v t1 t2

-- | Account for situations like @k : (Size< j) <= (Size< k + 1)@
--
--   Actually, the semantics is
--   @(Size<= k) ∩ (Size< j) ⊆ rhs@
--   which gives a disjunctive constraint.  Mmmh, looks like stuff
--   TODO.
--
--   For now, we do a cheap heuristics.
--
--   Precondition: types are reduced.
coerceSize :: (Type -> Type -> TCM ()) -> Term -> Type -> Type -> TCM Term
coerceSize leqType v t1 t2 = workOnTypes $ do
    reportSDoc "tc.conv.coerce" 70 $
      text "coerceSize" <+> vcat
        [ text "term      v  =" <+> pretty v
        , text "from type t1 =" <+> pretty t1
        , text "to type   t2 =" <+> pretty t2
        ]
    let fallback = v <$ leqType t1 t2
        done = caseMaybeM (isSizeType t1) fallback $ \ b1 -> return v
    -- Andreas, 2015-07-22, Issue 1615:
    -- If t1 is a meta and t2 a type like Size< v2, we need to make sure we do not miss
    -- the constraint v < v2!
    caseMaybeM (isSizeType t2) fallback $ \ b2 -> do
      -- Andreas, 2017-01-20, issue #2329:
      -- If v is not a size suitable for the solver, like a neutral term,
      -- we can only rely on the type.
      mv <- sizeMaxView v
      if any (\case{ DOtherSize{} -> True; _ -> False }) mv then fallback else do
      -- Andreas, 2015-02-11 do not instantiate metas here (triggers issue 1203).
      ifM (tryConversion $ dontAssignMetas $ leqType t1 t2) (return v) $ {- else -} do
        -- A (most probably weaker) alternative is to just check syn.eq.
        -- ifM (snd <$> checkSyntacticEquality t1 t2) (return v) $ {- else -} do
        reportSDoc "tc.conv.coerce" 20 $ text "coercing to a size type"
        case b2 of
          -- @t2 = Size@.  We are done!
          BoundedNo -> done
          -- @t2 = Size< v2@
          BoundedLt v2 -> do
            sv2 <- sizeView v2
            case sv2 of
              SizeInf     -> done
              OtherSize{} -> do
                -- Andreas, 2014-06-16:
                -- Issue 1203: For now, just treat v < v2 as suc v <= v2
                -- TODO: Need proper < comparison
                vinc <- sizeSuc 1 v
                compareSizes CmpLeq vinc v2
                done
              -- @v2 = a2 + 1@: In this case, we can try @v <= a2@
              SizeSuc a2 -> do
                compareSizes CmpLeq v a2
                done  -- to pass Issue 1136

---------------------------------------------------------------------------
-- * Sorts and levels
---------------------------------------------------------------------------

compareLevel :: Comparison -> Level -> Level -> TCM ()
compareLevel CmpLeq u v = leqLevel u v
compareLevel CmpEq  u v = equalLevel u v

compareSort :: Comparison -> Sort -> Sort -> TCM ()
compareSort CmpEq  = equalSort
compareSort CmpLeq = leqSort

-- | Check that the first sort is less or equal to the second.
--
--   We can put @SizeUniv@ below @Inf@, but otherwise, it is
--   unrelated to the other universes.
--
leqSort :: Sort -> Sort -> TCM ()
leqSort s1 s2 = catchConstraint (SortCmp CmpLeq s1 s2) $ do
  (s1,s2) <- reduce (s1,s2)
  let postpone = addConstraint (SortCmp CmpLeq s1 s2)
      no       = typeError $ NotLeqSort s1 s2
      yes      = return ()
  reportSDoc "tc.conv.sort" 30 $
    sep [ text "leqSort"
        , nest 2 $ fsep [ prettyTCM s1 <+> text "=<"
                        , prettyTCM s2 ]
        ]
  case (s1, s2) of

      (_       , Inf     ) -> yes

      (SizeUniv, _       ) -> equalSort s1 s2
      (_       , SizeUniv) -> equalSort s1 s2

      (Type a  , Type b  ) -> leqLevel a b

      (Prop    , Prop    ) -> yes
      (Prop    , Type _  ) -> yes
      (Type _  , Prop    ) -> no

      -- (SizeUniv, SizeUniv) -> yes
      -- (SizeUniv, _       ) -> no
      -- (_       , SizeUniv) -> no

      (Inf     , _       ) -> equalSort s1 s2
      (DLub{}  , _       ) -> postpone
      (_       , DLub{}  ) -> postpone

leqLevel :: Level -> Level -> TCM ()
leqLevel a b = liftTCM $ do
  reportSDoc "tc.conv.nat" 30 $
    text "compareLevel" <+>
      sep [ prettyTCM a <+> text "=<"
          , prettyTCM b ]
  -- Andreas, 2015-12-28 Issue 1757
  -- We normalize both sides to make the syntactic equality check (==) stronger.
  -- See case for `same term` below.
  a <- normalise a
  b <- normalise b
  leqView a b
  where
    -- Andreas, 2016-09-28
    -- If we have to postpone a constraint, then its simplified form!
    leqView a@(Max as) b@(Max bs) = catchConstraint (LevelCmp CmpLeq a b) $ do
      reportSDoc "tc.conv.nat" 30 $
        text "compareLevelView" <+>
          sep [ pretty a <+> text "=<"
              , pretty b ]
      wrap $ case (as, bs) of

        -- same term
        _ | as == bs -> ok

        -- 0 ≤ any
        ([], _) -> ok

        -- as ≤ 0
        (as, [])              -> sequence_ [ equalLevel' (Max [a]) (Max []) | a <- as ]
        (as, [ClosedLevel 0]) -> sequence_ [ equalLevel' (Max [a]) (Max []) | a <- as ]
           -- Andreas, 2016-09-28, @[ClosedLevel 0]@ is possible if we come from case
           -- "reduce constants" where we run @subtr@ on both sides.
           -- See test/Succeed/LevelMetaLeqZero.agda.

        -- as ≤ [b]
        (as@(_:_:_), [b]) -> sequence_ [ leqView (Max [a]) (Max [b]) | a <- as ]

        -- reduce constants
        (as, bs) | minN > 0 -> leqView (Max $ map (subtr minN) as) (Max $ map (subtr minN) bs)
          where
            ns = map constant as
            ms = map constant bs
            minN = minimum (ns ++ ms)

        -- remove subsumed
        -- Andreas, 2014-04-07: This is ok if we do not go back to equalLevel
        (as, bs)
          | not $ null subsumed -> leqView (Max $ as \\ subsumed) (Max bs)
          where
            subsumed = [ a | a@(Plus m l) <- as, n <- findN l, m <= n ]
            -- @findN a@ finds the unique(?) term @Plus n a@ in @bs@, if any.
            -- Andreas, 2014-04-07 Why must there be a unique term?
            findN a = case [ n | Plus n b <- bs, b == a ] of
                        [n] -> [n]
                        _   -> []

        -- Andreas, 2012-10-02 raise error on unsolvable constraint
        ([ClosedLevel n], [ClosedLevel m]) -> if n <= m then ok else notok

        -- closed ≤ bs
        ([ClosedLevel n], bs)
          | n <= maximum (map constant bs) -> ok

        -- as ≤ neutral
        (as, bs)
          | neutralB && maxA > maxB -> notok
          | neutralB && any (\a -> neutral a && not (isInB a)) as -> notok
          | neutralB && neutralA -> maybeok $ all (\a -> constant a <= findN a) as
          where
            maxA = maximum $ map constant as
            maxB = maximum $ map constant bs
            neutralA = all neutral as
            neutralB = all neutral bs
            isInB a = elem (unneutral a) $ map unneutral bs
            findN a = case [ n | b@(Plus n _) <- bs, unneutral b == unneutral a ] of
                        [n] -> n
                        _   -> __IMPOSSIBLE__

        -- Andreas, 2016-09-28: This simplification loses the solution lzero.
        -- Thus, it is invalid.
        -- See test/Succeed/LevelMetaLeqNeutralLevel.agda.
        -- -- [a] ≤ [neutral]
        -- ([a@(Plus n _)], [b@(Plus m NeutralLevel{})])
        --   | m == n -> equalLevel' (Max [a]) (Max [b])
        --   -- Andreas, 2014-04-07: This call to equalLevel is ok even if we removed
        --   -- subsumed terms from the lhs.

        -- anything else
        _ -> postpone
      where
        ok       = return ()
        notok    = unlessM typeInType $ typeError $ NotLeqSort (Type a) (Type b)
        postpone = patternViolation

        wrap m = catchError m $ \e ->
          case e of
            TypeError{} -> notok
            _           -> throwError e

        maybeok True = ok
        maybeok False = notok

        neutral (Plus _ NeutralLevel{}) = True
        neutral _                       = False

        meta (Plus _ MetaLevel{}) = True
        meta _                    = False

        unneutral (Plus _ (NeutralLevel _ v)) = v
        unneutral _ = __IMPOSSIBLE__

        constant (ClosedLevel n) = n
        constant (Plus n _)      = n

        subtr m (ClosedLevel n) = ClosedLevel (n - m)
        subtr m (Plus n l)      = Plus (n - m) l

--     choice []     = patternViolation
--     choice (m:ms) = noConstraints m `catchError` \_ -> choice ms
--       case e of
--         PatternErr{} -> choice ms
--         _            -> throwError e

equalLevel :: Level -> Level -> TCM ()
equalLevel a b = do
  -- Andreas, 2013-10-31 Use normalization to make syntactic equality stronger
  (a, b) <- normalise (a, b)
  equalLevel' a b

-- | Precondition: levels are 'normalise'd.
equalLevel' :: Level -> Level -> TCM ()
equalLevel' a b = do
  reportSDoc "tc.conv.level" 50 $ sep [ text "equalLevel", nest 2 $ parens $ pretty a, nest 2 $ parens $ pretty b ]
  liftTCM $ catchConstraint (LevelCmp CmpEq a b) $
    check a b
  where
    check a@(Max as) b@(Max bs) = do
      -- Jesper, 2014-02-02 remove terms that certainly do not contribute
      -- to the maximum
      as <- return $ [ a | a <- as, not $ a `isStrictlySubsumedBy` bs ]
      bs <- return $ [ b | b <- bs, not $ b `isStrictlySubsumedBy` as ]
      -- Andreas, 2013-10-31 remove common terms (that don't contain metas!!)
      -- THAT's actually UNSOUND when metas are instantiated, because
      --     max a b == max a c  does not imply  b == c
      -- as <- return $ Set.fromList $ closed0 as
      -- bs <- return $ Set.fromList $ closed0 bs
      -- let cs = Set.filter (not . hasMeta) $ Set.intersection as bs
      -- as <- return $ Set.toList $ as Set.\\ cs
      -- bs <- return $ Set.toList $ bs Set.\\ cs
      as <- return $ List.sort $ closed0 as
      bs <- return $ List.sort $ closed0 bs
      reportSDoc "tc.conv.level" 40 $
        sep [ text "equalLevel"
            , vcat [ nest 2 $ sep [ prettyTCM a <+> text "=="
                                  , prettyTCM b
                                  ]
                   , text "reduced"
                   , nest 2 $ sep [ prettyTCM (Max as) <+> text "=="
                                  , prettyTCM (Max bs)
                                  ]
                   ]
            ]
      reportSDoc "tc.conv.level" 50 $
        sep [ text "equalLevel"
            , vcat [ nest 2 $ sep [ pretty (Max as) <+> text "=="
                                  , pretty (Max bs)
                                  ]
                   ]
            ]
      case (as, bs) of
        _ | as == bs -> ok
          | any isBlocked (as ++ bs) -> do
              lvl <- levelType
              liftTCM $ useInjectivity CmpEq lvl (Level a) (Level b)

        -- closed == closed
        ([ClosedLevel n], [ClosedLevel m])
          | n == m    -> ok
          | otherwise -> notok

        -- closed == neutral
        ([ClosedLevel{}], _) | any isNeutral bs -> notok
        (_, [ClosedLevel{}]) | any isNeutral as -> notok

        -- 0 == any
        ([ClosedLevel 0], bs@(_:_:_)) -> sequence_ [ equalLevel' (Max []) (Max [b]) | b <- bs ]
        (as@(_:_:_), [ClosedLevel 0]) -> sequence_ [ equalLevel' (Max [a]) (Max []) | a <- as ]
        -- Andreas, 2014-04-07 Why should the following be ok?
        --   X (suc a)  could be different from  X (suc (suc a))
        -- -- Same meta
        -- ([Plus n (MetaLevel x _)], [Plus m (MetaLevel y _)])
        --   | n == m && x == y -> ok

        -- meta == any
        ([Plus n (MetaLevel x as)], _)
          | any (isThisMeta x) bs -> postpone
        (_, [Plus n (MetaLevel x bs)])
          | any (isThisMeta x) as -> postpone
        ([Plus n (MetaLevel x as')], [Plus m (MetaLevel y bs')])
            -- lexicographic comparison intended!
          | (n, y) < (m, x)            -> meta n x as' bs
          | otherwise                  -> meta m y bs' as
        ([Plus n (MetaLevel x as')],_) -> meta n x as' bs
        (_,[Plus m (MetaLevel y bs')]) -> meta m y bs' as

        -- any other metas
        -- Andreas, 2013-10-31: There could be metas in neutral levels (see Issue 930).
        -- Should not we postpone there as well?  Yes!
        _ | any hasMeta (as ++ bs) -> postpone

        -- neutral/closed == neutral/closed
        _ | all isNeutralOrClosed (as ++ bs) -> do
          reportSLn "tc.conv.level" 60 $ "equalLevel: all are neutral or closed"
          if length as == length bs
            then zipWithM_ (\a b -> [a] =!= [b]) as bs
            else notok

        -- more cases?
        _ -> postpone

      where
        a === b   = unlessM typeInType $ do
            lvl <- levelType
            equalAtom lvl a b
        as =!= bs = levelTm (Max as) === levelTm (Max bs)

        ok       = return ()
        notok    = unlessM typeInType notOk
        notOk    = typeError $ UnequalSorts (Type a) (Type b)
        postpone = do
          reportSDoc "tc.conv.level" 30 $ hang (text "postponing:") 2 $ hang (pretty a <+> text "==") 0 (pretty b)
          patternViolation

        closed0 [] = [ClosedLevel 0]
        closed0 as = as

        -- perform assignment (Plus n (MetaLevel x as)) := bs
        meta n x as bs = do
          reportSLn "tc.meta.level" 30 $ "Assigning meta level"
          reportSDoc "tc.meta.level" 50 $ text "meta" <+> sep [prettyList $ map pretty as, prettyList $ map pretty bs]
          bs' <- mapM (subtr n) bs
          assignE DirEq x as (levelTm (Max bs')) (===) -- fallback: check equality as atoms

        -- Make sure to give a sensible error message
        wrap m = m `catchError` \err ->
          case err of
            TypeError{} -> notok
            _           -> throwError err

        subtr n (ClosedLevel m)
          | m >= n    = return $ ClosedLevel (m - n)
          | otherwise = ifM typeInType (return $ ClosedLevel 0) $ notOk
        subtr n (Plus m a)
          | m >= n    = return $ Plus (m - n) a
        subtr _ (Plus _ BlockedLevel{}) = postpone
        subtr _ (Plus _ MetaLevel{})    = postpone
        subtr _ (Plus _ NeutralLevel{}) = postpone
        subtr _ (Plus _ UnreducedLevel{}) = __IMPOSSIBLE__

        isNeutral (Plus _ NeutralLevel{}) = True
        isNeutral _                       = False

        isClosed ClosedLevel{} = True
        isClosed _             = False

        isNeutralOrClosed l = isClosed l || isNeutral l

        isBlocked (Plus _ BlockedLevel{}) = True
        isBlocked _                       = False

        hasMeta ClosedLevel{}               = False
        hasMeta (Plus _ MetaLevel{})        = True
        hasMeta (Plus _ (BlockedLevel _ v)) = not $ null $ allMetas v
        hasMeta (Plus _ (NeutralLevel _ v)) = not $ null $ allMetas v
        hasMeta (Plus _ (UnreducedLevel v)) = not $ null $ allMetas v

        isThisMeta x (Plus _ (MetaLevel y _)) = x == y
        isThisMeta _ _                      = False

        constant (ClosedLevel n) = n
        constant (Plus n _)      = n

        (ClosedLevel m) `isStrictlySubsumedBy` [] = m == 0
        (ClosedLevel m) `isStrictlySubsumedBy` ys = m < maximum (map constant ys)
        (Plus m x)      `isStrictlySubsumedBy` ys = not $ null $
          [ n | Plus n y <- ys, x == y, m < n ]


-- | Check that the first sort equal to the second.
equalSort :: Sort -> Sort -> TCM ()
equalSort s1 s2 = do
    catchConstraint (SortCmp CmpEq s1 s2) $ do
        (s1,s2) <- reduce (s1,s2)
        let postpone = addConstraint (SortCmp CmpEq s1 s2)
            yes      = return ()
            no       = unlessM typeInType $ typeError $ UnequalSorts s1 s2

            -- Test whether a level is infinity.
            isInf ClosedLevel{}   = no
            isInf (Plus _ l) = case l of
              MetaLevel x es -> assignE DirEq x es (Sort Inf) $ equalAtom topSort
                -- Andreas, 2015-02-14
                -- This seems to be a hack, as a level meta is instantiated
                -- by a sort.
              NeutralLevel _ v -> case ignoreSharing v of
                Sort Inf -> yes
                _        -> no
              _ -> no

            -- Equate a level with SizeUniv.
            eqSizeUniv l0 = case l0 of
              Plus 0 l -> case l of
                MetaLevel x es -> assignE DirEq x es (Sort SizeUniv) $ equalAtom topSort
                NeutralLevel _ v -> case ignoreSharing v of
                  Sort SizeUniv -> yes
                  _ -> no
                _ -> no
              _ -> no

        reportSDoc "tc.conv.sort" 30 $ sep
          [ text "equalSort"
          , vcat [ nest 2 $ fsep [ prettyTCM s1 <+> text "=="
                                 , prettyTCM s2 ]
                 , nest 2 $ fsep [ pretty s1 <+> text "=="
                                 , pretty s2 ]
                 ]
          ]

        case (s1, s2) of

            (Type a  , Type b  ) -> equalLevel a b

            (SizeUniv, SizeUniv) -> yes
            (SizeUniv, Type (Max as@(_:_))) -> mapM_ eqSizeUniv as
            (Type (Max as@(_:_)), SizeUniv) -> mapM_ eqSizeUniv as
            (SizeUniv, _       ) -> no
            (_       , SizeUniv) -> no

            (Prop    , Prop    ) -> yes
            (Type _  , Prop    ) -> no
            (Prop    , Type _  ) -> no

            (Inf     , Inf     )             -> yes
            (Inf     , Type (Max as@(_:_)))  -> mapM_ isInf as
            (Type (Max as@(_:_)), Inf)       -> mapM_ isInf as
            -- Andreas, 2014-06-27:
            -- @Type (Max [])@ (which is Set0) falls through to error.
            (Inf     , _       )             -> no
            (_       , Inf     )             -> no

            -- Andreas, 2014-06-27:  Why are there special cases for Set0?
            -- Andreas, 2015-02-14:  Probably because s ⊔ s' = Set0
            -- entailed that both s and s' are Set0.
            -- This is no longer true if  SizeUniv ⊔ s = s

            -- (DLub s1 s2, s0@(Type (Max []))) -> do
            --   equalSort s1 s0
            --   underAbstraction_ s2 $ \s2 -> equalSort s2 s0
            -- (s0@(Type (Max [])), DLub s1 s2) -> do
            --   equalSort s0 s1
            --   underAbstraction_ s2 $ \s2 -> equalSort s0 s2

            (DLub{}  , _       )             -> postpone
            (_       , DLub{}  )             -> postpone


-- -- This should probably represent face maps with a more precise type
-- toFaceMaps :: Term -> TCM [[(Int,Term)]]
-- toFaceMaps t = do
--   view <- intervalView'
--   iz <- primIZero
--   io <- primIOne
--   ineg <- (\ q t -> Def q [Apply $ Arg defaultArgInfo t]) <$> fromMaybe __IMPOSSIBLE__ <$> getPrimitiveName' "primINeg"

--   let f IZero = mzero
--       f IOne  = return []
--       f (IMin x y) = do xs <- (f . view . unArg) x; ys <- (f . view . unArg) y; return (xs ++ ys)
--       f (IMax x y) = msum $ map (f . view . unArg) [x,y]
--       f (INeg x)   = map (id -*- not) <$> (f . view . unArg) x
--       f (OTerm (Var i [])) = return [(i,True)]
--       f (OTerm _) = return [] -- what about metas? we should suspend? maybe no metas is a precondition?
--       isConsistent xs = all (\ xs -> length xs == 1) . map nub . Map.elems $ xs  -- optimize by not doing generate + filter
--       as = map (map (id -*- head) . Map.toAscList) . filter isConsistent . map (Map.fromListWith (++) . map (id -*- (:[]))) $ (f (view t))
--   xs <- mapM (mapM (\ (i,b) -> (,) i <$> intervalUnview (if b then IOne else IZero))) as
--   return xs

forallFaceMaps :: Term -> (Map.Map Int Bool -> MetaId -> Term -> TCM a) -> (Substitution -> TCM a) -> TCM [a]
forallFaceMaps t kb k = do
  as <- decomposeInterval t
  boolToI <- do
    io <- primIOne
    iz <- primIZero
    return (\b -> if b then io else iz)
  forM as $ \ (ms,ts) -> do
   ifBlockeds ts (kb ms) $ \ _ -> do
    let xs = map (id -*- boolToI) $ Map.toAscList ms
    cxt <- asks envContext
    (cxt',sigma) <- substContextN cxt xs
    resolved <- forM xs (\ (i,t) -> (,) <$> lookupBV i <*> return (applySubst sigma t))
    modifyContext (const cxt') $ updateModuleParameters sigma $
      addBindings resolved $ do
        cl <- buildClosure ()
        tel <- getContextTelescope
        m <- currentModule
        sub <- getModuleParameterSub m
        reportSLn "conv.forall" 10 $ unlines [replicate 10 '-'
                                             , show (envCurrentModule $ clEnv cl)
                                             , show (envLetBindings $ clEnv cl)
                                             , show tel -- (toTelescope $ envContext $ clEnv cl)
                                             , show (clModuleParameters cl)
                                             , show sigma
                                             , show m
                                             , show sub]

        k sigma
  where
    -- TODO Andrea: inefficient because we try to reduce the ts which we know are in whnf
    ifBlockeds ts blocked unblocked = do
      and <- getPrimitiveTerm "primIMin"
      io  <- primIOne
      let t = foldr (\ x r -> and `apply` [argN x,argN r]) io ts
      ifBlocked t blocked unblocked
    addBindings [] m = m
    addBindings ((Dom{domInfo = info,unDom = (nm,ty)},t):bs) m = addLetBinding info nm t ty (addBindings bs m)

    substContextN :: Context -> [(Int,Term)] -> TCM (Context , Substitution)
    substContextN c [] = return (c, idS)
    substContextN c ((i,t):xs) = do
      (c', sigma) <- substContext i t c
      (c'', sigma')  <- substContextN c' (map (subtract 1 -*- applySubst sigma) xs)
      return (c'', applySubst sigma' sigma)


    -- assumes the term can be typed in the shorter telescope
    -- the terms we get from toFaceMaps are closed.
    substContext :: Int -> Term -> Context -> TCM (Context , Substitution)
    substContext i t [] = __IMPOSSIBLE__
    substContext i t (x:xs) | i == 0 = return $ (xs , singletonS 0 t)
    substContext i t (x:xs) | i > 0 = do
                                  (c,sigma) <- substContext (i-1) t xs
                                  e <- mkContextEntry (applySubst sigma (ctxEntry x))
                                  return (e:c, liftS 1 sigma)
    substContext i t (x:xs) = __IMPOSSIBLE__

compareInterval :: Comparison -> Type -> Term -> Term -> TCM ()
compareInterval cmp i t u = do
  it <- decomposeInterval' =<< reduce t
  iu <- decomposeInterval' =<< reduce u
  x <- leqInterval it iu
  y <- leqInterval iu it
  let final = isCanonical it && isCanonical iu
  if x && y then return () else
     if final then typeError $ UnequalTerms cmp t u i
              else patternViolation


type Conj = (Map.Map Int (Set.Set Bool),[Term])

isCanonical :: [Conj] -> Bool
isCanonical = all (null . snd)

-- | leqInterval r q = r ≤ q in the I lattice.
-- (∨ r_i) ≤ (∨ q_j)  iff  ∀ i. ∃ j. r_i ≤ q_j
leqInterval :: [Conj] -> [Conj] -> TCM Bool
leqInterval r q =
  and <$> forM r (\ r_i ->
   or <$> forM q (\ q_j -> leqConj r_i q_j))  -- TODO shortcut

-- | leqConj r q = r ≤ q in the I lattice, when r and q are conjuctions.
-- (∧ r_i)   ≤ (∧ q_j)               iff
-- (∧ r_i)   ∧ (∧ q_j)   = (∧ r_i)   iff
-- {r_i | i} ∪ {q_j | j} = {r_i | i} iff
-- {q_j | j} ⊆ {r_i | i}
leqConj :: Conj -> Conj -> TCM Bool
leqConj (rs,rst) (qs,qst) = do
  case toSet qs `Set.isSubsetOf` toSet rs of
    False -> return False
    True  -> do
      interval <- elInf $ primInterval
      let eqT t u = withFreezeMetas $ ifNoConstraints (compareAtom CmpEq interval t u)
                                                      (\ _ -> return True)
                                                      (\ _ _ -> return False)
      let listSubset ts us = and <$> forM ts (\ t ->
                              or <$> forM us (\ u -> eqT t u)) -- TODO shortcut
      listSubset qst rst
  where
    toSet m = Set.fromList [ (i,b) | (i,bs) <- Map.toList m, b <- Set.toList bs]


-- | equalTermOnFace φ A u v = _ , φ ⊢ u = v : A
equalTermOnFace :: Term -> Type -> Term -> Term -> TCM ()
equalTermOnFace = compareTermOnFace CmpEq

compareTermOnFace :: Comparison -> Term -> Type -> Term -> Term -> TCM ()
compareTermOnFace = compareTermOnFace' compareTerm

compareTermOnFace' :: (Comparison -> Type -> Term -> Term -> TCM ()) -> Comparison -> Term -> Type -> Term -> Term -> TCM ()
compareTermOnFace' k cmp phi ty u v = do
  phi <- reduce phi
  _ <- forallFaceMaps phi postponed
         $ \ alpha -> k cmp (applySubst alpha ty) (applySubst alpha u) (applySubst alpha v)
  return ()
 where
  postponed ms i psi = do
    phi <- runNamesT [] $ do
             imin <- cl $ getPrimitiveTerm "primIMin"
             ineg <- cl $ getPrimitiveTerm "primINeg"
             psi <- open psi
             let phi = foldr (\ (i,b) r -> do i <- open (var i); pure imin <@> (if b then i else pure ineg <@> i) <@> r)
                          psi (Map.toList ms) -- TODO Andrea: make a view?
             phi
    addConstraint (ValueCmpOnFace cmp phi ty u v)
---------------------------------------------------------------------------
-- * Definitions
---------------------------------------------------------------------------

bothAbsurd :: QName -> QName -> TCM Bool
bothAbsurd f f'
  | isAbsurdLambdaName f, isAbsurdLambdaName f' = do
      def  <- getConstInfo f
      def' <- getConstInfo f'
      case (theDef def, theDef def') of
        (Function{ funCompiled = Just Fail},
         Function{ funCompiled = Just Fail}) -> return True
        _ -> return False
  | otherwise = return False<|MERGE_RESOLUTION|>--- conflicted
+++ resolved
@@ -668,13 +668,8 @@
   -> TCM ()     -- ^ Continuation if mismatch in 'Relevance'.
   -> TCM ()     -- ^ Continuation if comparison is successful.
   -> TCM ()
-<<<<<<< HEAD
 compareDom cmp dom1@(Dom{domInfo = i1, unDom = a1}) dom2@(Dom{domInfo = i2, unDom = a2}) b1 b2 errH errR cont
-  | getHiding dom1 /= getHiding dom2 = errH
-=======
-compareDom cmp dom1@(Dom i1 a1) dom2@(Dom i2 a2) b1 b2 errH errR cont
   | not (sameHiding dom1 dom2) = errH
->>>>>>> f4c68595
   -- Andreas 2010-09-21 compare r1 and r2, but ignore forcing annotations!
   | not $ compareRelevance cmp (ignoreForced $ getRelevance dom1)
                                (ignoreForced $ getRelevance dom2) = errR
