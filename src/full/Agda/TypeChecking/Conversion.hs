{-# LANGUAGE CPP               #-}

module Agda.TypeChecking.Conversion where

import Control.Applicative
import Control.Monad
import Control.Monad.Reader
import Control.Monad.State

import Data.List hiding (sort)
import qualified Data.List as List
import qualified Data.Map as Map
import Data.Traversable hiding (mapM, sequence)

import Agda.Syntax.Abstract.Views (isSet)
import Agda.Syntax.Common
import Agda.Syntax.Internal
import Agda.Syntax.Translation.InternalToAbstract (reify)

import Agda.TypeChecking.Monad
<<<<<<< HEAD
import Agda.TypeChecking.Monad.Builtin -- (constructorForm,getPrimitive',pathView,primInterval,primPathAbs)
=======
import Agda.TypeChecking.Monad.Builtin
>>>>>>> 890da789
import Agda.TypeChecking.CompiledClause (CompiledClauses(Fail))
import Agda.TypeChecking.MetaVars
import Agda.TypeChecking.MetaVars.Occurs (killArgs,PruneResult(..))
import Agda.TypeChecking.Reduce
import Agda.TypeChecking.Substitute
import qualified Agda.TypeChecking.SyntacticEquality as SynEq
import Agda.TypeChecking.Telescope
import Agda.TypeChecking.Constraints
import {-# SOURCE #-} Agda.TypeChecking.CheckInternal (infer)
import Agda.TypeChecking.Errors
import Agda.TypeChecking.Free
import Agda.TypeChecking.Datatypes (getConType)
import Agda.TypeChecking.Records
import Agda.TypeChecking.Pretty
import Agda.TypeChecking.Injectivity
import Agda.TypeChecking.Polarity
import Agda.TypeChecking.SizedTypes
import Agda.TypeChecking.Level
import Agda.TypeChecking.Implicit (implicitArgs)
import Agda.TypeChecking.Irrelevance
import Agda.TypeChecking.ProjectionLike (elimView)
import Agda.TypeChecking.Primitive
import Agda.Interaction.Options

import Agda.Utils.Except ( MonadError(catchError, throwError) )
import Agda.Utils.Functor
import Agda.Utils.Monad
import Agda.Utils.Maybe
import Agda.Utils.Size
import Agda.Utils.Tuple
import Agda.Utils.Lens

#include "undefined.h"
import Agda.Utils.Impossible

-- | Try whether a computation runs without errors or new constraints
--   (may create new metas, though).
--   Restores state upon failure.
tryConversion :: TCM () -> TCM Bool
tryConversion = isJust <.> tryConversion'

-- | Try whether a computation runs without errors or new constraints
--   (may create new metas, though).
--   Return 'Just' the result upon success.
--   Return 'Nothing' and restore state upon failure.
tryConversion' :: TCM a -> TCM (Maybe a)
tryConversion' m = tryMaybe $ disableDestructiveUpdate $ noConstraints m

-- | Check if to lists of arguments are the same (and all variables).
--   Precondition: the lists have the same length.
sameVars :: Elims -> Elims -> Bool
sameVars xs ys = and $ zipWith same xs ys
    where
        same (Apply (Arg _ (Var n []))) (Apply (Arg _ (Var m []))) = n == m
        same _ _ = False

-- | @intersectVars us vs@ checks whether all relevant elements in @us@ and @vs@
--   are variables, and if yes, returns a prune list which says @True@ for
--   arguments which are different and can be pruned.
intersectVars :: Elims -> Elims -> Maybe [Bool]
intersectVars = zipWithM areVars where
    -- ignore irrelevant args
    areVars (Apply u) v | isIrrelevant u = Just False -- do not prune
    areVars (Apply (Arg _ (Var n []))) (Apply (Arg _ (Var m []))) = Just $ n /= m -- prune different vars
    areVars _ _                                   = Nothing

equalTerm :: Type -> Term -> Term -> TCM ()
equalTerm = compareTerm CmpEq

equalAtom :: Type -> Term -> Term -> TCM ()
equalAtom = compareAtom CmpEq

equalType :: Type -> Type -> TCM ()
equalType = compareType CmpEq

{- Comparing in irrelevant context always succeeds.

   However, we might want to dig for solutions of irrelevant metas.

   To this end, we can just ignore errors during conversion checking.
 -}

-- convError ::  MonadTCM tcm => TypeError -> tcm a
-- | Ignore errors in irrelevant context.
convError :: TypeError -> TCM ()
convError err = ifM ((==) Irrelevant <$> asks envRelevance) (return ()) $ typeError err

-- | Type directed equality on values.
--
compareTerm :: Comparison -> Type -> Term -> Term -> TCM ()
  -- If one term is a meta, try to instantiate right away. This avoids unnecessary unfolding.
  -- Andreas, 2012-02-14: This is UNSOUND for subtyping!
compareTerm cmp a u v = do
  reportSDoc "tc.conv.term" 10 $ sep
    [ text "compareTerm"
    , nest 2 $ prettyTCM u <+> prettyTCM cmp <+> prettyTCM v
    , nest 2 $ text ":" <+> prettyTCM a
    ]
  -- Check pointer equality first.
  let checkPointerEquality def | not $ null $ List.intersect (pointerChain u) (pointerChain v) = do
        verboseS "profile.sharing" 10 $ tick "pointer equality"
        return ()
      checkPointerEquality def = def
  checkPointerEquality $ do
    -- Check syntactic equality. This actually saves us quite a bit of work.
    ((u, v), equal) <- runReduceM $ SynEq.checkSyntacticEquality u v
  -- OLD CODE, traverses the *full* terms u v at each step, even if they
  -- are different somewhere.  Leads to infeasibility in issue 854.
  -- (u, v) <- instantiateFull (u, v)
  -- let equal = u == v
    unifyPointers cmp u v $ if equal then verboseS "profile.sharing" 20 $ tick "equal terms" else do
      verboseS "profile.sharing" 20 $ tick "unequal terms"
      reportSDoc "tc.conv.term" 15 $ sep
        [ text "compareTerm (not syntactically equal)"
        , nest 2 $ prettyTCM u <+> prettyTCM cmp <+> prettyTCM v
        , nest 2 $ text ":" <+> prettyTCM a
        ]
      -- If we are at type Size, we cannot short-cut comparison
      -- against metas by assignment.
      -- Andreas, 2014-04-12: this looks incomplete.
      -- It seems to assume we are never comparing
      -- at function types into Size.
      let fallback = compareTerm' cmp a u v
          unlessSubtyping cont =
              if cmp == CmpEq then cont else do
                -- Andreas, 2014-04-12 do not short cut if type is blocked.
                ifBlockedType a (\ _ _ -> fallback) {-else-} $ \ a -> do
                  -- do not short circuit size comparison!
                  caseMaybeM (isSizeType a) cont (\ _ -> fallback)

          dir = fromCmp cmp
          rid = flipCmp dir     -- The reverse direction.  Bad name, I know.
      case (ignoreSharing u, ignoreSharing v) of
        (MetaV x us, MetaV y vs)
          | x /= y    -> unlessSubtyping $ solve1 `orelse` solve2 `orelse` compareTerm' cmp a u v
          | otherwise -> fallback
          where
            (solve1, solve2) | x > y     = (assign dir x us v, assign rid y vs u)
                             | otherwise = (assign rid y vs u, assign dir x us v)
        (MetaV x us, _) -> unlessSubtyping $ assign dir x us v `orelse` fallback
        (_, MetaV y vs) -> unlessSubtyping $ assign rid y vs u `orelse` fallback
        _               -> fallback
  where
    assign dir x es v = do
      -- Andreas, 2013-10-19 can only solve if no projections
      reportSDoc "tc.conv.term.shortcut" 20 $ sep
        [ text "attempting shortcut"
        , nest 2 $ prettyTCM (MetaV x es) <+> text ":=" <+> prettyTCM v
        ]
      ifM (isInstantiatedMeta x) patternViolation {-else-} $ do
        assignE dir x es v $ compareTermDir dir a
      _ <- instantiate u
      -- () <- seq u' $ return ()
      reportSLn "tc.conv.term.shortcut" 50 $
        "shortcut successful\n  result: " ++ show u
    -- Should be ok with catchError_ but catchError is much safer since we don't
    -- rethrow errors.
    orelse m h = catchError m (\_ -> h)

unifyPointers :: Comparison -> Term -> Term -> TCM () -> TCM ()
unifyPointers _ _ _ action = action
-- unifyPointers cmp _ _ action | cmp /= CmpEq = action
-- unifyPointers _ u v action = do
--   reportSLn "tc.ptr.unify" 50 $ "Maybe unifying pointers\n  u = " ++ show u ++ "\n  v = " ++ show v
--   old <- use stDirty
--   stDirty .= False
--   action
--   reportSLn "tc.ptr.unify" 50 $ "Finished comparison\n  u = " ++ show u ++ "\n  v = " ++ show v
--   (u, v) <- instantiate (u, v)
--   reportSLn "tc.ptr.unify" 50 $ "After instantiation\n  u = " ++ show u ++ "\n  v = " ++ show v
--   dirty <- use stDirty
--   stDirty .= old
--   if dirty then verboseS "profile.sharing" 20 (tick "unifyPtr: dirty")
--            else do
--             verboseS "profile.sharing" 20 (tick "unifyPtr: clean")
--             reportSLn "tc.ptr.unify" 80 $ "Unifying\n  u = " ++ show u ++ "\n  v = " ++ show v
--             forceEqualTerms u v
--             reportSLn "tc.ptr.unify" 80 $ "After unification\n  u = " ++ show u ++ "\n  v = " ++ show v

-- | Try to assign meta.  If meta is projected, try to eta-expand
--   and run conversion check again.
assignE :: CompareDirection -> MetaId -> Elims -> Term -> (Term -> Term -> TCM ()) -> TCM ()
assignE dir x es v comp = assignWrapper dir x es v $ do
  case allApplyElims es of
    Just vs -> assignV dir x vs v
    Nothing -> do
      reportSDoc "tc.conv.assign" 30 $ sep
        [ text "assigning to projected meta "
        , prettyTCM x <+> sep (map prettyTCM es) <+> text (":" ++ show dir) <+> prettyTCM v
        ]
      etaExpandMeta [Records] x
      res <- isInstantiatedMeta' x
      case res of
        Just u  -> do
          reportSDoc "tc.conv.assign" 30 $ sep
            [ text "seems like eta expansion instantiated meta "
            , prettyTCM x <+> text  (":" ++ show dir) <+> prettyTCM u
            ]
          let w = u `applyE` es
          comp w v
        Nothing ->  do
          reportSLn "tc.conv.assign" 30 "eta expansion did not instantiate meta"
          patternViolation  -- nothing happened, give up

compareTermDir :: CompareDirection -> Type -> Term -> Term -> TCM ()
compareTermDir dir a = dirToCmp (`compareTerm'` a) dir

compareTerm' :: Comparison -> Type -> Term -> Term -> TCM ()
compareTerm' cmp a m n =
  verboseBracket "tc.conv.term" 20 "compareTerm" $ do
  a' <- reduce a
  catchConstraint (ValueCmp cmp a' m n) $ do
    reportSDoc "tc.conv.term" 30 $ fsep
      [ text "compareTerm", prettyTCM m, prettyTCM cmp, prettyTCM n, text ":", prettyTCM a' ]
    proofIrr <- proofIrrelevance
    isSize   <- isJust <$> isSizeType a'
    s        <- reduce $ getSort a'
    mlvl     <- tryMaybe primLevel
    reportSDoc "tc.conv.level" 60 $ nest 2 $ sep
      [ text $ "a'   = " ++ show a'
      , text $ "mlvl = " ++ show mlvl
      , text $ "(Just (ignoreSharing $ unEl a') == mlvl) = " ++ show (Just (ignoreSharing $ unEl a') == mlvl)
      ]
    case s of
      Prop | proofIrr -> return ()
      _    | isSize   -> compareSizes cmp m n
      _               -> case ignoreSharing $ unEl a' of
        a | Just a == mlvl -> do
          a <- levelView m
          b <- levelView n
          equalLevel a b
-- OLD:        Pi dom _  -> equalFun (dom, a') m n
        a@Pi{}    -> equalFun s a m n
        Lam _ _   -> __IMPOSSIBLE__
        Def r es  -> do
          isrec <- isEtaRecord r
          if isrec
            then do
              sig <- getSignature
              let ps = fromMaybe __IMPOSSIBLE__ $ allApplyElims es
              -- Andreas, 2010-10-11: allowing neutrals to be blocked things does not seem
              -- to change Agda's behavior
              --    isNeutral Blocked{}          = False
                  isNeutral = isNeutral' . fmap ignoreSharing
                  isMeta    = isMeta'    . fmap ignoreSharing
                  isNeutral' (NotBlocked _ Con{}) = return False
              -- Andreas, 2013-09-18 / 2015-06-29: a Def by copatterns is
              -- not neutral if it is blocked (there can be missing projections
              -- to trigger a reduction.
                  isNeutral' (NotBlocked r (Def q _)) = do    -- Andreas, 2014-12-06 optimize this using r !!
                    not <$> usesCopatterns q -- a def by copattern can reduce if projected
                  isNeutral' _                   = return True
                  isMeta' (NotBlocked _ MetaV{}) = True
                  isMeta' _                      = False

              reportSDoc "tc.conv.term" 30 $ prettyTCM a <+> text "is eta record type"
              m <- reduceB m
              mNeutral <- isNeutral m
              n <- reduceB n
              nNeutral <- isNeutral n
              case (m, n) of
                _ | isMeta m || isMeta n ->
                    compareAtom cmp a' (ignoreBlocking m) (ignoreBlocking n)

                _ | mNeutral && nNeutral -> do
                    -- Andreas 2011-03-23: (fixing issue 396)
                    -- if we are dealing with a singleton record,
                    -- we can succeed immediately
                    isSing <- isSingletonRecordModuloRelevance r ps
                    case isSing of
                      Right True -> return ()
                      -- do not eta-expand if comparing two neutrals
                      _ -> compareAtom cmp a' (ignoreBlocking m) (ignoreBlocking n)
                _ -> do
                  (tel, m') <- etaExpandRecord r ps $ ignoreBlocking m
                  (_  , n') <- etaExpandRecord r ps $ ignoreBlocking n
                  -- No subtyping on record terms
                  c <- getRecordConstructor r
                  -- Record constructors are covariant (see test/succeed/CovariantConstructors).
                  compareArgs (repeat $ polFromCmp cmp) (telePi_ tel $ sort Prop) (Con c []) m' n'

            else (do pathview <- pathView a'
                     equalPath pathview a' m n)
        _ -> compareAtom cmp a' m n
  where
    -- equality at function type (accounts for eta)
    equalFun :: Sort -> Term -> Term -> Term -> TCM ()
    equalFun s (Shared p) m n = equalFun s (derefPtr p) m n
    equalFun s a@(Pi dom b) m n | domFinite dom = do
       mp <- fmap getPrimName <$> getBuiltin' builtinIsOne
       case unEl $ unDom dom of
          Def q [Apply phi]
              | Just q == mp -> compareTermOnFace cmp (unArg phi) (El s (Pi (dom {domFinite = False}) b)) m n
          _                  -> equalFun s (Pi (dom{domFinite = False}) b) m n
    equalFun _ (Pi dom@Dom{domInfo = info} b) m n | not $ domFinite dom = do
        name <- freshName_ $ suggest (absName b) "x"
        addContext (name, dom) $ compareTerm cmp (absBody b) m' n'
      where
        (m',n') = raise 1 (m,n) `apply` [Arg info $ var 0]
    equalFun _ _ _ _ = __IMPOSSIBLE__
    equalPath :: PathView -> Type -> Term -> Term -> TCM ()
    equalPath (PathType s _ l a x y) _ m n = do
        name <- freshName_ $ "i"
        interval <- el primInterval
        let (m',n') = raise 1 (m, n) `applyE` [IApply (raise 1 $ unArg x) (raise 1 $ unArg y) (var 0)]
        addContext (name, defaultDom interval) $ compareTerm cmp (El s $ raise 1 $ unArg a) m' n'
    equalPath OType{} a' m n = cmpDef a' m n
    cmpDef a'@(El s ty) m n = do
       mIsOne <- getBuiltinName'   builtinIsOne
       mGlue  <- getPrimitiveName' builtinGlue
       case ty of
         Def q es | Just q == mIsOne -> return ()
         Def q es@(Apply l: Apply a:_) | Just q == mGlue, Just args <- allApplyElims es -> do
              ty <- el' (pure $ unArg l) (pure $ unArg a)
              unglue <- prim_unglue
              let mkUnglue m = apply unglue $ map (setHiding Hidden) args ++ [argN m]
              reportSDoc "conv.glue" 20 $ prettyTCM (ty,mkUnglue m,mkUnglue n)
              compareTerm cmp ty (mkUnglue m) (mkUnglue n)
         _ -> compareAtom cmp a' m n

-- | @compareTel t1 t2 cmp tel1 tel1@ checks whether pointwise
--   @tel1 \`cmp\` tel2@ and complains that @t2 \`cmp\` t1@ failed if
--   not.
compareTel :: Type -> Type ->
  Comparison -> Telescope -> Telescope -> TCM ()
compareTel t1 t2 cmp tel1 tel2 =
  verboseBracket "tc.conv.tel" 20 "compareTel" $
  catchConstraint (TelCmp t1 t2 cmp tel1 tel2) $ case (tel1, tel2) of
    (EmptyTel, EmptyTel) -> return ()
    (EmptyTel, _)        -> bad
    (_, EmptyTel)        -> bad
    (ExtendTel dom1@(Dom{domInfo = i1, unDom = a1}) tel1, ExtendTel dom2@(Dom{domInfo = i2, unDom = a2}) tel2) -- TODO check equality of Finite?
      | getHiding i1 /= getHiding i2 -> bad
        -- Andreas, 2011-09-11 do not test r1 == r2 because they could differ
        -- e.g. one could be Forced and the other Relevant (see fail/UncurryMeta)
      | otherwise -> do
          name <- freshName_ (suggest (absName tel1) (absName tel2))
          let r = max (getRelevance i1) (getRelevance i2) -- take "most irrelevant"
              dependent = (r /= Irrelevant) && isBinderUsed tel2
-- NEW
          pid <- newProblem_ $ compareType cmp a1 a2
          dom <- if dependent
                 then traverse (const $ blockTypeOnProblem a1 pid) dom1
                 else return dom1
          addContext (name, dom) $ compareTel t1 t2 cmp (absBody tel1) (absBody tel2)
          stealConstraints pid

{- OLD, before 2013-05-15
          let checkDom = escapeContext 1 $ compareType cmp a1 a2
              c = TelCmp t1 t2 cmp (absBody tel1) (absBody tel2)

          addContext (name, dom1) $
            if dependent
            then guardConstraint c checkDom
            else checkDom >> solveConstraint_ c
-}
  where
    -- Andreas, 2011-05-10 better report message about types
    bad = typeError $ UnequalTypes cmp t2 t1 -- switch t2 and t1 because of contravariance!
--    bad = typeError $ UnequalTelescopes cmp tel1 tel2


-- | Raise 'UnequalTerms' if there is no hope that by
--   meta solving and subsequent eta-contraction these
--   terms could become equal.
--   Precondition: the terms are in reduced form
--   (with no top-level pointer) and
--   failed to be equal in the 'compareAtom' check.
--
--   By eta-contraction, a lambda or a record constructor term
--   can become anything.
etaInequal :: Comparison -> Type -> Term -> Term -> TCM ()
etaInequal cmp t m n = do
  let inequal  = typeError $ UnequalTerms cmp m n t
      dontKnow = do
        reportSDoc "tc.conv.inequal" 20 $ hsep
          [ text "etaInequal: postponing "
          , prettyTCM m
          , text " != "
          , prettyTCM n
          ]
        patternViolation
  -- if type is not blocked, then we would have tried eta already
  flip (ifBlockedType t) (\ _ -> inequal) $ \ _ _ -> do
    -- type is blocked
    case (m, n) of
      (Con{}, _) -> dontKnow
      (_, Con{}) -> dontKnow
      (Lam{}, _) -> dontKnow
      (_, Lam{}) -> dontKnow
      _          -> inequal

compareAtomDir :: CompareDirection -> Type -> Term -> Term -> TCM ()
compareAtomDir dir a = dirToCmp (`compareAtom` a) dir

-- | Syntax directed equality on atomic values
--
compareAtom :: Comparison -> Type -> Term -> Term -> TCM ()
compareAtom cmp t m n =
  verboseBracket "tc.conv.atom" 20 "compareAtom" $
  -- if a PatternErr is thrown, rebuild constraint!
  catchConstraint (ValueCmp cmp t m n) $ do
    reportSDoc "tc.conv.atom" 50 $
      text "compareAtom" <+> fsep [ prettyTCM m <+> prettyTCM cmp
                                  , prettyTCM n
                                  , text ":" <+> prettyTCM t ]
    -- Andreas: what happens if I cut out the eta expansion here?
    -- Answer: Triggers issue 245, does not resolve 348
    (mb',nb') <- ifM (asks envCompareBlocked) ((notBlocked -*- notBlocked) <$> reduce (m,n)) $ do
      mb' <- etaExpandBlocked =<< reduceB m
      nb' <- etaExpandBlocked =<< reduceB n
      return (mb', nb')

    -- constructorForm changes literal to constructors
    -- only needed if the other side is not a literal
    (mb'', nb'') <- case (ignoreSharing $ ignoreBlocking mb', ignoreSharing $ ignoreBlocking nb') of
      (Lit _, Lit _) -> return (mb', nb')
      _ -> (,) <$> traverse constructorForm mb'
               <*> traverse constructorForm nb'

    mb <- traverse unLevel mb''
    nb <- traverse unLevel nb''

    let m = ignoreBlocking mb
        n = ignoreBlocking nb

        postpone = addConstraint $ ValueCmp cmp t m n

        checkSyntacticEquality = do
          n <- normalise n    -- is this what we want?
          m <- normalise m
          if m == n
              then return ()  -- Check syntactic equality for blocked terms
              else postpone

        dir = fromCmp cmp
        rid = flipCmp dir     -- The reverse direction.  Bad name, I know.

        assign dir x es v = assignE dir x es v $ compareAtomDir dir t

    unifyPointers cmp (ignoreBlocking mb') (ignoreBlocking nb') $ do    -- this needs to go after eta expansion to avoid creating infinite terms

      reportSDoc "tc.conv.atom" 30 $
        text "compareAtom" <+> fsep [ prettyTCM mb <+> prettyTCM cmp
                                    , prettyTCM nb
                                    , text ":" <+> prettyTCM t ]
      case (ignoreSharing <$> mb, ignoreSharing <$> nb) of
        -- equate two metas x and y.  if y is the younger meta,
        -- try first y := x and then x := y
        (NotBlocked _ (MetaV x xArgs), NotBlocked _ (MetaV y yArgs))
            | x == y ->
              case intersectVars xArgs yArgs of
                -- all relevant arguments are variables
                Just kills -> do
                  -- kills is a list with 'True' for each different var
                  killResult <- killArgs kills x
                  case killResult of
                    NothingToPrune   -> return ()
                    PrunedEverything -> return ()
                    PrunedNothing    -> postpone
                    PrunedSomething  -> postpone
                    -- OLD CODE: if killedAll then return () else checkSyntacticEquality
                -- not all relevant arguments are variables
                Nothing -> checkSyntacticEquality -- Check syntactic equality on meta-variables
                                -- (same as for blocked terms)
            | otherwise -> do
                [p1, p2] <- mapM getMetaPriority [x,y]
                -- instantiate later meta variables first
                let (solve1, solve2)
                      | (p1,x) > (p2,y) = (l,r)
                      | otherwise       = (r,l)
                      where l = assign dir x xArgs n
                            r = assign rid y yArgs m

                    try m h = m `catchError_` \err -> case err of
                      PatternErr{} -> h
                      _            -> throwError err

                -- First try the one with the highest priority. If that doesn't
                -- work, try the low priority one.
                try solve1 solve2

        -- one side a meta, the other an unblocked term
        (NotBlocked _ (MetaV x es), _) -> assign dir x es n
        (_, NotBlocked _ (MetaV x es)) -> assign rid x es m
        (Blocked{}, Blocked{})  -> checkSyntacticEquality
        (Blocked{}, _)    -> useInjectivity cmp t m n
        (_,Blocked{})     -> useInjectivity cmp t m n
        _ -> do
          -- -- Andreas, 2013-10-20 put projection-like function
          -- -- into the spine, to make compareElims work.
          -- -- 'False' means: leave (Def f []) unchanged even for
          -- -- proj-like funs.
          -- m <- elimView False m
          -- n <- elimView False n
          -- Andreas, 2015-07-01, actually, don't put them into the spine.
          -- Polarity cannot be communicated properly if projection-like
          -- functions are post-fix.
          case (ignoreSharing m, ignoreSharing n) of
            (Pi{}, Pi{}) -> equalFun m n

            (Sort s1, Sort Inf) -> return ()
            (Sort s1, Sort s2) -> compareSort CmpEq s1 s2

            (Lit l1, Lit l2) | l1 == l2 -> return ()
            (Var i es, Var i' es') | i == i' -> do
                a <- typeOfBV i
                -- Variables are invariant in their arguments
                compareElims [] a (var i) es es'
            (Def f [], Def f' []) | f == f' -> return ()
            (Def f es, Def f' es') | f == f' -> do
                def <- getConstInfo f
                -- To compute the type @a@ of a projection-like @f@,
                -- we have to infer the type of its first argument.
                a <- if projectionArgs (theDef def) <= 0 then return $ defType def else do
                  -- Find an first argument to @f@.
                  let arg = case (es, es') of
                            (Apply arg : _, _) -> arg
                            (_, Apply arg : _) -> arg
                            _ -> __IMPOSSIBLE__
                  -- Infer its type.
                  reportSDoc "tc.conv.infer" 30 $
                    text "inferring type of internal arg: " <+> prettyTCM arg
                  targ <- infer $ unArg arg
                  reportSDoc "tc.conv.infer" 30 $
                    text "inferred type: " <+> prettyTCM targ
                  -- getDefType wants the argument type reduced.
                  -- Andreas, 2016-02-09, Issue 1825: The type of arg might be
                  -- a meta-variable, e.g. in interactive development.
                  -- In this case, we postpone.
                  fromMaybeM patternViolation $ getDefType f =<< reduce targ
                -- The polarity vector of projection-like functions
                -- does not include the parameters.
                pol <- getPolarity' cmp f
                compareElims pol a (Def f []) es es'
            (Def f es, Def f' es') ->
              unlessM (bothAbsurd f f') $ do
                trySizeUniv cmp t m n f es f' es'
            (Con x xArgs, Con y yArgs)
                | x == y -> do
                    -- Get the type of the constructor instantiated to the datatype parameters.
                    a' <- conType x t
                    -- Constructors are covariant in their arguments
                    -- (see test/succeed/CovariantConstructors).
                    compareArgs (repeat $ polFromCmp cmp) a' (Con x []) xArgs yArgs
            _ -> etaInequal cmp t m n -- fixes issue 856 (unsound conversion error)
    where
        -- Andreas, 2013-05-15 due to new postponement strategy, type can now be blocked
        conType c t = ifBlockedType t (\ _ _ -> patternViolation) $ \ t -> do
          let impossible = do
                reportSDoc "impossible" 10 $
                  text "expected data/record type, found " <+> prettyTCM t
                reportSLn "impossible" 70 $ "  raw = " ++ show t
                -- __IMPOSSIBLE__
                -- Andreas, 2013-10-20:  in case termination checking fails
                -- we might get some unreduced types here.
                -- In issue 921, this happens during the final attempt
                -- to solve left-over constraints.
                -- Thus, instead of crashing, just give up gracefully.
                patternViolation
          maybe impossible return =<< getConType c t
        equalFun t1 t2 = case (ignoreSharing t1, ignoreSharing t2) of
          (Pi dom1@(Dom i1 _ a1@(El a1s a1t)) b1, Pi (Dom i2 _ a2) b2) -- TODO compare Finite?
            | argInfoHiding i1 /= argInfoHiding i2 -> typeError $ UnequalHiding t1 t2
            -- Andreas 2010-09-21 compare r1 and r2, but ignore forcing annotations!
            | not (compareRelevance cmp (ignoreForced $ argInfoRelevance i2)
                                        (ignoreForced $ argInfoRelevance i1))
                -> typeError $ UnequalRelevance cmp t1 t2
            | otherwise -> verboseBracket "tc.conv.fun" 15 "compare function types" $ do
                reportSDoc "tc.conv.fun" 20 $ nest 2 $ vcat
                  [ text "t1 =" <+> prettyTCM t1
                  , text "t2 =" <+> prettyTCM t2 ]

                -- We only need to require a1 == a2 if t2 is a dependent function type.
                -- If it's non-dependent it doesn't matter what we add to the context.
                pid <- newProblem_ $ compareType cmp a2 a1
                dom <- if isBinderUsed b2
                       then traverse (const $ blockTypeOnProblem a1 pid) dom1
                       -- then Dom i1 . El a1s <$> blockTermOnProblem (El Inf $ Sort a1s) a1t pid
                       else return dom1
                name <- freshName_ (suggest b1 b2)
                addContext (name, dom) $ compareType cmp (absBody b1) (absBody b2)
                stealConstraints pid
                -- Andreas, 2013-05-15 Now, comparison of codomains is not
                -- blocked any more by getting stuck on domains.
                -- Only the domain type in context will be blocked.

{- OLD
                let checkDom = escapeContext 1 $ compareType cmp a2 a1
                    conCoDom = TypeCmp cmp (absBody b1) (absBody b2)
                -- We only need to require a1 == a2 if t2 is a dependent function type.
                -- If it's non-dependent it doesn't matter what we add to the context.
                name <- freshName_ (suggest b1 b2)
                addContext (name, dom1) $
                  if isBinderUsed b2 -- dependent function type?
                  then guardConstraint conCoDom checkDom
                  else checkDom >> solveConstraint_ conCoDom
-}
          _ -> __IMPOSSIBLE__

compareRelevance :: Comparison -> Relevance -> Relevance -> Bool
compareRelevance CmpEq  = (==)
compareRelevance CmpLeq = (<=)

-- | @compareElims pols a v els1 els2@ performs type-directed equality on eliminator spines.
--   @t@ is the type of the head @v@.
compareElims :: [Polarity] -> Type -> Term -> [Elim] -> [Elim] -> TCM ()
compareElims pols0 a v els01 els02 = catchConstraint (ElimCmp pols0 a v els01 els02) $ do
  let v1 = applyE v els01
      v2 = applyE v els02
      failure = typeError $ UnequalTerms CmpEq v1 v2 a
        -- Andreas, 2013-03-15 since one of the spines is empty, @a@
        -- is the correct type here.
  unless (null els01) $ do
    reportSDoc "tc.conv.elim" 25 $ text "compareElims" $$ do
     nest 2 $ vcat
      [ text "a     =" <+> prettyTCM a
      , text "pols0 (truncated to 10) =" <+> sep (map prettyTCM $ take 10 pols0)
      , text "v     =" <+> prettyTCM v
      , text "els01 =" <+> prettyTCM els01
      , text "els02 =" <+> prettyTCM els02
      ]
  case (els01, els02) of
    ([]         , []         ) -> return ()
    ([]         , Proj{}:_   ) -> failure -- not impossible, see issue 821
    (Proj{}  : _, []         ) -> failure -- could be x.p =?= x for projection p
    ([]         , Apply{} : _) -> failure -- not impossible, see issue 878
    (Apply{} : _, []         ) -> failure
    ([]         , IApply{} : _) -> failure
    (IApply{} : _, []         ) -> failure
    (Apply{} : _, Proj{}  : _) -> __IMPOSSIBLE__ <$ solveAwakeConstraints' True -- NB: popped up in issue 889
    (Proj{}  : _, Apply{} : _) -> __IMPOSSIBLE__ <$ solveAwakeConstraints' True -- but should be impossible (but again in issue 1467)
    (IApply{} : _, Proj{}  : _) -> __IMPOSSIBLE__ <$ solveAwakeConstraints' True
    (Proj{}  : _, IApply{} : _) -> __IMPOSSIBLE__ <$ solveAwakeConstraints' True
    (IApply{} : _, Apply{}  : _) -> __IMPOSSIBLE__ <$ solveAwakeConstraints' True
    (Apply{}  : _, IApply{} : _) -> __IMPOSSIBLE__ <$ solveAwakeConstraints' True
    (e@(IApply x1 y1 r1) : els1, IApply x2 y2 r2 : els2) -> do
       -- Andrea: copying stuff from the Apply case..
      let (pol, pols) = nextPolarity pols0
      ifBlockedType a (\ m t -> patternViolation) $ \ a -> do
          va <- pathView a
          case va of
            PathType s path l bA x y -> do
              codom <- el' (pure . unArg $ l) (pure . unArg $ bA)
              b <- elInf primInterval
              compareWithPol pol (flip compareTerm b)
                                  r1 r2
              -- TODO: compare (x1,x2) and (y1,y2) ?
              compareElims pols codom -- Path non-dependent (codom `lazyAbsApp` unArg arg)
                                (applyE v [e]) els1 els2

            OType{} -> patternViolation

    (Apply arg1 : els1, Apply arg2 : els2) ->
      verboseBracket "tc.conv.elim" 20 "compare Apply" $ do
      reportSDoc "tc.conv.elim" 10 $ nest 2 $ vcat
        [ text "a    =" <+> prettyTCM a
        , text "v    =" <+> prettyTCM v
        , text "arg1 =" <+> prettyTCM arg1
        , text "arg2 =" <+> prettyTCM arg2
        ]
      reportSDoc "tc.conv.elim" 50 $ nest 2 $ vcat
        [ text "v    =" <+> text (show v)
        , text "arg1 =" <+> text (show arg1)
        , text "arg2 =" <+> text (show arg2)
        , text ""
        ]
      let (pol, pols) = nextPolarity pols0
      ifBlockedType a (\ m t -> patternViolation) $ \ a -> do
        case ignoreSharing . unEl $ a of
<<<<<<< HEAD
          (Pi (Dom{domInfo = info, unDom = b}) codom) -> do
            mlvl <- mlevel
=======
          (Pi (Dom info b) codom) -> do
            mlvl <- tryMaybe primLevel
>>>>>>> 890da789
            let freeInCoDom (Abs _ c) = 0 `freeInIgnoringSorts` c
                freeInCoDom _         = False
                dependent = (Just (unEl b) /= mlvl) && freeInCoDom codom
                  -- Level-polymorphism (x : Level) -> ... does not count as dependency here
                     -- NB: we could drop the free variable test and still be sound.
                     -- It is a trade-off between the administrative effort of
                     -- creating a blocking and traversing a term for free variables.
                     -- Apparently, it is believed that checking free vars is cheaper.
                     -- Andreas, 2013-05-15
                r = getRelevance info

-- NEW, Andreas, 2013-05-15

            -- compare arg1 and arg2
            pid <- newProblem_ $ applyRelevanceToContext r $
                case r of
                  Forced{}   -> return ()
                  r | irrelevantOrUnused r ->
                                compareIrrelevant b (unArg arg1) (unArg arg2)
                  _          -> compareWithPol pol (flip compareTerm b)
                                  (unArg arg1) (unArg arg2)
            -- if comparison got stuck and function type is dependent, block arg
            arg <- if dependent
                   then (arg1 $>) <$> blockTermOnProblem b (unArg arg1) pid
                   else return arg1
            -- continue, possibly with blocked instantiation
            compareElims pols (codom `lazyAbsApp` unArg arg) (apply v [arg]) els1 els2
            -- any left over constraints of arg are associatd to the comparison
            stealConstraints pid

{- Stealing solves this issue:

   Does not create enough blocked tc-problems,
   see test/fail/DontPrune.
   (There are remaining problems which do not show up as yellow.)
   Need to find a way to associate pid also to result of compareElims.
-}

{- OLD, before 2013-05-15

            let checkArg = applyRelevanceToContext r $
                               case r of
                  Forced     -> return ()
                  r | irrelevantOrUnused r ->
                                compareIrrelevant b (unArg arg1) (unArg arg2)
                  _          -> compareWithPol pol (flip compareTerm b)
                                  (unArg arg1) (unArg arg2)

                theRest = ElimCmp pols (piApply a [arg1]) (apply v [arg1]) els1 els2

            if dependent
              then guardConstraint theRest checkArg
              else checkArg >> solveConstraint_ theRest
-}

          a -> do
            reportSDoc "impossible" 10 $
              text "unexpected type when comparing apply eliminations " <+> prettyTCM a
            reportSLn "impossible" 50 $ "raw type: " ++ show a
            patternViolation
            -- Andreas, 2013-10-22
            -- in case of disabled reductions (due to failing termination check)
            -- we might get stuck, so do not crash, but fail gently.
            -- __IMPOSSIBLE__

    -- case: f == f' are projections
    (Proj f : els1, Proj f' : els2)
      | f /= f'   -> typeError . GenericError . show =<< prettyTCM f <+> text "/=" <+> prettyTCM f'
      | otherwise -> ifBlockedType a (\ m t -> patternViolation) $ \ a -> do
        res <- projectTyped v a f -- fails only if f is proj.like but parameters cannot be retrieved
        case res of
          Just (_, u, t) -> do
            -- Andreas, 2015-07-01:
            -- The arguments following the principal argument of a projection
            -- are invariant.  (At least as long as we have no explicit polarity
            -- annotations.)
            compareElims [] t u els1 els2
          Nothing -> do
            reportSDoc "tc.conv.elims" 30 $ sep
              [ text $ "projection " ++ show f
              , text   "applied to value " <+> prettyTCM v
              , text   "of unexpected type " <+> prettyTCM a
              ]
            patternViolation


-- | "Compare" two terms in irrelevant position.  This always succeeds.
--   However, we can dig for solutions of irrelevant metas in the
--   terms we compare.
--   (Certainly not the systematic solution, that'd be proof search...)
compareIrrelevant :: Type -> Term -> Term -> TCM ()
{- 2012-04-02 DontCare no longer present
compareIrrelevant t (DontCare v) w = compareIrrelevant t v w
compareIrrelevant t v (DontCare w) = compareIrrelevant t v w
-}
compareIrrelevant t v w = do
  reportSDoc "tc.conv.irr" 20 $ vcat
    [ text "compareIrrelevant"
    , nest 2 $ text "v =" <+> prettyTCM v
    , nest 2 $ text "w =" <+> prettyTCM w
    ]
  reportSDoc "tc.conv.irr" 50 $ vcat
    [ nest 2 $ text $ "v = " ++ show v
    , nest 2 $ text $ "w = " ++ show w
    ]
  try v w $ try w v $ return ()
  where
    try (Shared p) w fallback = try (derefPtr p) w fallback
    try (MetaV x es) w fallback = do
      mv <- lookupMeta x
      let rel  = getMetaRelevance mv
          inst = case mvInstantiation mv of
                   InstV{} -> True
                   InstS{} -> True
                   _       -> False
      reportSDoc "tc.conv.irr" 20 $ vcat
        [ nest 2 $ text $ "rel  = " ++ show rel
        , nest 2 $ text $ "inst = " ++ show inst
        ]
      if not (irrelevantOrUnused rel) || inst
        then fallback
        else assignE DirEq x es w $ compareIrrelevant t
        -- the value of irrelevant or unused meta does not matter
    try v w fallback = fallback

compareWithPol :: Polarity -> (Comparison -> a -> a -> TCM ()) -> a -> a -> TCM ()
compareWithPol Invariant     cmp x y = cmp CmpEq x y
compareWithPol Covariant     cmp x y = cmp CmpLeq x y
compareWithPol Contravariant cmp x y = cmp CmpLeq y x
compareWithPol Nonvariant    cmp x y = return ()

polFromCmp :: Comparison -> Polarity
polFromCmp CmpLeq = Covariant
polFromCmp CmpEq  = Invariant

-- | Type-directed equality on argument lists
--
compareArgs :: [Polarity] -> Type -> Term -> Args -> Args -> TCM ()
compareArgs pol a v args1 args2 =
  compareElims pol a v (map Apply args1) (map Apply args2)

---------------------------------------------------------------------------
-- * Types
---------------------------------------------------------------------------

-- | Equality on Types
compareType :: Comparison -> Type -> Type -> TCM ()
compareType cmp ty1@(El s1 a1) ty2@(El s2 a2) =
    verboseBracket "tc.conv.type" 20 "compareType" $
    catchConstraint (TypeCmp cmp ty1 ty2) $ do
        reportSDoc "tc.conv.type" 50 $ vcat
          [ text "compareType" <+> sep [ prettyTCM ty1 <+> prettyTCM cmp
                                       , prettyTCM ty2 ]
          , hsep [ text "   sorts:", prettyTCM s1, text " and ", prettyTCM s2 ]
          ]
-- Andreas, 2011-4-27 should not compare sorts, but currently this is needed
-- for solving sort and level metas
        compareSort CmpEq s1 s2 `catchError` \err -> case err of
          TypeError _ e -> do
            reportSDoc "tc.conv.type" 30 $ vcat
              [ text "sort comparison failed"
              , nest 2 $ vcat
                [ text "s1 =" <+> prettyTCM s1
                , text "s2 =" <+> prettyTCM s2
                ]
              ]
            case clValue e of
              -- Issue 659: Better error message
              SetOmegaNotValidType -> typeError $ UnequalBecauseOfUniverseConflict cmp a1 a2
              _ -> do
                -- This error will probably be more informative
                compareTerm cmp (sort s1) a1 a2
                -- Throw the original error if the above doesn't
                -- give an error (for instance, due to pending
                -- constraints).
                -- Or just ignore it... We run into this with irrelevant levels
                -- which may show up in sort constraints, causing them to fail.
                -- In any case it's not safe to ignore the error, for instance
                -- a1 might be Set and a2 a meta of type Set, in which case we
                -- really need the sort comparison to fail, instead of silently
                -- instantiating the meta.
                -- Andreas, 2013-10-31 Maybe the error went away
                -- when we compared the types.  So we try the sort comparison
                -- again, this time not catching the error.  (see Issue 930)
                -- throwError err
                compareSort CmpEq s1 s2
          _             -> throwError err
        compareTerm cmp (sort s1) a1 a2
        return ()

leqType :: Type -> Type -> TCM ()
leqType = compareType CmpLeq

-- | @coerce v a b@ coerces @v : a@ to type @b@, returning a @v' : b@
--   with maybe extra hidden applications or hidden abstractions.
--
--   In principle, this function can host coercive subtyping, but
--   currently it only tries to fix problems with hidden function types.
coerce :: Term -> Type -> Type -> TCM Term
coerce v t1 t2 = blockTerm t2 $ do
  verboseS "tc.conv.coerce" 10 $ do
    (a1,a2) <- reify (t1,t2)
    let dbglvl = if isSet a1 && isSet a2 then 50 else 10
    reportSDoc "tc.conv.coerce" dbglvl $
      text "coerce" <+> vcat
        [ text "term      v  =" <+> prettyTCM v
        , text "from type t1 =" <+> prettyTCM a1
        , text "to type   t2 =" <+> prettyTCM a2
        ]
  -- v <$ do workOnTypes $ leqType t1 t2
  -- take off hidden/instance domains from t1 and t2
  TelV tel1 b1 <- telViewUpTo' (-1) ((NotHidden /=) . getHiding) t1
  TelV tel2 b2 <- telViewUpTo' (-1) ((NotHidden /=) . getHiding) t2
  let n = size tel1 - size tel2
  -- the crude solution would be
  --   v' = λ {tel2} → v {tel1}
  -- however, that may introduce unneccessary many function types
  -- If n  > 0 and b2 is not blocked, it is safe to
  -- insert n many hidden args
  if n <= 0 then fallback else do
    ifBlockedType b2 (\ _ _ -> fallback) $ \ _ -> do
      (args, t1') <- implicitArgs n (NotHidden /=) t1
      coerceSize leqType (v `apply` args) t1' t2
  where
    fallback = coerceSize leqType v t1 t2

-- | Account for situations like @k : (Size< j) <= (Size< k + 1)@
--
--   Actually, the semantics is
--   @(Size<= k) ∩ (Size< j) ⊆ rhs@
--   which gives a disjunctive constraint.  Mmmh, looks like stuff
--   TODO.
--
--   For now, we do a cheap heuristics.
coerceSize :: (Type -> Type -> TCM ()) -> Term -> Type -> Type -> TCM Term
coerceSize leqType v t1 t2 = workOnTypes $ do
    let fallback = v <$ leqType t1 t2
        done = caseMaybeM (isSizeType t1) fallback $ \ b1 -> return v
    -- Andreas, 2015-07-22, Issue 1615:
    -- If t1 is a meta and t2 a type like Size< v2, we need to make sure we do not miss
    -- the constraint v < v2!
    caseMaybeM (isSizeType t2) fallback $ \ b2 -> do
      -- Andreas, 2015-02-11 do not instantiate metas here (triggers issue 1203).
      ifM (tryConversion $ dontAssignMetas $ leqType t1 t2) (return v) $ {- else -} do
        -- A (most probably weaker) alternative is to just check syn.eq.
        -- ifM (snd <$> checkSyntacticEquality t1 t2) (return v) $ {- else -} do
        case b2 of
          -- @t2 = Size@.  We are done!
          BoundedNo -> done
          -- @t2 = Size< v2@
          BoundedLt v2 -> do
            sv2 <- sizeView v2
            case sv2 of
              SizeInf     -> done
              OtherSize{} -> do
                -- Andreas, 2014-06-16:
                -- Issue 1203: For now, just treat v < v2 as suc v <= v2
                -- TODO: Need proper < comparison
                vinc <- sizeSuc 1 v
                compareSizes CmpLeq vinc v2
                done
              -- @v2 = a2 + 1@: In this case, we can try @v <= a2@
              SizeSuc a2 -> do
                compareSizes CmpLeq v a2
                done  -- to pass Issue 1136

---------------------------------------------------------------------------
-- * Sorts and levels
---------------------------------------------------------------------------

compareLevel :: Comparison -> Level -> Level -> TCM ()
compareLevel CmpLeq u v = leqLevel u v
compareLevel CmpEq  u v = equalLevel u v

compareSort :: Comparison -> Sort -> Sort -> TCM ()
compareSort CmpEq  = equalSort
compareSort CmpLeq = leqSort

-- | Check that the first sort is less or equal to the second.
--
--   We can put @SizeUniv@ below @Inf@, but otherwise, it is
--   unrelated to the other universes.
--
leqSort :: Sort -> Sort -> TCM ()
leqSort s1 s2 = catchConstraint (SortCmp CmpLeq s1 s2) $ do
  (s1,s2) <- reduce (s1,s2)
  let postpone = addConstraint (SortCmp CmpLeq s1 s2)
      no       = typeError $ NotLeqSort s1 s2
      yes      = return ()
  reportSDoc "tc.conv.sort" 30 $
    sep [ text "leqSort"
        , nest 2 $ fsep [ prettyTCM s1 <+> text "=<"
                        , prettyTCM s2 ]
        ]
  case (s1, s2) of

      (_       , Inf     ) -> yes

      (SizeUniv, _       ) -> equalSort s1 s2
      (_       , SizeUniv) -> equalSort s1 s2

      (Type a  , Type b  ) -> leqLevel a b

      (Prop    , Prop    ) -> yes
      (Prop    , Type _  ) -> yes
      (Type _  , Prop    ) -> no

      -- (SizeUniv, SizeUniv) -> yes
      -- (SizeUniv, _       ) -> no
      -- (_       , SizeUniv) -> no

      (Inf     , _       ) -> equalSort s1 s2
      (DLub{}  , _       ) -> postpone
      (_       , DLub{}  ) -> postpone

leqLevel :: Level -> Level -> TCM ()
leqLevel a b = liftTCM $ do
  reportSDoc "tc.conv.nat" 30 $
    text "compareLevel" <+>
      sep [ prettyTCM a <+> text "=<"
          , prettyTCM b ]
  -- Andreas, 2015-12-28 Issue 1757
  -- We normalize both sides to make the syntactic equality check (==) stronger.
  -- See case for `same term` below.
  a <- normalise a
  b <- normalise b
  catchConstraint (LevelCmp CmpLeq a b) $ leqView a b
  where
    leqView a@(Max as) b@(Max bs) = do
      reportSDoc "tc.conv.nat" 30 $
        text "compareLevelView" <+>
          sep [ text (show a) <+> text "=<"
              , text (show b) ]
      wrap $ case (as, bs) of

        -- same term
        _ | as == bs -> ok

        -- 0 ≤ any
        ([], _) -> ok

        -- as ≤ 0
        (as, [])  -> sequence_ [ equalLevel' (Max [a]) (Max []) | a <- as ]

        -- as ≤ [b]
        (as@(_:_:_), [b]) -> sequence_ [ leqView (Max [a]) (Max [b]) | a <- as ]

        -- reduce constants
        (as, bs) | minN > 0 -> leqView (Max $ map (subtr minN) as) (Max $ map (subtr minN) bs)
          where
            ns = map constant as
            ms = map constant bs
            minN = minimum (ns ++ ms)

        -- remove subsumed
        -- Andreas, 2014-04-07: This is ok if we do not go back to equalLevel
        (as, bs)
          | not $ null subsumed -> leqView (Max $ as \\ subsumed) (Max bs)
          where
            subsumed = [ a | a@(Plus m l) <- as, n <- findN l, m <= n ]
            -- @findN a@ finds the unique(?) term @Plus n a@ in @bs@, if any.
            -- Andreas, 2014-04-07 Why must there be a unique term?
            findN a = case [ n | Plus n b <- bs, b == a ] of
                        [n] -> [n]
                        _   -> []

        -- Andreas, 2012-10-02 raise error on unsolvable constraint
        ([ClosedLevel n], [ClosedLevel m]) -> if n <= m then ok else notok

        -- closed ≤ bs
        ([ClosedLevel n], bs)
          | n <= maximum (map constant bs) -> ok

        -- as ≤ neutral
        (as, bs)
          | neutralB && maxA > maxB -> notok
          | neutralB && any (\a -> neutral a && not (isInB a)) as -> notok
          | neutralB && neutralA -> maybeok $ all (\a -> constant a <= findN a) as
          where
            maxA = maximum $ map constant as
            maxB = maximum $ map constant bs
            neutralA = all neutral as
            neutralB = all neutral bs
            isInB a = elem (unneutral a) $ map unneutral bs
            findN a = case [ n | b@(Plus n _) <- bs, unneutral b == unneutral a ] of
                        [n] -> n
                        _   -> __IMPOSSIBLE__

        -- [a] ≤ [neutral]
        ([a@(Plus n _)], [b@(Plus m NeutralLevel{})])
          | m == n -> equalLevel' (Max [a]) (Max [b])
          -- Andreas, 2014-04-07: This call to equalLevel is ok even if we removed
          -- subsumed terms from the lhs.

        -- anything else
        _ -> postpone
      where
        ok       = return ()
        notok    = unlessM typeInType $ typeError $ NotLeqSort (Type a) (Type b)
        postpone = patternViolation

        wrap m = catchError m $ \e ->
          case e of
            TypeError{} -> notok
            _           -> throwError e

        maybeok True = ok
        maybeok False = notok

        neutral (Plus _ NeutralLevel{}) = True
        neutral _                       = False

        meta (Plus _ MetaLevel{}) = True
        meta _                    = False

        unneutral (Plus _ (NeutralLevel _ v)) = v
        unneutral _ = __IMPOSSIBLE__

        constant (ClosedLevel n) = n
        constant (Plus n _)      = n

        subtr m (ClosedLevel n) = ClosedLevel (n - m)
        subtr m (Plus n l)      = Plus (n - m) l

--     choice []     = patternViolation
--     choice (m:ms) = noConstraints m `catchError` \_ -> choice ms
--       case e of
--         PatternErr{} -> choice ms
--         _            -> throwError e

equalLevel :: Level -> Level -> TCM ()
equalLevel a b = do
  -- Andreas, 2013-10-31 Use normalization to make syntactic equality stronger
  (a, b) <- normalise (a, b)
  equalLevel' a b

-- | Precondition: levels are 'normalise'd.
equalLevel' :: Level -> Level -> TCM ()
equalLevel' a b = do
  reportSLn "tc.conv.level" 50 $ "equalLevel (" ++ show a ++ ") (" ++ show b ++ ")"
  liftTCM $ catchConstraint (LevelCmp CmpEq a b) $
    check a b
  where
    check a@(Max as) b@(Max bs) = do
      -- Jesper, 2014-02-02 remove terms that certainly do not contribute
      -- to the maximum
      as <- return $ [ a | a <- as, not $ a `isStrictlySubsumedBy` bs ]
      bs <- return $ [ b | b <- bs, not $ b `isStrictlySubsumedBy` as ]
      -- Andreas, 2013-10-31 remove common terms (that don't contain metas!!)
      -- THAT's actually UNSOUND when metas are instantiated, because
      --     max a b == max a c  does not imply  b == c
      -- as <- return $ Set.fromList $ closed0 as
      -- bs <- return $ Set.fromList $ closed0 bs
      -- let cs = Set.filter (not . hasMeta) $ Set.intersection as bs
      -- as <- return $ Set.toList $ as Set.\\ cs
      -- bs <- return $ Set.toList $ bs Set.\\ cs
      as <- return $ List.sort $ closed0 as
      bs <- return $ List.sort $ closed0 bs
      reportSDoc "tc.conv.level" 40 $
        sep [ text "equalLevel"
            , vcat [ nest 2 $ sep [ prettyTCM a <+> text "=="
                                  , prettyTCM b
                                  ]
                   , text "reduced"
                   , nest 2 $ sep [ prettyTCM (Max as) <+> text "=="
                                  , prettyTCM (Max bs)
                                  ]
                   ]
            ]
      reportSDoc "tc.conv.level" 50 $
        sep [ text "equalLevel"
            , vcat [ nest 2 $ sep [ text (show (Max as)) <+> text "=="
                                  , text (show (Max bs))
                                  ]
                   ]
            ]
      case (as, bs) of
        _ | as == bs -> ok
          | any isBlocked (as ++ bs) -> do
              lvl <- levelType
              liftTCM $ useInjectivity CmpEq lvl (Level a) (Level b)

        -- closed == closed
        ([ClosedLevel n], [ClosedLevel m])
          | n == m    -> ok
          | otherwise -> notok

        -- closed == neutral
        ([ClosedLevel{}], _) | any isNeutral bs -> notok
        (_, [ClosedLevel{}]) | any isNeutral as -> notok

        -- 0 == any
        ([ClosedLevel 0], bs@(_:_:_)) -> sequence_ [ equalLevel' (Max []) (Max [b]) | b <- bs ]
        (as@(_:_:_), [ClosedLevel 0]) -> sequence_ [ equalLevel' (Max [a]) (Max []) | a <- as ]
        -- Andreas, 2014-04-07 Why should the following be ok?
        --   X (suc a)  could be different from  X (suc (suc a))
        -- -- Same meta
        -- ([Plus n (MetaLevel x _)], [Plus m (MetaLevel y _)])
        --   | n == m && x == y -> ok

        -- meta == any
        ([Plus n (MetaLevel x as)], _)
          | any (isThisMeta x) bs -> postpone
        (_, [Plus n (MetaLevel x bs)])
          | any (isThisMeta x) as -> postpone
        ([Plus n (MetaLevel x as')], [Plus m (MetaLevel y bs')])
            -- lexicographic comparison intended!
          | (n, y) < (m, x)            -> meta n x as' bs
          | otherwise                  -> meta m y bs' as
        ([Plus n (MetaLevel x as')],_) -> meta n x as' bs
        (_,[Plus m (MetaLevel y bs')]) -> meta m y bs' as

        -- any other metas
        -- Andreas, 2013-10-31: There could be metas in neutral levels (see Issue 930).
        -- Should not we postpone there as well?  Yes!
        _ | any hasMeta (as ++ bs) -> postpone

        -- neutral/closed == neutral/closed
        _ | all isNeutralOrClosed (as ++ bs) -> do
          reportSLn "tc.conv.level" 60 $ "equalLevel: all are neutral or closed"
          if length as == length bs
            then zipWithM_ (\a b -> [a] =!= [b]) as bs
            else notok

        -- more cases?
        _ -> postpone

      where
        a === b   = unlessM typeInType $ do
            lvl <- levelType
            equalAtom lvl a b
        as =!= bs = levelTm (Max as) === levelTm (Max bs)

        ok       = return ()
        notok    = unlessM typeInType notOk
        notOk    = typeError $ UnequalSorts (Type a) (Type b)
        postpone = do
          reportSLn "tc.conv.level" 30 $ "postponing: " ++ show a ++ " == " ++ show b
          patternViolation

        closed0 [] = [ClosedLevel 0]
        closed0 as = as

        -- perform assignment (Plus n (MetaLevel x as)) := bs
        meta n x as bs = do
          reportSLn "tc.meta.level" 30 $ "Assigning meta level"
          reportSLn "tc.meta.level" 50 $ "meta " ++ show as ++ " " ++ show bs
          bs' <- mapM (subtr n) bs
          assignE DirEq x as (levelTm (Max bs')) (===) -- fallback: check equality as atoms

        -- Make sure to give a sensible error message
        wrap m = m `catchError` \err ->
          case err of
            TypeError{} -> notok
            _           -> throwError err

        subtr n (ClosedLevel m)
          | m >= n    = return $ ClosedLevel (m - n)
          | otherwise = ifM typeInType (return $ ClosedLevel 0) $ notOk
        subtr n (Plus m a)
          | m >= n    = return $ Plus (m - n) a
        subtr _ (Plus _ BlockedLevel{}) = postpone
        subtr _ (Plus _ MetaLevel{})    = postpone
        subtr _ (Plus _ NeutralLevel{}) = postpone
        subtr _ (Plus _ UnreducedLevel{}) = __IMPOSSIBLE__

        isNeutral (Plus _ NeutralLevel{}) = True
        isNeutral _                       = False

        isClosed ClosedLevel{} = True
        isClosed _             = False

        isNeutralOrClosed l = isClosed l || isNeutral l

        isBlocked (Plus _ BlockedLevel{}) = True
        isBlocked _                       = False

        hasMeta ClosedLevel{}               = False
        hasMeta (Plus _ MetaLevel{})        = True
        hasMeta (Plus _ (BlockedLevel _ v)) = not $ null $ allMetas v
        hasMeta (Plus _ (NeutralLevel _ v)) = not $ null $ allMetas v
        hasMeta (Plus _ (UnreducedLevel v)) = not $ null $ allMetas v

        isThisMeta x (Plus _ (MetaLevel y _)) = x == y
        isThisMeta _ _                      = False

        constant (ClosedLevel n) = n
        constant (Plus n _)      = n

        (ClosedLevel m) `isStrictlySubsumedBy` [] = m == 0
        (ClosedLevel m) `isStrictlySubsumedBy` ys = m < maximum (map constant ys)
        (Plus m x)      `isStrictlySubsumedBy` ys = not $ null $
          [ n | Plus n y <- ys, x == y, m < n ]


-- | Check that the first sort equal to the second.
equalSort :: Sort -> Sort -> TCM ()
equalSort s1 s2 = do
    catchConstraint (SortCmp CmpEq s1 s2) $ do
        (s1,s2) <- reduce (s1,s2)
        let postpone = addConstraint (SortCmp CmpEq s1 s2)
            yes      = return ()
            no       = unlessM typeInType $ typeError $ UnequalSorts s1 s2

            -- Test whether a level is infinity.
            isInf ClosedLevel{}   = no
            isInf (Plus _ l) = case l of
              MetaLevel x es -> assignE DirEq x es (Sort Inf) $ equalAtom topSort
                -- Andreas, 2015-02-14
                -- This seems to be a hack, as a level meta is instantiated
                -- by a sort.
              NeutralLevel _ v -> case ignoreSharing v of
                Sort Inf -> yes
                _        -> no
              _ -> no

            -- Equate a level with SizeUniv.
            eqSizeUniv l0 = case l0 of
              Plus 0 l -> case l of
                MetaLevel x es -> assignE DirEq x es (Sort SizeUniv) $ equalAtom topSort
                NeutralLevel _ v -> case ignoreSharing v of
                  Sort SizeUniv -> yes
                  _ -> no
                _ -> no
              _ -> no

        reportSDoc "tc.conv.sort" 30 $ sep
          [ text "equalSort"
          , vcat [ nest 2 $ fsep [ prettyTCM s1 <+> text "=="
                                 , prettyTCM s2 ]
                 , nest 2 $ fsep [ text (show s1) <+> text "=="
                                 , text (show s2) ]
                 ]
          ]

        case (s1, s2) of

            (Type a  , Type b  ) -> equalLevel a b

            (SizeUniv, SizeUniv) -> yes
            (SizeUniv, Type (Max as@(_:_))) -> mapM_ eqSizeUniv as
            (Type (Max as@(_:_)), SizeUniv) -> mapM_ eqSizeUniv as
            (SizeUniv, _       ) -> no
            (_       , SizeUniv) -> no

            (Prop    , Prop    ) -> yes
            (Type _  , Prop    ) -> no
            (Prop    , Type _  ) -> no

            (Inf     , Inf     )             -> yes
            (Inf     , Type (Max as@(_:_)))  -> mapM_ isInf as
            (Type (Max as@(_:_)), Inf)       -> mapM_ isInf as
            -- Andreas, 2014-06-27:
            -- @Type (Max [])@ (which is Set0) falls through to error.
            (Inf     , _       )             -> no
            (_       , Inf     )             -> no

            -- Andreas, 2014-06-27:  Why are there special cases for Set0?
            -- Andreas, 2015-02-14:  Probably because s ⊔ s' = Set0
            -- entailed that both s and s' are Set0.
            -- This is no longer true if  SizeUniv ⊔ s = s

            -- (DLub s1 s2, s0@(Type (Max []))) -> do
            --   equalSort s1 s0
            --   underAbstraction_ s2 $ \s2 -> equalSort s2 s0
            -- (s0@(Type (Max [])), DLub s1 s2) -> do
            --   equalSort s0 s1
            --   underAbstraction_ s2 $ \s2 -> equalSort s0 s2

            (DLub{}  , _       )             -> postpone
            (_       , DLub{}  )             -> postpone


-- This should probably represent face maps with a more precise type
toFaceMaps :: Term -> TCM [[(Int,Term)]]
toFaceMaps t = do
  view <- intervalView'
  iz <- primIZero
  io <- primIOne
  ineg <- (\ q t -> Def q [Apply $ Arg defaultArgInfo t]) <$> fromMaybe __IMPOSSIBLE__ <$> getPrimitiveName' "primINeg"

  let f IZero = mzero
      f IOne  = return []
      f (IMin x y) = do xs <- (f . view . unArg) x; ys <- (f . view . unArg) y; return (xs ++ ys)
      f (IMax x y) = msum $ map (f . view . unArg) [x,y]
      f (INeg x)   = map (id -*- not) <$> (f . view . unArg) x
      f (OTerm (Var i [])) = return [(i,True)]
      f (OTerm _) = return [] -- what about metas? we should suspend? maybe no metas is a precondition?
      isConsistent xs = all (\ xs -> length xs == 1) . map nub . Map.elems $ xs  -- optimize by not doing generate + filter
      as = map (map (id -*- head) . Map.toAscList) . filter isConsistent . map (Map.fromListWith (++) . map (id -*- (:[]))) $ (f (view t))
  xs <- mapM (mapM (\ (i,b) -> (,) i <$> intervalUnview (if b then IOne else IZero))) as
  return xs

forallFaceMaps :: Term -> (Substitution -> TCM a) -> TCM [a]
forallFaceMaps t k = do
  as <- toFaceMaps t
  forM as $ \ xs -> do
    cxt <- asks envContext
    (cxt',sigma) <- substContextN cxt xs
    resolved <- forM xs (\ (i,t) -> (,) <$> lookupBV i <*> return (applySubst sigma t))
    bs <- getLetBindings
    modifyContext (const cxt') $ updateModuleParameters sigma $ do
      addBindings' (map (id -*- (applySubst sigma -*- applySubst sigma)) bs) $ addBindings resolved $ k sigma
  where
    addBindings' [] m = m
    addBindings' ((n,(v,t)):bs) m = addLetBinding' n v t (addBindings' bs m)
    addBindings [] m = m
    addBindings ((Dom{domInfo = info,unDom = (nm,ty)},t):bs) m = addLetBinding info nm t ty (addBindings bs m)

    substContextN :: Context -> [(Int,Term)] -> TCM (Context , Substitution)
    substContextN c [] = return (c, idS)
    substContextN c ((i,t):xs) = do
      (c', sigma) <- substContext i t c
      (c'', sigma')  <- substContextN c' (map (subtract 1 -*- applySubst sigma) xs)
      return (c'', applySubst sigma' sigma)


    -- assumes the term can be typed in the shorter telescope
    -- the terms we get from toFaceMaps are closed.
    substContext :: Int -> Term -> Context -> TCM (Context , Substitution)
    substContext i t [] = __IMPOSSIBLE__
    substContext i t (x:xs) | i == 0 = return $ (xs , singletonS 0 t)
    substContext i t (x:xs) | i > 0 = do
                                  (c,sigma) <- substContext (i-1) t xs
                                  e <- mkContextEntry (applySubst sigma (ctxEntry x))
                                  return (e:c, liftS 1 sigma)
    substContext i t (x:xs) = __IMPOSSIBLE__

-- | equalTermOnFace φ A u v = _ , φ ⊢ u = v : A
equalTermOnFace :: Term -> Type -> Term -> Term -> TCM ()
equalTermOnFace = compareTermOnFace CmpEq

compareTermOnFace :: Comparison -> Term -> Type -> Term -> Term -> TCM ()
compareTermOnFace cmp phi ty u v = do
  -- TODO postpone if phi contains metas
  phi <- reduce phi
  _ <- forallFaceMaps phi $ \ alpha -> compareTerm cmp (applySubst alpha ty) (applySubst alpha u) (applySubst alpha v)
  return ()


---------------------------------------------------------------------------
-- * Definitions
---------------------------------------------------------------------------

bothAbsurd :: QName -> QName -> TCM Bool
bothAbsurd f f'
  | isAbsurdLambdaName f, isAbsurdLambdaName f' = do
      def  <- getConstInfo f
      def' <- getConstInfo f'
      case (theDef def, theDef def') of
        (Function{ funCompiled = Just Fail},
         Function{ funCompiled = Just Fail}) -> return True
        _ -> return False
  | otherwise = return False<|MERGE_RESOLUTION|>--- conflicted
+++ resolved
@@ -18,11 +18,7 @@
 import Agda.Syntax.Translation.InternalToAbstract (reify)
 
 import Agda.TypeChecking.Monad
-<<<<<<< HEAD
-import Agda.TypeChecking.Monad.Builtin -- (constructorForm,getPrimitive',pathView,primInterval,primPathAbs)
-=======
 import Agda.TypeChecking.Monad.Builtin
->>>>>>> 890da789
 import Agda.TypeChecking.CompiledClause (CompiledClauses(Fail))
 import Agda.TypeChecking.MetaVars
 import Agda.TypeChecking.MetaVars.Occurs (killArgs,PruneResult(..))
@@ -693,13 +689,8 @@
       let (pol, pols) = nextPolarity pols0
       ifBlockedType a (\ m t -> patternViolation) $ \ a -> do
         case ignoreSharing . unEl $ a of
-<<<<<<< HEAD
           (Pi (Dom{domInfo = info, unDom = b}) codom) -> do
-            mlvl <- mlevel
-=======
-          (Pi (Dom info b) codom) -> do
             mlvl <- tryMaybe primLevel
->>>>>>> 890da789
             let freeInCoDom (Abs _ c) = 0 `freeInIgnoringSorts` c
                 freeInCoDom _         = False
                 dependent = (Just (unEl b) /= mlvl) && freeInCoDom codom
