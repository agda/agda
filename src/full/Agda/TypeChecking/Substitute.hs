{-# LANGUAGE UndecidableInstances   #-}
{-# LANGUAGE AllowAmbiguousTypes   #-}
{-# LANGUAGE TypeApplications   #-}

{-# OPTIONS_GHC -fno-warn-orphans #-}

-- | This module contains the definition of hereditary substitution
-- and application operating on internal syntax which is in β-normal
-- form (β including projection reductions).
--
-- Further, it contains auxiliary functions which rely on substitution
-- but not on reduction.

module Agda.TypeChecking.Substitute
  ( module Agda.TypeChecking.Substitute
  , module Agda.TypeChecking.Substitute.Class
  , module Agda.TypeChecking.Substitute.DeBruijn
  , Substitution'(..), Substitution
  ) where

import Control.Arrow (second)
import Control.Monad (guard)
import Data.Coerce
import Data.Function
import qualified Data.List as List
import Data.Map (Map)
import Data.Maybe
import Data.HashMap.Strict (HashMap)

import Debug.Trace (trace)
import Language.Haskell.TH.Syntax (thenCmp) -- lexicographic combination of Ordering

import Agda.Interaction.Options

import Agda.Syntax.Common
import Agda.Syntax.Position
import Agda.Syntax.Internal
import Agda.Syntax.Internal.Pattern
import qualified Agda.Syntax.Abstract as A

import Agda.TypeChecking.Monad.Base
import Agda.TypeChecking.Monad.Options (typeInType)
import Agda.TypeChecking.Free as Free
import Agda.TypeChecking.CompiledClause
import Agda.TypeChecking.Positivity.Occurrence as Occ

import Agda.TypeChecking.Substitute.Class
import Agda.TypeChecking.Substitute.DeBruijn

import Agda.Utils.Empty
import Agda.Utils.Functor
import Agda.Utils.List
import Agda.Utils.List1 (List1, pattern (:|))
import qualified Agda.Utils.List1 as List1
import qualified Agda.Utils.Maybe.Strict as Strict
import Agda.Utils.Monad
import Agda.Utils.Permutation
import Agda.Utils.Pretty
import Agda.Utils.Size
import Agda.Utils.Tuple

import Agda.Utils.Impossible


-- | Apply @Elims@ while using the given function to report ill-typed
--   redexes.
--   Recursive calls for @applyE@ and @applySubst@ happen at type @t@ to
--   propagate the same strategy to subtrees.
{-# SPECIALIZE applyTermE :: (Empty -> Term -> Elims -> Term) -> Term -> Elims -> Term #-}
{-# SPECIALIZE applyTermE :: (Empty -> Term -> Elims -> Term) -> BraveTerm -> Elims -> BraveTerm #-}
applyTermE :: forall t. (Coercible Term t, Apply t, Subst t t)
           => (Empty -> Term -> Elims -> Term) -> t -> Elims -> t
applyTermE err' m [] = m
applyTermE err' m es = coerce $
    case coerce m of
      Var i es'   -> Var i (es' ++ es)
      Def f es'   -> defApp f es' es  -- remove projection redexes
      Con c ci args -> conApp @t err' c ci args es
      Lam _ b     ->
        case es of
          Apply a : es0      -> lazyAbsApp (coerce b :: Abs t) (coerce $ unArg a) `app` es0
          IApply _ _ a : es0 -> lazyAbsApp (coerce b :: Abs t) (coerce a)         `app` es0
          _             -> err __IMPOSSIBLE__
      MetaV x es' -> MetaV x (es' ++ es)
      Lit{}       -> err __IMPOSSIBLE__
      Level{}     -> err __IMPOSSIBLE__
      Pi _ _      -> err __IMPOSSIBLE__
      Sort s      -> Sort $ s `applyE` es
      Dummy s es' -> Dummy s (es' ++ es)
      DontCare mv -> dontCare $ mv `app` es  -- Andreas, 2011-10-02
        -- need to go under DontCare, since "with" might resurrect irrelevant term
   where
     app :: Coercible t x => x -> Elims -> Term
     app t es = coerce $ (coerce t :: t) `applyE` es
     err e = err' e (coerce m) es

instance Apply Term where
  applyE = applyTermE absurd

instance Apply BraveTerm where
  applyE = applyTermE (\ _ t es ->  Dummy "applyE" (Apply (defaultArg t) : es))

-- | If $v$ is a record value, @canProject f v@
--   returns its field @f@.
canProject :: QName -> Term -> Maybe (Arg Term)
canProject f v =
  case v of
    (Con (ConHead _ _ fs) _ vs) -> do
      (fld, i) <- findWithIndex ((f==) . unArg) fs
      -- Jesper, 2019-10-17: dont unfold irrelevant projections
      guard $ not $ isIrrelevant fld
      -- Andreas, 2018-06-12, issue #2170
      -- The ArgInfo from the ConHead is more accurate (relevance subtyping!).
      setArgInfo (getArgInfo fld) <.> isApplyElim =<< listToMaybe (drop i vs)
    _ -> Nothing

-- | Eliminate a constructed term.
conApp :: forall t. (Coercible t Term, Apply t) => (Empty -> Term -> Elims -> Term) -> ConHead -> ConInfo -> Elims -> Elims -> Term
conApp fk ch                  ci args []             = Con ch ci args
conApp fk ch                  ci args (a@Apply{} : es) = conApp @t fk ch ci (args ++ [a]) es
conApp fk ch                  ci args (a@IApply{} : es) = conApp @t fk ch ci (args ++ [a]) es
conApp fk ch@(ConHead c _ fs) ci args ees@(Proj o f : es) =
  let failure err = flip trace err $
        "conApp: constructor " ++ prettyShow c ++
        " with fields\n" ++ unlines (map (("  " ++) . prettyShow) fs) ++
        " and args\n" ++ unlines (map (("  " ++) . prettyShow) args) ++
        " projected by " ++ prettyShow f
      isApply e = fromMaybe (failure __IMPOSSIBLE__) $ isApplyElim e
      stuck err = fk err (Con ch ci args) [Proj o f]
      -- Recurse using the instance for 't', see @applyTermE@
      app :: Term -> Elims -> Term
      app v es = coerce $ applyE (coerce v :: t) es
  in
   case findWithIndex ((f==) . unArg) fs of
     Nothing -> failure $ stuck __IMPOSSIBLE__ `app` es
     Just (fld, i) -> let
      -- Andreas, 2018-06-12, issue #2170
      -- We safe-guard the projected value by DontCare using the ArgInfo stored at the record constructor,
      -- since the ArgInfo in the constructor application might be inaccurate because of subtyping.
      v = maybe (failure $ stuck __IMPOSSIBLE__) (relToDontCare fld . argToDontCare . isApply) $ listToMaybe $ drop i args
      in v `app` es

  -- -- Andreas, 2016-07-20 futile attempt to magically fix ProjOrigin
  --     fallback = v
  -- in  if not $ null es then applyE v es else
  --     -- If we have no more eliminations, we can return v
  --     if o == ProjSystem then fallback else
  --       -- If the result is a projected term with ProjSystem,
  --       -- we can can restore it to ProjOrigin o.
  --       -- Otherwise, we get unpleasant printing with eta-expanded record metas.
  --     caseMaybe (hasElims v) fallback $ \ (hd, es0) ->
  --       caseMaybe (initLast es0) fallback $ \ (es1, e2) ->
  --         case e2 of
  --           -- We want to replace this ProjSystem by o.
  --           Proj ProjSystem q -> hd (es1 ++ [Proj o q])
  --             -- Andreas, 2016-07-21 for the whole testsuite
  --             -- this case was never triggered!
  --           _ -> fallback

{-
      i = maybe failure id    $ elemIndex f $ map unArg fs
      v = maybe failure unArg $ listToMaybe $ drop i args
      -- Andreas, 2013-10-20 see Issue543a:
      -- protect result of irrelevant projection.
      r = maybe __IMPOSSIBLE__ getRelevance $ listToMaybe $ drop i fs
      u | Irrelevant <- r = DontCare v
        | otherwise       = v
  in  applyE v es
-}

-- | @defApp f us vs@ applies @Def f us@ to further arguments @vs@,
--   eliminating top projection redexes.
--   If @us@ is not empty, we cannot have a projection redex, since
--   the record argument is the first one.
defApp :: QName -> Elims -> Elims -> Term
defApp f [] (Apply a : es) | Just v <- canProject f (unArg a)
  = argToDontCare v `applyE` es
defApp f es0 es = Def f $ es0 ++ es

-- protect irrelevant fields (see issue 610)
argToDontCare :: Arg Term -> Term
argToDontCare (Arg ai v) = relToDontCare ai v

relToDontCare :: LensRelevance a => a -> Term -> Term
relToDontCare ai v
  | Irrelevant <- getRelevance ai = dontCare v
  | otherwise                     = v

-- Andreas, 2016-01-19: In connection with debugging issue #1783,
-- I consider the Apply instance for Type harmful, as piApply is not
-- safe if the type is not sufficiently reduced.
-- (piApply is not in the monad and hence cannot unfold type synonyms).
--
-- Without apply for types, one has to at least use piApply and be
-- aware of doing something which has a precondition
-- (type sufficiently reduced).
--
-- By grepping for piApply, one can quickly get an overview over
-- potentially harmful uses.
--
-- In general, piApplyM is preferable over piApply since it is more robust
-- and fails earlier than piApply, which may only fail at serialization time,
-- when all thunks are forced.

-- REMOVED:
-- instance Apply Type where
--   apply = piApply
--   -- Maybe an @applyE@ instance would be useful here as well.
--   -- A record type could be applied to a projection name
--   -- to yield the field type.
--   -- However, this works only in the monad where we can
--   -- look up the fields of a record type.

instance Apply Sort where
  applyE s [] = s
  applyE s es = case s of
    MetaS x es' -> MetaS x $ es' ++ es
    DefS  d es' -> DefS  d $ es' ++ es
    _ -> __IMPOSSIBLE__

-- @applyE@ does not make sense for telecopes, definitions, clauses etc.

instance Subst Term a => Apply (Tele a) where
  apply tel               []       = tel
  apply EmptyTel          _        = __IMPOSSIBLE__
  apply (ExtendTel _ tel) (t : ts) = lazyAbsApp tel (unArg t) `apply` ts

  applyE t es = apply t $ fromMaybe __IMPOSSIBLE__ $ allApplyElims es

instance Apply Definition where
  apply (Defn info x t pol occ gens gpars df m c inst copy ma nc inj copat blk d) args =
    Defn info x (piApply t args) (apply pol args) (apply occ args) (apply gens args) (drop (length args) gpars) df m c inst copy ma nc inj copat blk (apply d args)

  applyE t es = apply t $ fromMaybe __IMPOSSIBLE__ $ allApplyElims es

instance Apply RewriteRule where
  apply r args =
    let newContext = apply (rewContext r) args
        sub        = liftS (size newContext) $ parallelS $
                       reverse $ map (PTerm . unArg) args
    in RewriteRule
       { rewName    = rewName r
       , rewContext = newContext
       , rewHead    = rewHead r
       , rewPats    = applySubst sub (rewPats r)
       , rewRHS     = applyNLPatSubst sub (rewRHS r)
       , rewType    = applyNLPatSubst sub (rewType r)
       }

  applyE t es = apply t $ fromMaybe __IMPOSSIBLE__ $ allApplyElims es

instance {-# OVERLAPPING #-} Apply [Occ.Occurrence] where
  apply occ args = List.drop (length args) occ
  applyE t es = apply t $ fromMaybe __IMPOSSIBLE__ $ allApplyElims es

instance {-# OVERLAPPING #-} Apply [Polarity] where
  apply pol args = List.drop (length args) pol
  applyE t es = apply t $ fromMaybe __IMPOSSIBLE__ $ allApplyElims es

instance Apply NumGeneralizableArgs where
  apply NoGeneralizableArgs       args = NoGeneralizableArgs
  apply (SomeGeneralizableArgs n) args = SomeGeneralizableArgs (n - length args)
  applyE t es = apply t $ fromMaybe __IMPOSSIBLE__ $ allApplyElims es

-- | Make sure we only drop variable patterns.
instance {-# OVERLAPPING #-} Apply [NamedArg (Pattern' a)] where
  apply ps args = loop (length args) ps
    where
    loop 0 ps = ps
    loop n [] = __IMPOSSIBLE__
    loop n (p : ps) =
      let recurse = loop (n - 1) ps
      in  case namedArg p of
            VarP{}  -> recurse
            DotP{}  -> __IMPOSSIBLE__
            LitP{}  -> __IMPOSSIBLE__
            ConP{}  -> __IMPOSSIBLE__
            DefP{}  -> __IMPOSSIBLE__
            ProjP{} -> __IMPOSSIBLE__
            IApplyP{} -> recurse

  applyE t es = apply t $ fromMaybe __IMPOSSIBLE__ $ allApplyElims es

instance Apply Projection where
  apply p args = p
    { projIndex = projIndex p - size args
    , projLams  = projLams p `apply` args
    }
  applyE t es = apply t $ fromMaybe __IMPOSSIBLE__ $ allApplyElims es

instance Apply ProjLams where
  apply (ProjLams lams) args = ProjLams $ List.drop (length args) lams
  applyE t es = apply t $ fromMaybe __IMPOSSIBLE__ $ allApplyElims es

instance Apply Defn where
  apply d [] = d
  apply d args = case d of
    Axiom{} -> d
    DataOrRecSig n -> DataOrRecSig (n - length args)
    GeneralizableVar{} -> d
    AbstractDefn d -> AbstractDefn $ apply d args
    Function{ funClauses = cs, funCompiled = cc, funCovering = cov, funInv = inv
            , funExtLam = extLam
            , funProjection = Nothing } ->
      d { funClauses    = apply cs args
        , funCompiled   = apply cc args
        , funCovering   = apply cov args
        , funInv        = apply inv args
        , funExtLam     = modifySystem (`apply` args) <$> extLam
        }

    Function{ funClauses = cs, funCompiled = cc, funCovering = cov, funInv = inv
            , funExtLam = extLam
            , funProjection = Just p0} ->
      case p0 `apply` args of
        p@Projection{ projIndex = n }
          | n < 0     -> d { funProjection = __IMPOSSIBLE__ } -- TODO (#3123): we actually get here!
          -- case: applied only to parameters
          | n > 0     -> d { funProjection = Just p }
          -- case: applied also to record value (n == 0)
          | otherwise ->
              d { funClauses        = apply cs args'
                , funCompiled       = apply cc args'
                , funCovering       = apply cov args'
                , funInv            = apply inv args'
                , funProjection     = if isVar0 then Just p{ projIndex = 0 } else Nothing
                , funExtLam         = modifySystem (\ _ -> __IMPOSSIBLE__) <$> extLam
                }
              where
                larg  = last args -- the record value
                args' = [larg]
                isVar0 = case unArg larg of Var 0 [] -> True; _ -> False
{-
    Function{ funClauses = cs, funCompiled = cc, funInv = inv
            , funProjection = Just p@Projection{ projIndex = n } }
        -- case: only applying parameters
      | size args < n -> d { funProjection = Just $ p `apply` args }
        -- case: apply also to record value
      | otherwise     ->
        d { funClauses        = apply cs args'
          , funCompiled       = apply cc args'
          , funInv            = apply inv args'
          , funProjection     = Just $ p { projIndex = 0 } -- Nothing ?
          }
      where args' = [last args]  -- the record value
-}
    Datatype{ dataPars = np, dataClause = cl } ->
      d { dataPars = np - size args
        , dataClause     = apply cl args
        }
    Record{ recPars = np, recClause = cl, recTel = tel
          {-, recArgOccurrences = occ-} } ->
      d { recPars = np - size args
        , recClause = apply cl args, recTel = apply tel args
--        , recArgOccurrences = List.drop (length args) occ
        }
    Constructor{ conPars = np } ->
      d { conPars = np - size args }
    Primitive{ primClauses = cs } ->
      d { primClauses = apply cs args }
    PrimitiveSort{} -> d

  applyE t es = apply t $ fromMaybe __IMPOSSIBLE__ $ allApplyElims es

instance Apply PrimFun where
  apply (PrimFun x ar def) args = PrimFun x (ar - size args) $ \ vs -> def (args ++ vs)
  applyE t es = apply t $ fromMaybe __IMPOSSIBLE__ $ allApplyElims es

instance Apply Clause where
    -- This one is a little bit tricksy after the parameter refinement change.
    -- It is assumed that we only apply a clause to "parameters", i.e.
    -- arguments introduced by lambda lifting. The problem is that these aren't
    -- necessarily the first elements of the clause telescope.
    apply cls@(Clause rl rf tel ps b t catchall recursive unreachable ell) args
      | length args > length ps = __IMPOSSIBLE__
      | otherwise =
      Clause rl rf
             tel'
             (applySubst rhoP $ drop (length args) ps)
             (applySubst rho b)
             (applySubst rho t)
             catchall
             recursive
             unreachable
             ell
      where
        -- We have
        --  Γ ⊢ args, for some outer context Γ
        --  Δ ⊢ ps,   where Δ is the clause telescope (tel)
        rargs = map unArg $ reverse args
        rps   = reverse $ take (length args) ps
        n     = size tel

        -- This is the new telescope. Created by substituting the args into the
        -- appropriate places in the old telescope. We know where those are by
        -- looking at the deBruijn indices of the patterns.
        tel' = newTel n tel rps rargs

        -- We then have to create a substitution from the old telescope to the
        -- new telescope that we can apply to dot patterns and the clause body.
        rhoP :: PatternSubstitution
        rhoP = mkSub dotP n rps rargs
        rho  = mkSub id   n rps rargs

        substP :: Nat -> Term -> [NamedArg DeBruijnPattern] -> [NamedArg DeBruijnPattern]
        substP i v = subst i (dotP v)

        -- Building the substitution from the old telescope to the new. The
        -- interesting case is when we have a variable pattern:
        --  We need Δ′ ⊢ ρ : Δ
        --  where Δ′ = newTel Δ (xⁱ : ps) (v : vs)
        --           = newTel Δ[xⁱ:=v] ps[xⁱ:=v'] vs
        --  Note that we need v' = raise (|Δ| - 1) v, to make Γ ⊢ v valid in
        --  ΓΔ[xⁱ:=v].
        --  A recursive call ρ′ = mkSub (substP i v' ps) vs gets us
        --    Δ′ ⊢ ρ′ : Δ[xⁱ:=v]
        --  so we just need Δ[xⁱ:=v] ⊢ σ : Δ and then ρ = ρ′ ∘ σ.
        --  That's achieved by σ = singletonS i v'.
        mkSub :: Subst a a => (Term -> a) -> Nat -> [NamedArg DeBruijnPattern] -> [Term] -> Substitution' a
        mkSub _ _ [] [] = idS
        mkSub tm n (p : ps) (v : vs) =
          case namedArg p of
            VarP _ (DBPatVar _ i) -> mkSub tm (n - 1) (substP i v' ps) vs `composeS` singletonS i (tm v')
              where v' = raise (n - 1) v
            DotP{}  -> mkSub tm n ps vs
            ConP c _ ps' -> mkSub tm n (ps' ++ ps) (projections c v ++ vs)
            DefP o q ps' -> mkSub tm n (ps' ++ ps) vs
            LitP{}  -> __IMPOSSIBLE__
            ProjP{} -> __IMPOSSIBLE__
            IApplyP _ _ _ (DBPatVar _ i) -> mkSub tm (n - 1) (substP i v' ps) vs `composeS` singletonS i (tm v')
              where v' = raise (n - 1) v
        mkSub _ _ _ _ = __IMPOSSIBLE__

        -- The parameter patterns 'ps' are all variables or dot patterns, or eta
        -- expanded record patterns (issue #2550). If they are variables they
        -- can appear anywhere in the clause telescope. This function
        -- constructs the new telescope with 'vs' substituted for 'ps'.
        -- Example:
        --    tel = (x : A) (y : B) (z : C) (w : D)
        --    ps  = y@3 w@0
        --    vs  = u v
        --    newTel tel ps vs = (x : A) (z : C[u/y])
        newTel :: Nat -> Telescope -> [NamedArg DeBruijnPattern] -> [Term] -> Telescope
        newTel n tel [] [] = tel
        newTel n tel (p : ps) (v : vs) =
          case namedArg p of
            VarP _ (DBPatVar _ i) -> newTel (n - 1) (subTel (size tel - 1 - i) v tel) (substP i (raise (n - 1) v) ps) vs
            DotP{}              -> newTel n tel ps vs
            ConP c _ ps'        -> newTel n tel (ps' ++ ps) (projections c v ++ vs)
            DefP _ q ps'        -> newTel n tel (ps' ++ ps) vs
            LitP{}              -> __IMPOSSIBLE__
            ProjP{}             -> __IMPOSSIBLE__
            IApplyP _ _ _ (DBPatVar _ i) -> newTel (n - 1) (subTel (size tel - 1 - i) v tel) (substP i (raise (n - 1) v) ps) vs
        newTel _ tel _ _ = __IMPOSSIBLE__

        projections c v = [ relToDontCare ai $ applyE v [Proj ProjSystem f] | Arg ai f <- conFields c ]

        -- subTel i v (Δ₁ (xᵢ : A) Δ₂) = Δ₁ Δ₂[xᵢ = v]
        subTel i v EmptyTel = __IMPOSSIBLE__
        subTel 0 v (ExtendTel _ tel) = absApp tel v
        subTel i v (ExtendTel a tel) = ExtendTel a $ subTel (i - 1) (raise 1 v) <$> tel

    applyE t es = apply t $ fromMaybe __IMPOSSIBLE__ $ allApplyElims es

instance Apply CompiledClauses where
  apply cc args = case cc of
    Fail     -> Fail
    Done hs t
      | length hs >= len ->
         let sub = parallelS $ map var [0..length hs - len - 1] ++ map unArg args
         in  Done (List.drop len hs) $ applySubst sub t
      | otherwise -> __IMPOSSIBLE__
    Case n bs
      | unArg n >= len -> Case (n <&> \ m -> m - len) (apply bs args)
      | otherwise -> __IMPOSSIBLE__
    where
      len = length args
  applyE t es = apply t $ fromMaybe __IMPOSSIBLE__ $ allApplyElims es

instance Apply ExtLamInfo where
  apply (ExtLamInfo m sys) args = ExtLamInfo m (apply sys args)
  applyE t es = apply t $ fromMaybe __IMPOSSIBLE__ $ allApplyElims es

instance Apply System where
  -- We assume we apply a system only to arguments introduced by
  -- lambda lifting.
  apply (System tel sys) args
      = if nargs > ntel then __IMPOSSIBLE__
        else System newTel (map (map (f -*- id) -*- f) sys)

    where
      f = applySubst sigma
      nargs = length args
      ntel = size tel
      newTel = apply tel args
      -- newTel ⊢ σ : tel
      sigma = liftS (ntel - nargs) (parallelS (reverse $ map unArg args))

  applyE t es = apply t $ fromMaybe __IMPOSSIBLE__ $ allApplyElims es

instance Apply a => Apply (WithArity a) where
  apply  (WithArity n a) args = WithArity n $ apply  a args
  applyE (WithArity n a) es   = WithArity n $ applyE a es

instance Apply a => Apply (Case a) where
  apply (Branches cop cs eta ls m b lz) args =
    Branches cop (apply cs args) (second (`apply` args) <$> eta) (apply ls args) (apply m args) b lz
  applyE (Branches cop cs eta ls m b lz) es =
    Branches cop (applyE cs es) (second (`applyE` es) <$> eta)(applyE ls es) (applyE m es) b lz

instance Apply FunctionInverse where
  apply NotInjective  args = NotInjective
  apply (Inverse inv) args = Inverse $ apply inv args

  applyE t es = apply t $ fromMaybe __IMPOSSIBLE__ $ allApplyElims es

instance Apply DisplayTerm where
  apply (DTerm v)          args = DTerm $ apply v args
  apply (DDot v)           args = DDot  $ apply v args
  apply (DCon c ci vs)     args = DCon c ci $ vs ++ map (fmap DTerm) args
  apply (DDef c es)        args = DDef c $ es ++ map (Apply . fmap DTerm) args
  apply (DWithApp v ws es) args = DWithApp v ws $ es ++ map Apply args

  applyE (DTerm v)           es = DTerm $ applyE v es
  applyE (DDot v)            es = DDot  $ applyE v es
  applyE (DCon c ci vs)      es = DCon c ci $ vs ++ map (fmap DTerm) ws
    where ws = fromMaybe __IMPOSSIBLE__ $ allApplyElims es
  applyE (DDef c es')        es = DDef c $ es' ++ map (fmap DTerm) es
  applyE (DWithApp v ws es') es = DWithApp v ws $ es' ++ es

instance {-# OVERLAPPABLE #-} Apply t => Apply [t] where
  apply  ts args = map (`apply` args) ts
  applyE ts es   = map (`applyE` es) ts

instance Apply t => Apply (Blocked t) where
  apply  b args = fmap (`apply` args) b
  applyE b es   = fmap (`applyE` es) b

instance Apply t => Apply (Maybe t) where
  apply  x args = fmap (`apply` args) x
  applyE x es   = fmap (`applyE` es) x

instance Apply t => Apply (Strict.Maybe t) where
  apply  x args = fmap (`apply` args) x
  applyE x es   = fmap (`applyE` es) x

instance Apply v => Apply (Map k v) where
  apply  x args = fmap (`apply` args) x
  applyE x es   = fmap (`applyE` es) x

instance Apply v => Apply (HashMap k v) where
  apply  x args = fmap (`apply` args) x
  applyE x es   = fmap (`applyE` es) x

instance (Apply a, Apply b) => Apply (a,b) where
  apply  (x,y) args = (apply  x args, apply  y args)
  applyE (x,y) es   = (applyE x es  , applyE y es  )

instance (Apply a, Apply b, Apply c) => Apply (a,b,c) where
  apply  (x,y,z) args = (apply  x args, apply  y args, apply  z args)
  applyE (x,y,z) es   = (applyE x es  , applyE y es  , applyE z es  )

instance DoDrop a => Apply (Drop a) where
  apply x args = dropMore (size args) x
  applyE t es = apply t $ fromMaybe __IMPOSSIBLE__ $ allApplyElims es

instance DoDrop a => Abstract (Drop a) where
  abstract tel x = unDrop (size tel) x

instance Apply Permutation where
  -- The permutation must start with [0..m - 1]
  -- NB: section (- m) not possible (unary minus), hence (flip (-) m)
  apply (Perm n xs) args = Perm (n - m) $ map (flip (-) m) $ drop m xs
    where
      m = size args

  applyE t es = apply t $ fromMaybe __IMPOSSIBLE__ $ allApplyElims es

instance Abstract Permutation where
  abstract tel (Perm n xs) = Perm (n + m) $ [0..m - 1] ++ map (+ m) xs
    where
      m = size tel

-- | @(x:A)->B(x) `piApply` [u] = B(u)@
--
--   Precondition: The type must contain the right number of pis without
--   having to perform any reduction.
--
--   @piApply@ is potentially unsafe, the monadic 'piApplyM' is preferable.
piApply :: Type -> Args -> Type
piApply t []                      = t
piApply (El _ (Pi  _ b)) (a:args) = lazyAbsApp b (unArg a) `piApply` args
piApply t args                    =
  trace ("piApply t = " ++ prettyShow t ++ "\n  args = " ++ prettyShow args) __IMPOSSIBLE__

---------------------------------------------------------------------------
-- * Abstraction
---------------------------------------------------------------------------

instance Abstract Term where
  abstract = teleLam

instance Abstract Type where
  abstract = telePi_

instance Abstract Sort where
  abstract EmptyTel s = s
  abstract _        s = __IMPOSSIBLE__

instance Abstract Telescope where
  EmptyTel           `abstract` tel = tel
  ExtendTel arg xtel `abstract` tel = ExtendTel arg $ xtel <&> (`abstract` tel)

instance Abstract Definition where
  abstract tel (Defn info x t pol occ gens gpars df m c inst copy ma nc inj copat blk d) =
    Defn info x (abstract tel t) (abstract tel pol) (abstract tel occ) (abstract tel gens)
                (replicate (size tel) Nothing ++ gpars) df m c inst copy ma nc inj copat blk (abstract tel d)

-- | @tel ⊢ (Γ ⊢ lhs ↦ rhs : t)@ becomes @tel, Γ ⊢ lhs ↦ rhs : t)@
--   we do not need to change lhs, rhs, and t since they live in Γ.
--   See 'Abstract Clause'.
instance Abstract RewriteRule where
  abstract tel (RewriteRule q gamma f ps rhs t) =
    RewriteRule q (abstract tel gamma) f ps rhs t

instance {-# OVERLAPPING #-} Abstract [Occ.Occurrence] where
  abstract tel []  = []
  abstract tel occ = replicate (size tel) Mixed ++ occ -- TODO: check occurrence

instance {-# OVERLAPPING #-} Abstract [Polarity] where
  abstract tel []  = []
  abstract tel pol = replicate (size tel) Invariant ++ pol -- TODO: check polarity

instance Abstract NumGeneralizableArgs where
  abstract tel NoGeneralizableArgs       = NoGeneralizableArgs
  abstract tel (SomeGeneralizableArgs n) = SomeGeneralizableArgs (size tel + n)

instance Abstract Projection where
  abstract tel p = p
    { projIndex = size tel + projIndex p
    , projLams  = abstract tel $ projLams p
    }

instance Abstract ProjLams where
  abstract tel (ProjLams lams) = ProjLams $
    map (\ !dom -> argFromDom (fst <$> dom)) (telToList tel) ++ lams

instance Abstract System where
  abstract tel (System tel1 sys) = System (abstract tel tel1) sys

instance Abstract Defn where
  abstract tel d = case d of
    Axiom{} -> d
    DataOrRecSig n -> DataOrRecSig (size tel + n)
    GeneralizableVar{} -> d
    AbstractDefn d -> AbstractDefn $ abstract tel d
    Function{ funClauses = cs, funCompiled = cc, funCovering = cov, funInv = inv
            , funExtLam = extLam
            , funProjection = Nothing  } ->
      d { funClauses  = abstract tel cs
        , funCompiled = abstract tel cc
        , funCovering = abstract tel cov
        , funInv      = abstract tel inv
        , funExtLam   = modifySystem (abstract tel) <$> extLam
        }
    Function{ funClauses = cs, funCompiled = cc, funCovering = cov, funInv = inv
            , funExtLam = extLam
            , funProjection = Just p } ->
      -- Andreas, 2015-05-11 if projection was applied to Var 0
      -- then abstract over last element of tel (the others are params).
      if projIndex p > 0 then d' else
        d' { funClauses  = abstract tel1 cs
           , funCompiled = abstract tel1 cc
           , funCovering = abstract tel1 cov
           , funInv      = abstract tel1 inv
           , funExtLam   = modifySystem (\ _ -> __IMPOSSIBLE__) <$> extLam
           }
        where
          d' = d { funProjection = Just $ abstract tel p }
          tel1 = telFromList $ drop (size tel - 1) $ telToList tel

    Datatype{ dataPars = np, dataClause = cl } ->
      d { dataPars       = np + size tel
        , dataClause     = abstract tel cl
        }
    Record{ recPars = np, recClause = cl, recTel = tel' } ->
      d { recPars    = np + size tel
        , recClause  = abstract tel cl
        , recTel     = abstract tel tel'
        }
    Constructor{ conPars = np } ->
      d { conPars = np + size tel }
    Primitive{ primClauses = cs } ->
      d { primClauses = abstract tel cs }
    PrimitiveSort{} -> d

instance Abstract PrimFun where
    abstract tel (PrimFun x ar def) = PrimFun x (ar + n) $ \ts -> def $ drop n ts
        where n = size tel

instance Abstract Clause where
  abstract tel (Clause rl rf tel' ps b t catchall recursive unreachable ell) =
    Clause rl rf (abstract tel tel')
           (namedTelVars m tel ++ ps)
           b
           t -- nothing to do for t, since it lives under the telescope
           catchall
           recursive
           unreachable
           ell
      where m = size tel + size tel'

instance Abstract CompiledClauses where
  abstract tel Fail = Fail
  abstract tel (Done xs t) = Done (map (argFromDom . fmap fst) (telToList tel) ++ xs) t
  abstract tel (Case n bs) =
    Case (n <&> \ i -> i + size tel) (abstract tel bs)

instance Abstract a => Abstract (WithArity a) where
  abstract tel (WithArity n a) = WithArity n $ abstract tel a

instance Abstract a => Abstract (Case a) where
  abstract tel (Branches cop cs eta ls m b lz) =
    Branches cop (abstract tel cs) (second (abstract tel) <$> eta)
                 (abstract tel ls) (abstract tel m) b lz

telVars :: Int -> Telescope -> [Arg DeBruijnPattern]
telVars m = map (fmap namedThing) . (namedTelVars m)

namedTelVars :: Int -> Telescope -> [NamedArg DeBruijnPattern]
namedTelVars m EmptyTel                     = []
namedTelVars m (ExtendTel !dom tel) =
  Arg (domInfo dom) (namedDBVarP (m-1) $ absName tel) :
  namedTelVars (m-1) (unAbs tel)

instance Abstract FunctionInverse where
  abstract tel NotInjective  = NotInjective
  abstract tel (Inverse inv) = Inverse $ abstract tel inv

instance {-# OVERLAPPABLE #-} Abstract t => Abstract [t] where
  abstract tel = map (abstract tel)

instance Abstract t => Abstract (Maybe t) where
  abstract tel x = fmap (abstract tel) x

instance Abstract v => Abstract (Map k v) where
  abstract tel m = fmap (abstract tel) m

instance Abstract v => Abstract (HashMap k v) where
  abstract tel m = fmap (abstract tel) m

abstractArgs :: Abstract a => Args -> a -> a
abstractArgs args x = abstract tel x
    where
        tel   = foldr (\arg@(Arg info x) -> ExtendTel (__DUMMY_TYPE__ <$ domFromArg arg) . Abs x)
                      EmptyTel
              $ zipWith (<$) names args
        names = cycle $ map (stringToArgName . (:[])) ['a'..'z']

---------------------------------------------------------------------------
-- * Substitution and shifting\/weakening\/strengthening
---------------------------------------------------------------------------

-- | If @permute π : [a]Γ -> [a]Δ@, then @applySubst (renaming _ π) : Term Γ -> Term Δ@
renaming :: forall a. DeBruijn a => Empty -> Permutation -> Substitution' a
renaming err p = prependS err gamma $ raiseS $ size p
  where
    gamma :: [Maybe a]
    gamma = inversePermute p (deBruijnVar :: Int -> a)
    -- gamma = safePermute (invertP (-1) p) $ map deBruijnVar [0..]

-- | If @permute π : [a]Γ -> [a]Δ@, then @applySubst (renamingR π) : Term Δ -> Term Γ@
renamingR :: DeBruijn a => Permutation -> Substitution' a
renamingR p@(Perm n _) = permute (reverseP p) (map deBruijnVar [0..]) ++# raiseS n

-- | The permutation should permute the corresponding context. (right-to-left list)
renameP :: Subst t a => Empty -> Permutation -> a -> a
renameP err p = applySubst (renaming err p)

instance Subst a a => Subst a (Substitution' a) where
  applySubst rho sgm = composeS rho sgm

{-# SPECIALIZE applySubstTerm :: Substitution -> Term -> Term #-}
{-# SPECIALIZE applySubstTerm :: Substitution' BraveTerm -> BraveTerm -> BraveTerm #-}
applySubstTerm :: forall t. (Coercible t Term, Subst t t, Apply t) => Substitution' t -> t -> t
applySubstTerm IdS t = t
applySubstTerm rho t    = coerce $ case coerce t of
    Var i es    -> coerce $ lookupS rho i  `applyE` subE es
    Lam h m     -> Lam h $ sub @(Abs t) m
    Def f es    -> defApp f [] $ subE es
    Con c ci vs -> Con c ci $ subE vs
    MetaV x es  -> MetaV x $ subE es
    Lit l       -> Lit l
    Level l     -> levelTm $ sub @(Level' t) l
    Pi a b      -> uncurry Pi $ subPi (a,b)
    Sort s      -> Sort $ sub @(Sort' t) s
    DontCare mv -> dontCare $ sub @t mv
    Dummy s es  -> Dummy s $ subE es
 where
   sub :: forall a b. (Coercible b a, Subst t a) => b -> b
   sub t = coerce $ applySubst rho (coerce t :: a)
   subE :: Elims -> Elims
   subE  = sub @[Elim' t]
   subPi :: (Dom Type, Abs Type) -> (Dom Type, Abs Type)
   subPi = sub @(Dom' t (Type'' t t), Abs (Type'' t t))

instance Subst Term Term where
  applySubst = applySubstTerm

instance Subst BraveTerm BraveTerm where
  applySubst = applySubstTerm

instance (Coercible a Term, Subst t a, Subst t b) => Subst t (Type'' a b) where
  applySubst rho (El s t) = applySubst rho s `El` applySubst rho t

instance (Coercible a Term, Subst t a) => Subst t (Sort' a) where
  applySubst rho s = case s of
    Type n     -> Type $ sub n
    Prop n     -> Prop $ sub n
    Inf n      -> Inf n
    SizeUniv   -> SizeUniv
<<<<<<< HEAD
    LockUniv   -> LockUniv
    PiSort s1 s2 -> piSort (sub s1) (sub s2)
    UnivSort s -> univSort Nothing $ sub s
=======
    PiSort a s2 -> coerce $ piSort (coerce $ sub a) (coerce $ sub s2)
    FunSort s1 s2 -> coerce $ funSort (coerce $ sub s1) (coerce $ sub s2)
    UnivSort s -> coerce $ univSort $ coerce $ sub s
>>>>>>> 8255ee2a
    MetaS x es -> MetaS x $ sub es
    DefS d es  -> DefS d $ sub es
    DummyS{}   -> s
    where sub x = applySubst rho x

instance Subst t a => Subst t (Level' a) where
  applySubst rho (Max n as) = Max n $ applySubst rho as

instance Subst t a => Subst t (PlusLevel' a) where
  applySubst rho (Plus n l) = Plus n $ applySubst rho l

instance Subst t a => Subst t (LevelAtom' a) where
  applySubst rho (MetaLevel m vs)   = MetaLevel m    $ applySubst rho vs
  applySubst rho (BlockedLevel m v) = BlockedLevel m $ applySubst rho v
  applySubst rho (NeutralLevel _ v) = UnreducedLevel $ applySubst rho v
  applySubst rho (UnreducedLevel v) = UnreducedLevel $ applySubst rho v

instance Subst Term Name where
  applySubst rho = id

instance {-# OVERLAPPING #-} Subst Term String where
  applySubst rho = id

instance Subst Term ConPatternInfo where
  applySubst rho i = i{ conPType = applySubst rho $ conPType i }

instance Subst Term Pattern where
  applySubst rho p = case p of
    ConP c mt ps -> ConP c (applySubst rho mt) $ applySubst rho ps
    DefP o q ps  -> DefP o q $ applySubst rho ps
    DotP o t     -> DotP o $ applySubst rho t
    VarP o s     -> p
    LitP o l     -> p
    ProjP{}      -> p
    IApplyP o t u x -> IApplyP o (applySubst rho t) (applySubst rho u) x

instance Subst Term A.ProblemEq where
  applySubst rho (A.ProblemEq p v a) =
    uncurry (A.ProblemEq p) $ applySubst rho (v,a)

instance DeBruijn BraveTerm where
  deBruijnVar = BraveTerm . deBruijnVar
  deBruijnView = deBruijnView . unBrave

instance DeBruijn NLPat where
  deBruijnVar i = PVar i []
  deBruijnView p = case p of
    PVar i []   -> Just i
    PVar{}      -> Nothing
    PDef{}      -> Nothing
    PLam{}      -> Nothing
    PPi{}       -> Nothing
    PSort{}     -> Nothing
    PBoundVar{} -> Nothing -- or... ?
    PTerm{}     -> Nothing -- or... ?

applyNLPatSubst :: (Subst Term a) => Substitution' NLPat -> a -> a
applyNLPatSubst = applySubst . fmap nlPatToTerm
  where
    nlPatToTerm :: NLPat -> Term
    nlPatToTerm p = case p of
      PVar i xs      -> Var i $ map (Apply . fmap var) xs
      PTerm u        -> u
      PDef f es      -> __IMPOSSIBLE__
      PLam i u       -> __IMPOSSIBLE__
      PPi a b        -> __IMPOSSIBLE__
      PSort s        -> __IMPOSSIBLE__
      PBoundVar i es -> __IMPOSSIBLE__

applyNLSubstToDom :: Subst NLPat a => Substitution' NLPat -> Dom a -> Dom a
applyNLSubstToDom rho dom = applySubst rho <$> dom{ domTactic = applyNLPatSubst rho $ domTactic dom }

instance Subst NLPat NLPat where
  applySubst rho p = case p of
    PVar i bvs -> lookupS rho i `applyBV` bvs
    PDef f es -> PDef f $ applySubst rho es
    PLam i u -> PLam i $ applySubst rho u
    PPi a b -> PPi (applyNLSubstToDom rho a) (applySubst rho b)
    PSort s -> PSort $ applySubst rho s
    PBoundVar i es -> PBoundVar i $ applySubst rho es
    PTerm u -> PTerm $ applyNLPatSubst rho u

    where
      applyBV :: NLPat -> [Arg Int] -> NLPat
      applyBV p ys = case p of
        PVar i xs      -> PVar i (xs ++ ys)
        PTerm u        -> PTerm $ u `apply` map (fmap var) ys
        PDef f es      -> __IMPOSSIBLE__
        PLam i u       -> __IMPOSSIBLE__
        PPi a b        -> __IMPOSSIBLE__
        PSort s        -> __IMPOSSIBLE__
        PBoundVar i es -> __IMPOSSIBLE__

instance Subst NLPat NLPType where
  applySubst rho (NLPType s a) = NLPType (applySubst rho s) (applySubst rho a)

instance Subst NLPat NLPSort where
  applySubst rho = \case
    PType l   -> PType $ applySubst rho l
    PProp l   -> PProp $ applySubst rho l
    PInf n    -> PInf n
    PSizeUniv -> PSizeUniv

instance Subst NLPat RewriteRule where
  applySubst rho (RewriteRule q gamma f ps rhs t) =
    RewriteRule q (applyNLPatSubst rho gamma)
                f (applySubst (liftS n rho) ps)
                  (applyNLPatSubst (liftS n rho) rhs)
                  (applyNLPatSubst (liftS n rho) t)
    where n = size gamma

instance Subst t a => Subst t (Blocked a) where
  applySubst rho b = fmap (applySubst rho) b

instance Subst Term DisplayForm where
  applySubst rho (Display n ps v) =
    Display n (applySubst (liftS 1 rho) ps)
              (applySubst (liftS n rho) v)

instance Subst Term DisplayTerm where
  applySubst rho (DTerm v)        = DTerm $ applySubst rho v
  applySubst rho (DDot v)         = DDot  $ applySubst rho v
  applySubst rho (DCon c ci vs)   = DCon c ci $ applySubst rho vs
  applySubst rho (DDef c es)      = DDef c $ applySubst rho es
  applySubst rho (DWithApp v vs es) = uncurry3 DWithApp $ applySubst rho (v, vs, es)

instance Subst t a => Subst t (Tele a) where
  applySubst rho  EmptyTel         = EmptyTel
  applySubst rho (ExtendTel t tel) = uncurry ExtendTel $ applySubst rho (t, tel)

instance Subst Term Constraint where
  applySubst rho c = case c of
    ValueCmp cmp a u v       -> ValueCmp cmp (rf a) (rf u) (rf v)
    ValueCmpOnFace cmp p t u v -> ValueCmpOnFace cmp (rf p) (rf t) (rf u) (rf v)
    ElimCmp ps fs a v e1 e2  -> ElimCmp ps fs (rf a) (rf v) (rf e1) (rf e2)
    TelCmp a b cmp tel1 tel2 -> TelCmp (rf a) (rf b) cmp (rf tel1) (rf tel2)
    SortCmp cmp s1 s2        -> SortCmp cmp (rf s1) (rf s2)
    LevelCmp cmp l1 l2       -> LevelCmp cmp (rf l1) (rf l2)
    Guarded c cs             -> Guarded (rf c) cs
    IsEmpty r a              -> IsEmpty r (rf a)
    CheckSizeLtSat t         -> CheckSizeLtSat (rf t)
    FindInstance m b cands   -> FindInstance m b (rf cands)
    UnBlock{}                -> c
    CheckFunDef{}            -> c
    HasBiggerSort s          -> HasBiggerSort (rf s)
    HasPTSRule a s           -> HasPTSRule (rf a) (rf s)
    UnquoteTactic m t h g    -> UnquoteTactic m (rf t) (rf h) (rf g)
<<<<<<< HEAD
    CheckLockedVars a b c d  -> CheckLockedVars (rf a) (rf b) (rf c) (rf d)
=======
    CheckMetaInst m          -> CheckMetaInst m
>>>>>>> 8255ee2a
    where
      rf x = applySubst rho x

instance Subst Term CompareAs where
  applySubst rho (AsTermsOf a) = AsTermsOf $ applySubst rho a
  applySubst rho AsSizes       = AsSizes
  applySubst rho AsTypes       = AsTypes

instance Subst t a => Subst t (Elim' a) where
  applySubst rho e = case e of
    Apply v -> Apply $ applySubst rho v
    IApply x y r -> IApply (applySubst rho x) (applySubst rho y) (applySubst rho r)
    Proj{}  -> e

instance Subst t a => Subst t (Abs a) where
  applySubst rho (Abs x a)   = Abs x $ applySubst (liftS 1 rho) a
  applySubst rho (NoAbs x a) = NoAbs x $ applySubst rho a

instance Subst t a => Subst t (Arg a) where
  applySubst IdS arg = arg
  applySubst rho arg = setFreeVariables unknownFreeVariables $ fmap (applySubst rho) arg

instance Subst t a => Subst t (Named name a) where
  applySubst rho = fmap (applySubst rho)

instance (Subst t a, Subst t b) => Subst t (Dom' a b) where
  applySubst IdS dom = dom
  applySubst rho dom = setFreeVariables unknownFreeVariables $
    fmap (applySubst rho) dom{ domTactic = applySubst rho (domTactic dom) }

instance Subst t a          => Subst t (Maybe a)      where
instance Subst t a          => Subst t [a]            where
instance (Ord k, Subst t a) => Subst t (Map k a)      where
instance Subst t a          => Subst t (WithHiding a) where

instance Subst Term () where
  applySubst _ _ = ()

instance (Subst t a, Subst t b) => Subst t (a, b) where
  applySubst rho (x,y) = (applySubst rho x, applySubst rho y)

instance (Subst t a, Subst t b, Subst t c) => Subst t (a, b, c) where
  applySubst rho (x,y,z) = (applySubst rho x, applySubst rho y, applySubst rho z)

instance (Subst t a, Subst t b, Subst t c, Subst t d) => Subst t (a, b, c, d) where
  applySubst rho (x,y,z,u) = (applySubst rho x, applySubst rho y, applySubst rho z, applySubst rho u)

instance Subst Term Candidate where
  applySubst rho (Candidate q u t ov) = Candidate q (applySubst rho u) (applySubst rho t) ov

instance Subst Term EqualityView where
  applySubst rho (OtherType t) = OtherType
    (applySubst rho t)
  applySubst rho (EqualityType s eq l t a b) = EqualityType
    (applySubst rho s)
    eq
    (map (applySubst rho) l)
    (applySubst rho t)
    (applySubst rho a)
    (applySubst rho b)

instance DeBruijn a => DeBruijn (Pattern' a) where
  debruijnNamedVar n i             = varP $ debruijnNamedVar n i
  -- deBruijnView returns Nothing, to prevent consS and the like
  -- from dropping the names and origins when building a substitution.
  deBruijnView _                   = Nothing

fromPatternSubstitution :: PatternSubstitution -> Substitution
fromPatternSubstitution = fmap patternToTerm

applyPatSubst :: (Subst Term a) => PatternSubstitution -> a -> a
applyPatSubst = applySubst . fromPatternSubstitution


usePatOrigin :: PatOrigin -> Pattern' a -> Pattern' a
usePatOrigin o p = case patternInfo p of
  Nothing -> p
  Just i  -> usePatternInfo (i { patOrigin = o }) p

usePatternInfo :: PatternInfo -> Pattern' a -> Pattern' a
usePatternInfo i p = case patternOrigin p of
  Nothing         -> p
  Just PatOSplit  -> p
  Just PatOAbsurd -> p
  Just _          -> case p of
    (VarP _ x) -> VarP i x
    (DotP _ u) -> DotP i u
    (ConP c (ConPatternInfo _ r ft b l) ps)
      -> ConP c (ConPatternInfo i r ft b l) ps
    DefP _ q ps -> DefP i q ps
    (LitP _ l) -> LitP i l
    ProjP{} -> __IMPOSSIBLE__
    (IApplyP _ t u x) -> IApplyP i t u x

instance Subst DeBruijnPattern DeBruijnPattern where
  applySubst IdS p = p
  applySubst rho p = case p of
    VarP i x     ->
      usePatternInfo i $
      useName (dbPatVarName x) $
      lookupS rho $ dbPatVarIndex x
    DotP i u     -> DotP i $ applyPatSubst rho u
    ConP c ci ps -> ConP c ci $ applySubst rho ps
    DefP i q ps  -> DefP i q $ applySubst rho ps
    LitP i x     -> p
    ProjP{}      -> p
    IApplyP i t u x -> case useName (dbPatVarName x) $ lookupS rho $ dbPatVarIndex x of
                        IApplyP _ _ _ y -> IApplyP i (applyPatSubst rho t) (applyPatSubst rho u) y
                        VarP  _ y -> IApplyP i (applyPatSubst rho t) (applyPatSubst rho u) y
                        _ -> __IMPOSSIBLE__
    where
      useName :: PatVarName -> DeBruijnPattern -> DeBruijnPattern
      useName n (VarP o x)
        | isUnderscore (dbPatVarName x)
        = VarP o $ x { dbPatVarName = n }
      useName _ x = x

instance Subst Term Range where
  applySubst _ = id

---------------------------------------------------------------------------
-- * Projections
---------------------------------------------------------------------------

-- | @projDropParsApply proj o args = 'projDropPars' proj o `'apply'` args@
--
--   This function is an optimization, saving us from construction lambdas we
--   immediately remove through application.
projDropParsApply :: Projection -> ProjOrigin -> Relevance -> Args -> Term
projDropParsApply (Projection prop d r _ lams) o rel args =
  case initLast $ getProjLams lams of
    -- If we have no more abstractions, we must be a record field
    -- (projection applied already to record value).
    Nothing -> if proper then Def d $ map Apply args else __IMPOSSIBLE__
    Just (pars, Arg i y) ->
      let irr = isIrrelevant rel
          core
            | proper && not irr = Lam i $ Abs y $ Var 0 [Proj o d]
            | otherwise         = Lam i $ Abs y $ Def d [Apply $ Var 0 [] <$ r]
            -- Issue2226: get ArgInfo for principal argument from projFromType
      -- Now drop pars many args
          (pars', args') = dropCommon pars args
      -- We only have to abstract over the parameters that exceed the arguments.
      -- We only have to apply to the arguments that exceed the parameters.
      in List.foldr (\ (Arg ai x) -> Lam ai . NoAbs x) (core `apply` args') pars'
  where proper = isJust prop

---------------------------------------------------------------------------
-- * Telescopes
---------------------------------------------------------------------------

-- ** Telescope view of a type

type TelView = TelV Type
data TelV a  = TelV { theTel :: Tele (Dom a), theCore :: a }
  deriving (Show, Functor)

deriving instance (Subst Term a, Eq  a) => Eq  (TelV a)
deriving instance (Subst Term a, Ord a) => Ord (TelV a)

-- | Takes off all exposed function domains from the given type.
--   This means that it does not reduce to expose @Pi@-types.
telView' :: Type -> TelView
telView' = telView'UpTo (-1)

-- | @telView'UpTo n t@ takes off the first @n@ exposed function types of @t@.
-- Takes off all (exposed ones) if @n < 0@.
telView'UpTo :: Int -> Type -> TelView
telView'UpTo 0 t = TelV EmptyTel t
telView'UpTo n t = case unEl t of
  Pi a b  -> absV a (absName b) $ telView'UpTo (n - 1) (absBody b)
  _       -> TelV EmptyTel t
  where
    absV a x (TelV tel t) = TelV (ExtendTel a (Abs x tel)) t


-- ** Creating telescopes from lists of types

-- | Turn a typed binding @(x1 .. xn : A)@ into a telescope.
bindsToTel' :: (Name -> a) -> [Name] -> Dom Type -> ListTel' a
bindsToTel' f []     t = []
bindsToTel' f (x:xs) t = fmap (f x,) t : bindsToTel' f xs (raise 1 t)

bindsToTel :: [Name] -> Dom Type -> ListTel
bindsToTel = bindsToTel' nameToArgName

bindsToTel'1 :: (Name -> a) -> List1 Name -> Dom Type -> ListTel' a
bindsToTel'1 f = bindsToTel' f . List1.toList

bindsToTel1 :: List1 Name -> Dom Type -> ListTel
bindsToTel1 = bindsToTel . List1.toList

-- | Turn a typed binding @(x1 .. xn : A)@ into a telescope.
namedBindsToTel :: [NamedArg Name] -> Type -> Telescope
namedBindsToTel []       t = EmptyTel
namedBindsToTel (x : xs) t =
  ExtendTel (t <$ domFromNamedArgName x) $ Abs (nameToArgName $ namedArg x) $ namedBindsToTel xs (raise 1 t)

namedBindsToTel1 :: List1 (NamedArg Name) -> Type -> Telescope
namedBindsToTel1 = namedBindsToTel . List1.toList

domFromNamedArgName :: NamedArg Name -> Dom ()
domFromNamedArgName x = () <$ domFromNamedArg (fmap forceName x)
  where
    -- If no explicit name is given we use the bound name for the label.
    forceName (Named Nothing x) = Named (Just $ WithOrigin Inserted $ Ranged (getRange x) $ nameToArgName x) x
    forceName x = x

-- ** Abstracting in terms and types

-- | @mkPi dom t = telePi (telFromList [dom]) t@
mkPi :: Dom (ArgName, Type) -> Type -> Type
mkPi !dom b = el $ Pi a (mkAbs x b)
  where
    x = fst $ unDom dom
    a = snd <$> dom
    el = El $ piSort a (Abs x (getSort b)) -- piSort checks x freeIn

mkLam :: Arg ArgName -> Term -> Term
mkLam a v = Lam (argInfo a) (Abs (unArg a) v)

telePi' :: (Abs Type -> Abs Type) -> Telescope -> Type -> Type
telePi' reAbs = telePi where
  telePi EmptyTel          t = t
  telePi (ExtendTel u tel) t = el $ Pi u $ reAbs b
    where
      b  = (`telePi` t) <$> tel
      el = El $ piSort u (getSort <$> b)

-- | Uses free variable analysis to introduce 'NoAbs' bindings.
telePi :: Telescope -> Type -> Type
telePi = telePi' reAbs

-- | Everything will be an 'Abs'.
telePi_ :: Telescope -> Type -> Type
telePi_ = telePi' id

-- | Only abstract the visible components of the telescope,
--   and all that bind variables.  Everything will be an 'Abs'!
-- Caution: quadratic time!

telePiVisible :: Telescope -> Type -> Type
telePiVisible EmptyTel t = t
telePiVisible (ExtendTel u tel) t
    -- If u is not declared visible and b can be strengthened, skip quantification of u.
    | notVisible u, NoAbs x t' <- b' = t'
    -- Otherwise, include quantification over u.
    | otherwise = El (piSort u $ getSort <$> b) $ Pi u b
  where
    b  = tel <&> (`telePiVisible` t)
    b' = reAbs b

-- | Abstract over a telescope in a term, producing lambdas.
--   Dumb abstraction: Always produces 'Abs', never 'NoAbs'.
--
--   The implementation is sound because 'Telescope' does not use 'NoAbs'.
teleLam :: Telescope -> Term -> Term
teleLam  EmptyTel         t = t
teleLam (ExtendTel u tel) t = Lam (domInfo u) $ flip teleLam t <$> tel

-- | Performs void ('noAbs') abstraction over telescope.
class TeleNoAbs a where
  teleNoAbs :: a -> Term -> Term

instance TeleNoAbs ListTel where
  teleNoAbs tel t = foldr (\ Dom{domInfo = ai, unDom = (x, _)} -> Lam ai . NoAbs x) t tel

instance TeleNoAbs Telescope where
  teleNoAbs tel = teleNoAbs $ telToList tel


-- ** Telescope typing

-- | Given arguments @vs : tel@ (vector typing), extract their individual types.
--   Returns @Nothing@ is @tel@ is not long enough.

typeArgsWithTel :: Telescope -> [Term] -> Maybe [Dom Type]
typeArgsWithTel _ []                         = return []
typeArgsWithTel (ExtendTel dom tel) (v : vs) = (dom :) <$> typeArgsWithTel (absApp tel v) vs
typeArgsWithTel EmptyTel{} (_:_)             = Nothing

---------------------------------------------------------------------------
-- * Clauses
---------------------------------------------------------------------------

-- | In compiled clauses, the variables in the clause body are relative to the
--   pattern variables (including dot patterns) instead of the clause telescope.
compiledClauseBody :: Clause -> Maybe Term
compiledClauseBody cl = applySubst (renamingR perm) $ clauseBody cl
  where perm = fromMaybe __IMPOSSIBLE__ $ clausePerm cl

---------------------------------------------------------------------------
-- * Syntactic equality and order
--
-- Needs weakening.
---------------------------------------------------------------------------

deriving instance Eq Substitution
deriving instance Ord Substitution

deriving instance Eq Sort
deriving instance Ord Sort
deriving instance Eq Level
deriving instance Ord Level
deriving instance Eq PlusLevel
deriving instance Eq NotBlocked
deriving instance Eq t => Eq (Blocked t)
deriving instance Eq CandidateKind
deriving instance Eq Candidate

deriving instance (Subst t a, Eq a)  => Eq  (Tele a)
deriving instance (Subst t a, Ord a) => Ord (Tele a)

-- Andreas, 2019-11-16, issue #4201: to avoid potential unintended
-- performance loss, the Eq instance for Constraint is disabled:
--
-- -- deriving instance Eq Constraint
--
-- I am tempted to write
--
--   instance Eq Constraint where (==) = undefined
--
-- but this does not give a compilation error anymore when trying
-- to use equality on constraints.
-- Therefore, I hope this comment is sufficient to prevent a resurrection
-- of the Eq instance for Constraint.

deriving instance Eq CompareAs
deriving instance Eq Section

instance Ord PlusLevel where
  -- Compare on the atom first. Makes most sense for levelMax.
  compare (Plus n a) (Plus m b) = compare (a,n) (b,m)

instance Eq LevelAtom where
  (==) = (==) `on` unLevelAtom

instance Ord LevelAtom where
  compare = compare `on` unLevelAtom

-- | Syntactic 'Type' equality, ignores sort annotations.
instance Eq a => Eq (Type' a) where
  (==) = (==) `on` unEl

instance Ord a => Ord (Type' a) where
  compare = compare `on` unEl

-- | Syntactic 'Term' equality, ignores stuff below @DontCare@ and sharing.
instance Eq Term where
  Var x vs   == Var x' vs'   = x == x' && vs == vs'
  Lam h v    == Lam h' v'    = h == h' && v  == v'
  Lit l      == Lit l'       = l == l'
  Def x vs   == Def x' vs'   = x == x' && vs == vs'
  Con x _ vs == Con x' _ vs' = x == x' && vs == vs'
  Pi a b     == Pi a' b'     = a == a' && b == b'
  Sort s     == Sort s'      = s == s'
  Level l    == Level l'     = l == l'
  MetaV m vs == MetaV m' vs' = m == m' && vs == vs'
  DontCare _ == DontCare _   = True
  Dummy{}    == Dummy{}      = True
  _          == _            = False

instance Eq a => Eq (Pattern' a) where
  VarP _ x        == VarP _ y          = x == y
  DotP _ u        == DotP _ v          = u == v
  ConP c _ ps     == ConP c' _ qs      = c == c && ps == qs
  LitP _ l        == LitP _ l'         = l == l'
  ProjP _ f       == ProjP _ g         = f == g
  IApplyP _ u v x == IApplyP _ u' v' y = u == u' && v == v' && x == y
  DefP _ f ps     == DefP _ g qs       = f == g && ps == qs
  _               == _                 = False

instance Ord Term where
  Var a b    `compare` Var x y    = compare x a `thenCmp` compare b y -- sort de Bruijn indices down (#2765)
  Var{}      `compare` _          = LT
  _          `compare` Var{}      = GT
  Def a b    `compare` Def x y    = compare (a, b) (x, y)
  Def{}      `compare` _          = LT
  _          `compare` Def{}      = GT
  Con a _ b  `compare` Con x _ y  = compare (a, b) (x, y)
  Con{}      `compare` _          = LT
  _          `compare` Con{}      = GT
  Lit a      `compare` Lit x      = compare a x
  Lit{}      `compare` _          = LT
  _          `compare` Lit{}      = GT
  Lam a b    `compare` Lam x y    = compare (a, b) (x, y)
  Lam{}      `compare` _          = LT
  _          `compare` Lam{}      = GT
  Pi a b     `compare` Pi x y     = compare (a, b) (x, y)
  Pi{}       `compare` _          = LT
  _          `compare` Pi{}       = GT
  Sort a     `compare` Sort x     = compare a x
  Sort{}     `compare` _          = LT
  _          `compare` Sort{}     = GT
  Level a    `compare` Level x    = compare a x
  Level{}    `compare` _          = LT
  _          `compare` Level{}    = GT
  MetaV a b  `compare` MetaV x y  = compare (a, b) (x, y)
  MetaV{}    `compare` _          = LT
  _          `compare` MetaV{}    = GT
  DontCare{} `compare` DontCare{} = EQ
  DontCare{} `compare` _          = LT
  _          `compare` DontCare{} = GT
  Dummy{}    `compare` Dummy{}    = EQ

-- Andreas, 2017-10-04, issue #2775, ignore irrelevant arguments during with-abstraction.
--
-- For reasons beyond my comprehension, the following Eq instances are not employed
-- by with-abstraction in TypeChecking.Abstract.isPrefixOf.
-- Instead, I modified the general Eq instance for Arg to ignore the argument
-- if irrelevant.

-- -- | Ignore irrelevant arguments in equality check.
-- --   Also ignore origin.
-- instance {-# OVERLAPPING #-} Eq (Arg Term) where
--   a@(Arg (ArgInfo h r _o) t) == a'@(Arg (ArgInfo h' r' _o') t') = trace ("Eq (Arg Term) on " ++ show a ++ " and " ++ show a') $
--     h == h' && ((r == Irrelevant) || (r' == Irrelevant) || (t == t'))
--     -- Andreas, 2017-10-04: According to Syntax.Common, equality on Arg ignores Relevance and Origin.

-- instance {-# OVERLAPPING #-} Eq Args where
--   us == vs = length us == length vs && and (zipWith (==) us vs)

-- instance {-# OVERLAPPING #-} Eq Elims where
--   us == vs = length us == length vs && and (zipWith (==) us vs)

-- | Equality of binders relies on weakening
--   which is a special case of renaming
--   which is a special case of substitution.
instance (Subst t a, Eq a) => Eq (Abs a) where
  NoAbs _ a == NoAbs _ b = a == b  -- no need to raise if both are NoAbs
  a         == b         = absBody a == absBody b

instance (Subst t a, Ord a) => Ord (Abs a) where
  NoAbs _ a `compare` NoAbs _ b = a `compare` b  -- no need to raise if both are NoAbs
  a         `compare` b         = absBody a `compare` absBody b

deriving instance Ord a => Ord (Dom a)

instance (Subst t a, Eq a)  => Eq  (Elim' a) where
  Apply  a == Apply  b = a == b
  Proj _ x == Proj _ y = x == y
  IApply x y r == IApply x' y' r' = x == x' && y == y' && r == r'
  _ == _ = False

instance (Subst t a, Ord a) => Ord (Elim' a) where
  Apply  a `compare` Apply  b = a `compare` b
  Proj _ x `compare` Proj _ y = x `compare` y
  IApply x y r `compare` IApply x' y' r' = compare x x' `mappend` compare y y' `mappend` compare r r'
  Apply{}  `compare` _        = LT
  _        `compare` Apply{}  = GT
  Proj{}   `compare` _        = LT
  _        `compare` Proj{}   = GT


---------------------------------------------------------------------------
-- * Sort stuff
---------------------------------------------------------------------------

<<<<<<< HEAD
-- | Get the next higher sort.
univSort' :: Maybe Sort -> Sort -> Maybe Sort
univSort' univInf (Type l) = Just $ Type $ levelSuc l
univSort' univInf (Prop l) = Just $ Type $ levelSuc l
univSort' univInf LockUniv = Just $ Type $ levelSuc $ Max []
univSort' univInf Inf      = univInf
univSort' univInf s        = Nothing

univSort :: Maybe Sort -> Sort -> Sort
univSort univInf s = fromMaybe (UnivSort s) $ univSort' univInf s

univInf :: (HasOptions m) => m (Maybe Sort)
univInf =
  ifM ((optOmegaInOmega <$> pragmaOptions) `or2M` typeInType)
  {-then-} (return $ Just Inf)
  {-else-} (return Nothing)
=======
-- | @univSort' univInf s@ gets the next higher sort of @s@, if it is
--   known (i.e. it is not just @UnivSort s@).
--
--   Precondition: @s@ is reduced
univSort' :: Sort -> Maybe Sort
univSort' (Type l) = Just $ Type $ levelSuc l
univSort' (Prop l) = Just $ Type $ levelSuc l
univSort' (Inf n)  = Just $ Inf  $ 1 + n
univSort' SizeUniv = Just $ Inf 0
univSort' s        = Nothing

univSort :: Sort -> Sort
univSort s = fromMaybe (UnivSort s) $ univSort' s

-- | Returns @Just True@ for (relatively) small sorts like @Set l@ and
--   @Prop l@, returns @Just False@ for large sorts such as @Setω@ and
--   @Nothing@ for unknown (meta) sorts.
isSmallSort :: Sort -> Maybe Bool
isSmallSort Type{}     = Just True
isSmallSort Prop{}     = Just True
isSmallSort SizeUniv   = Just True
isSmallSort Inf{}      = Just False
isSmallSort MetaS{}    = Nothing
isSmallSort FunSort{}  = Nothing
isSmallSort PiSort{}   = Nothing
isSmallSort UnivSort{} = Nothing
isSmallSort DefS{}     = Nothing
isSmallSort DummyS{}   = Nothing
>>>>>>> 8255ee2a

-- | Compute the sort of a function type from the sorts of its
--   domain and codomain.
funSort' :: Sort -> Sort -> Maybe Sort
funSort' a b = case (a, b) of
<<<<<<< HEAD
  (Inf           , _            ) -> Just Inf
  (_             , Inf          ) -> Just Inf
  (Type (Max as) , Type (Max bs)) -> Just $ Type $ levelMax $ as ++ bs
  (LockUniv      , b            ) -> Just b
  (a             , LockUniv     ) -> Nothing
=======
  (Inf m         , Inf n        ) -> Just $ Inf $ max m n
  (Inf m         , b            ) | isSmallSort b == Just True -> Just $ Inf m
  (a             , Inf n        ) | isSmallSort a == Just True -> Just $ Inf n
  (Type a , Type b) -> Just $ Type $ levelLub a b
>>>>>>> 8255ee2a
  (SizeUniv      , b            ) -> Just b
  (a             , SizeUniv     ) | isSmallSort a == Just True -> Just SizeUniv
  (Prop a , Type b) -> Just $ Type $ levelLub a b
  (Type a , Prop b) -> Just $ Prop $ levelLub a b
  (Prop a , Prop b) -> Just $ Prop $ levelLub a b
  (a             , b            ) -> Nothing

funSort :: Sort -> Sort -> Sort
funSort a b = fromMaybe (FunSort a b) $ funSort' a b

-- | Compute the sort of a pi type from the sorts of its domain
--   and codomain.
piSort' :: Dom Type -> Abs Sort -> Maybe Sort
piSort' a      (NoAbs _ b) = funSort' (getSort a) b
piSort' a bAbs@(Abs   _ b) = case flexRigOccurrenceIn 0 b of
  Nothing -> Just $ funSort (getSort a) $ noabsApp __IMPOSSIBLE__ bAbs
  Just o | isSmallSort (getSort a) == Just True , isSmallSort b == Just True -> case o of
    StronglyRigid -> Just $ Inf 0
    Unguarded     -> Just $ Inf 0
    WeaklyRigid   -> Just $ Inf 0
    Flexible _    -> Nothing
  Just o | Inf n <- getSort a , isSmallSort b == Just True -> Just $ Inf n
  Just _ -> Nothing

-- Andreas, 2019-06-20
-- KEEP the following commented out code for the sake of the discussion on irrelevance.
-- piSort' a bAbs@(Abs   _ b) = case occurrence 0 b of
--     -- Andreas, Jesper, AIM XXIX, 2019-03-18, issue #3631
--     -- Remember the NoAbs here!
--     NoOccurrence  -> Just $ funSort a $ noabsApp __IMPOSSIBLE__ bAbs
--     -- Andreas, 2017-01-18, issue #2408:
--     -- The sort of @.(a : A) → Set (f a)@ in context @f : .A → Level@
--     -- is @dLub Set λ a → Set (lsuc (f a))@, but @DLub@s are not serialized.
--     -- Alternatives:
--     -- 1. -- Irrelevantly -> sLub s1 (absApp b $ DontCare $ Sort Prop)
--     --    We cheat here by simplifying the sort to @Set (lsuc (f *))@
--     --    where * is a dummy value.  The rationale is that @f * = f a@ (irrelevance!)
--     --    and that if we already have a neutral level @f a@
--     --    it should not hurt to have @f *@ even if type @A@ is empty.
--     --    However: sorts are printed in error messages when sorts do not match.
--     --    Also, sorts with a dummy like Prop would be ill-typed.
--     -- 2. We keep the DLub, and serialize it.
--     --    That's clean and principled, even though DLubs make level solving harder.
--     -- Jesper, 2018-04-20: another alternative:
--     -- 3. Return @Inf@ as in the relevant case. This is conservative and might result
--     --    in more occurrences of @Setω@ than desired, but at least it doesn't pollute
--     --    the sort system with new 'exotic' sorts.
--     Irrelevantly  -> Just Inf
--     StronglyRigid -> Just Inf
--     Unguarded     -> Just Inf
--     WeaklyRigid   -> Just Inf
--     Flexible _    -> Nothing

piSort :: Dom Type -> Abs Sort -> Sort
piSort a b = case piSort' a b of
  Just s -> s
  Nothing | NoAbs _ b' <- b -> FunSort (getSort a) b'
          | otherwise       -> PiSort a b

---------------------------------------------------------------------------
-- * Level stuff
---------------------------------------------------------------------------

-- ^ Computes @n0 ⊔ a₁ ⊔ a₂ ⊔ ... ⊔ aₙ@ and return its canonical form.
levelMax :: Integer -> [PlusLevel] -> Level
levelMax n0 as0 = Max n as
  where
    -- step 1: flatten nested @Level@ expressions in @LevelAtom@s
    Max n1 as1 = expandLevel $ Max n0 as0
    -- step 2: remove subsumed @PlusLevel@s
    as2       = removeSubsumed as1
    -- step 3: sort remaining @PlusLevel@s
    as        = List.sort as2
    -- step 4: set constant to 0 if it is subsumed by one of the @PlusLevel@s
    greatestB = Prelude.maximum $ 0 : [ n | Plus n _ <- as ]
    n | n1 > greatestB = n1
      | otherwise      = 0

    lmax :: Integer -> [PlusLevel] -> [Level] -> Level
    lmax m as []              = Max m as
    lmax m as (Max n bs : ls) = lmax (max m n) (bs ++ as) ls

    expandLevel :: Level -> Level
    expandLevel (Max m as) = lmax m [] $ map expandPlus as

    expandPlus :: PlusLevel -> Level
    expandPlus (Plus m l) = levelPlus m $ expandAtom l

    expandAtom :: LevelAtom -> Level
    expandAtom l = case l of
      BlockedLevel _ v -> expandTm v
      NeutralLevel _ v -> expandTm v
      UnreducedLevel v -> expandTm v
      MetaLevel{}      -> Max 0 [Plus 0 l]
      where
        expandTm (Level l)       = expandLevel l
        expandTm (Sort (Type l)) = expandLevel l -- TODO: get rid of this horrible hack!
        expandTm v               = Max 0 [Plus 0 l]

    removeSubsumed [] = []
    removeSubsumed (Plus n a : bs)
      | not $ null ns = removeSubsumed bs
      | otherwise     = Plus n a : removeSubsumed [ b | b@(Plus _ a') <- bs, a /= a' ]
      where
        ns = [ m | Plus m a' <- bs, a == a', m > n ]

-- | Given two levels @a@ and @b@, compute @a ⊔ b@ and return its
--   canonical form.
levelLub :: Level -> Level -> Level
levelLub (Max m as) (Max n bs) = levelMax (max m n) $ as ++ bs

levelTm :: Level -> Term
levelTm l =
  case l of
    Max 0 [Plus 0 l] -> unLevelAtom l
    _                -> Level l

unLevelAtom :: LevelAtom -> Term
unLevelAtom (MetaLevel x es)   = MetaV x es
unLevelAtom (NeutralLevel _ v) = v
unLevelAtom (UnreducedLevel v) = v
unLevelAtom (BlockedLevel _ v) = v<|MERGE_RESOLUTION|>--- conflicted
+++ resolved
@@ -819,15 +819,10 @@
     Prop n     -> Prop $ sub n
     Inf n      -> Inf n
     SizeUniv   -> SizeUniv
-<<<<<<< HEAD
     LockUniv   -> LockUniv
-    PiSort s1 s2 -> piSort (sub s1) (sub s2)
-    UnivSort s -> univSort Nothing $ sub s
-=======
     PiSort a s2 -> coerce $ piSort (coerce $ sub a) (coerce $ sub s2)
     FunSort s1 s2 -> coerce $ funSort (coerce $ sub s1) (coerce $ sub s2)
     UnivSort s -> coerce $ univSort $ coerce $ sub s
->>>>>>> 8255ee2a
     MetaS x es -> MetaS x $ sub es
     DefS d es  -> DefS d $ sub es
     DummyS{}   -> s
@@ -930,6 +925,7 @@
     PProp l   -> PProp $ applySubst rho l
     PInf n    -> PInf n
     PSizeUniv -> PSizeUniv
+    PLockUniv -> PLockUniv
 
 instance Subst NLPat RewriteRule where
   applySubst rho (RewriteRule q gamma f ps rhs t) =
@@ -975,11 +971,8 @@
     HasBiggerSort s          -> HasBiggerSort (rf s)
     HasPTSRule a s           -> HasPTSRule (rf a) (rf s)
     UnquoteTactic m t h g    -> UnquoteTactic m (rf t) (rf h) (rf g)
-<<<<<<< HEAD
     CheckLockedVars a b c d  -> CheckLockedVars (rf a) (rf b) (rf c) (rf d)
-=======
     CheckMetaInst m          -> CheckMetaInst m
->>>>>>> 8255ee2a
     where
       rf x = applySubst rho x
 
@@ -1438,24 +1431,6 @@
 -- * Sort stuff
 ---------------------------------------------------------------------------
 
-<<<<<<< HEAD
--- | Get the next higher sort.
-univSort' :: Maybe Sort -> Sort -> Maybe Sort
-univSort' univInf (Type l) = Just $ Type $ levelSuc l
-univSort' univInf (Prop l) = Just $ Type $ levelSuc l
-univSort' univInf LockUniv = Just $ Type $ levelSuc $ Max []
-univSort' univInf Inf      = univInf
-univSort' univInf s        = Nothing
-
-univSort :: Maybe Sort -> Sort -> Sort
-univSort univInf s = fromMaybe (UnivSort s) $ univSort' univInf s
-
-univInf :: (HasOptions m) => m (Maybe Sort)
-univInf =
-  ifM ((optOmegaInOmega <$> pragmaOptions) `or2M` typeInType)
-  {-then-} (return $ Just Inf)
-  {-else-} (return Nothing)
-=======
 -- | @univSort' univInf s@ gets the next higher sort of @s@, if it is
 --   known (i.e. it is not just @UnivSort s@).
 --
@@ -1465,6 +1440,7 @@
 univSort' (Prop l) = Just $ Type $ levelSuc l
 univSort' (Inf n)  = Just $ Inf  $ 1 + n
 univSort' SizeUniv = Just $ Inf 0
+univSort' LockUniv = Just $ Type $ levelSuc $ Max 0 [] -- TODO Lock: do we need this?
 univSort' s        = Nothing
 
 univSort :: Sort -> Sort
@@ -1477,6 +1453,7 @@
 isSmallSort Type{}     = Just True
 isSmallSort Prop{}     = Just True
 isSmallSort SizeUniv   = Just True
+isSmallSort LockUniv   = Just True
 isSmallSort Inf{}      = Just False
 isSmallSort MetaS{}    = Nothing
 isSmallSort FunSort{}  = Nothing
@@ -1484,24 +1461,17 @@
 isSmallSort UnivSort{} = Nothing
 isSmallSort DefS{}     = Nothing
 isSmallSort DummyS{}   = Nothing
->>>>>>> 8255ee2a
 
 -- | Compute the sort of a function type from the sorts of its
 --   domain and codomain.
 funSort' :: Sort -> Sort -> Maybe Sort
 funSort' a b = case (a, b) of
-<<<<<<< HEAD
-  (Inf           , _            ) -> Just Inf
-  (_             , Inf          ) -> Just Inf
-  (Type (Max as) , Type (Max bs)) -> Just $ Type $ levelMax $ as ++ bs
-  (LockUniv      , b            ) -> Just b
-  (a             , LockUniv     ) -> Nothing
-=======
   (Inf m         , Inf n        ) -> Just $ Inf $ max m n
   (Inf m         , b            ) | isSmallSort b == Just True -> Just $ Inf m
   (a             , Inf n        ) | isSmallSort a == Just True -> Just $ Inf n
   (Type a , Type b) -> Just $ Type $ levelLub a b
->>>>>>> 8255ee2a
+  (LockUniv      , b            ) -> Just b
+  (a             , LockUniv     ) -> Nothing
   (SizeUniv      , b            ) -> Just b
   (a             , SizeUniv     ) | isSmallSort a == Just True -> Just SizeUniv
   (Prop a , Type b) -> Just $ Type $ levelLub a b
