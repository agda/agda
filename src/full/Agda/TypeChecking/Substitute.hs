--- conflicted
+++ resolved
@@ -909,8 +909,8 @@
   Just _          -> case p of
     (VarP _ x) -> VarP o x
     (DotP _ u) -> DotP o u
-    (ConP c (ConPatternInfo (Just _) b l) ps)
-      -> ConP c (ConPatternInfo (Just o) b l) ps
+    (ConP c (ConPatternInfo (Just _) ft b l) ps)
+      -> ConP c (ConPatternInfo (Just o) ft b l) ps
     ConP{}  -> __IMPOSSIBLE__
     LitP{}  -> __IMPOSSIBLE__
     ProjP{} -> __IMPOSSIBLE__
@@ -933,23 +933,6 @@
         = VarP o $ x { dbPatVarName = n }
       useName _ x = x
 
-<<<<<<< HEAD
-      useOrigin :: PatOrigin -> DeBruijnPattern -> DeBruijnPattern
-      useOrigin o p = case patternOrigin p of
-        Nothing         -> p
-        Just PatOSplit  -> p
-        Just PatOAbsurd -> p
-        Just _          -> case p of
-          (VarP _ x) -> VarP o x
-          (DotP _ u) -> DotP o u
-          (ConP c (ConPatternInfo (Just _) ft b l) ps)
-            -> ConP c (ConPatternInfo (Just o) ft b l) ps
-          ConP{}  -> __IMPOSSIBLE__
-          LitP{}  -> __IMPOSSIBLE__
-          ProjP{} -> __IMPOSSIBLE__
-
-=======
->>>>>>> 256c223b
 instance Subst Term Range where
   applySubst _ = id
 
