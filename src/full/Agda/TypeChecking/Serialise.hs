{-# LANGUAGE CPP #-}

-- Andreas, Makoto, Francesco 2014-10-15 AIM XX:
-- -O2 does not have any noticable effect on runtime
-- but sabotages cabal repl with -Werror
-- (due to a conflict with --interactive warning)
-- {-# OPTIONS_GHC -O2                      #-}

-- | Structure-sharing serialisation of Agda interface files.

-- -!-!-!-!-!-!-!-!-!-!-!-!-!-!-!-!-!-!-!-!-!-!-!-!-!-!-!-!-!-!-!-!-!-!-
-- NOTE: Every time the interface format is changed the interface
-- version number should be bumped _in the same patch_.
--
-- See 'currentInterfaceVersion' below.
--
-- -!-!-!-!-!-!-!-!-!-!-!-!-!-!-!-!-!-!-!-!-!-!-!-!-!-!-!-!-!-!-!-!-!-!-

module Agda.TypeChecking.Serialise
  ( encode, encodeFile, encodeInterface
  , decode, decodeFile, decodeInterface, decodeHashes
  , EmbPrj
  )
  where

import Prelude hiding ( null )

import System.Directory ( createDirectoryIfMissing )
import System.FilePath ( takeDirectory )

import Control.Arrow (second)
import Control.DeepSeq
import qualified Control.Exception as E
import Control.Monad
import Control.Monad.Except
import Control.Monad.IO.Class ( MonadIO(..) )
import Control.Monad.Reader
import Control.Monad.State.Strict
import Control.Monad.ST.Trans

import Data.Array.IArray
import Data.Array.IO
import Data.Word
import Data.Int (Int32)
import Data.ByteString.Lazy    ( ByteString )
import Data.ByteString.Builder ( byteString, toLazyByteString )
import qualified Data.ByteString.Lazy as L
import qualified Data.Map as Map
import qualified Data.Binary as B
import qualified Data.Binary.Get as B
import qualified Data.Binary.Put as B
import qualified Data.List as List
import Data.Function (on)
#if !(MIN_VERSION_base(4,11,0))
import Data.Semigroup((<>))
#endif

import qualified Codec.Compression.GZip as G
import qualified Codec.Compression.Zlib.Internal as Z

#if __GLASGOW_HASKELL__ >= 804
import GHC.Compact as C
#endif

import qualified Agda.TypeChecking.Monad.Benchmark as Bench

import Agda.TypeChecking.Serialise.Base
import Agda.TypeChecking.Serialise.Instances () --instance only

import Agda.TypeChecking.Monad

import Agda.Utils.Hash
import qualified Agda.Utils.HashTable as H
import Agda.Utils.IORef
import Agda.Utils.Null
import qualified Agda.Utils.ProfileOptions as Profile

import Agda.Utils.Impossible

-- Note that the Binary instance for Int writes 64 bits, but throws
-- away the 32 high bits when reading (at the time of writing, on
-- 32-bit machines). Word64 does not have these problems.

currentInterfaceVersion :: Word64
<<<<<<< HEAD
currentInterfaceVersion = 20230124 * 10 + 0
=======
currentInterfaceVersion = 20230424 * 10 + 0
>>>>>>> 43bc03d7

-- | The result of 'encode' and 'encodeInterface'.

data Encoded = Encoded
  { uncompressed :: ByteString
    -- ^ The uncompressed bytestring, without hashes and the interface
    -- version.
  , compressed :: ByteString
    -- ^ The compressed bytestring.
  }

-- | Encodes something. To ensure relocatability file paths in
-- positions are replaced with module names.

encode :: EmbPrj a => a -> TCM Encoded
encode a = do
    collectStats <- hasProfileOption Profile.Serialize
    newD@(Dict nD ltD stD bD iD dD _tD
      _nameD
      _qnameD
      nC ltC stC bC iC dC tC
      nameC
      qnameC
      stats _) <- liftIO $ emptyDict collectStats
    root <- liftIO $ (`runReaderT` newD) $ icode a
    nL  <- benchSort $ l nD
    stL <- benchSort $ l stD
    ltL <- benchSort $ l ltD
    bL  <- benchSort $ l bD
    iL  <- benchSort $ l iD
    dL  <- benchSort $ l dD
    -- Record reuse statistics.
    whenProfile Profile.Sharing $ do
      statistics "pointers" tC
    whenProfile Profile.Serialize $ do
      statistics "Integer"     iC
      statistics "Lazy Text"   ltC
      statistics "Strict Text" stC
      statistics "Text"        bC
      statistics "Double"      dC
      statistics "Node"        nC
      statistics "Shared Term" tC
      statistics "A.QName"     qnameC
      statistics "A.Name"      nameC
    when collectStats $ do
      stats <- Map.fromListWith __IMPOSSIBLE__ . map (second toInteger) <$> do
        liftIO $ H.toList stats
      modifyStatistics $ Map.unionWith (+) stats
    -- Encode hashmaps and root, and compress.
    bits1 <- Bench.billTo [ Bench.Serialization, Bench.BinaryEncode ] $
      return $!! B.encode (root, nL, ltL, stL, bL, iL, dL)
    let compressParams = G.defaultCompressParams
          { G.compressLevel    = G.bestSpeed
          , G.compressStrategy = G.huffmanOnlyStrategy
          }
    cbits <- Bench.billTo [ Bench.Serialization, Bench.Compress ] $
      return $!! G.compressWith compressParams bits1
    let x = B.encode currentInterfaceVersion <> cbits
    return (Encoded { uncompressed = bits1, compressed = x })
  where
    l h = List.map fst . List.sortBy (compare `on` snd) <$> H.toList h
    benchSort = Bench.billTo [Bench.Serialization, Bench.Sort] . liftIO
    statistics :: String -> IORef FreshAndReuse -> TCM ()
    statistics kind ioref = do
      FreshAndReuse fresh
#ifdef DEBUG
                          reused
#endif
                                 <- liftIO $ readIORef ioref
      tickN (kind ++ "  (fresh)") $ fromIntegral fresh
#ifdef DEBUG
      tickN (kind ++ " (reused)") $ fromIntegral reused
#endif

-- encode :: EmbPrj a => a -> TCM ByteString
-- encode a = do
--     fileMod <- sourceToModule
--     (x, shared, total) <- liftIO $ do
--       newD@(Dict nD sD iD dD _ _ _ _ _ stats _) <- emptyDict fileMod
--       root <- runReaderT (icode a) newD
--       nL <- l nD; sL <- l sD; iL <- l iD; dL <- l dD
--       (shared, total) <- readIORef stats
--       return (B.encode currentInterfaceVersion <>
--               G.compress (B.encode (root, nL, sL, iL, dL)), shared, total)
--     whenProfile Profile.Sharing $ do
--       tickN "pointers (reused)" $ fromIntegral shared
--       tickN "pointers" $ fromIntegral total
--     return x
--   where
--   l h = List.map fst . List.sortBy (compare `on` snd) <$> H.toList h

newtype ListLike a = ListLike { unListLike :: Array Int32 a }

instance B.Binary a => B.Binary (ListLike a) where
  put = __IMPOSSIBLE__ -- Will never serialise this
  get = fmap ListLike $ runSTArray $ do
    n <- lift (B.get :: B.Get Int)
    arr <- newArray_ (0, fromIntegral n - 1) :: STT s B.Get (STArray s Int32 a)

    -- We'd like to use 'for_ [0..n-1]' here, but unfortunately GHC doesn't unfold
    -- the list construction and so performs worse than the hand-written version.
    let
      getMany i = if i == n then return () else do
        x <- lift B.get
        unsafeWriteSTArray arr i x
        getMany (i + 1)
    () <- getMany 0

    return arr

-- | Decodes an uncompressed bytestring (without extra hashes or magic
-- numbers). The result depends on the include path.
--
-- Returns 'Nothing' if a decoding error is encountered.

decode :: EmbPrj a => ByteString -> TCM (Maybe a)
decode s = do
  mf   <- useTC stModuleToSource
  incs <- getIncludeDirs

  -- Note that runGetState can raise errors if the input is malformed.
  -- The decoder is (intended to be) strict enough to ensure that all
  -- such errors can be caught by the handler here.

  (mf, r) <- liftIO $ E.handle (\(E.ErrorCall s) -> noResult s) $ do

    ((r, nL, ltL, stL, bL, iL, dL), s, _) <- return $ runGetState B.get s 0
    if not (null s)
     then noResult "Garbage at end."
     else do

      let nL' = ar nL
      st <- St nL' (ar ltL) (ar stL) (ar bL) (ar iL) (ar dL)
              <$> liftIO (newArray (bounds nL') mempty)
              <*> return mf <*> return incs
      (r, st) <- runStateT (runExceptT (value r)) st
      return (Just $ modFile st, r)

  forM_ mf (setTCLens stModuleToSource)

  case r of
    Right x -> do
#if __GLASGOW_HASKELL__ >= 804
      -- "Compact" the interfaces (without breaking sharing) to
      -- reduce the amount of memory that is traversed by the
      -- garbage collector.
      Bench.billTo [Bench.Deserialization, Bench.Compaction] $
        liftIO (Just . C.getCompact <$> C.compactWithSharing x)
#else
      return (Just x)
#endif
    Left err -> do
      reportSLn "import.iface" 5 $ "Error when decoding interface file"
      -- Andreas, 2014-06-11 deactivated debug printing
      -- in order to get rid of dependency of Serialize on TCM.Pretty
      -- reportSDoc "import.iface" 5 $
      --   "Error when decoding interface file:"
      --   $+$ nest 2 (prettyTCM err)
      return Nothing

  where
  ar = unListLike

  noResult s = return (Nothing, Left $ GenericError s)

encodeInterface :: Interface -> TCM Encoded
encodeInterface i = do
  r <- encode i
  return r{ compressed = hashes <> compressed r }
  where
    hashes :: ByteString
    hashes = B.runPut $ B.put (iSourceHash i) >> B.put (iFullHash i)

-- | Encodes an interface. To ensure relocatability file paths in
-- positions are replaced with module names.
--
-- An uncompressed bytestring corresponding to the encoded interface
-- is returned.

encodeFile :: FilePath -> Interface -> TCM ByteString
encodeFile f i = do
  r <- encodeInterface i
  liftIO $ createDirectoryIfMissing True (takeDirectory f)
  liftIO $ L.writeFile f (compressed r)
  return (uncompressed r)

-- | Decodes an interface. The result depends on the include path.
--
-- Returns 'Nothing' if the file does not start with the right magic
-- number or some other decoding error is encountered.

decodeInterface :: ByteString -> TCM (Maybe Interface)
decodeInterface s = do

  -- Note that runGetState and the decompression code below can raise
  -- errors if the input is malformed. The decoder is (intended to be)
  -- strict enough to ensure that all such errors can be caught by the
  -- handler here or the one in decode.

  s <- liftIO $
       E.handle (\(E.ErrorCall s) -> return (Left s)) $
       E.evaluate $
       let (ver, s', _) = runGetState B.get (L.drop 16 s) 0 in
       if ver /= currentInterfaceVersion
       then Left "Wrong interface version."
       else Right $
            toLazyByteString $
            Z.foldDecompressStreamWithInput
              (\s -> (byteString s <>))
              (\s -> if null s
                     then mempty
                     else error "Garbage at end.")
              (\err -> error (show err))
              (Z.decompressST Z.gzipFormat Z.defaultDecompressParams)
              s'

  case s of
    Right s  -> decode s
    Left err -> do
      reportSLn "import.iface" 5 $
        "Error when decoding interface file: " ++ err
      return Nothing

decodeHashes :: ByteString -> Maybe (Hash, Hash)
decodeHashes s
  | L.length s < 16 = Nothing
  | otherwise       = Just $ B.runGet getH $ L.take 16 s
  where getH = (,) <$> B.get <*> B.get

decodeFile :: FilePath -> TCM (Maybe Interface)
decodeFile f = decodeInterface =<< liftIO (L.readFile f)<|MERGE_RESOLUTION|>--- conflicted
+++ resolved
@@ -82,11 +82,7 @@
 -- 32-bit machines). Word64 does not have these problems.
 
 currentInterfaceVersion :: Word64
-<<<<<<< HEAD
-currentInterfaceVersion = 20230124 * 10 + 0
-=======
-currentInterfaceVersion = 20230424 * 10 + 0
->>>>>>> 43bc03d7
+currentInterfaceVersion = 20230511 * 10 + 0
 
 -- | The result of 'encode' and 'encodeInterface'.
 
