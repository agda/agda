{-# LANGUAGE CPP #-}
{-# LANGUAGE ExistentialQuantification #-}
{-# LANGUAGE FlexibleInstances #-}
{-# LANGUAGE ScopedTypeVariables #-}

#if __GLASGOW_HASKELL__ >= 710
{-# LANGUAGE FlexibleContexts #-}
#endif

#if __GLASGOW_HASKELL__ <= 708
{-# LANGUAGE OverlappingInstances #-}
#endif

-- Andreas, Makoto, Francesco 2014-10-15 AIM XX:
-- -O2 does not have any noticable effect on runtime
-- but sabotages cabal repl with -Werror
-- (due to a conflict with --interactive warning)
-- {-# OPTIONS_GHC -O2                      #-}

-- | Structure-sharing serialisation of Agda interface files.

-- -!-!-!-!-!-!-!-!-!-!-!-!-!-!-!-!-!-!-!-!-!-!-!-!-!-!-!-!-!-!-!-!-!-!-
-- NOTE: Every time the interface format is changed the interface
-- version number should be bumped _in the same patch_.
-- -!-!-!-!-!-!-!-!-!-!-!-!-!-!-!-!-!-!-!-!-!-!-!-!-!-!-!-!-!-!-!-!-!-!-

module Agda.TypeChecking.Serialise
  ( encode, encodeFile, encodeInterface
  , decode, decodeFile, decodeInterface, decodeHashes
  , EmbPrj
  )
  where

import Control.Applicative
import Control.Arrow (first, second)
import Control.DeepSeq
import qualified Control.Exception as E
import Control.Monad
import Control.Monad.Reader
import Control.Monad.State.Strict (StateT, runStateT, gets, modify)

import Data.Array.IArray
import Data.Word
import Data.ByteString.Lazy (ByteString)
import qualified Data.ByteString.Lazy as L
import Data.Hashable
import qualified Data.HashTable.IO as H
import Data.Int (Int32)
import Data.Maybe
import Data.Map (Map)
import qualified Data.Map as Map
import Data.Set (Set)
import qualified Data.Set as Set
import qualified Data.Binary as B
import qualified Data.Binary.Get as B
import qualified Data.Binary.Put as B
import qualified Data.List as List
import Data.Function
import Data.Typeable ( cast, Typeable, typeOf, TypeRep )

import qualified Codec.Compression.GZip as G

import qualified Agda.Compiler.Epic.Interface as Epic
import qualified Agda.Compiler.UHC.Pragmas.Base as CR
import qualified Agda.Compiler.UHC.ModuleInfo as UHC
import qualified Agda.Compiler.UHC.AuxAST as UHCA
import qualified Agda.Compiler.UHC.Naming as UHCN
import qualified Agda.Compiler.UHC.Bridge as UHCB

import Agda.Syntax.Common as Common
import Agda.Syntax.Concrete.Name as C
import qualified Agda.Syntax.Concrete as C
import qualified Agda.Syntax.Abstract as A
import Agda.Syntax.Info
import Agda.Syntax.Internal as I
import Agda.Syntax.Scope.Base
import Agda.Syntax.Position as P
-- import Agda.Syntax.Position (Position, Range, noRange)
-- import qualified Agda.Syntax.Position as P
import Agda.Syntax.Fixity
import Agda.Syntax.Notation
import Agda.Syntax.Literal
import qualified Agda.Compiler.JS.Syntax as JS
import qualified Agda.Interaction.Highlighting.Range   as HR
import qualified Agda.Interaction.Highlighting.Precise as HP
import Agda.Interaction.FindFile

import qualified Agda.TypeChecking.Monad.Benchmark as Bench

import Agda.TypeChecking.Monad
import Agda.TypeChecking.CompiledClause
-- import Agda.TypeChecking.Pretty

import Agda.Utils.BiMap (BiMap)
import qualified Agda.Utils.BiMap as BiMap
import Agda.Utils.HashMap (HashMap)
import Agda.Utils.Hash
import qualified Agda.Utils.HashMap as HMap
import Agda.Utils.FileName
import Agda.Utils.IORef
import Agda.Utils.Lens
import Agda.Utils.Monad
import Agda.Utils.Permutation

import Agda.Utils.Except ( ExceptT, MonadError(throwError), runExceptT )

#include "undefined.h"
import Agda.Utils.Impossible

-- | Compatibility with @bytestring < 0.10@ which does not implement
--   @instance NFData@, to support @ghc <= 7.4@.
--
--   Note that we only @deepSeq@ for the purpose of correct benchmarking.
--   Thus, a simply non-forcing @return@ would be a possible implementation.

returnForcedByteString :: Monad m => L.ByteString -> m L.ByteString
#if MIN_VERSION_bytestring(0,10,0)
returnForcedByteString bs = return $!! bs
#else
returnForcedByteString bs = return $! bs
#endif

-- Note that the Binary instance for Int writes 64 bits, but throws
-- away the 32 high bits when reading (at the time of writing, on
-- 32-bit machines). Word64 does not have these problems.

currentInterfaceVersion :: Word64
currentInterfaceVersion = 20150615 * 10 + 0

-- | Constructor tag (maybe omitted) and argument indices.

type Node = [Int32]

-- | The type of hashtables used in this module.
--
-- A very limited amount of testing indicates that 'H.CuckooHashTable'
-- is somewhat slower than 'H.BasicHashTable', and that
-- 'H.LinearHashTable' and the hashtables from "Data.Hashtable" are
-- much slower.

#if defined(mingw32_HOST_OS) && defined(x86_64_HOST_ARCH)
type HashTable k v = H.CuckooHashTable k v
#else
type HashTable k v = H.BasicHashTable k v
#endif

-- | Structure providing fresh identifiers for hash map
--   and counting hash map hits (i.e. when no fresh identifier required).
data FreshAndReuse = FreshAndReuse
  { farFresh :: !Int32 -- ^ Number of hash map misses.
  , farReuse :: !Int32 -- ^ Number of hash map hits.
  }

farEmpty :: FreshAndReuse
farEmpty = FreshAndReuse 0 0

lensFresh :: Lens' Int32 FreshAndReuse
lensFresh f r = f (farFresh r) <&> \ i -> r { farFresh = i }

lensReuse :: Lens' Int32 FreshAndReuse
lensReuse f r = f (farReuse r) <&> \ i -> r { farReuse = i }

-- | Two 'A.QName's are equal if their @QNameId@ is equal.
type QNameId = [NameId]

-- | Computing a qualified names composed ID.
qnameId :: A.QName -> QNameId
qnameId (A.QName (A.MName ns) n) = map A.nameId $ n:ns

-- | State of the the encoder.
data Dict = Dict
  -- Dictionaries which are serialized:
<<<<<<< HEAD
  { nodeD        :: !(HashTable Node    Int32)
  , stringD      :: !(HashTable String  Int32)
  , bstringD     :: !(HashTable L.ByteString Int32)
  , integerD     :: !(HashTable Integer Int32)
  , doubleD      :: !(HashTable Double  Int32)
=======
  { nodeD        :: !(HashTable Node    Int32)    -- ^ Written to interface file.
  , stringD      :: !(HashTable String  Int32)    -- ^ Written to interface file.
  , integerD     :: !(HashTable Integer Int32)    -- ^ Written to interface file.
  , doubleD      :: !(HashTable Double  Int32)    -- ^ Written to interface file.
>>>>>>> 7073cc77
  -- Dicitionaries which are not serialized, but provide
  -- short cuts to speed up serialization:
  , termD        :: !(HashTable (Ptr Term) Int32) -- ^ Not written to interface file.
  -- Andreas, Makoto, AIM XXI
  -- Memoizing A.Name does not buy us much if we already memoize A.QName.
  -- , nameD        :: !(HashTable NameId Int32)
  , qnameD       :: !(HashTable QNameId Int32)    -- ^ Not written to interface file.
  -- Fresh UIDs and reuse statistics:
  , nodeC        :: !(IORef FreshAndReuse)  -- counters for fresh indexes
  , stringC      :: !(IORef FreshAndReuse)
  , bstringC     :: !(IORef FreshAndReuse)
  , integerC     :: !(IORef FreshAndReuse)
  , doubleC      :: !(IORef FreshAndReuse)
  , termC        :: !(IORef FreshAndReuse)
  -- , nameC        :: !(IORef FreshAndReuse)
  , qnameC       :: !(IORef FreshAndReuse)
  , stats        :: !(HashTable String Int)
  , collectStats :: Bool
    -- ^ If @True@ collect in @stats@ the quantities of
    --   calls to @icode@ for each @Typeable a@.
  , absPathD     :: !(HashTable AbsolutePath Int32) -- ^ Not written to interface file.
  }

-- | Creates an empty dictionary.
emptyDict
  :: Bool
     -- ^ Collect statistics for @icode@ calls?
  -> IO Dict
emptyDict collectStats = Dict
  <$> H.new
  <*> H.new
  <*> H.new
  <*> H.new
  <*> H.new
  <*> H.new
  <*> H.new
  <*> newIORef farEmpty
  <*> newIORef farEmpty
  <*> newIORef farEmpty
  <*> newIORef farEmpty
  <*> newIORef farEmpty
  <*> newIORef farEmpty
  <*> newIORef farEmpty
  <*> H.new
  <*> pure collectStats
  <*> H.new

-- | Universal type, wraps everything.
data U    = forall a . Typeable a => U !a

-- | Univeral memo structure, to introduce sharing during decoding
type Memo = HashTable (Int32, TypeRep) U    -- (node index, type rep)

-- | State of the decoder.
data St = St
<<<<<<< HEAD
  { nodeE     :: !(Array Int32 Node)
  , stringE   :: !(Array Int32 String)
  , bstringE  :: !(Array Int32 L.ByteString)
  , integerE  :: !(Array Int32 Integer)
  , doubleE   :: !(Array Int32 Double)
=======
  { nodeE     :: !(Array Int32 Node)     -- ^ Obtained from interface file.
  , stringE   :: !(Array Int32 String)   -- ^ Obtained from interface file.
  , integerE  :: !(Array Int32 Integer)  -- ^ Obtained from interface file.
  , doubleE   :: !(Array Int32 Double)   -- ^ Obtained from interface file.
>>>>>>> 7073cc77
  , nodeMemo  :: !Memo
    -- ^ Created and modified by decoder.
    --   Used to introduce sharing while deserializing objects.
  , modFile   :: !ModuleToSource
    -- ^ Maps module names to file names. Constructed by the decoder.
  , includes  :: [AbsolutePath]
    -- ^ The include directories.
  , mkShared  :: Term -> Term
  }

-- | Monad used by the encoder.

type S a = ReaderT Dict IO a

-- | Monad used by the decoder.
--
-- 'TCM' is not used because the associated overheads would make
-- decoding slower.

type R a = ExceptT TypeError (StateT St IO) a

-- | Throws an error which is suitable when the data stream is
-- malformed.

malformed :: R a
malformed = throwError $ GenericError "Malformed input."

class Typeable a => EmbPrj a where
  icode :: a -> S Int32  -- ^ Serialization (wrapper).
  icod_ :: a -> S Int32  -- ^ Serialization (worker).
  value :: Int32 -> R a  -- ^ Deserialization.

  icode a = do
    tickICode a
    icod_ a

-- | Increase entry for @a@ in 'stats'.
tickICode :: forall a. Typeable a => a -> S ()
tickICode _ = whenM (asks collectStats) $ do
    let key = "icode " ++ show (typeOf (undefined :: a))
    hmap <- asks stats
    liftIO $ do
      n <- fromMaybe 0 <$> H.lookup hmap key
      H.insert hmap key $! n + 1

-- | Encodes something. To ensure relocatability file paths in
-- positions are replaced with module names.

encode :: EmbPrj a => a -> TCM L.ByteString
encode a = do
    collectStats <- hasVerbosity "profile.serialize" 20
    fileMod <- sourceToModule
<<<<<<< HEAD
    newD@(Dict nD sD bD iD dD _tD _qnameD nC sC bC iC dC tC qnameC stats _ _) <- liftIO $
      emptyDict collectStats fileMod
    root <- liftIO $ runReaderT (icode a) newD
=======
    newD@(Dict nD sD iD dD _ _ nC sC iC dC tC qnameC stats _ _) <- liftIO $
      emptyDict collectStats
    root <- liftIO $ (`runReaderT` newD) $ do
       icodeFileMod fileMod
       icode a
>>>>>>> 7073cc77
    nL <- benchSort $ l nD
    sL <- benchSort $ l sD
    bL <- benchSort $ l bD
    iL <- benchSort $ l iD
    dL <- benchSort $ l dD
    -- Record reuse statistics.
    verboseS "profile.sharing" 10 $ do
      statistics "pointers" tC
    verboseS "profile.serialize" 10 $ do
      statistics "Integer"  iC
      statistics "String"   sC
      statistics "ByteString" bC
      statistics "Double"   dC
      statistics "Node"     nC
      statistics "Shared Term" tC
      statistics "A.QName"  qnameC
    when collectStats $ do
      stats <- Map.fromList . map (second toInteger) <$> do
        liftIO $ H.toList stats
      modifyStatistics $ Map.union stats
    -- Encode hashmaps and root, and compress.
    bits1 <- Bench.billTo [ Bench.Serialization, Bench.BinaryEncode ] $
      returnForcedByteString $ B.encode (root, nL, sL, bL, iL, dL)
    let compressParams = G.defaultCompressParams
          { G.compressLevel    = G.bestSpeed
          , G.compressStrategy = G.huffmanOnlyStrategy
          }
    cbits <- Bench.billTo [ Bench.Serialization, Bench.Compress ] $
      returnForcedByteString $ G.compressWith compressParams bits1
    let x = B.encode currentInterfaceVersion `L.append` cbits
    return x
  where
    l h = List.map fst . List.sortBy (compare `on` snd) <$> H.toList h
    benchSort = Bench.billTo [Bench.Serialization, Bench.Sort] . liftIO
    statistics :: String -> IORef FreshAndReuse -> TCM ()
    statistics kind ioref = do
      FreshAndReuse fresh reused <- liftIO $ readIORef ioref
      tickN (kind ++ "  (fresh)") $ fromIntegral fresh
      tickN (kind ++ " (reused)") $ fromIntegral reused


-- encode :: EmbPrj a => a -> TCM L.ByteString
-- encode a = do
--     fileMod <- sourceToModule
--     (x, shared, total) <- liftIO $ do
--       newD@(Dict nD sD iD dD _ _ _ _ _ stats _) <- emptyDict fileMod
--       root <- runReaderT (icode a) newD
--       nL <- l nD; sL <- l sD; iL <- l iD; dL <- l dD
--       (shared, total) <- readIORef stats
--       return (B.encode currentInterfaceVersion `L.append`
--               G.compress (B.encode (root, nL, sL, iL, dL)), shared, total)
--     verboseS "profile.sharing" 10 $ do
--       tickN "pointers (reused)" $ fromIntegral shared
--       tickN "pointers" $ fromIntegral total
--     return x
--   where
--   l h = List.map fst . List.sortBy (compare `on` snd) <$> H.toList h

-- | Data.Binary.runGetState is deprecated in favour of runGetIncremental.
--   Reimplementing it in terms of the new function. The new Decoder type contains
--   strict byte strings so we need to be careful not to feed the entire lazy byte
--   string to the decoder at once.
runGetState :: B.Get a -> L.ByteString -> B.ByteOffset -> (a, L.ByteString, B.ByteOffset)
runGetState g s n = feed (B.runGetIncremental g) (L.toChunks s)
  where
    feed (B.Done s n' x) ss     = (x, L.fromChunks (s : ss), n + n')
    feed (B.Fail _ _ err) _     = error err
    feed (B.Partial f) (s : ss) = feed (f $ Just s) ss
    feed (B.Partial f) []       = feed (f Nothing) []

-- | Decodes something. The result depends on the include path.
--
-- Returns 'Nothing' if the input does not start with the right magic
-- number or some other decoding error is encountered.

decode :: EmbPrj a => L.ByteString -> TCM (Maybe a)
decode s = do
  mf   <- use stModuleToSource
  incs <- getIncludeDirs

  -- Note that B.runGetState and G.decompress can raise errors if the
  -- input is malformed. The decoder is (intended to be) strict enough
  -- to ensure that all such errors can be caught by the handler here.

  shared <- sharedFun

  (mf, r) <- liftIO $ E.handle (\(E.ErrorCall s) -> noResult s) $ do

    (ver, s, _) <- return $ runGetState B.get s 0
    if ver /= currentInterfaceVersion
     then noResult "Wrong interface version."
     else do

      ((r, nL, sL, bL, iL, dL), s, _) <-
        return $ runGetState B.get (G.decompress s) 0
      if s /= L.empty
         -- G.decompress seems to throw away garbage at the end, so
         -- the then branch is possibly dead code.
       then noResult "Garbage at end."
       else do

        st <- St (ar nL) (ar sL) (ar bL) (ar iL) (ar dL)
                <$> liftIO H.new
                <*> return mf <*> return incs
                <*> return shared
        (r, st) <- runStateT (runExceptT (value r)) st
        return (Just (modFile st), r)

  case mf of
    Nothing -> return ()
    Just mf -> stModuleToSource .= mf

  case r of
    Right x   -> return (Just x)
    Left  err -> do
      reportSLn "import.iface" 5 $ "Error when decoding interface file"
      -- Andreas, 2014-06-11 deactivated debug printing
      -- in order to get rid of dependency of Serialize on TCM.Pretty
      -- reportSDoc "import.iface" 5 $
      --   text "Error when decoding interface file:"
      --   $+$ nest 2 (prettyTCM err)
      return Nothing

  where
  ar l = listArray (0, List.genericLength l - 1) l

  noResult s = return (Nothing, Left $ GenericError s)

encodeInterface :: Interface -> TCM L.ByteString
encodeInterface i = L.append hashes <$> encode i
  where
    hashes :: L.ByteString
    hashes = B.runPut $ B.put (iSourceHash i) >> B.put (iFullHash i)

-- | Encodes something. To ensure relocatability file paths in
-- positions are replaced with module names.

encodeFile :: FilePath -> Interface -> TCM ()
encodeFile f i = liftIO . L.writeFile f =<< encodeInterface i

-- | Decodes something. The result depends on the include path.
--
-- Returns 'Nothing' if the file does not start with the right magic
-- number or some other decoding error is encountered.

decodeInterface :: L.ByteString -> TCM (Maybe Interface)
decodeInterface s = decode $ L.drop 16 s

decodeHashes :: L.ByteString -> Maybe (Hash, Hash)
decodeHashes s
  | L.length s < 16 = Nothing
  | otherwise       = Just $ B.runGet getH $ L.take 16 s
  where getH = (,) <$> B.get <*> B.get

decodeFile :: FilePath -> TCM (Maybe Interface)
decodeFile f = decodeInterface =<< liftIO (L.readFile f)

-- | Store a 'SourceToModule' (map from 'AbsolutePath' to 'TopLevelModuleName')
--   as map from 'AbsolutePath' to 'Int32', in order to directly get the identifiers
--   from absolute pathes rather than going through top level module names.
icodeFileMod
  :: SourceToModule
     -- ^ Maps file names to the corresponding module names.
     --   Must contain a mapping for every file name that is later encountered.
  -> S ()
icodeFileMod fileMod = do
  hmap <- asks absPathD
  forM_ (Map.toList fileMod) $ \ (absolutePath, topLevelModuleName) -> do
    i <- icod_ topLevelModuleName
    liftIO $ H.insert hmap absolutePath i

#if __GLASGOW_HASKELL__ >= 710
instance {-# OVERLAPPING #-} EmbPrj String where
#else
instance EmbPrj String where
#endif
  icod_   = icodeString
  value i = (! i) `fmap` gets stringE

instance EmbPrj L.ByteString where
  icod_   = icodeX bstringD bstringC
  value i = (! i) `fmap` gets bstringE

instance EmbPrj Integer where
  icod_   = icodeInteger
  value i = (! i) `fmap` gets integerE

instance EmbPrj Word64 where
  icod_ i = icode2' (int32 q) (int32 r)
    where (q, r) = quotRem i (2^32)
          int32 :: Word64 -> Int32
          int32 = fromIntegral
  value = vcase valu where valu [a, b] = return $ n * mod (fromIntegral a) n + mod (fromIntegral b) n
                           valu _      = malformed
                           n = 2^32

instance EmbPrj Int32 where
  icod_ i = return i
  value i = return i

instance EmbPrj Int where
  icod_ i = return (fromIntegral i)
  value i = return (fromIntegral i)

instance EmbPrj Char where
  icod_ c = return (fromIntegral $ fromEnum c)
  value i = return (toEnum $ fromInteger $ toInteger i)

instance EmbPrj Double where
  icod_   = icodeDouble
  value i = (! i) `fmap` gets doubleE

instance EmbPrj () where
  icod_ () = icode0'
  value = vcase valu where valu [] = valu0 ()
                           valu _  = malformed

instance (EmbPrj a, EmbPrj b) => EmbPrj (a, b) where
  icod_ (a, b) = icode2' a b
  value = vcase valu where valu [a, b] = valu2 (,) a b
                           valu _      = malformed

instance (EmbPrj a, EmbPrj b, EmbPrj c) => EmbPrj (a, b, c) where
  icod_ (a, b, c) = icode3' a b c
  value = vcase valu where valu [a, b, c] = valu3 (,,) a b c
                           valu _         = malformed

instance (EmbPrj a, EmbPrj b) => EmbPrj (Either a b) where
  icod_ (Left  x) = icode1 0 x
  icod_ (Right x) = icode1 1 x
  value = vcase valu where valu [0, x] = valu1 Left  x
                           valu [1, x] = valu1 Right x
                           valu _   = malformed

instance EmbPrj a => EmbPrj (Maybe a) where
  icod_ Nothing  = icode0'
  icod_ (Just x) = icode1' x
  value = vcase valu where valu []  = valu0 Nothing
                           valu [x] = valu1 Just x
                           valu _   = malformed

instance EmbPrj Bool where
  icod_ True  = icode0'
  icod_ False = icode0 0
  value = vcase valu where valu []  = valu0 True
                           valu [0] = valu0 False
                           valu _   = malformed

instance EmbPrj AbsolutePath where
  icod_ file = do
    d <-  asks absPathD
    liftIO $ fromMaybe __IMPOSSIBLE__ <$> H.lookup d file
  value m = do
    m :: TopLevelModuleName
            <- value m
    mf      <- gets modFile
    incs    <- gets includes
    (r, mf) <- liftIO $ findFile'' incs m mf
    modify $ \s -> s { modFile = mf }
    case r of
      Left err -> throwError $ findErrorToTypeError m err
      Right f  -> return f

instance EmbPrj Position where
  icod_ (P.Pn file pos line col) = icode4' file pos line col
  value = vcase valu
    where
    valu [f, p, l, c] = valu4 P.Pn f p l c
    valu _            = malformed

instance EmbPrj TopLevelModuleName where
  icod_ (TopLevelModuleName a) = icode1' a
  value = vcase valu where valu [a] = valu1 TopLevelModuleName a
                           valu _   = malformed

#if __GLASGOW_HASKELL__ >= 710
instance {-# OVERLAPPABLE #-} EmbPrj a => EmbPrj [a] where
#else
instance EmbPrj a => EmbPrj [a] where
#endif
  icod_ xs = icodeN =<< mapM icode xs
  value    = vcase (mapM value)
--   icode []       = icode0'
--   icode (x : xs) = icode2' x xs
--   value = vcase valu where valu []      = valu0 []
--                            valu [x, xs] = valu2 (:) x xs
--                            valu _       = malformed

instance (Ord a, Ord b, EmbPrj a, EmbPrj b) => EmbPrj (BiMap a b) where
  icod_ m = icode (BiMap.toList m)
  value m = BiMap.fromList <$> value m

instance (Ord a, EmbPrj a, EmbPrj b) => EmbPrj (Map a b) where
  icod_ m = icode (Map.toList m)
  value m = Map.fromList `fmap` value m

instance (Ord a, EmbPrj a) => EmbPrj (Set a) where
  icod_ s = icode (Set.toList s)
  value s = Set.fromList `fmap` value s

instance EmbPrj P.Interval where
  icod_ (P.Interval p q) = icode2' p q
  value = vcase valu where valu [p, q] = valu2 P.Interval p q
                           valu _      = malformed

instance EmbPrj Range where
  icod_ (P.Range is) = icode1' is
  value = vcase valu where valu [is] = valu1 P.Range is
                           valu _    = malformed

instance EmbPrj HR.Range where
  icod_ (HR.Range a b) = icode2' a b
  value = vcase valu where valu [a, b] = valu2 HR.Range a b
                           valu _      = malformed

instance EmbPrj C.Name where
  icod_ (C.NoName a b) = icode2 0 a b
  icod_ (C.Name r xs)  = icode2' r xs
  value = vcase valu where valu [0, a, b] = valu2 C.NoName a b
                           valu [r, xs]   = valu2 C.Name   r xs
                           valu _         = malformed

instance EmbPrj NamePart where
  icod_ Hole   = icode0'
  icod_ (Id a) = icode1' a
  value = vcase valu where valu []  = valu0 Hole
                           valu [a] = valu1 Id a
                           valu _   = malformed

instance EmbPrj C.QName where
  icod_ (Qual    a b) = icode2' a b
  icod_ (C.QName a  ) = icode1' a
  value = vcase valu where valu [a, b] = valu2 Qual    a b
                           valu [a]    = valu1 C.QName a
                           valu _      = malformed

instance EmbPrj Scope where
  icod_ (Scope a b c d e) = icode5' a b c d e
  value = vcase valu where valu [a, b, c, d, e] = valu5 Scope a b c d e
                           valu _               = malformed

instance EmbPrj NameSpaceId where
  icod_ PublicNS        = icode0'
  icod_ PrivateNS       = icode0 1
  icod_ ImportedNS      = icode0 2
  icod_ OnlyQualifiedNS = icode0 3
  value = vcase valu where valu []  = valu0 PublicNS
                           valu [1] = valu0 PrivateNS
                           valu [2] = valu0 ImportedNS
                           valu [3] = valu0 OnlyQualifiedNS
                           valu _   = malformed

instance EmbPrj Access where
  icod_ PrivateAccess = icode0 0
  icod_ PublicAccess  = icode0'
  icod_ OnlyQualified = icode0 2
  value = vcase valu where valu [0] = valu0 PrivateAccess
                           valu []  = valu0 PublicAccess
                           valu [2] = valu0 OnlyQualified
                           valu _   = malformed

instance EmbPrj NameSpace where
  icod_ (NameSpace a b) = icode2' a b
  value = vcase valu where valu [a, b] = valu2 NameSpace a b
                           valu _      = malformed

instance EmbPrj WhyInScope where
  icod_ Defined       = icode0'
  icod_ (Opened a b)  = icode2 0 a b
  icod_ (Applied a b) = icode2 1 a b
  value = vcase valu where valu []        = valu0 Defined
                           valu [0, a, b] = valu2 Opened a b
                           valu [1, a, b] = valu2 Applied a b
                           valu _         = malformed

instance EmbPrj AbstractName where
  icod_ (AbsName a b c) = icode3' a b c
  value = vcase valu where valu [a, b, c] = valu3 AbsName a b c
                           valu _         = malformed

instance EmbPrj AbstractModule where
  icod_ (AbsModule a b) = icode2' a b
  value = vcase valu where valu [a, b] = valu2 AbsModule a b
                           valu _      = malformed

instance EmbPrj KindOfName where
  icod_ DefName        = icode0'
  icod_ ConName        = icode0 1
  icod_ FldName        = icode0 2
  icod_ PatternSynName = icode0 3
  icod_ QuotableName   = icode0 4
  icod_ MacroName      = icode0 5
  value = vcase valu where valu []  = valu0 DefName
                           valu [1] = valu0 ConName
                           valu [2] = valu0 FldName
                           valu [3] = valu0 PatternSynName
                           valu [4] = valu0 QuotableName
                           valu [5] = valu0 MacroName
                           valu _   = malformed

instance EmbPrj Agda.Syntax.Fixity.Associativity where
  icod_ LeftAssoc  = icode0'
  icod_ RightAssoc = icode0 1
  icod_ NonAssoc   = icode0 2
  value = vcase valu where valu []  = valu0 LeftAssoc
                           valu [1] = valu0 RightAssoc
                           valu [2] = valu0 NonAssoc
                           valu _   = malformed

instance EmbPrj Agda.Syntax.Fixity.PrecedenceLevel where
  icod_ Unrelated   = icode0'
  icod_ (Related a) = icode1' a
  value = vcase valu where valu []  = valu0 Unrelated
                           valu [a] = valu1 Related a
                           valu _   = malformed

instance EmbPrj Agda.Syntax.Fixity.Fixity where
  icod_ (Fixity a b c) = icode3' a b c
  value = vcase valu where valu [a, b, c] = valu3 Fixity a b c
                           valu _         = malformed

instance EmbPrj Agda.Syntax.Fixity.Fixity' where
  icod_ (Fixity' a b) = icode2' a b
  value = vcase valu where valu [a,b] = valu2 Fixity' a b
                           valu _ = malformed

instance EmbPrj GenPart where
  icod_ (BindHole a)   = icode1 0 a
  icod_ (NormalHole a) = icode1 1 a
  icod_ (WildHole a)   = icode1 2 a
  icod_ (IdPart a)     = icode1' a
  value = vcase valu where valu [0, a] = valu1 BindHole a
                           valu [1, a] = valu1 NormalHole a
                           valu [2, a] = valu1 WildHole a
                           valu [a]    = valu1 IdPart a
                           valu _      = malformed

instance EmbPrj A.QName where
  icod_ n@(A.QName a b) = icodeMemo qnameD qnameC (qnameId n) $ icode2' a b
  value = vcase valu where valu [a, b] = valu2 A.QName a b
                           valu _      = malformed

instance EmbPrj A.AmbiguousQName where
  icod_ (A.AmbQ a) = icode a
  value n = A.AmbQ `fmap` value n

instance EmbPrj A.ModuleName where
  icod_ (A.MName a) = icode a
  value n = A.MName `fmap` value n

instance EmbPrj A.Name where
  -- icod_ (A.Name a b c d) = icodeMemo nameD nameC a $ icode4' a b c d
  icod_ (A.Name a b c d) = icode4' a b c d
  value = vcase valu where valu [a, b, c, d] = valu4 A.Name a b c d
                           valu _            = malformed

instance EmbPrj A.Assign where
  icod_ (A.Assign a b) = icode2' a b
  value = vcase valu where valu [a, b] = valu2 A.Assign a b
                           valu _      = malformed

instance (EmbPrj s, EmbPrj t) => EmbPrj (Named s t) where
  icod_ (Named a b) = icode2' a b
  value = vcase valu where valu [a, b] = valu2 Named a b
                           valu _      = malformed

instance EmbPrj a => EmbPrj (Ranged a) where
  icod_ (Ranged r x) = icode2' r x
  value = vcase valu where valu [r, x] = valu2 Ranged r x
                           valu _      = malformed

instance EmbPrj LocalVar where
  icod_ (LocalVar a)      = icode1' a
  icod_ (ShadowedVar a b) = icode2' a b
  value = vcase valu where valu [a]    = valu1 LocalVar a
                           valu [a, b] = valu2 ShadowedVar a b
                           valu _      = malformed

-- Only used for pattern synonyms
instance EmbPrj A.Expr where
  icod_ (A.Var n)               = icode1 0 n
  icod_ (A.Def n)               = icode1 1 n
  icod_ (A.Con ns)              = icode1 2 ns
  icod_ (A.Lit l)               = icode1 3 l
  icod_ (A.QuestionMark{})      = icode0 4
  icod_ (A.Underscore _)        = icode0 5
  icod_ (A.App _ a b)           = icode2 6 a b
  icod_ (A.WithApp _ a b)       = icode2 7 a b
  icod_ (A.Lam  _ a b)          = icode2 8 a b
  icod_ (A.AbsurdLam _ a)       = icode1 9 a
  icod_ (A.ExtendedLam _ _ _ _) = __IMPOSSIBLE__
  icod_ (A.Pi   _ a b)          = icode2 11 a b
  icod_ (A.Fun  _ a b)          = icode2 12 a b
  icod_ (A.Set  _ a)            = icode1 13 a
  icod_ (A.Prop _)              = icode0 14
  icod_ (A.Let  _ _ _)          = __IMPOSSIBLE__
  icod_ (A.ETel a)              = icode1 16 a
  icod_ (A.Rec  _ a)            = icode1 17 a
  icod_ (A.RecUpdate _ a b)     = icode2 18 a b
  icod_ (A.ScopedExpr a b)      = icode2 19 a b
  icod_ (A.QuoteGoal _ a b)     = icode2 20 a b
  icod_ (A.QuoteContext _)      = icode0 21
  icod_ (A.Quote _)             = icode0 22
  icod_ (A.QuoteTerm _)         = icode0 23
  icod_ (A.Unquote _)           = icode0 24
  icod_ (A.Tactic _ _ _ _)      = __IMPOSSIBLE__
  icod_ (A.DontCare a)          = icode1 25 a
  icod_ (A.PatternSyn a)        = icode1 26 a
  icod_ (A.Proj a)              = icode1 27 a
  icod_ (A.Macro a)             = icode1 28 a

  value = vcase valu
    where
      valu [0, a]     = valu1 A.Var a
      valu [1, a]     = valu1 A.Def a
      valu [2, a]     = valu1 A.Con a
      valu [3, a]     = valu1 A.Lit a
      valu [4]        = valu0 (A.QuestionMark emptyMetaInfo 0)
      valu [5]        = valu0 (A.Underscore emptyMetaInfo)
      valu [6, a, b]  = valu2 (A.App i) a b
      valu [7, a, b]  = valu2 (A.WithApp i) a b
      valu [8, a, b]  = valu2 (A.Lam i) a b
      valu [9, a]     = valu1 (A.AbsurdLam i) a
      valu [11, a, b] = valu2 (A.Pi i) a b
      valu [12, a, b] = valu2 (A.Fun i) a b
      valu [13, a]    = valu1 (A.Set i) a
      valu [14]       = valu0 (A.Prop i)
      valu [16, a]    = valu1 A.ETel a
      valu [17, a]    = valu1 (A.Rec i) a
      valu [18, a, b] = valu2 (A.RecUpdate i) a b
      valu [19, a, b] = valu2 A.ScopedExpr a b
      valu [20, a, b] = valu2 (A.QuoteGoal i) a b
      valu [21]       = valu0 (A.QuoteContext i)
      valu [22]       = valu0 (A.Quote i)
      valu [23]       = valu0 (A.QuoteTerm i)
      valu [24]       = valu0 (A.Unquote i)
      valu [25, a]    = valu1 A.DontCare a
      valu [26, a]    = valu1 A.PatternSyn a
      valu [27, a]    = valu1 A.Proj a
      valu [28, a]    = valu1 A.Macro a
      valu _          = malformed

      i = ExprRange noRange

instance EmbPrj A.Pattern where
  icod_ (A.VarP a)            = icode1 0 a
  icod_ (A.ConP _ a b)        = icode2 1 a b
  icod_ (A.DefP _ a b)        = icode2 2 a b
  icod_ (A.WildP _)           = icode0 3
  icod_ (A.AsP _ a b)         = icode2 4 a b
  icod_ (A.DotP _ a)          = icode1 5 a
  icod_ (A.AbsurdP _)         = icode0 6
  icod_ (A.LitP a)            = icode1 7 a
  icod_ (A.ImplicitP _)       = icode0 8
  icod_ (A.PatternSynP _ a b) = icode2 9 a b

  value = vcase valu
    where
     valu [0, a]    = valu1 A.VarP a
     valu [1, a, b] = valu2 (A.ConP (ConPatInfo False i)) a b
     valu [2, a, b] = valu2 (A.DefP i) a b
     valu [3]       = valu0 (A.WildP i)
     valu [4, a, b] = valu2 (A.AsP i) a b
     valu [5, a]    = valu1 (A.DotP i) a
     valu [6]       = valu0 (A.AbsurdP i)
     valu [7, a]    = valu1 (A.LitP) a
     valu [8]       = valu0 (A.ImplicitP i)
     valu [9, a, b] = valu2 (A.PatternSynP i) a b
     valu _         = malformed

     i = patNoRange

instance EmbPrj A.LamBinding where
  icod_ (A.DomainFree i e) = icode2 0 i e
  icod_ (A.DomainFull a)   = icode1 1 a

  value = vcase valu where valu [0, i, e] = valu2 A.DomainFree i e
                           valu [1, a]    = valu1 A.DomainFull a
                           valu _         = malformed

instance EmbPrj A.LetBinding where
  icod_ (A.LetBind _ a b c d)  = icode4 0 a b c d
  icod_ (A.LetPatBind _ a b )  = icode2 1 a b
  icod_ (A.LetApply _ _ _ _ _) = icode0 2
  icod_ (A.LetOpen _ _)        = icode0 2

  value = vcase valu
    where
      valu [0, a, b, c, d] = valu4 (A.LetBind (LetRange noRange)) a b c d
      valu [1, a, b]       = valu2 (A.LetPatBind (LetRange noRange)) a b
      valu [2]             = throwError $ NotSupported
                                 "importing pattern synonym containing let module"
      valu _               = malformed

instance EmbPrj A.TypedBindings where
  icod_ (A.TypedBindings a b) = icode2' a b

  value = vcase valu where valu [a, b] = valu2 A.TypedBindings a b
                           valu _      = malformed

instance EmbPrj A.TypedBinding where
  icod_ (A.TBind a b c) = icode3 0 a b c
  icod_ (A.TLet a b)    = icode2 1 a b

  value = vcase valu where valu [0, a, b, c] = valu3 A.TBind a b c
                           valu [1, a, b]    = valu2 A.TLet a b
                           valu _            = malformed

instance EmbPrj c => EmbPrj (Common.ArgInfo c) where
  icod_ (ArgInfo h r cs) = icode3' h r cs

  value = vcase valu where valu [h, r, cs] = valu3 ArgInfo h r cs
                           valu _          = malformed

instance EmbPrj NameId where
  icod_ (NameId a b) = icode2' a b
  value = vcase valu where valu [a, b] = valu2 NameId a b
                           valu _      = malformed

instance EmbPrj Signature where
  icod_ (Sig a b) = icode2' a b
  value = vcase valu where valu [a, b] = valu2 Sig a b
                           valu _      = malformed

instance (Eq k, Hashable k, EmbPrj k, EmbPrj v) => EmbPrj (HashMap k v) where
  icod_ m = icode (HMap.toList m)
  value m = HMap.fromList `fmap` value m

instance EmbPrj Section where
  icod_ (Section a b) = icode2' a b
  value = vcase valu where valu [a, b] = valu2 Section a b
                           valu _      = malformed

instance EmbPrj Telescope where
  icod_ EmptyTel        = icode0'
  icod_ (ExtendTel a b) = icode2' a b
  value = vcase valu where valu []     = valu0 EmptyTel
                           valu [a, b] = valu2 ExtendTel a b
                           valu _      = malformed

instance EmbPrj Permutation where
  icod_ (Perm a b) = icode2' a b
  value = vcase valu where valu [a, b] = valu2 Perm a b
                           valu _      = malformed

instance EmbPrj a => EmbPrj (Drop a) where
  icod_ (Drop a b) = icode2' a b
  value = vcase valu where valu [a, b] = valu2 Drop a b
                           valu _      = malformed

instance EmbPrj a => EmbPrj (Elim' a) where
  icod_ (Apply a) = icode1' a
  icod_ (Proj  a) = icode1 0 a
  value = vcase valu where valu [a]    = valu1 Apply a
                           valu [0, a] = valu1 Proj a
                           valu _      = malformed

instance EmbPrj a => EmbPrj (WithHiding a) where
  icod_ (WithHiding a b) = icode2' a b
  value = vcase valu where valu [a, b] = valu2 WithHiding a b
                           valu _      = malformed

instance (EmbPrj a, EmbPrj c) => EmbPrj (Common.Arg c a) where
  icod_ (Arg i e) = icode2' i e
  value = vcase valu where valu [i, e] = valu2 Arg i e
                           valu _      = malformed

instance (EmbPrj a, EmbPrj c) => EmbPrj (Common.Dom c a) where
  icod_ (Dom i e) = icode2' i e
  value = vcase valu where valu [i, e] = valu2 Dom i e
                           valu _      = malformed

instance EmbPrj Common.Induction where
  icod_ Inductive   = icode0'
  icod_ CoInductive = icode0 1
  value = vcase valu where valu []  = valu0 Inductive
                           valu [1] = valu0 CoInductive
                           valu _   = malformed

instance EmbPrj Common.Hiding where
  icod_ Hidden    = icode0 0
  icod_ NotHidden = icode0'
  icod_ Instance  = icode0 2
  value = vcase valu where valu [0] = valu0 Hidden
                           valu []  = valu0 NotHidden
                           valu [2] = valu0 Instance
                           valu _   = malformed

instance EmbPrj Common.Relevance where
  icod_ Relevant   = icode0'
  icod_ Irrelevant = icode0 1
  icod_ (Forced Small) = icode0 2
  icod_ (Forced Big)   = icode0 5
  icod_ NonStrict  = icode0 3
  icod_ UnusedArg  = icode0 4
  value = vcase valu where valu []  = valu0 Relevant
                           valu [1] = valu0 Irrelevant
                           valu [2] = valu0 (Forced Small)
                           valu [5] = valu0 (Forced Big)
                           valu [3] = valu0 NonStrict
                           valu [4] = valu0 UnusedArg
                           valu _   = malformed

instance EmbPrj I.ConHead where
  icod_ (ConHead a b c) = icode3' a b c
  value = vcase valu where valu [a, b, c] = valu3 ConHead a b c
                           valu _         = malformed

instance EmbPrj I.Type where
  icod_ (El a b) = icode2' a b
  value = vcase valu where valu [a, b] = valu2 El a b
                           valu _      = malformed

instance (EmbPrj a) => EmbPrj (I.Abs a) where
  icod_ (NoAbs a b) = icode2 0 a b
  icod_ (Abs a b)   = icode2' a b
  value = vcase valu where valu [a, b]    = valu2 Abs a b
                           valu [0, a, b] = valu2 NoAbs a b
                           valu _         = malformed

instance EmbPrj I.Term where
  icod_ (Var     a []) = icode1' a
  icod_ (Var      a b) = icode2 0 a b
  icod_ (Lam      a b) = icode2 1 a b
  icod_ (Lit      a  ) = icode1 2 a
  icod_ (Def      a b) = icode2 3 a b
  icod_ (Con      a b) = icode2 4 a b
  icod_ (Pi       a b) = icode2 5 a b
  icod_ (Sort     a  ) = icode1 7 a
  icod_ (MetaV    a b) = __IMPOSSIBLE__
  icod_ (DontCare a  ) = icode1 8 a
  icod_ (Level    a  ) = icode1 9 a
  icod_ (Shared p)     = icodeMemo termD termC p $ icode (derefPtr p)

  value r = vcase valu' r
    where
<<<<<<< HEAD
      valu' xs = gets mkShared <*> valu xs
=======
      valu' xs = shared <$> valu xs
      valu [a]       = valu1 var   a
>>>>>>> 7073cc77
      valu [0, a, b] = valu2 Var   a b
      valu [1, a, b] = valu2 Lam   a b
      valu [2, a]    = valu1 Lit   a
      valu [3, a, b] = valu2 Def   a b
      valu [4, a, b] = valu2 Con   a b
      valu [5, a, b] = valu2 Pi    a b
      valu [7, a]    = valu1 Sort  a
      valu [8, a]    = valu1 DontCare a
      valu [9, a]    = valu1 Level a
      valu _         = malformed

instance EmbPrj Level where
  icod_ (Max a) = icode1' a
  value = vcase valu where valu [a] = valu1 Max a
                           valu _   = malformed

instance EmbPrj PlusLevel where
  icod_ (ClosedLevel a) = icode1' a
  icod_ (Plus a b)      = icode2' a b
  value = vcase valu where valu [a]    = valu1 ClosedLevel a
                           valu [a, b] = valu2 Plus a b
                           valu _      = malformed

instance EmbPrj LevelAtom where
  icod_ (NeutralLevel _ a) = icode1' a
  icod_ (UnreducedLevel a) = icode1 1 a
  icod_ MetaLevel{}        = __IMPOSSIBLE__
  icod_ BlockedLevel{}     = __IMPOSSIBLE__
  value = vcase valu where
    valu [a]    = valu1 UnreducedLevel a -- we forget that we are a NeutralLevel,
                                         -- since we do not want do (de)serialize
                                         -- the reason for neutrality
    valu [1, a] = valu1 UnreducedLevel a
    valu _      = malformed

instance EmbPrj I.Sort where
  icod_ (Type  a  ) = icode1' a
  icod_ Prop        = icode1 1 ()
  icod_ SizeUniv    = icode1 3 ()
  icod_ Inf         = icode1 4 ()
  icod_ (DLub a b)  = __IMPOSSIBLE__
  value = vcase valu where valu [a]    = valu1 Type  a
                           valu [1, _] = valu0 Prop
                           valu [3, _] = valu0 SizeUniv
                           valu [4, _] = valu0 Inf
                           valu _      = malformed

instance EmbPrj Agda.Syntax.Literal.Literal where
  icod_ (LitInt    a b) = icode2' a b
  icod_ (LitFloat  a b) = icode2 1 a b
  icod_ (LitString a b) = icode2 2 a b
  icod_ (LitChar   a b) = icode2 3 a b
  icod_ (LitQName  a b) = icode2 5 a b
  value = vcase valu where valu [a, b]    = valu2 LitInt    a b
                           valu [1, a, b] = valu2 LitFloat  a b
                           valu [2, a, b] = valu2 LitString a b
                           valu [3, a, b] = valu2 LitChar   a b
                           valu [5, a, b] = valu2 LitQName  a b
                           valu _         = malformed

instance EmbPrj DisplayForm where
  icod_ (Display a b c) = icode3' a b c
  value = vcase valu where valu [a, b, c] = valu3 Display a b c
                           valu _         = malformed

instance EmbPrj a => EmbPrj (Open a) where
  icod_ (OpenThing a b) = icode2' a b
  value = vcase valu where valu [a, b] = valu2 OpenThing a b
                           valu _      = malformed

instance EmbPrj CtxId where
  icod_ (CtxId a) = icode a
  value n = CtxId `fmap` value n

instance EmbPrj DisplayTerm where
  icod_ (DTerm    a  ) = icode1' a
  icod_ (DDot     a  ) = icode1 1 a
  icod_ (DCon     a b) = icode2 2 a b
  icod_ (DDef     a b) = icode2 3 a b
  icod_ (DWithApp a b c) = icode3 4 a b c
  value = vcase valu where valu [a]       = valu1 DTerm a
                           valu [1, a]    = valu1 DDot a
                           valu [2, a, b] = valu2 DCon a b
                           valu [3, a, b] = valu2 DDef a b
                           valu [4, a, b, c] = valu3 DWithApp a b c
                           valu _         = malformed

instance EmbPrj MutualId where
  icod_ (MutId a) = icode a
  value n = MutId `fmap` value n

instance EmbPrj Definition where
  icod_ (Defn rel a b c d e f g h i j) = icode11' rel a (P.killRange b) c d e f g h i j
  value = vcase valu where valu [rel, a, b, c, d, e, f, g, h, i, j] = valu11 Defn rel a b c d e f g h i j
                           valu _                             = malformed

instance EmbPrj NLPat where
  icod_ (PVar a)   = icode1 0 a
  icod_ (PWild)    = icode0 1
  icod_ (PDef a b) = icode2 2 a b
  icod_ (PTerm a)  = icode1 3 a
  value = vcase valu where valu [0, a]    = valu1 PVar a
                           valu [1]       = valu0 PWild
                           valu [2, a, b] = valu2 PDef a b
                           valu [3, a]    = valu1 PTerm a
                           valu _         = malformed

instance EmbPrj RewriteRule where
  icod_ (RewriteRule a b c d e) = icode5' a b c d e
  value = vcase valu where valu [a, b, c, d, e] = valu5 RewriteRule a b c d e
                           valu _               = malformed


instance EmbPrj Projection where
  icod_ (Projection a b c d e) = icode5' a b c d e
  value = vcase valu where valu [a, b, c, d, e] = valu5 Projection a b c d e
                           valu _               = malformed

instance EmbPrj HaskellExport where
  icod_ (HsExport a b) = icode2' a b
  value = vcase valu where
    valu [a,b] = valu2 HsExport a b
    valu _ = malformed

instance EmbPrj HaskellRepresentation where
  icod_ (HsType a)   = icode1' a
  icod_ (HsDefn a b) = icode2' a b

  value = vcase valu where
    valu [a]    = valu1 HsType a
    valu [a, b] = valu2 HsDefn a b
    valu _      = malformed

instance EmbPrj JS.Exp where
  icod_ (JS.Self)         = icode0 0
  icod_ (JS.Local i)      = icode1 1 i
  icod_ (JS.Global i)     = icode1 2 i
  icod_ (JS.Undefined)    = icode0 3
  icod_ (JS.String s)     = icode1 4 s
  icod_ (JS.Char c)       = icode1 5 c
  icod_ (JS.Integer n)    = icode1 6 n
  icod_ (JS.Double d)     = icode1 7 d
  icod_ (JS.Lambda n e)   = icode2 8 n e
  icod_ (JS.Object o)     = icode1 9 o
  icod_ (JS.Apply e es)   = icode2 10 e es
  icod_ (JS.Lookup e l)   = icode2 11 e l
  icod_ (JS.If e f g)     = icode3 12 e f g
  icod_ (JS.BinOp e op f) = icode3 13 e op f
  icod_ (JS.PreOp op e)   = icode2 14 op e
  icod_ (JS.Const i)      = icode1 15 i
  value = vcase valu where valu [0]           = valu0 JS.Self
                           valu [1,  a]       = valu1 JS.Local a
                           valu [2,  a]       = valu1 JS.Global a
                           valu [3]           = valu0 JS.Undefined
                           valu [4,  a]       = valu1 JS.String a
                           valu [5,  a]       = valu1 JS.Char a
                           valu [6,  a]       = valu1 JS.Integer a
                           valu [7,  a]       = valu1 JS.Double a
                           valu [8,  a, b]    = valu2 JS.Lambda a b
                           valu [9,  a]       = valu1 JS.Object a
                           valu [10, a, b]    = valu2 JS.Apply a b
                           valu [11, a, b]    = valu2 JS.Lookup a b
                           valu [12, a, b, c] = valu3 JS.If a b c
                           valu [13, a, b, c] = valu3 JS.BinOp a b c
                           valu [14, a, b]    = valu2 JS.PreOp a b
                           valu [15, a]       = valu1 JS.Const a
                           valu _             = malformed

instance EmbPrj JS.LocalId where
  icod_ (JS.LocalId l) = icode l
  value n = JS.LocalId `fmap` value n

instance EmbPrj JS.GlobalId where
  icod_ (JS.GlobalId l) = icode l
  value n = JS.GlobalId `fmap` value n

instance EmbPrj JS.MemberId where
  icod_ (JS.MemberId l) = icode l
  value n = JS.MemberId `fmap` value n

instance EmbPrj CoreRepresentation where
  icod_ (CrDefn a)   = icode1 1 a
  icod_ (CrType a)   = icode1 2 a
  icod_ (CrConstr a) = icode1 3 a

  value = vcase valu where
    valu [1, a] = valu1 CrDefn a
    valu [2, a] = valu1 CrType a
    valu [3, a] = valu1 CrConstr a
    valu _      = malformed

instance EmbPrj CR.CoreType where
  icod_ (CR.CTMagic a) = icode1 1 a
  icod_ (CR.CTNormal a)  = icode1 2 a
  value = vcase valu where
    valu [1, a]    = valu1 CR.CTMagic a
    valu [2, a]    = valu1 CR.CTNormal a
    valu _         = malformed

instance EmbPrj CR.CoreConstr where
  icod_ (CR.CCMagic a b) = icode2 1 a b
  icod_ (CR.CCNormal a b c) = icode3 2 a b c
  value = vcase valu where
    valu [1, a, b]    = valu2 CR.CCMagic a b
    valu [2, a, b, c] = valu3 CR.CCNormal a b c
    valu _            = malformed

instance EmbPrj CR.HsName where
  icod_ = icode . B.runPut . UHCB.serialize
  value n = value n >>= return . (B.runGet UHCB.unserialize)

instance EmbPrj Polarity where
  icod_ Covariant     = icode0'
  icod_ Contravariant = icode0 1
  icod_ Invariant     = icode0 2
  icod_ Nonvariant    = icode0 3

  value = vcase valu where
    valu []  = valu0 Covariant
    valu [1] = valu0 Contravariant
    valu [2] = valu0 Invariant
    valu [3] = valu0 Nonvariant
    valu _   = malformed

instance EmbPrj Occurrence where
  icod_ StrictPos = icode0'
  icod_ Mixed     = icode0 1
  icod_ Unused    = icode0 2
  icod_ GuardPos  = icode0 3
  icod_ JustPos   = icode0 4
  icod_ JustNeg   = icode0 5

  value = vcase valu where
    valu []  = valu0 StrictPos
    valu [1] = valu0 Mixed
    valu [2] = valu0 Unused
    valu [3] = valu0 GuardPos
    valu [4] = valu0 JustPos
    valu [5] = valu0 JustNeg
    valu _   = malformed

instance EmbPrj CompiledRepresentation where
  icod_ (CompiledRep a b c d e) = icode5' a b c d e
  value = vcase valu where valu [a, b, c, d, e] = valu5 CompiledRep a b c d e
                           valu _         = malformed

instance EmbPrj Defn where
  icod_ Axiom                                   = icode0 0
  icod_ (Function    a b c d e f g h i j k l m n) = icode14 1 a b c d e f g h i j k l m n
  icod_ (Datatype    a b c d e f g h i j)       = icode10 2 a b c d e f g h i j
  icod_ (Record      a b c d e f g h i j k l)   = icode12 3 a b c d e f g h i j k l
  icod_ (Constructor a b c d e)                 = icode5 4 a b c d e
  icod_ (Primitive   a b c d)                   = icode4 5 a b c d
  value = vcase valu where
    valu [0]                                     = valu0 Axiom
    valu [1, a, b, c, d, e, f, g, h, i, j, k, l, m, n] = valu14 Function a b c d e f g h i j k l m n
    valu [2, a, b, c, d, e, f, g, h, i, j]       = valu10 Datatype a b c d e f g h i j
    valu [3, a, b, c, d, e, f, g, h, i, j, k, l] = valu12 Record  a b c d e f g h i j k l
    valu [4, a, b, c, d, e]                      = valu5 Constructor a b c d e
    valu [5, a, b, c, d]                         = valu4 Primitive   a b c d
    valu _                                       = malformed

instance EmbPrj a => EmbPrj (WithArity a) where
  icod_ (WithArity a b) = icode2' a b

  value = vcase valu where
    valu [a, b] = valu2 WithArity a b
    valu _      = malformed

instance EmbPrj a => EmbPrj (Case a) where
  icod_ (Branches a b c d) = icode4' a b c d

  value = vcase valu where
    valu [a, b, c, d] = valu4 Branches a b c d
    valu _            = malformed

instance EmbPrj CompiledClauses where
  icod_ Fail       = icode0'
  icod_ (Done a b) = icode2' a (P.killRange b)
  icod_ (Case a b) = icode2 2 a b

  value = vcase valu where
    valu []        = valu0 Fail
    valu [a, b]    = valu2 Done a b
    valu [2, a, b] = valu2 Case a b
    valu _         = malformed

instance EmbPrj FunctionInverse where
  icod_ NotInjective = icode0'
  icod_ (Inverse a)  = icode1' a
  value = vcase valu where valu []  = valu0 NotInjective
                           valu [a] = valu1 Inverse a
                           valu _   = malformed

instance EmbPrj TermHead where
  icod_ SortHead     = icode0'
  icod_ PiHead       = icode0 1
  icod_ (ConsHead a) = icode1 2 a
  value = vcase valu where valu []     = valu0 SortHead
                           valu [1]    = valu0 PiHead
                           valu [2, a] = valu1 ConsHead a
                           valu _      = malformed

instance EmbPrj Common.IsAbstract where
  icod_ AbstractDef = icode0 0
  icod_ ConcreteDef = icode0'
  value = vcase valu where valu [0] = valu0 AbstractDef
                           valu []  = valu0 ConcreteDef
                           valu _   = malformed

instance EmbPrj I.Clause where
  icod_ (Clause a b c d e f g) = icode7' a b c d e f g
  value = vcase valu where valu [a, b, c, d, e, f, g] = valu7 Clause a b c d e f g
                           valu _                     = malformed

instance EmbPrj I.ClauseBody where
  icod_ (Body   a) = icode1 0 a
  icod_ (Bind   a) = icode1' a
  icod_ NoBody     = icode0'
  value = vcase valu where valu [0, a] = valu1 Body   a
                           valu [a]    = valu1 Bind   a
                           valu []     = valu0 NoBody
                           valu _      = malformed

instance EmbPrj Delayed where
  icod_ Delayed    = icode0 0
  icod_ NotDelayed = icode0'
  value = vcase valu where valu [0] = valu0 Delayed
                           valu []  = valu0 NotDelayed
                           valu _   = malformed

instance EmbPrj I.ConPatternInfo where
  icod_ (ConPatternInfo a b) = icode2' a b
  value = vcase valu where valu [a, b] = valu2 ConPatternInfo a b
                           valu _      = malformed

instance EmbPrj I.Pattern where
  icod_ (VarP a    ) = icode1' a
  icod_ (ConP a b c) = icode3' a b c
  icod_ (LitP a    ) = icode1 2 a
  icod_ (DotP a    ) = icode1 3 a
  icod_ (ProjP a   ) = icode1 4 a
  value = vcase valu where valu [a]       = valu1 VarP a
                           valu [a, b, c] = valu3 ConP a b c
                           valu [2, a]    = valu1 LitP a
                           valu [3, a]    = valu1 DotP a
                           valu [4, a]    = valu1 ProjP a
                           valu _         = malformed

instance EmbPrj a => EmbPrj (Builtin a) where
  icod_ (Prim    a) = icode1' a
  icod_ (Builtin a) = icode1 1 a
  value = vcase valu where valu [a]    = valu1 Prim    a
                           valu [1, a] = valu1 Builtin a
                           valu _      = malformed

instance EmbPrj HP.NameKind where
  icod_ HP.Bound           = icode0'
  icod_ (HP.Constructor a) = icode1 1 a
  icod_ HP.Datatype        = icode0 2
  icod_ HP.Field           = icode0 3
  icod_ HP.Function        = icode0 4
  icod_ HP.Module          = icode0 5
  icod_ HP.Postulate       = icode0 6
  icod_ HP.Primitive       = icode0 7
  icod_ HP.Record          = icode0 8
  icod_ HP.Argument        = icode0 9
  icod_ HP.Macro           = icode0 10

  value = vcase valu where
    valu []      = valu0 HP.Bound
    valu [1 , a] = valu1 HP.Constructor a
    valu [2]     = valu0 HP.Datatype
    valu [3]     = valu0 HP.Field
    valu [4]     = valu0 HP.Function
    valu [5]     = valu0 HP.Module
    valu [6]     = valu0 HP.Postulate
    valu [7]     = valu0 HP.Primitive
    valu [8]     = valu0 HP.Record
    valu [9]     = valu0 HP.Argument
    valu [10]    = valu0 HP.Macro
    valu _       = malformed

instance EmbPrj HP.Aspect where
  icod_ HP.Comment       = icode0 0
  icod_ HP.Keyword       = icode0 1
  icod_ HP.String        = icode0 2
  icod_ HP.Number        = icode0 3
  icod_ HP.Symbol        = icode0'
  icod_ HP.PrimitiveType = icode0 5
  icod_ (HP.Name mk b)   = icode2 6 mk b

  value = vcase valu where
    valu [0]        = valu0 HP.Comment
    valu [1]        = valu0 HP.Keyword
    valu [2]        = valu0 HP.String
    valu [3]        = valu0 HP.Number
    valu []         = valu0 HP.Symbol
    valu [5]        = valu0 HP.PrimitiveType
    valu [6, mk, b] = valu2 HP.Name mk b
    valu _          = malformed

instance EmbPrj HP.OtherAspect where
  icod_ HP.Error              = icode0 0
  icod_ HP.DottedPattern      = icode0'
  icod_ HP.UnsolvedMeta       = icode0 2
  icod_ HP.TerminationProblem = icode0 3
  icod_ HP.IncompletePattern  = icode0 4
  icod_ HP.TypeChecks         = icode0 5
  icod_ HP.UnsolvedConstraint = icode0 6

  value = vcase valu where
    valu [0] = valu0 HP.Error
    valu []  = valu0 HP.DottedPattern
    valu [2] = valu0 HP.UnsolvedMeta
    valu [3] = valu0 HP.TerminationProblem
    valu [4] = valu0 HP.IncompletePattern
    valu [5] = valu0 HP.TypeChecks
    valu [6] = valu0 HP.UnsolvedConstraint
    valu _   = malformed

instance EmbPrj HP.Aspects where
  icod_ (HP.Aspects a b c d) = icode4' a b c d

  value = vcase valu where
    valu [a, b, c, d] = valu4 HP.Aspects a b c d
    valu _            = malformed

instance EmbPrj Precedence where
  icod_ TopCtx                 = icode0'
  icod_ FunctionSpaceDomainCtx = icode0 1
  icod_ (LeftOperandCtx a)     = icode1 2 a
  icod_ (RightOperandCtx a)    = icode1 3 a
  icod_ FunctionCtx            = icode0 4
  icod_ ArgumentCtx            = icode0 5
  icod_ InsideOperandCtx       = icode0 6
  icod_ WithFunCtx             = icode0 7
  icod_ WithArgCtx             = icode0 8
  icod_ DotPatternCtx          = icode0 9
  value = vcase valu
    where
    valu []     = valu0 TopCtx
    valu [1]    = valu0 FunctionSpaceDomainCtx
    valu [2, a] = valu1 LeftOperandCtx a
    valu [3, a] = valu1 RightOperandCtx a
    valu [4]    = valu0 FunctionCtx
    valu [5]    = valu0 ArgumentCtx
    valu [6]    = valu0 InsideOperandCtx
    valu [7]    = valu0 WithFunCtx
    valu [8]    = valu0 WithArgCtx
    valu [9]    = valu0 DotPatternCtx
    valu _      = malformed
instance EmbPrj ScopeInfo where
  icod_ (ScopeInfo a b c d) = icode4' a b c d
  value = vcase valu where valu [a, b, c, d] = valu4 ScopeInfo a b c d
                           valu _            = malformed

instance EmbPrj HP.CompressedFile where
  icod_ (HP.CompressedFile f) = icode1' f
  value = vcase valu
    where
    valu [f] = valu1 HP.CompressedFile f
    valu _   = malformed

instance EmbPrj Interface where
  icod_ (Interface a b c d e f g h i j k) = icode11' a b c d e f g h i j k
  value = vcase valu
    where
      valu [a, b, c, d, e, f, g, h, i, j, k] = valu11 Interface a b c d e f g h i j k
      valu _                                 = malformed

-- This is used for the Epic compiler backend
instance EmbPrj Epic.EInterface where
  icod_ (Epic.EInterface a b c d e f g h) = icode8' a b c d e f g h
  value = vcase valu where
    valu [a, b, c, d, e, f, g, h] = valu8 Epic.EInterface a b c d e f g h
    valu _                        = malformed

instance EmbPrj Epic.InjectiveFun where
  icod_ (Epic.InjectiveFun a b) = icode2' a b
  value = vcase valu where
     valu [a,b] = valu2 Epic.InjectiveFun a b
     valu _     = malformed

instance EmbPrj Epic.Relevance where
  icod_ Epic.Irr      = icode0 0
  icod_ Epic.Rel      = icode0 1
  value = vcase valu where valu [0] = valu0 Epic.Irr
                           valu [1] = valu0 Epic.Rel
                           valu _   = malformed

instance EmbPrj Epic.Forced where
  icod_ Epic.Forced    = icode0 0
  icod_ Epic.NotForced = icode0 1
  value = vcase valu where valu [0] = valu0 Epic.Forced
                           valu [1] = valu0 Epic.NotForced
                           valu _   = malformed

instance EmbPrj Epic.Tag where
  icod_ (Epic.Tag a)     = icode1 0 a
  icod_ (Epic.PrimTag a) = icode1 1 a
  value = vcase valu
    where
    valu [0, a] = valu1 Epic.Tag a
    valu [1, a] = valu1 Epic.PrimTag a
    valu _      = malformed

-- Used by UHC backend. Will be stored in a seperate file,
-- not part of the .agdai files. Should be moved somewhere else.
instance EmbPrj UHC.AModuleInfo where
  icod_ (UHC.AModuleInfo a b c d e) = icode5' a b c d e
  value = vcase valu where
    valu [a, b, c, d, e] = valu5 UHC.AModuleInfo a b c d e
    valu _ = malformed

instance EmbPrj UHC.AModuleInterface where
  icod_ (UHC.AModuleInterface a b c) = icode3' a b c
  value = vcase valu where
    valu [a, b, c] = valu3 UHC.AModuleInterface a b c
    valu _         = malformed

instance EmbPrj UHC.AConInfo where
  icod_ (UHC.AConInfo a b) = icode2' a b
  value = vcase valu where
    valu [a, b] = valu2 UHC.AConInfo a b
    valu _      = malformed

instance EmbPrj UHCA.ADataTy where
  icod_ (UHCA.ADataTy a b c d) = icode4' a b c d
  value = vcase valu where
    valu [a, b, c, d] = valu4 UHCA.ADataTy a b c d
    valu _            = malformed

instance EmbPrj UHCA.ADataCon where
  icod_ (UHCA.ADataCon a b) = icode2' a b
  value = vcase valu where
    valu [a, b] = valu2 UHCA.ADataCon a b
    valu _         = malformed

instance EmbPrj UHCA.ADataImplType where
  icod_ (UHCA.ADataImplNormal)    = icode0 0
  icod_ (UHCA.ADataImplMagic a)   = icode1 1 a
  icod_ (UHCA.ADataImplForeign)   = icode0 2
  value = vcase valu where
    valu [0]    = valu0 UHCA.ADataImplNormal
    valu [1, a] = valu1 UHCA.ADataImplMagic a
    valu [2]    = valu0 UHCA.ADataImplForeign
    valu _      = malformed

instance EmbPrj UHCN.NameMap where
  icod_ (UHCN.NameMap a b) = icode2' a b
  value = vcase valu where
    valu [a, b] = valu2 UHCN.NameMap a b
    valu _      = malformed

instance EmbPrj UHCA.CTag where
  icod_ = icode . B.runPut . UHCB.serialize
  value n = value n >>= return . (B.runGet UHCB.unserialize)

instance EmbPrj UHCN.CoreName where
  icod_ (UHCN.CoreName a b c) = icode3' a b c
  value = vcase valu where
    valu [a, b, c] = valu3 UHCN.CoreName a b c
    valu _         = malformed

instance EmbPrj UHCN.EntityType where
  icod_ UHCN.EtDatatype     = icode0 0
  icod_ UHCN.EtConstructor  = icode0 1
  icod_ UHCN.EtFunction     = icode0 2
  value = vcase valu where
    valu [0] = valu0 UHCN.EtDatatype
    valu [1] = valu0 UHCN.EtConstructor
    valu [2] = valu0 UHCN.EtFunction
    valu _   = malformed

-- Specializing icodeX leads to Warning like
-- src/full/Agda/TypeChecking/Serialise.hs:1297:1: Warning:
--     RULE left-hand side too complicated to desugar
--       case cobox_aQY5 of _ [Occ=Dead] { ghc-prim:GHC.Types.Eq# cobox ->
--       icodeX @ String $dEq_aQY3 $dHashable_aQY4
--       }
--
-- type ICodeX k
--   =  (Dict -> HashTable k Int32)
--   -> (Dict -> IORef Int32)
--   -> k -> S Int32
-- {-# SPECIALIZE icodeX :: ICodeX String  #-}
-- {-# SPECIALIZE icodeX :: ICodeX Integer #-}
-- {-# SPECIALIZE icodeX :: ICodeX Double  #-}
-- {-# SPECIALIZE icodeX :: ICodeX Node    #-}

-- Andreas, 2014-10-16 AIM XX:
-- Inlining this increases Serialization time by 10%
-- Makoto's theory: code size increase might lead to
-- instruction cache misses.
-- {-# INLINE icodeX #-}
icodeX :: (Eq k, Hashable k)
  =>  (Dict -> HashTable k Int32)
  -> (Dict -> IORef FreshAndReuse)
  -> k -> S Int32
icodeX dict counter key = do
  d <- asks dict
  c <- asks counter
  liftIO $ do
    mi <- H.lookup d key
    case mi of
      Just i  -> do
        modifyIORef' c $ over lensReuse (+1)
        return i
      Nothing -> do
        fresh <- (^.lensFresh) <$> do readModifyIORef' c $ over lensFresh (+1)
        H.insert d key fresh
        return fresh

-- Instead of inlining icodeX, we manually specialize it to
-- its four uses: Integer, String, Double, Node.
-- Not a great gain (hardly noticeable), but not harmful.

icodeInteger :: Integer -> S Int32
icodeInteger key = do
  d <- asks integerD
  c <- asks integerC
  liftIO $ do
    mi <- H.lookup d key
    case mi of
      Just i  -> do
        modifyIORef' c $ over lensReuse (+1)
        return i
      Nothing -> do
        fresh <- (^.lensFresh) <$> do readModifyIORef' c $ over lensFresh (+1)
        H.insert d key fresh
        return fresh

icodeDouble :: Double -> S Int32
icodeDouble key = do
  d <- asks doubleD
  c <- asks doubleC
  liftIO $ do
    mi <- H.lookup d key
    case mi of
      Just i  -> do
        modifyIORef' c $ over lensReuse (+1)
        return i
      Nothing -> do
        fresh <- (^.lensFresh) <$> do readModifyIORef' c $ over lensFresh (+1)
        H.insert d key fresh
        return fresh

icodeString :: String -> S Int32
icodeString key = do
  d <- asks stringD
  c <- asks stringC
  liftIO $ do
    mi <- H.lookup d key
    case mi of
      Just i  -> do
        modifyIORef' c $ over lensReuse (+1)
        return i
      Nothing -> do
        fresh <- (^.lensFresh) <$> do readModifyIORef' c $ over lensFresh (+1)
        H.insert d key fresh
        return fresh

icodeN :: Node -> S Int32
icodeN key = do
  d <- asks nodeD
  c <- asks nodeC
  liftIO $ do
    mi <- H.lookup d key
    case mi of
      Just i  -> do
        modifyIORef' c $ over lensReuse (+1)
        return i
      Nothing -> do
        fresh <- (^.lensFresh) <$> do readModifyIORef' c $ over lensFresh (+1)
        H.insert d key fresh
        return fresh

-- icodeN :: [Int32] -> S Int32
-- icodeN = icodeX nodeD nodeC

-- | @icode@ only if thing has not seen before.
icodeMemo
  :: (Eq a, Ord a, Hashable a)
  => (Dict -> HashTable a Int32)    -- ^ Memo structure for thing of key @a@.
  -> (Dict -> IORef FreshAndReuse)  -- ^ Statistics.
  -> a        -- ^ Key to the thing.
  -> S Int32  -- ^ Fallback computation to encode the thing.
  -> S Int32  -- ^ Encoded thing.
icodeMemo getDict getCounter a icodeP = do
    h  <- asks getDict
    mi <- liftIO $ H.lookup h a
    st <- asks getCounter
    case mi of
      Just i  -> liftIO $ do
        modifyIORef' st $ over lensReuse (+ 1)
        return i
      Nothing -> do
        liftIO $ modifyIORef' st $ over lensFresh (+1)
        i <- icodeP
        liftIO $ H.insert h a i
        return i

{-# INLINE vcase #-}
-- | @vcase value ix@ decodes thing represented by @ix :: Int32@
--   via the @valu@ function and stores it in 'nodeMemo'.
--   If @ix@ is present in 'nodeMemo', @valu@ is not used, but
--   the thing is read from 'nodeMemo' instead.
vcase :: forall a . EmbPrj a => (Node -> R a) -> Int32 -> R a
vcase valu = \ix -> do
    memo <- gets nodeMemo
    -- compute run-time representation of type a
    let aTyp = typeOf (undefined :: a)
    -- to introduce sharing, see if we have seen a thing
    -- represented by ix before
    maybeU <- liftIO $ H.lookup memo (ix, aTyp)
    case maybeU of
      -- yes, we have seen it before, use the version from memo
      Just (U u) -> maybe malformed return (cast u)
      -- no, it's new, so generate it via valu and insert it into memo
      Nothing    -> do
          v <- valu . (! ix) =<< gets nodeE
          liftIO $ H.insert memo (ix, aTyp) (U v)
          return v

-- Andreas, Makoto, AIM XX (2014-10-15):
-- No performance gain for INLINE here (neutral / slighly negative).
--
-- {-# INLINE icode0 #-}
-- {-# INLINE icode1 #-}
-- {-# INLINE icode2 #-}
-- {-# INLINE icode3 #-}
-- {-# INLINE icode4 #-}
-- {-# INLINE icode5 #-}
-- {-# INLINE icode6 #-}
-- {-# INLINE icode7 #-}
-- {-# INLINE icode8 #-}
-- {-# INLINE icode9 #-}
-- {-# INLINE icode10 #-}
-- {-# INLINE icode11 #-}
-- {-# INLINE icode12 #-}
-- {-# INLINE icode13 #-}
-- {-# INLINE icode14 #-}

icode0 :: Int32 -> S Int32

icode1 :: EmbPrj a => Int32 -> a -> S Int32

icode2 :: (EmbPrj a, EmbPrj b) =>
          Int32 -> a -> b ->
          S Int32

icode3 :: (EmbPrj a, EmbPrj b, EmbPrj c) =>
          Int32 -> a -> b -> c ->
          S Int32

icode4 :: (EmbPrj a, EmbPrj b, EmbPrj c, EmbPrj d) =>
          Int32 -> a -> b -> c -> d ->
          S Int32

icode5 :: (EmbPrj a, EmbPrj b, EmbPrj c, EmbPrj d, EmbPrj e) =>
          Int32 -> a -> b -> c -> d -> e ->
          S Int32

icode6 :: (EmbPrj a, EmbPrj b, EmbPrj c, EmbPrj d, EmbPrj e, EmbPrj f) =>
          Int32 -> a -> b -> c -> d -> e -> f ->
          S Int32

icode7 :: ( EmbPrj a, EmbPrj b, EmbPrj c, EmbPrj d, EmbPrj e, EmbPrj f
          , EmbPrj g ) =>
          Int32 -> a -> b -> c -> d -> e -> f -> g ->
          S Int32

icode8 :: ( EmbPrj a, EmbPrj b, EmbPrj c, EmbPrj d, EmbPrj e, EmbPrj f
          , EmbPrj g, EmbPrj h ) =>
          Int32 -> a -> b -> c -> d -> e -> f -> g -> h ->
          S Int32

icode9 :: ( EmbPrj a, EmbPrj b, EmbPrj c, EmbPrj d, EmbPrj e, EmbPrj f
          , EmbPrj g, EmbPrj h, EmbPrj i ) =>
          Int32 -> a -> b -> c -> d -> e -> f -> g -> h -> i ->
          S Int32

icode10 :: ( EmbPrj a, EmbPrj b, EmbPrj c, EmbPrj d, EmbPrj e, EmbPrj f
           , EmbPrj g, EmbPrj h, EmbPrj i, EmbPrj j ) =>
           Int32 -> a -> b -> c -> d -> e -> f -> g -> h -> i -> j ->
           S Int32

icode11 :: ( EmbPrj a, EmbPrj b, EmbPrj c, EmbPrj d, EmbPrj e, EmbPrj f
           , EmbPrj g, EmbPrj h, EmbPrj i, EmbPrj j, EmbPrj k ) =>
           Int32 -> a -> b -> c -> d -> e -> f -> g -> h -> i -> j -> k ->
           S Int32

icode12 :: ( EmbPrj a, EmbPrj b, EmbPrj c, EmbPrj d, EmbPrj e, EmbPrj f
           , EmbPrj g, EmbPrj h, EmbPrj i, EmbPrj j, EmbPrj k, EmbPrj l ) =>
           Int32 -> a -> b -> c -> d -> e -> f -> g -> h -> i -> j -> k -> l ->
           S Int32

icode13 :: ( EmbPrj a, EmbPrj b, EmbPrj c, EmbPrj d, EmbPrj e, EmbPrj f
           , EmbPrj g, EmbPrj h, EmbPrj i, EmbPrj j, EmbPrj k, EmbPrj l
           , EmbPrj m ) =>
           Int32 -> a -> b -> c -> d -> e -> f -> g -> h -> i -> j -> k -> l -> m ->
           S Int32

icode14 :: ( EmbPrj a, EmbPrj b, EmbPrj c, EmbPrj d, EmbPrj e, EmbPrj f
           , EmbPrj g, EmbPrj h, EmbPrj i, EmbPrj j, EmbPrj k, EmbPrj l
           , EmbPrj m, EmbPrj n ) =>
           Int32 -> a -> b -> c -> d -> e -> f -> g -> h -> i -> j -> k -> l -> m -> n ->
           S Int32

icode0  tag                       = icodeN [tag]
icode1  tag a                     = icodeN . (tag :) =<< sequence [icode a]
icode2  tag a b                   = icodeN . (tag :) =<< sequence [icode a, icode b]
icode3  tag a b c                 = icodeN . (tag :) =<< sequence [icode a, icode b, icode c]
icode4  tag a b c d               = icodeN . (tag :) =<< sequence [icode a, icode b, icode c, icode d]
icode5  tag a b c d e             = icodeN . (tag :) =<< sequence [icode a, icode b, icode c, icode d, icode e]
icode6  tag a b c d e f           = icodeN . (tag :) =<< sequence [icode a, icode b, icode c, icode d, icode e, icode f]
icode7  tag a b c d e f g         = icodeN . (tag :) =<< sequence [icode a, icode b, icode c, icode d, icode e, icode f, icode g]
icode8  tag a b c d e f g h       = icodeN . (tag :) =<< sequence [icode a, icode b, icode c, icode d, icode e, icode f, icode g, icode h]
icode9  tag a b c d e f g h i     = icodeN . (tag :) =<< sequence [icode a, icode b, icode c, icode d, icode e, icode f, icode g, icode h, icode i]
icode10 tag a b c d e f g h i j   = icodeN . (tag :) =<< sequence [icode a, icode b, icode c, icode d, icode e, icode f, icode g, icode h, icode i, icode j]
icode11 tag a b c d e f g h i j k = icodeN . (tag :) =<< sequence [icode a, icode b, icode c, icode d, icode e, icode f, icode g, icode h, icode i, icode j, icode k]
icode12 tag a b c d e f g h i j k l = icodeN . (tag :) =<< sequence [icode a, icode b, icode c, icode d, icode e, icode f, icode g, icode h, icode i, icode j, icode k, icode l]
icode13 tag a b c d e f g h i j k l m = icodeN . (tag :) =<< sequence [icode a, icode b, icode c, icode d, icode e, icode f, icode g, icode h, icode i, icode j, icode k, icode l, icode m]
icode14 tag a b c d e f g h i j k l m n = icodeN . (tag :) =<< sequence [icode a, icode b, icode c, icode d, icode e, icode f, icode g, icode h, icode i, icode j, icode k, icode l, icode m, icode n]


-- Andreas, Makoto, AIM XX (2014-10-15):
-- No performance gain for INLINE here (neutral / slighly negative).
--
-- {-# INLINE icode0' #-}
-- {-# INLINE icode1' #-}
-- {-# INLINE icode2' #-}
-- {-# INLINE icode3' #-}
-- {-# INLINE icode4' #-}
-- {-# INLINE icode5' #-}
-- {-# INLINE icode6' #-}
-- {-# INLINE icode7' #-}
-- {-# INLINE icode8' #-}
-- {-# INLINE icode9' #-}
-- {-# INLINE icode10' #-}
-- {-# INLINE icode11' #-}
-- {-# INLINE icode12' #-}
-- {-# INLINE icode13' #-}
-- {-# INLINE icode14' #-}

icode0' :: S Int32

icode1' :: EmbPrj a => a -> S Int32

icode2' :: (EmbPrj a, EmbPrj b) =>
           a -> b ->
           S Int32

icode3' :: (EmbPrj a, EmbPrj b, EmbPrj c) =>
           a -> b -> c ->
           S Int32

icode4' :: (EmbPrj a, EmbPrj b, EmbPrj c, EmbPrj d) =>
           a -> b -> c -> d ->
           S Int32

icode5' :: (EmbPrj a, EmbPrj b, EmbPrj c, EmbPrj d, EmbPrj e) =>
           a -> b -> c -> d -> e ->
           S Int32

icode6' :: (EmbPrj a, EmbPrj b, EmbPrj c, EmbPrj d, EmbPrj e, EmbPrj f) =>
           a -> b -> c -> d -> e -> f ->
           S Int32

icode7' :: ( EmbPrj a, EmbPrj b, EmbPrj c, EmbPrj d, EmbPrj e, EmbPrj f
           , EmbPrj g ) =>
           a -> b -> c -> d -> e -> f -> g ->
           S Int32

icode8' :: ( EmbPrj a, EmbPrj b, EmbPrj c, EmbPrj d, EmbPrj e, EmbPrj f
           , EmbPrj g, EmbPrj h ) =>
           a -> b -> c -> d -> e -> f -> g -> h ->
           S Int32

icode9' :: ( EmbPrj a, EmbPrj b, EmbPrj c, EmbPrj d, EmbPrj e, EmbPrj f
           , EmbPrj g, EmbPrj h, EmbPrj i ) =>
           a -> b -> c -> d -> e -> f -> g -> h -> i ->
           S Int32

icode10' :: ( EmbPrj a, EmbPrj b, EmbPrj c, EmbPrj d, EmbPrj e, EmbPrj f
            , EmbPrj g, EmbPrj h, EmbPrj i, EmbPrj j ) =>
            a -> b -> c -> d -> e -> f -> g -> h -> i -> j ->
            S Int32

icode11' :: ( EmbPrj a, EmbPrj b, EmbPrj c, EmbPrj d, EmbPrj e, EmbPrj f
            , EmbPrj g, EmbPrj h, EmbPrj i, EmbPrj j, EmbPrj k ) =>
            a -> b -> c -> d -> e -> f -> g -> h -> i -> j -> k ->
            S Int32

icode12' :: ( EmbPrj a, EmbPrj b, EmbPrj c, EmbPrj d, EmbPrj e, EmbPrj f
            , EmbPrj g, EmbPrj h, EmbPrj i, EmbPrj j, EmbPrj k, EmbPrj l ) =>
            a -> b -> c -> d -> e -> f -> g -> h -> i -> j -> k -> l ->
            S Int32

icode13' :: ( EmbPrj a, EmbPrj b, EmbPrj c, EmbPrj d, EmbPrj e, EmbPrj f
            , EmbPrj g, EmbPrj h, EmbPrj i, EmbPrj j, EmbPrj k, EmbPrj l
            , EmbPrj m ) =>
            a -> b -> c -> d -> e -> f -> g -> h -> i -> j -> k -> l -> m ->
            S Int32

icode14' :: ( EmbPrj a, EmbPrj b, EmbPrj c, EmbPrj d, EmbPrj e, EmbPrj f
            , EmbPrj g, EmbPrj h, EmbPrj i, EmbPrj j, EmbPrj k, EmbPrj l
            , EmbPrj m, EmbPrj n ) =>
            a -> b -> c -> d -> e -> f -> g -> h -> i -> j -> k -> l -> m -> n ->
            S Int32

icode0'                        = icodeN []
icode1'  a                     = icodeN =<< sequence [icode a]
icode2'  a b                   = icodeN =<< sequence [icode a, icode b]
icode3'  a b c                 = icodeN =<< sequence [icode a, icode b, icode c]
icode4'  a b c d               = icodeN =<< sequence [icode a, icode b, icode c, icode d]
icode5'  a b c d e             = icodeN =<< sequence [icode a, icode b, icode c, icode d, icode e]
icode6'  a b c d e f           = icodeN =<< sequence [icode a, icode b, icode c, icode d, icode e, icode f]
icode7'  a b c d e f g         = icodeN =<< sequence [icode a, icode b, icode c, icode d, icode e, icode f, icode g]
icode8'  a b c d e f g h       = icodeN =<< sequence [icode a, icode b, icode c, icode d, icode e, icode f, icode g, icode h]
icode9'  a b c d e f g h i     = icodeN =<< sequence [icode a, icode b, icode c, icode d, icode e, icode f, icode g, icode h, icode i]
icode10' a b c d e f g h i j   = icodeN =<< sequence [icode a, icode b, icode c, icode d, icode e, icode f, icode g, icode h, icode i, icode j]
icode11' a b c d e f g h i j k = icodeN =<< sequence [icode a, icode b, icode c, icode d, icode e, icode f, icode g, icode h, icode i, icode j, icode k]
icode12' a b c d e f g h i j k l = icodeN =<< sequence [icode a, icode b, icode c, icode d, icode e, icode f, icode g, icode h, icode i, icode j, icode k, icode l]
icode13' a b c d e f g h i j k l m = icodeN =<< sequence [icode a, icode b, icode c, icode d, icode e, icode f, icode g, icode h, icode i, icode j, icode k, icode l, icode m]
icode14' a b c d e f g h i j k l m n = icodeN =<< sequence [icode a, icode b, icode c, icode d, icode e, icode f, icode g, icode h, icode i, icode j, icode k, icode l, icode m, icode n]

valu0 :: a -> R a

valu1 :: EmbPrj a => (a -> b) -> Int32 -> R b

valu2 :: (EmbPrj a, EmbPrj b) =>
         (a -> b -> c) ->
         Int32 -> Int32 ->
         R c

valu3 :: (EmbPrj a, EmbPrj b, EmbPrj c) =>
         (a -> b -> c -> d) ->
         Int32 -> Int32 -> Int32 ->
         R d

valu4 :: (EmbPrj a, EmbPrj b, EmbPrj c, EmbPrj d) =>
         (a -> b -> c -> d -> e) ->
         Int32 -> Int32 -> Int32 -> Int32 ->
         R e

valu5 :: (EmbPrj a, EmbPrj b, EmbPrj c, EmbPrj d, EmbPrj e) =>
         (a -> b -> c -> d -> e -> f) ->
         Int32 -> Int32 -> Int32 -> Int32 -> Int32 ->
         R f

valu6 :: (EmbPrj a, EmbPrj b, EmbPrj c, EmbPrj d, EmbPrj e, EmbPrj f) =>
         (a -> b -> c -> d -> e -> f -> g) ->
         Int32 -> Int32 -> Int32 -> Int32 -> Int32 -> Int32 ->
         R g

valu7 :: ( EmbPrj a, EmbPrj b, EmbPrj c, EmbPrj d, EmbPrj e, EmbPrj f
         , EmbPrj g ) =>
         (a -> b -> c -> d -> e -> f -> g -> h) ->
         Int32 -> Int32 -> Int32 -> Int32 -> Int32 -> Int32 -> Int32 ->
         R h

valu8 :: ( EmbPrj a, EmbPrj b, EmbPrj c, EmbPrj d, EmbPrj e, EmbPrj f
         , EmbPrj g, EmbPrj h ) =>
         (a -> b -> c -> d -> e -> f -> g -> h -> i) ->
         Int32 -> Int32 -> Int32 -> Int32 -> Int32 -> Int32 -> Int32 -> Int32 ->
         R i

valu9 :: ( EmbPrj a, EmbPrj b, EmbPrj c, EmbPrj d, EmbPrj e, EmbPrj f
         , EmbPrj g, EmbPrj h, EmbPrj i ) =>
         (a -> b -> c -> d -> e -> f -> g -> h -> i -> j) ->
         Int32 -> Int32 -> Int32 -> Int32 -> Int32 -> Int32 -> Int32 -> Int32 -> Int32 ->
         R j

valu10 :: ( EmbPrj a, EmbPrj b, EmbPrj c, EmbPrj d, EmbPrj e, EmbPrj f
          , EmbPrj g, EmbPrj h, EmbPrj i, EmbPrj j ) =>
          (a -> b -> c -> d -> e -> f -> g -> h -> i -> j -> k) ->
          Int32 -> Int32 -> Int32 -> Int32 -> Int32 -> Int32 -> Int32 -> Int32 -> Int32 -> Int32 ->
          R k

valu11 :: ( EmbPrj a, EmbPrj b, EmbPrj c, EmbPrj d, EmbPrj e, EmbPrj f
          , EmbPrj g, EmbPrj h, EmbPrj i, EmbPrj j, EmbPrj k ) =>
          (a -> b -> c -> d -> e -> f -> g -> h -> i -> j -> k -> l) ->
          Int32 -> Int32 -> Int32 -> Int32 -> Int32 -> Int32 -> Int32 -> Int32 -> Int32 -> Int32 -> Int32 ->
         R l

valu12 :: ( EmbPrj a, EmbPrj b, EmbPrj c, EmbPrj d, EmbPrj e, EmbPrj f
          , EmbPrj g, EmbPrj h, EmbPrj i, EmbPrj j, EmbPrj k, EmbPrj l ) =>
          (a -> b -> c -> d -> e -> f -> g -> h -> i -> j -> k -> l -> m) ->
          Int32 -> Int32 -> Int32 -> Int32 -> Int32 -> Int32 -> Int32 -> Int32 -> Int32 -> Int32 -> Int32 -> Int32 ->
          R m

valu13 :: ( EmbPrj a, EmbPrj b, EmbPrj c, EmbPrj d, EmbPrj e, EmbPrj f
          , EmbPrj g, EmbPrj h, EmbPrj i, EmbPrj j, EmbPrj k, EmbPrj l
          , EmbPrj m ) =>
          (a -> b -> c -> d -> e -> f -> g -> h -> i -> j -> k -> l -> m -> n) ->
          Int32 -> Int32 -> Int32 -> Int32 -> Int32 -> Int32 -> Int32 -> Int32 -> Int32 -> Int32 -> Int32 -> Int32 -> Int32 ->
          R n

valu14 :: ( EmbPrj a, EmbPrj b, EmbPrj c, EmbPrj d, EmbPrj e, EmbPrj f
          , EmbPrj g, EmbPrj h, EmbPrj i, EmbPrj j, EmbPrj k, EmbPrj l
          , EmbPrj m, EmbPrj n ) =>
          (a -> b -> c -> d -> e -> f -> g -> h -> i -> j -> k -> l -> m -> n -> o) ->
          Int32 -> Int32 -> Int32 -> Int32 -> Int32 -> Int32 -> Int32 -> Int32 -> Int32 -> Int32 -> Int32 -> Int32 -> Int32 -> Int32 ->
          R o

valu0  z                           = return z
valu1  z a                         = valu0 z                        `ap` value a
valu2  z a b                       = valu1 z a                      `ap` value b
valu3  z a b c                     = valu2 z a b                    `ap` value c
valu4  z a b c d                   = valu3 z a b c                  `ap` value d
valu5  z a b c d e                 = valu4 z a b c d                `ap` value e
valu6  z a b c d e f               = valu5 z a b c d e              `ap` value f
valu7  z a b c d e f g             = valu6 z a b c d e f            `ap` value g
valu8  z a b c d e f g h           = valu7 z a b c d e f g          `ap` value h
valu9  z a b c d e f g h i         = valu8 z a b c d e f g h        `ap` value i
valu10 z a b c d e f g h i j       = valu9 z a b c d e f g h i      `ap` value j
valu11 z a b c d e f g h i j k     = valu10 z a b c d e f g h i j   `ap` value k
valu12 z a b c d e f g h i j k l   = valu11 z a b c d e f g h i j k `ap` value l
valu13 z a b c d e f g h i j k l m = valu12 z a b c d e f g h i j k l `ap` value m
valu14 z a b c d e f g h i j k l m n = valu13 z a b c d e f g h i j k l m `ap` value n<|MERGE_RESOLUTION|>--- conflicted
+++ resolved
@@ -170,18 +170,11 @@
 -- | State of the the encoder.
 data Dict = Dict
   -- Dictionaries which are serialized:
-<<<<<<< HEAD
-  { nodeD        :: !(HashTable Node    Int32)
-  , stringD      :: !(HashTable String  Int32)
-  , bstringD     :: !(HashTable L.ByteString Int32)
-  , integerD     :: !(HashTable Integer Int32)
-  , doubleD      :: !(HashTable Double  Int32)
-=======
   { nodeD        :: !(HashTable Node    Int32)    -- ^ Written to interface file.
   , stringD      :: !(HashTable String  Int32)    -- ^ Written to interface file.
+  , bstringD     :: !(HashTable L.ByteString Int32) -- ^ Written to interface file.
   , integerD     :: !(HashTable Integer Int32)    -- ^ Written to interface file.
   , doubleD      :: !(HashTable Double  Int32)    -- ^ Written to interface file.
->>>>>>> 7073cc77
   -- Dicitionaries which are not serialized, but provide
   -- short cuts to speed up serialization:
   , termD        :: !(HashTable (Ptr Term) Int32) -- ^ Not written to interface file.
@@ -237,18 +230,11 @@
 
 -- | State of the decoder.
 data St = St
-<<<<<<< HEAD
-  { nodeE     :: !(Array Int32 Node)
-  , stringE   :: !(Array Int32 String)
-  , bstringE  :: !(Array Int32 L.ByteString)
-  , integerE  :: !(Array Int32 Integer)
-  , doubleE   :: !(Array Int32 Double)
-=======
   { nodeE     :: !(Array Int32 Node)     -- ^ Obtained from interface file.
   , stringE   :: !(Array Int32 String)   -- ^ Obtained from interface file.
+  , bstringE  :: !(Array Int32 L.ByteString) -- ^ Obtained from interface file.
   , integerE  :: !(Array Int32 Integer)  -- ^ Obtained from interface file.
   , doubleE   :: !(Array Int32 Double)   -- ^ Obtained from interface file.
->>>>>>> 7073cc77
   , nodeMemo  :: !Memo
     -- ^ Created and modified by decoder.
     --   Used to introduce sharing while deserializing objects.
@@ -301,17 +287,11 @@
 encode a = do
     collectStats <- hasVerbosity "profile.serialize" 20
     fileMod <- sourceToModule
-<<<<<<< HEAD
     newD@(Dict nD sD bD iD dD _tD _qnameD nC sC bC iC dC tC qnameC stats _ _) <- liftIO $
-      emptyDict collectStats fileMod
-    root <- liftIO $ runReaderT (icode a) newD
-=======
-    newD@(Dict nD sD iD dD _ _ nC sC iC dC tC qnameC stats _ _) <- liftIO $
       emptyDict collectStats
     root <- liftIO $ (`runReaderT` newD) $ do
        icodeFileMod fileMod
        icode a
->>>>>>> 7073cc77
     nL <- benchSort $ l nD
     sL <- benchSort $ l sD
     bL <- benchSort $ l bD
@@ -1048,12 +1028,8 @@
 
   value r = vcase valu' r
     where
-<<<<<<< HEAD
       valu' xs = gets mkShared <*> valu xs
-=======
-      valu' xs = shared <$> valu xs
       valu [a]       = valu1 var   a
->>>>>>> 7073cc77
       valu [0, a, b] = valu2 Var   a b
       valu [1, a, b] = valu2 Lam   a b
       valu [2, a]    = valu1 Lit   a
