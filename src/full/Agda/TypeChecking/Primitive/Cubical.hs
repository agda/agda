{-# LANGUAGE NondecreasingIndentation #-}

module Agda.TypeChecking.Primitive.Cubical where

import Prelude hiding (null, (!!))

import Control.Monad
import Control.Monad.Trans ( lift )

import Data.Either ( partitionEithers )
import Data.Map (Map)
import qualified Data.Map as Map
import Data.Set (Set)
import qualified Data.Set as Set
import Data.Foldable hiding (null)

import Agda.Interaction.Options ( optCubical )

import Agda.Syntax.Common
import Agda.Syntax.Internal

import Agda.TypeChecking.Names
import Agda.TypeChecking.Primitive.Base
import Agda.TypeChecking.Monad

import Agda.TypeChecking.Free
import Agda.TypeChecking.Substitute
import Agda.TypeChecking.Reduce
import Agda.TypeChecking.Telescope

import Agda.Utils.Except
import Agda.Utils.Functor
import Agda.Utils.Impossible
import Agda.Utils.Maybe
import Agda.Utils.Monad
import Agda.Utils.Null
import Agda.Utils.Tuple

requireCubical :: TCM ()
requireCubical = do
  cubical <- optCubical <$> pragmaOptions
  unless cubical $
    typeError $ GenericError "Missing option --cubical"

primINeg' :: TCM PrimitiveImpl
primINeg' = do
  requireCubical
  t <- elInf primInterval --> elInf primInterval
  return $ PrimImpl t $ primFun __IMPOSSIBLE__ 1 $ \ ts -> do
    case ts of
     [x] -> do
       unview <- intervalUnview'
       view <- intervalView'
       sx <- reduceB' x
       ix <- intervalView (unArg $ ignoreBlocking sx)
       let
         ineg :: Arg Term -> Arg Term
         ineg = fmap (unview . f . view)
         f ix = case ix of
           IZero -> IOne
           IOne  -> IZero
           IMin x y -> IMax (ineg x) (ineg y)
           IMax x y -> IMin (ineg x) (ineg y)
           INeg x -> OTerm (unArg x)
           OTerm t -> INeg (Arg defaultArgInfo t)
       case ix of
        OTerm t -> return $ NoReduction [reduced sx]
        _       -> redReturn (unview $ f ix)
     _ -> __IMPOSSIBLE__

primDepIMin' :: TCM PrimitiveImpl
primDepIMin' = do
  requireCubical
  t <- runNamesT [] $
       nPi' "φ" (elInf $ cl primInterval) $ \ φ ->
       pPi' "o" φ (\ o -> elInf $ cl primInterval) --> elInf (cl primInterval)
  return $ PrimImpl t $ primFun __IMPOSSIBLE__ 2 $ \ ts -> do
    case ts of
      [x,y] -> do
        sx <- reduceB' x
        ix <- intervalView (unArg $ ignoreBlocking sx)
        itisone <- getTerm "primDepIMin" builtinItIsOne
        case ix of
          IZero -> redReturn =<< intervalUnview IZero
          IOne  -> redReturn =<< (pure (unArg y) <@> pure itisone)
          _     -> do
            sy <- reduceB' y
            iy <- intervalView =<< reduce' =<< (pure (unArg $ ignoreBlocking sy) <@> pure itisone)
            case iy of
              IZero -> redReturn =<< intervalUnview IZero
              IOne  -> redReturn (unArg $ ignoreBlocking sx)
              _     -> return $ NoReduction [reduced sx, reduced sy]
      _      -> __IMPOSSIBLE__

primIBin :: IntervalView -> IntervalView -> TCM PrimitiveImpl
primIBin unit absorber = do
  requireCubical
  t <- elInf primInterval --> elInf primInterval --> elInf primInterval
  return $ PrimImpl t $ primFun __IMPOSSIBLE__ 2 $ \ ts -> do
    case ts of
     [x,y] -> do
       sx <- reduceB' x
       ix <- intervalView (unArg $ ignoreBlocking sx)
       case ix of
         ix | ix ==% absorber -> redReturn =<< intervalUnview absorber
         ix | ix ==% unit     -> return $ YesReduction YesSimplification (unArg y)
         _     -> do
           sy <- reduceB' y
           iy <- intervalView (unArg $ ignoreBlocking sy)
           case iy of
            iy | iy ==% absorber -> redReturn =<< intervalUnview absorber
            iy | iy ==% unit     -> return $ YesReduction YesSimplification (unArg x)
            _                   -> return $ NoReduction [reduced sx,reduced sy]
     _ -> __IMPOSSIBLE__
  where
    (==%) IZero IZero = True
    (==%) IOne IOne = True
    (==%) _ _ = False


primIMin' :: TCM PrimitiveImpl
primIMin' = do
  requireCubical
  primIBin IOne IZero

primIMax' :: TCM PrimitiveImpl
primIMax' = do
  requireCubical
  primIBin IZero IOne

imax :: HasBuiltins m => m Term -> m Term -> m Term
imax x y = do
  x' <- x
  y' <- y
  intervalUnview (IMax (argN x') (argN y'))

imin :: HasBuiltins m => m Term -> m Term -> m Term
imin x y = do
  x' <- x
  y' <- y
  intervalUnview (IMin (argN x') (argN y'))

-- ∀ {a}{c}{A : Set a}{x : A}(C : ∀ y → Id x y → Set c) → C x (conid i1 (\ i → x)) → ∀ {y} (p : Id x y) → C y p
primIdJ :: TCM PrimitiveImpl
primIdJ = do
  requireCubical
  t <- runNamesT [] $
       hPi' "a" (el $ cl primLevel) $ \ a ->
       hPi' "c" (el $ cl primLevel) $ \ c ->
       hPi' "A" (sort . tmSort <$> a) $ \ bA ->
       hPi' "x" (el' a bA) $ \ x ->
       nPi' "C" (nPi' "y" (el' a bA) $ \ y ->
                 el' a (cl primId <#> a <#> bA <@> x <@> y) --> (sort . tmSort <$> c)) $ \ bC ->
       el' c (bC <@> x <@>
            (cl primConId <#> a <#> bA <#> x <#> x <@> cl primIOne
                       <@> lam "i" (\ _ -> x))) -->
       hPi' "y" (el' a bA) (\ y ->
        nPi' "p" (el' a $ cl primId <#> a <#> bA <@> x <@> y) $ \ p ->
        el' c $ bC <@> y <@> p)
  conidn <- getBuiltinName builtinConId
  conid  <- primConId
  -- TODO make a kit
  return $ PrimImpl t $ primFun __IMPOSSIBLE__ 8 $ \ ts -> do
    unview <- intervalUnview'
    let imax x y = do x' <- x; unview . IMax (argN x') . argN <$> y;
        imin x y = do x' <- x; unview . IMin (argN x') . argN <$> y;
        ineg x = unview . INeg . argN <$> x
    mcomp <- getTerm' "primComp"
    case ts of
     [la,lc,a,x,c,d,y,eq] -> do
       seq    <- reduceB' eq
       case unArg $ ignoreBlocking $ seq of
         (Def q [Apply la,Apply a,Apply x,Apply y,Apply phi,Apply p])
           | Just q == conidn, Just comp <- mcomp -> do
          redReturn $ runNames [] $ do
             [lc,c,d,la,a,x,y,phi,p] <- mapM (open . unArg) [lc,c,d,la,a,x,y,phi,p]
             let w i = do
                   [x,y,p,i] <- sequence [x,y,p,i]
                   pure $ p `applyE` [IApply x y i]
             pure comp <#> lam "i" (\ _ -> lc)
                       <@> lam "i" (\ i ->
                              c <@> (w i)
                                <@> (pure conid <#> la <#> a <#> x <#> (w i)
                                                <@> (phi `imax` ineg i)
                                                <@> lam "j" (\ j -> w $ imin i j)))
                       <#> phi
                       <@> lam "i" (\ _ -> nolam <$> d) -- TODO block
                       <@> d
         _ -> return $ NoReduction $ map notReduced [la,lc,a,x,c,d,y] ++ [reduced seq]
     _ -> __IMPOSSIBLE__

primIdElim' :: TCM PrimitiveImpl
primIdElim' = do
  requireCubical
  t <- runNamesT [] $
       hPi' "a" (el $ cl primLevel) $ \ a ->
       hPi' "c" (el $ cl primLevel) $ \ c ->
       hPi' "A" (sort . tmSort <$> a) $ \ bA ->
       hPi' "x" (el' a bA) $ \ x ->
       nPi' "C" (nPi' "y" (el' a bA) $ \ y ->
                 el' a (cl primId <#> a <#> bA <@> x <@> y) --> (sort . tmSort <$> c)) $ \ bC ->
       nPi' "φ" (elInf $ cl primInterval) (\ phi ->
        nPi' "y" (elInf $ cl primSub <#> a <@> bA <@> phi <@> lam "o" (const x)) $ \ y ->
        let pathxy = (cl primPath <#> a <@> bA <@> x <@> oucy)
            oucy = (cl primSubOut <#> a <#> bA <#> phi <#> lam "o" (const x) <@> y)
            reflx = (lam "o" $ \ _ -> lam "i" $ \ _ -> x) -- TODO Andrea, should block on o
        in
        nPi' "w" (elInf $ cl primSub <#> a <@> pathxy <@> phi <@> reflx) $ \ w ->
        let oucw = (cl primSubOut <#> a <#> pathxy <#> phi <#> reflx <@> w) in
        el' c $ bC <@> oucy <@> (cl primConId <#> a <#> bA <#> x <#> oucy <@> phi <@> oucw))
       -->
       hPi' "y" (el' a bA) (\ y ->
        nPi' "p" (el' a $ cl primId <#> a <#> bA <@> x <@> y) $ \ p ->
        el' c $ bC <@> y <@> p)
  conid <- primConId
  sin <- primSubIn
  path <- primPath
  return $ PrimImpl t $ primFun __IMPOSSIBLE__ 8 $ \ ts -> do
    case ts of
      [a,c,bA,x,bC,f,y,p] -> do
        sp <- reduceB' p
        case unArg $ ignoreBlocking sp of
          Def q [Apply _a, Apply _bA, Apply _x, Apply _y, Apply phi , Apply w] -> do
            let y' = sin `apply` [a,bA                            ,phi,argN $ unArg y]
            let w' = sin `apply` [a,argN $ path `apply` [a,bA,x,y],phi,argN $ unArg w]
            redReturn $ unArg f `apply` [phi, defaultArg y', defaultArg w']
          _ -> return $ NoReduction $ map notReduced [a,c,bA,x,bC,f,y] ++ [reduced sp]
      _ -> __IMPOSSIBLE__


primPOr :: TCM PrimitiveImpl
primPOr = do
  requireCubical
  t    <- runNamesT [] $
          hPi' "a" (el $ cl primLevel)    $ \ a  ->
          nPi' "i" (elInf $ cl primInterval) $ \ i  ->
          nPi' "j" (elInf $ cl primInterval) $ \ j  ->
          hPi' "A" (pPi' "o" (imax i j) $ \o -> el' (cl primLevelSuc <@> a) (Sort . tmSort <$> a)) $ \ bA ->
          ((pPi' "i1" i $ \ i1 -> el' a $ bA <..> (cl primIsOne1 <@> i <@> j <@> i1))) -->
          ((pPi' "j1" j $ \ j1 -> el' a $ bA <..> (cl primIsOne2 <@> i <@> j <@> j1))) -->
          pPi' "o" (imax i j) (\ o -> el' a $ bA <..> o)
  return $ PrimImpl t $ primFun __IMPOSSIBLE__ 6 $ \ ts -> do
    case ts of
     [l,i,j,a,u,v] -> do
       si <- reduceB' i
       vi <- intervalView $ unArg $ ignoreBlocking si
       case vi of
        IOne -> redReturn (unArg u)
        IZero -> redReturn (unArg v)
        _ -> do
          sj <- reduceB' j
          vj <- intervalView $ unArg $ ignoreBlocking sj
          case vj of
            IOne -> redReturn (unArg v)
            IZero -> redReturn (unArg u)
            _ -> return $ NoReduction [notReduced l,reduced si,reduced sj,notReduced a,notReduced u,notReduced v]


     _ -> __IMPOSSIBLE__

primPartial' :: TCM PrimitiveImpl
primPartial' = do
  requireCubical
  t <- runNamesT [] $
       hPi' "a" (el $ cl primLevel) (\ a ->
        nPi' "φ" (elInf (cl primInterval)) $ \ _ ->
        nPi' "A" (sort . tmSort <$> a) $ \ bA ->
        return (sort $ Inf))
  isOne <- primIsOne
  return $ PrimImpl t $ primFun __IMPOSSIBLE__ 3 $ \ ts -> do
    case ts of
      [l,phi,a] -> do
          (El s (Pi d b)) <- runNamesT [] $ do
                             [l,a,phi] <- mapM (open . unArg) [l,a,phi]
                             elInf (pure isOne <@> phi) --> el' l a
          redReturn $ Pi (setRelevance Irrelevant $ d { domFinite = True }) b
      _ -> __IMPOSSIBLE__

primPartialP' :: TCM PrimitiveImpl
primPartialP' = do
  requireCubical
  t <- runNamesT [] $
       hPi' "a" (el $ cl primLevel) (\ a ->
        nPi' "φ" (elInf (cl primInterval)) $ \ phi ->
        nPi' "A" (pPi' "o" phi $ \ _ -> el' (cl primLevelSuc <@> a) (Sort . tmSort <$> a)) $ \ bA ->
        return (sort $ Inf))
  let toFinitePi :: Type -> Term
      toFinitePi (El _ (Pi d b)) = Pi (setRelevance Irrelevant $ d { domFinite = True }) b
      toFinitePi _               = __IMPOSSIBLE__
  v <- runNamesT [] $
        lam "a" $ \ l ->
        lam "φ" $ \ phi ->
        lam "A" $ \ a ->
        toFinitePi <$> nPi' "p" (elInf $ cl primIsOne <@> phi) (\ p -> el' l (a <@> p))
  return $ PrimImpl t $ primFun __IMPOSSIBLE__ 0 $ \ _ -> redReturn v

primSubOut' :: TCM PrimitiveImpl
primSubOut' = do
  requireCubical
  t    <- runNamesT [] $
          hPi' "a" (el $ cl primLevel) $ \ a ->
          hPi' "A" (el' (cl primLevelSuc <@> a) (Sort . tmSort <$> a)) $ \ bA ->
          hPi' "φ" (elInf $ cl primInterval) $ \ phi ->
          hPi' "u" (elInf $ cl primPartial <#> a <@> phi <@> bA) $ \ u ->
          elInf (cl primSub <#> a <@> bA <@> phi <@> u) --> el' (Sort . tmSort <$> a) bA
  return $ PrimImpl t $ primFun __IMPOSSIBLE__ 5 $ \ ts -> do
    case ts of
      [a,bA,phi,u,x] -> do
        view <- intervalView'
        sphi <- reduceB' phi
        case view $ unArg $ ignoreBlocking sphi of
          IOne -> redReturn =<< (return (unArg u) <..> (getTerm builtinSubOut builtinItIsOne))
          _ -> do
            sx <- reduceB' x
            mSubIn <- getBuiltinName' builtinSubIn
            case unArg $ ignoreBlocking $ sx of
              Def q [_,_,_, Apply t] | Just q == mSubIn -> redReturn (unArg t)
              _ -> return $ NoReduction $ map notReduced [a,bA] ++ [reduced sphi, notReduced u, reduced sx]
      _ -> __IMPOSSIBLE__

primIdFace' :: TCM PrimitiveImpl
primIdFace' = do
  requireCubical
  t <- runNamesT [] $
       hPi' "a" (el $ cl primLevel) $ \ a ->
       hPi' "A" (sort . tmSort <$> a) $ \ bA ->
       hPi' "x" (el' a bA) $ \ x ->
       hPi' "y" (el' a bA) $ \ y ->
       el' a (cl primId <#> a <#> bA <@> x <@> y)
       --> elInf (cl primInterval)
  return $ PrimImpl t $ primFun __IMPOSSIBLE__ 5 $ \ ts -> do
    case ts of
      [l,bA,x,y,t] -> do
        st <- reduceB' t
        mConId <- getName' builtinConId
        case unArg (ignoreBlocking st) of
          Def q [_,_,_,_, Apply phi,_] | Just q == mConId -> redReturn (unArg phi)
          _ -> return $ NoReduction $ map notReduced [l,bA,x,y] ++ [reduced st]
      _ -> __IMPOSSIBLE__

primIdPath' :: TCM PrimitiveImpl
primIdPath' = do
  requireCubical
  t <- runNamesT [] $
       hPi' "a" (el $ cl primLevel) $ \ a ->
       hPi' "A" (sort . tmSort <$> a) $ \ bA ->
       hPi' "x" (el' a bA) $ \ x ->
       hPi' "y" (el' a bA) $ \ y ->
       el' a (cl primId <#> a <#> bA <@> x <@> y)
       --> el' a (cl primPath <#> a <#> bA <@> x <@> y)
  return $ PrimImpl t $ primFun __IMPOSSIBLE__ 5 $ \ ts -> do
    case ts of
      [l,bA,x,y,t] -> do
        st <- reduceB' t
        mConId <- getName' builtinConId
        case unArg (ignoreBlocking st) of
          Def q [_,_,_,_,_,Apply w] | Just q == mConId -> redReturn (unArg w)
          _ -> return $ NoReduction $ map notReduced [l,bA,x,y] ++ [reduced st]
      _ -> __IMPOSSIBLE__


primTrans' :: TCM PrimitiveImpl
primTrans' = do
  requireCubical
  t    <- runNamesT [] $
          hPi' "a" (elInf (cl primInterval) --> el (cl primLevel)) $ \ a ->
          nPi' "A" (nPi' "i" (elInf (cl primInterval)) $ \ i -> (sort . tmSort <$> (a <@> i))) $ \ bA ->
          nPi' "φ" (elInf $ cl primInterval) $ \ phi ->
          (el' (a <@> cl primIZero) (bA <@> cl primIZero) --> el' (a <@> cl primIOne) (bA <@> cl primIOne))
  return $ PrimImpl t $ PrimFun __IMPOSSIBLE__ 4 $ \ ts nelims -> do
    primTransHComp DoTransp ts nelims

primHComp' :: TCM PrimitiveImpl
primHComp' = do
  requireCubical
  t    <- runNamesT [] $
          hPi' "a" (el $ cl primLevel) $ \ a ->
          hPi' "A" (sort . tmSort <$> a) $ \ bA ->
          hPi' "φ" (elInf $ cl primInterval) $ \ phi ->
          nPi' "i" (elInf $ cl primInterval) (\ i -> pPi' "o" phi $ \ _ -> el' a bA) -->
          (el' a bA --> el' a bA)
  return $ PrimImpl t $ PrimFun __IMPOSSIBLE__ 5 $ \ ts nelims -> do
    primTransHComp DoHComp ts nelims

data TranspOrHComp = DoTransp | DoHComp deriving (Eq,Show)

cmdToName :: TranspOrHComp -> String
cmdToName DoTransp = builtinTrans
cmdToName DoHComp  = builtinHComp

data FamilyOrNot a
  = IsFam { famThing :: a }
  | IsNot { famThing :: a }
  deriving (Eq,Show,Functor,Foldable,Traversable)

instance Reduce a => Reduce (FamilyOrNot a) where
  reduceB' x = traverse id <$> traverse reduceB' x
  reduce' x = traverse reduce' x


-- | Define a "ghcomp" version of gcomp. Normal comp looks like:
--
-- comp^i A [ phi -> u ] u0 = hcomp^i A(1/i) [ phi -> forward A i u ] (forward A 0 u0)
--
-- So for "gcomp" we compute:
--
-- gcomp^i A [ phi -> u ] u0 = hcomp^i A(1/i) [ phi -> forward A i u, ~ phi -> forward A 0 u0 ] (forward A 0 u0)
--
-- The point of this is that gcomp does not produce any empty
-- systems (if phi = 0 it will reduce to "forward A 0 u".
mkGComp :: HasBuiltins m => String -> NamesT m (NamesT m Term -> NamesT m Term -> NamesT m Term -> NamesT m Term -> NamesT m Term -> NamesT m Term)
mkGComp s = do
  let getTermLocal = getTerm s
  tPOr <- getTermLocal "primPOr"
  tIMax <- getTermLocal builtinIMax
  tIMin <- getTermLocal builtinIMin
  tINeg <- getTermLocal builtinINeg
  tHComp <- getTermLocal builtinHComp
  tTrans <- getTermLocal builtinTrans
  io      <- getTermLocal builtinIOne
  iz      <- getTermLocal builtinIZero
  let ineg j = pure tINeg <@> j
      imax i j = pure tIMax <@> i <@> j
<<<<<<< HEAD
  let forward la bA r u = pure tTrans <#> (lam "i" $ \ i -> la <@> (i `imax` r))
                                      <@> (lam "i" $ \ i -> bA <@> (i `imax` r))
=======
      imin i j = pure tIMin <@> i <@> j
  let forward la bA r u = pure tTrans <#> lam "i" (\ i -> la <@> (i `imax` r))
                                      <@> lam "i" (\ i -> bA <@> (i `imax` r))
>>>>>>> 71cb1264
                                      <@> r
                                      <@> u
  return $ \ la bA phi u u0 ->
    pure tHComp <#> (la <@> pure io)
                <#> (bA <@> pure io)
                <#> imax phi (ineg phi)
                <@> lam "i" (\ i ->
                      pure tPOr <#> (la <@> i)
                                <@> phi
                                <@> ineg phi
                                <@> ilam "o" (\ a -> bA <@> i)
                                <@> ilam "o" (\ o -> forward la bA i (u <@> i <..> o))
                                <@> ilam "o" (\ o -> forward la bA (pure iz) u0))
                <@> forward la bA (pure iz) u0


unglueTranspGlue :: (HasConstInfo m, MonadReduce m, HasBuiltins m) =>
                  Arg Term
                  -> Arg Term
                  -> FamilyOrNot
                       (Arg Term, Arg Term, Arg Term, Arg Term, Arg Term, Arg Term)
                  -> m Term
unglueTranspGlue psi u0 (IsFam (la, lb, bA, phi, bT, e)) = do
      let
        localUse = builtinTrans ++ " for " ++ builtinGlue
        getTermLocal = getTerm localUse
      tPOr <- getTermLocal "primPOr"
      tIMax <- getTermLocal builtinIMax
      tIMin <- getTermLocal builtinIMin
      tINeg <- getTermLocal builtinINeg
      tHComp <- getTermLocal builtinHComp
      tTrans <- getTermLocal builtinTrans
      tForall  <- getTermLocal builtinFaceForall
      tEFun  <- getTermLocal builtinEquivFun
      tEProof <- getTermLocal builtinEquivProof
      tglue   <- getTermLocal builtin_glue
      tunglue <- getTermLocal builtin_unglue
      io      <- getTermLocal builtinIOne
      iz      <- getTermLocal builtinIZero
      tLMax   <- getTermLocal builtinLevelMax
      tPath   <- getTermLocal builtinPath
      tTransp <- getTermLocal builtinTranspProof
      tItIsOne <- getTermLocal builtinItIsOne
      kit <- fromMaybe __IMPOSSIBLE__ <$> getSigmaKit
      runNamesT [] $ do
        let ineg j = pure tINeg <@> j
            imax i j = pure tIMax <@> i <@> j
            imin i j = pure tIMin <@> i <@> j

        gcomp <- mkGComp localUse

        let transpFill la bA phi u0 i =
              pure tTrans <#> ilam "j" (\ j -> la <@> imin i j)
                          <@> ilam "j" (\ j -> bA <@> imin i j)
                          <@> (imax phi (ineg i))
                          <@> u0
        [psi,u0] <- mapM (open . unArg) [psi,u0]
        glue1 <- do
          g <- open $ (tglue `apply`) . map ((setHiding Hidden) . (subst 0 io)) $ [la, lb, bA, phi, bT, e]
          return $ \ t a -> g <@> t <@> a
        unglue0 <- do
          ug <- open $ (tunglue `apply`) . map ((setHiding Hidden) . (subst 0 iz)) $ [la, lb, bA, phi, bT, e]
          return $ \ a -> ug <@> a
        [la, lb, bA, phi, bT, e] <- mapM (\ a -> open . runNames [] $ lam "i" (const (pure $ unArg a))) [la, lb, bA, phi, bT, e]
        view <- intervalView'

        -- phi1 <- view <$> (reduce =<< (phi <@> pure io))
        -- if not $ (isIOne phi1) then return Nothing else Just <$> do
        let
          tf i o = transpFill lb (lam "i" $ \ i -> bT <@> i <..> o) psi u0 i
          t1 o = tf (pure io) o
          a0 = unglue0 u0

          -- compute "forall. phi"
          forallphi = pure tForall <@> phi

          -- a1 with gcomp
          a1 = gcomp la bA
                 (imax psi forallphi)
                 (lam "i" $ \ i -> pure tPOr <#> (la <@> i)
                                             <@> psi
                                             <@> forallphi
                                             <@> ilam "o" (\ a -> bA <@> i)
                                             <@> ilam "o" (\ _ -> a0)
                                             <@> ilam "o" (\ o -> pure tEFun <#> (lb <@> i)
                                                                               <#> (la <@> i)
                                                                               <#> (bT <@> i <..> o)
                                                                               <#> (bA <@> i)
                                                                               <@> (e <@> i <..> o)
                                                                               <@> (tf i o)))
                 a0

          max l l' = pure tLMax <@> l <@> l'
          sigCon x y = pure (Con (sigmaCon kit) ConOSystem []) <@> x <@> y
          w i o = pure tEFun <#> (lb <@> i)
                             <#> (la <@> i)
                             <#> (bT <@> i <..> o)
                             <#> (bA <@> i)
                             <@> (e <@> i <..> o)
          fiber la lb bA bB f b =
            (pure (Def (sigmaName kit) []) <#> la
                                           <#> lb
                                           <@> bA
                                           <@> lam "a" (\ a -> pure tPath <#> lb <#> bB <@> (f <@> a) <@> b))

          -- We don't have to do anything special for "~ forall. phi"
          -- here (to implement "ghcomp") as it is taken care off by
          -- tEProof in t1'alpha below
          pe o = -- o : [ φ 1 ]
            pure tPOr <#> max (la <@> pure io) (lb <@> pure io)
                      <@> psi
                      <@> forallphi
                      <@> ilam "o" (\ _ ->
                             fiber (lb <@> pure io) (la <@> pure io)
                                   (bT <@> (pure io) <..> o) (bA <@> pure io)
                                   (w (pure io) o) a1)
                      <@> ilam "o" (\ o -> sigCon u0 (lam "_" $ \ _ -> a1))
                      <@> ilam "o" (\ o -> sigCon (t1 o) (lam "_" $ \ _ -> a1))

          -- "ghcomp" is implemented in the proof of tEProof
          -- (see src/data/lib/prim/Agda/Builtin/Cubical/Glue.agda)
          t1'alpha o = -- o : [ φ 1 ]
             pure tEProof <#> (lb <@> pure io)
                          <#> (la <@> pure io)
                          <@> (bT <@> pure io <..> o)
                          <@> (bA <@> pure io)
                          <@> (e <@> pure io <..> o)
                          <@> a1
                          <@> (imax psi forallphi)
                          <@> pe o

          -- TODO: optimize?
          t1' o = t1'alpha o <&> (`applyE` [Proj ProjSystem (sigmaFst kit)])
          alpha o = t1'alpha o <&> (`applyE` [Proj ProjSystem (sigmaSnd kit)])
          a1' = pure tHComp
                  <#> (la <@> pure io)
                  <#> (bA <@> pure io)
                  <#> (imax (phi <@> pure io) psi)
                  <@> lam "j" (\ j ->
                         pure tPOr <#> (la <@> pure io) <@> (phi <@> pure io) <@> psi <@> ilam "o" (\ _ -> bA <@> pure io)
                                   <@> ilam "o" (\ o -> alpha o <@@> (w (pure io) o <@> t1' o,a1,j))
                                   <@> ilam "o" (\ _ -> a1))
                  <@> a1
        -- glue1 (ilam "o" t1') a1'
        a1'
unglueTranspGlue _ _ _ = __IMPOSSIBLE__

data TermPosition = Head | Eliminated deriving (Eq,Show)

headStop :: (HasBuiltins m, MonadReduce m) =>
                  TermPosition -> m Term -> m Bool
headStop tpos phi
  | Head <- tpos = do
      phi <- intervalView =<< (reduce =<< phi)
      return $ not $ isIOne phi
  | otherwise = return False

compGlue :: (MonadReduce m, HasConstInfo m, HasBuiltins m) =>
                  TranspOrHComp
                  -> Arg Term
                  -> Maybe (Arg Term)
                  -> Arg Term
                  -> FamilyOrNot
                       (Arg Term, Arg Term, Arg Term, Arg Term, Arg Term, Arg Term)
                  -> TermPosition
                  -> m (Maybe Term)
compGlue DoHComp psi (Just u) u0 (IsNot (la, lb, bA, phi, bT, e)) tpos = do
      let getTermLocal = getTerm $ (builtinHComp ++ " for " ++ builtinGlue)
      tPOr <- getTermLocal "primPOr"
      tIMax <- getTermLocal builtinIMax
      tIMin <- getTermLocal builtinIMin
      tINeg <- getTermLocal builtinINeg
      tHComp <- getTermLocal builtinHComp
      tEFun  <- getTermLocal builtinEquivFun
      tglue   <- getTermLocal builtin_glue
      tunglue <- getTermLocal builtin_unglue
      io      <- getTermLocal builtinIOne
      tItIsOne <- getTermLocal builtinItIsOne
      view <- intervalView'
      runNamesT [] $ do
        [psi, u, u0] <- mapM (open . unArg) [psi, u, u0]
        [la, lb, bA, phi, bT, e] <- mapM (open . unArg) [la, lb, bA, phi, bT, e]
        ifM (headStop tpos phi) (return Nothing) $ Just <$> do

        let
          hfill la bA phi u u0 i = pure tHComp <#> la
                                               <#> bA
                                               <#> (pure tIMax <@> phi <@> (pure tINeg <@> i))
                                               <@> lam "j" (\ j -> pure tPOr <#> la <@> phi <@> (pure tINeg <@> i) <@> ilam "o" (\ a -> bA)
                                                     <@> ilam "o" (\ o -> u <@> (pure tIMin <@> i <@> j) <..> o)
                                                     <@> ilam "o" (\ _ -> u0))
                                               <@> u0
          tf i o = hfill lb (bT <..> o) psi u u0 i
          unglue g = pure tunglue <#> la <#> lb <#> bA <#> phi <#> bT <#> e <@> g
          a1 = pure tHComp <#> la <#> bA <#> (pure tIMax <@> psi <@> phi)
                           <@> lam "i" (\ i -> pure tPOr <#> la <@> psi <@> phi <@> ilam "_" (\ _ -> bA)
                                 <@> ilam "o" (\ o -> unglue (u <@> i <..> o))
                                 <@> ilam "o" (\ o -> pure tEFun <#> lb <#> la <#> (bT <..> o) <#> bA <@> (e <..> o) <@> tf i o))
                           <@> (unglue u0)
          t1 = tf (pure io)
        -- pure tglue <#> la <#> lb <#> bA <#> phi <#> bT <#> e <@> (ilam "o" $ \ o -> t1 o) <@> a1
        case tpos of
          Head -> t1 (pure tItIsOne)
          Eliminated -> a1
compGlue DoTransp psi Nothing u0 (IsFam (la, lb, bA, phi, bT, e)) tpos = do
      let
        localUse = builtinTrans ++ " for " ++ builtinGlue
        getTermLocal = getTerm localUse
      tPOr <- getTermLocal "primPOr"
      tIMax <- getTermLocal builtinIMax
      tIMin <- getTermLocal builtinIMin
      tINeg <- getTermLocal builtinINeg
      tHComp <- getTermLocal builtinHComp
      tTrans <- getTermLocal builtinTrans
      tForall  <- getTermLocal builtinFaceForall
      tEFun  <- getTermLocal builtinEquivFun
      tEProof <- getTermLocal builtinEquivProof
      tglue   <- getTermLocal builtin_glue
      tunglue <- getTermLocal builtin_unglue
      io      <- getTermLocal builtinIOne
      iz      <- getTermLocal builtinIZero
      tLMax   <- getTermLocal builtinLevelMax
      tPath   <- getTermLocal builtinPath
      tTransp <- getTermLocal builtinTranspProof
      tItIsOne <- getTermLocal builtinItIsOne
      kit <- fromMaybe __IMPOSSIBLE__ <$> getSigmaKit
      runNamesT [] $ do
        let ineg j = pure tINeg <@> j
            imax i j = pure tIMax <@> i <@> j
            imin i j = pure tIMin <@> i <@> j

        gcomp <- mkGComp localUse

        let transpFill la bA phi u0 i =
              pure tTrans <#> ilam "j" (\ j -> la <@> imin i j)
                          <@> ilam "j" (\ j -> bA <@> imin i j)
                          <@> (imax phi (ineg i))
                          <@> u0
        [psi,u0] <- mapM (open . unArg) [psi,u0]
        glue1 <- do
          g <- open $ (tglue `apply`) . map ((setHiding Hidden) . (subst 0 io)) $ [la, lb, bA, phi, bT, e]
          return $ \ t a -> g <@> t <@> a
        unglue0 <- do
          ug <- open $ (tunglue `apply`) . map ((setHiding Hidden) . (subst 0 iz)) $ [la, lb, bA, phi, bT, e]
          return $ \ a -> ug <@> a
        [la, lb, bA, phi, bT, e] <- mapM (\ a -> open . runNames [] $ lam "i" (const (pure $ unArg a))) [la, lb, bA, phi, bT, e]
        view <- intervalView'

        ifM (headStop tpos (phi <@> pure io)) (return Nothing) $ Just <$> do
        let
          tf i o = transpFill lb (lam "i" $ \ i -> bT <@> i <..> o) psi u0 i
          t1 o = tf (pure io) o
          a0 = unglue0 u0

          -- compute "forall. phi"
          forallphi = pure tForall <@> phi

          -- a1 with gcomp
          a1 = gcomp la bA
                 (imax psi forallphi)
                 (lam "i" $ \ i -> pure tPOr <#> (la <@> i)
                                             <@> psi
                                             <@> forallphi
                                             <@> ilam "o" (\ a -> bA <@> i)
                                             <@> ilam "o" (\ _ -> a0)
                                             <@> ilam "o" (\ o -> pure tEFun <#> (lb <@> i)
                                                                               <#> (la <@> i)
                                                                               <#> (bT <@> i <..> o)
                                                                               <#> (bA <@> i)
                                                                               <@> (e <@> i <..> o)
                                                                               <@> (tf i o)))
                 a0

          max l l' = pure tLMax <@> l <@> l'
          sigCon x y = pure (Con (sigmaCon kit) ConOSystem []) <@> x <@> y
          w i o = pure tEFun <#> (lb <@> i)
                             <#> (la <@> i)
                             <#> (bT <@> i <..> o)
                             <#> (bA <@> i)
                             <@> (e <@> i <..> o)
          fiber la lb bA bB f b =
            (pure (Def (sigmaName kit) []) <#> la
                                           <#> lb
                                           <@> bA
                                           <@> lam "a" (\ a -> pure tPath <#> lb <#> bB <@> (f <@> a) <@> b))

          -- We don't have to do anything special for "~ forall. phi"
          -- here (to implement "ghcomp") as it is taken care off by
          -- tEProof in t1'alpha below
          pe o = -- o : [ φ 1 ]
            pure tPOr <#> max (la <@> pure io) (lb <@> pure io)
                      <@> psi
                      <@> forallphi
                      <@> ilam "o" (\ _ ->
                             fiber (lb <@> pure io) (la <@> pure io)
                                   (bT <@> (pure io) <..> o) (bA <@> pure io)
                                   (w (pure io) o) a1)
                      <@> ilam "o" (\ o -> sigCon u0 (lam "_" $ \ _ -> a1))
                      <@> ilam "o" (\ o -> sigCon (t1 o) (lam "_" $ \ _ -> a1))

          -- "ghcomp" is implemented in the proof of tEProof
          -- (see src/data/lib/prim/Agda/Builtin/Cubical/Glue.agda)
          t1'alpha o = -- o : [ φ 1 ]
             pure tEProof <#> (lb <@> pure io)
                          <#> (la <@> pure io)
                          <@> (bT <@> pure io <..> o)
                          <@> (bA <@> pure io)
                          <@> (e <@> pure io <..> o)
                          <@> a1
                          <@> (imax psi forallphi)
                          <@> pe o

          -- TODO: optimize?
          t1' o = t1'alpha o <&> (`applyE` [Proj ProjSystem (sigmaFst kit)])
          alpha o = t1'alpha o <&> (`applyE` [Proj ProjSystem (sigmaSnd kit)])
          a1' = pure tHComp
                  <#> (la <@> pure io)
                  <#> (bA <@> pure io)
                  <#> (imax (phi <@> pure io) psi)
                  <@> lam "j" (\ j ->
                         pure tPOr <#> (la <@> pure io) <@> (phi <@> pure io) <@> psi <@> ilam "o" (\ _ -> bA <@> pure io)
                                   <@> ilam "o" (\ o -> alpha o <@@> (w (pure io) o <@> t1' o,a1,j))
                                   <@> ilam "o" (\ _ -> a1))
                  <@> a1

        -- glue1 (ilam "o" t1') a1'
        case tpos of
          Head -> t1' (pure tItIsOne)
          Eliminated -> a1'
compGlue cmd phi u u0 _ _ = __IMPOSSIBLE__

compHCompU :: (MonadReduce m, HasConstInfo m, HasBuiltins m) =>
                    TranspOrHComp
                    -> Arg Term
                    -> Maybe (Arg Term)
                    -> Arg Term
                    -> FamilyOrNot (Arg Term, Arg Term, Arg Term, Arg Term)
                    -> TermPosition
                    -> m (Maybe Term)

compHCompU DoHComp psi (Just u) u0 (IsNot (la, phi, bT, bA)) tpos = do
      let getTermLocal = getTerm $ (builtinHComp ++ " for " ++ builtinHComp ++ " of Set")
      io      <- getTermLocal builtinIOne
      iz      <- getTermLocal builtinIZero
      tPOr <- getTermLocal "primPOr"
      tIMax <- getTermLocal builtinIMax
      tIMin <- getTermLocal builtinIMin
      tINeg <- getTermLocal builtinINeg
      tHComp <- getTermLocal builtinHComp
      tTransp  <- getTermLocal builtinTrans
      tglue   <- getTermLocal builtin_glueU
      tunglue <- getTermLocal builtin_unglueU
      tLSuc   <- getTermLocal builtinLevelSuc
      tSubIn <- getTermLocal builtinSubIn
      tItIsOne <- getTermLocal builtinItIsOne
      runNamesT [] $ do
        [psi, u, u0] <- mapM (open . unArg) [psi, u, u0]
        [la, phi, bT, bA] <- mapM (open . unArg) [la, phi, bT, bA]

        ifM (headStop tpos phi) (return Nothing) $ Just <$> do

        let
          hfill la bA phi u u0 i = pure tHComp <#> la
                                               <#> bA
                                               <#> (pure tIMax <@> phi <@> (pure tINeg <@> i))
                                               <@> lam "j" (\ j -> pure tPOr <#> la <@> phi <@> (pure tINeg <@> i) <@> ilam "o" (\ a -> bA)
                                                     <@> ilam "o" (\ o -> u <@> (pure tIMin <@> i <@> j) <..> o)
                                                     <@> ilam "o" (\ _ -> u0))
                                               <@> u0
          transp la bA a0 = pure tTransp <#> lam "i" (const la) <@> lam "i" bA <@> pure iz <@> a0
          tf i o = hfill la (bT <@> pure io <..> o) psi u u0 i
          bAS = pure tSubIn <#> (pure tLSuc <@> la) <#> (Sort . tmSort <$> la) <#> phi <@> bA
          unglue g = pure tunglue <#> la <#> phi <#> bT <#> bAS <@> g
          a1 = pure tHComp <#> la <#> bA <#> (pure tIMax <@> psi <@> phi)
                           <@> lam "i" (\ i -> pure tPOr <#> la <@> psi <@> phi <@> ilam "_" (\ _ -> bA)
                                 <@> ilam "o" (\ o -> unglue (u <@> i <..> o))
                                 <@> ilam "o" (\ o -> transp la (\ i -> bT <@> (pure tINeg <@> i) <..> o) (tf i o)))
                           <@> unglue u0
          t1 = tf (pure io)

        -- pure tglue <#> la <#> phi <#> bT <#> bAS <@> (ilam "o" $ \ o -> t1 o) <@> a1
        case tpos of
          Eliminated -> a1
          Head       -> t1 (pure tItIsOne)



compHCompU DoTransp psi Nothing u0 (IsFam (la, phi, bT, bA)) tpos = do
      let
        localUse = builtinTrans ++ " for " ++ builtinHComp ++ " of Set"
        getTermLocal = getTerm localUse
      tPOr <- getTermLocal "primPOr"
      tIMax <- getTermLocal builtinIMax
      tIMin <- getTermLocal builtinIMin
      tINeg <- getTermLocal builtinINeg
      tHComp <- getTermLocal builtinHComp
      tTrans <- getTermLocal builtinTrans
      tTranspProof <- getTermLocal builtinTranspProof
      tSubIn <- getTermLocal builtinSubIn
      tForall  <- getTermLocal builtinFaceForall
      io      <- getTermLocal builtinIOne
      iz      <- getTermLocal builtinIZero
      tLSuc   <- getTermLocal builtinLevelSuc
      tPath   <- getTermLocal builtinPath
      tItIsOne   <- getTermLocal builtinItIsOne
      kit <- fromMaybe __IMPOSSIBLE__ <$> getSigmaKit
      runNamesT [] $ do
        let ineg j = pure tINeg <@> j
            imax i j = pure tIMax <@> i <@> j
            imin i j = pure tIMin <@> i <@> j
            transp la bA a0 = pure tTrans <#> lam "i" (const la) <@> lam "i" bA <@> pure iz <@> a0

        gcomp <- mkGComp localUse

        let transpFill la bA phi u0 i =
              pure tTrans <#> ilam "j" (\ j -> la <@> imin i j)
                          <@> ilam "j" (\ j -> bA <@> imin i j)
                          <@> (imax phi (ineg i))
                          <@> u0
        [psi,u0] <- mapM (open . unArg) [psi,u0]
        glue1 <- do
          tglue   <- cl $ getTermLocal builtin_glueU
          [la, phi, bT, bA] <- mapM (open . unArg . subst 0 io) $ [la, phi, bT, bA]
          let bAS = pure tSubIn <#> (pure tLSuc <@> la) <#> (Sort . tmSort <$> la) <#> phi <@> bA
          g <- (open =<<) $ pure tglue <#> la <#> phi <#> bT <#> bAS
          return $ \ t a -> g <@> t <@> a
        unglue0 <- do
          tunglue <- cl $ getTermLocal builtin_unglueU
          [la, phi, bT, bA] <- mapM (open . unArg . subst 0 iz) $ [la, phi, bT, bA]
          let bAS = pure tSubIn <#> (pure tLSuc <@> la) <#> (Sort . tmSort <$> la) <#> phi <@> bA
          ug <- (open =<<) $ pure tunglue <#> la <#> phi <#> bT <#> bAS
          return $ \ a -> ug <@> a
        [la, phi, bT, bA] <- mapM (\ a -> open . runNames [] $ lam "i" (const (pure $ unArg a))) [la, phi, bT, bA]

        ifM (headStop tpos (phi <@> pure io)) (return Nothing) $ Just <$> do

        let
          lb = la
          tf i o = transpFill lb (lam "i" $ \ i -> bT <@> i <@> pure io <..> o) psi u0 i
          t1 o = tf (pure io) o
          a0 = unglue0 u0

          -- compute "forall. phi"
          forallphi = pure tForall <@> phi

          -- a1 with gcomp
          a1 = gcomp la bA
                 (imax psi forallphi)
                 (lam "i" $ \ i -> pure tPOr <#> (la <@> i)
                                             <@> psi
                                             <@> forallphi
                                             <@> ilam "o" (\ a -> bA <@> i)
                                             <@> ilam "o" (\ _ -> a0)
                                             <@> ilam "o" (\ o -> transp (la <@> i)
                                                                           (\ j -> bT <@> i <@> ineg j <..> o)
                                                                           (tf i o)))
                 a0

          w i o = lam "x" $
                  transp (la <@> i)
                         (\ j -> bT <@> i <@> ineg j <..> o)
<<<<<<< HEAD
=======
          fiber la lb bA bB f b =
            (pure (Def (sigmaName kit) []) <#> la
                                           <#> lb
                                           <@> bA
                                           <@> lam "a" (\ a -> pure tPath <#> lb <#> bB <@> (f <@> a) <@> b))
>>>>>>> 71cb1264

          pt o = -- o : [ φ 1 ]
            pure tPOr <#> (la <@> pure io)
                      <@> psi
                      <@> forallphi
                      <@> ilam "o" (\ _ -> bT <@> pure io <@> pure io <..> o)
                      <@> ilam "o" (\ o -> u0)
                      <@> ilam "o" (\ o -> t1 o)

          -- "ghcomp" is implemented in the proof of tTranspProof
          -- (see src/data/lib/prim/Agda/Builtin/Cubical/HCompU.agda)
          t1'alpha o = -- o : [ φ 1 ]
             pure tTranspProof <#> (la <@> pure io)
                               <@> lam "i" (\ i -> bT <@> pure io <@> ineg i <..> o)
                               <@> imax psi forallphi
                               <@> pt o
                               <@> (pure tSubIn <#> (la <@> pure io) <#> (bA <@> pure io)
                                                <#> imax psi forallphi
                                                <@> a1)

          -- TODO: optimize?
          t1' o = t1'alpha o <&> (`applyE` [Proj ProjSystem (sigmaFst kit)])
          alpha o = t1'alpha o <&> (`applyE` [Proj ProjSystem (sigmaSnd kit)])
          a1' = pure tHComp
                  <#> (la <@> pure io)
                  <#> (bA <@> pure io)
                  <#> (imax (phi <@> pure io) psi)
                  <@> lam "j" (\ j ->
                         pure tPOr <#> (la <@> pure io) <@> (phi <@> pure io) <@> psi <@> ilam "o" (\ _ -> bA <@> pure io)
                                   <@> ilam "o" (\ o -> alpha o <@@> (w (pure io) o <@> t1' o,a1,j))
                                   <@> ilam "o" (\ _ -> a1))
                  <@> a1

        -- glue1 (ilam "o" t1') a1'
        case tpos of
          Eliminated -> a1'
          Head       -> t1' (pure tItIsOne)
compHCompU _ psi _ u0 _ _ = __IMPOSSIBLE__


primTransHComp :: TranspOrHComp -> [Arg Term] -> Int -> ReduceM (Reduced MaybeReducedArgs Term)
primTransHComp cmd ts nelims = do
  (l,bA,phi,u,u0) <- case (cmd,ts) of
        (DoTransp, [l,bA,phi,  u0]) -> do
          -- u <- runNamesT [] $ do
          --       u0 <- open $ unArg u0
          --       defaultArg <$> (ilam "o" $ \ _ -> u0)
          return $ (IsFam l,IsFam bA,phi,Nothing,u0)
        (DoHComp, [l,bA,phi,u,u0]) -> do
          -- [l,bA] <- runNamesT [] $ do
          --   forM [l,bA] $ \ a -> do
          --     let info = argInfo a
          --     a <- open $ unArg a
          --     Arg info <$> (lam "i" $ \ _ -> a)
          return $ (IsNot l,IsNot bA,phi,Just u,u0)
        _                          -> __IMPOSSIBLE__
  sphi <- reduceB' phi
  vphi <- intervalView $ unArg $ ignoreBlocking sphi
  let clP s = getTerm (cmdToName cmd) s

  -- WORK
  case vphi of
     IOne -> redReturn =<< case u of
                            -- cmd == DoComp
                            Just u -> runNamesT [] $ do
                                       u <- open (unArg u)
                                       u <@> clP builtinIOne <..> clP builtinItIsOne
                            -- cmd == DoTransp
                            Nothing -> return $ unArg u0
     _    -> do
       let fallback' sc = do
             u' <- case u of
                            -- cmd == DoComp
                     Just u ->
                              (:[]) <$> case vphi of
                                          IZero -> fmap (reduced . notBlocked . argN) . runNamesT [] $ do
                                            [l,c] <- mapM (open . unArg) [famThing l, ignoreBlocking sc]
                                            lam "i" $ \ i -> clP builtinIsOneEmpty <#> l
                                                                   <#> ilam "o" (\ _ -> c)
                                          _     -> return (notReduced u)
                            -- cmd == DoTransp
                     Nothing -> return []
             return $ NoReduction $ [notReduced (famThing l), reduced sc, reduced sphi] ++ u' ++ [notReduced u0]
       sbA <- reduceB' bA
       t <- case unArg <$> ignoreBlocking sbA of
              IsFam (Lam _info t) -> Just . fmap IsFam <$> reduceB' (absBody t)
              IsFam _             -> return Nothing
              IsNot t             -> return . Just . fmap IsNot $ (t <$ sbA)
       case t of
         Nothing -> fallback' (famThing <$> sbA)
         Just st  -> do
               let
                   fallback = fallback' (fmap famThing $ st *> sbA)
                   t = ignoreBlocking st
               mHComp <- getPrimitiveName' builtinHComp
               mGlue <- getPrimitiveName' builtinGlue
               mId   <- getBuiltinName' builtinId
               pathV <- pathView'
               case famThing t of
                 MetaV m _ -> fallback' (fmap famThing $ Blocked m () *> sbA)
                 -- absName t instead of "i"
                 Pi a b | nelims > 0  -> maybe fallback redReturn =<< compPi cmd "i" ((a,b) <$ t) (ignoreBlocking sphi) u u0
                        | otherwise -> fallback

                 Sort (Type l) | DoTransp <- cmd -> compSort cmd fallback phi u u0 (l <$ t)

                 Def q [Apply la, Apply lb, Apply bA, Apply phi', Apply bT, Apply e] | Just q == mGlue -> do
                   maybe fallback redReturn =<< compGlue cmd phi u u0 ((la, lb, bA, phi', bT, e) <$ t) Head

                 Def q [Apply _, Apply s, Apply phi', Apply bT, Apply bA]
                   | Just q == mHComp, Sort (Type la) <- unArg s  -> do
                   maybe fallback redReturn =<< compHCompU cmd phi u u0 ((Level la <$ s, phi', bT, bA) <$ t) Head

                 -- Path/PathP
                 d | PathType _ _ _ bA x y <- pathV (El __DUMMY_SORT__ d) -> do
                   if nelims > 0 then compPathP cmd sphi u u0 l ((bA, x, y) <$ t) else fallback

                 Def q [Apply _ , Apply bA , Apply x , Apply y] | Just q == mId -> do
                   maybe fallback return =<< compId cmd sphi u u0 l ((bA, x, y) <$ t)

                 Def q es -> do
                   info <- getConstInfo q
                   let   lam_i = Lam defaultArgInfo . Abs "i"

                   case theDef info of
                     r@Record{recComp = kit} | nelims > 0, Just as <- allApplyElims es, DoTransp <- cmd, Just transpR <- nameOfTransp kit
                                -> if recPars r == 0
                                   then redReturn $ unArg u0
                                   else redReturn $ (Def transpR []) `apply`
                                               (map (fmap lam_i) as ++ [ignoreBlocking sphi,u0])
                         | nelims > 0, Just as <- allApplyElims es, DoHComp <- cmd, Just hCompR <- nameOfHComp kit
                                -> redReturn $ (Def hCompR []) `apply`
                                               (as ++ [ignoreBlocking sphi,fromMaybe __IMPOSSIBLE__ u,u0])

                         | Just as <- allApplyElims es, [] <- recFields r -> compData False (recPars r) cmd l (as <$ t) sbA sphi u u0
                     Datatype{dataPars = pars, dataIxs = ixs, dataPathCons = pcons}
                       | and [null pcons | DoHComp  <- [cmd]], Just as <- allApplyElims es -> compData (not $ null $ pcons) (pars+ixs) cmd l (as <$ t) sbA sphi u u0
                     -- postulates with no arguments do not need to transport.
                     Axiom{} | [] <- es, DoTransp <- cmd -> redReturn $ unArg u0
                     _          -> fallback

                 _ -> fallback
  where
    compSort DoTransp fallback phi Nothing u0 (IsFam l) = do
      -- TODO should check l is constant
      redReturn $ unArg u0
    -- compSort DoHComp fallback phi (Just u) u0 (IsNot l) = -- hcomp for Set is a whnf, handled above.
    compSort _ fallback phi u u0 _ = __IMPOSSIBLE__
    compPi :: TranspOrHComp -> ArgName -> FamilyOrNot (Dom Type, Abs Type) -- Γ , i : I
            -> Arg Term -- Γ
            -> Maybe (Arg Term) -- Γ
            -> Arg Term -- Γ
            -> ReduceM (Maybe Term)
    compPi cmd t ab phi u u0 = do
     let getTermLocal = getTerm $ cmdToName cmd ++ " for function types"

     tTrans <- getTermLocal builtinTrans
     tHComp <- getTermLocal builtinHComp
     tINeg <- getTermLocal builtinINeg
     tIMax <- getTermLocal builtinIMax
     iz    <- getTermLocal builtinIZero
     let
      toLevel' t = do
        s <- reduce $ getSort t
        case s of
          (Type l) -> return (Just l)
          _        -> return Nothing
      toLevel t = fromMaybe __IMPOSSIBLE__ <$> toLevel' t
     -- make sure the codomain has a level.
     caseMaybeM (toLevel' . absBody . snd . famThing $ ab) (return Nothing) $ \ _ -> do
     runNamesT [] $ do
      labA <- do
        let (x,f) = case ab of
              IsFam (a,_) -> (a, \ a -> runNames [] $ lam "i" (const (pure a)))
              IsNot (a,_) -> (a, id)
        lx <- toLevel' x
        caseMaybe lx (return Nothing) $ \ lx -> Just <$>
          mapM (open . f) [Level lx, unEl . unDom $ x]
      caseMaybe labA (return Nothing) $ \ [la,bA] -> Just <$> do
      [phi, u0] <- mapM (open . unArg) [phi, u0]
      u <- traverse open (unArg <$> u)

      glam (getArgInfo (fst $ famThing ab)) (absName $ snd $ famThing ab) $ \ u1 -> do
        case (cmd, ab, u) of
          (DoHComp, IsNot (a , b), Just u) -> do
            bT <- (raise 1 b `absApp`) <$> u1
            let v = u1
            pure tHComp <#> (Level <$> toLevel bT)
                        <#> pure (unEl                      $ bT)
                        <#> phi
                        <@> lam "i" (\ i -> ilam "o" $ \ o -> gApply (getHiding a) (u <@> i <..> o) v)
                        <@> (gApply (getHiding a) u0 v)
          (DoTransp, IsFam (a , b), Nothing) -> do
            let v i = do
                       let
                         iOrNot j = pure tIMax <@> i <@> (pure tINeg <@> j)
                       pure tTrans <#> lam "j" (\ j -> la <@> iOrNot j)
                                 <@> lam "j" (\ j -> bA <@> iOrNot j)
                                 <@> (pure tIMax <@> phi <@> i)
                                 <@> u1
                -- Γ , u1 : A[i1] , i : I
                bB v = consS v (liftS 1 $ raiseS 1) `applySubst` (absBody b {- Γ , i : I , x : A[i] -})
                tLam = Lam defaultArgInfo
            bT <- bind "i" $ fmap bB . v
            -- Γ , u1 : A[i1]
            (pure tTrans <#> (tLam <$> traverse (fmap Level . toLevel) bT)
                         <@> (pure . tLam $ unEl                      <$> bT)
                         <@> phi
                         <@> gApply (getHiding a) u0 (v (pure iz)))
          (_,_,_) -> __IMPOSSIBLE__
    compPathP cmd@DoHComp sphi (Just u) u0 (IsNot l) (IsNot (bA,x,y)) = do
      let getTermLocal = getTerm $ cmdToName cmd ++ " for path types"
      tHComp <- getTermLocal builtinHComp
      tINeg <- getTermLocal builtinINeg
      tIMax <- getTermLocal builtinIMax
      tOr   <- getTermLocal "primPOr"
      let
        ineg j = pure tINeg <@> j
        imax i j = pure tIMax <@> i <@> j

      redReturn . runNames [] $ do
         [l,u,u0] <- mapM (open . unArg) [l,u,u0]
         phi      <- open . unArg . ignoreBlocking $ sphi
         [bA, x, y] <- mapM (open . unArg) [bA, x, y]
         lam "j" $ \ j ->
           pure tHComp <#> l
                       <#> (bA <@> j)
                       <#> (phi `imax` (ineg j `imax` j))
                       <@> lam "i'" (\ i ->
                            let or f1 f2 = pure tOr <#> l <@> f1 <@> f2 <#> lam "_" (\ _ -> bA <@> i)
                            in or phi (ineg j `imax` j)
                                          <@> ilam "o" (\ o -> u <@> i <..> o <@@> (x, y, j)) -- a0 <@@> (x <@> i, y <@> i, j)
                                          <@> (or (ineg j) j <@> ilam "_" (const x)
                                                                  <@> ilam "_" (const y)))
                       <@> (u0 <@@> (x, y, j))
    compPathP cmd@DoTransp sphi Nothing u0 (IsFam l) (IsFam (bA,x,y)) = do
      -- Γ    ⊢ l
      -- Γ, i ⊢ bA, x, y
      let getTermLocal = getTerm $ cmdToName cmd ++ " for path types"
      tINeg <- getTermLocal builtinINeg
      tIMax <- getTermLocal builtinIMax
      tOr   <- getTermLocal "primPOr"
      iz <- getTermLocal builtinIZero
      io <- getTermLocal builtinIOne
      let
        ineg j = pure tINeg <@> j
        imax i j = pure tIMax <@> i <@> j
      comp <- do
        tHComp <- getTermLocal builtinHComp
        tTrans <- getTermLocal builtinTrans
        let forward la bA r u = pure tTrans <#> lam "i" (\ i -> la <@> (i `imax` r))
                                            <@> lam "i" (\ i -> bA <@> (i `imax` r))
                                            <@> r
                                            <@> u
        return $ \ la bA phi u u0 ->
          pure tHComp <#> (la <@> pure io)
                      <#> (bA <@> pure io)
                      <#> phi
                      <@> lam "i" (\ i -> ilam "o" $ \ o ->
                              forward la bA i (u <@> i <..> o))
                      <@> forward la bA (pure iz) u0
      redReturn . runNames [] $ do
        [l,u0] <- mapM (open . unArg) [l,u0]
        phi      <- open . unArg . ignoreBlocking $ sphi
        [bA, x, y] <- mapM (\ a -> open . runNames [] $ lam "i" (const (pure $ unArg a))) [bA, x, y]
        lam "j" $ \ j ->
          comp l (lam "i" $ \ i -> bA <@> i <@> j) (phi `imax` (ineg j `imax` j))
                      (lam "i'" $ \ i ->
                            let or f1 f2 = pure tOr <#> l <@> f1 <@> f2 <#> lam "_" (\ _ -> bA <@> i <@> j) in
                                       or phi (ineg j `imax` j)
                                          <@> ilam "o" (\ o -> u0 <@@> (x <@> pure iz, y <@> pure iz, j))
                                          <@> (or (ineg j) j <@> ilam "_" (const (x <@> i))
                                                                  <@> ilam "_" (const (y <@> i))))
                      (u0 <@@> (x <@> pure iz, y <@> pure iz, j))
    compPathP _ sphi u a0 _ _ = __IMPOSSIBLE__
    compId cmd sphi u a0 l bA_x_y = do
      let getTermLocal = getTerm $ cmdToName cmd ++ " for " ++ builtinId
      unview <- intervalUnview'
      mConId <- getBuiltinName' builtinConId
      let isConId (Def q _) = Just q == mConId
          isConId _         = False
      sa0 <- reduceB' a0
      -- wasteful to compute b even when cheaper checks might fail
      b <- case u of
             Nothing -> return True
             Just u  -> allComponents unview (unArg . ignoreBlocking $ sphi) (unArg u) isConId
      case mConId of
        Just conid | isConId (unArg . ignoreBlocking $ sa0) , b -> (Just <$>) . (redReturn =<<) $ do
          tHComp <- getTermLocal builtinHComp
          tTrans <- getTermLocal builtinTrans
          tIMin <- getTermLocal "primDepIMin"
          tFace <- getTermLocal "primIdFace"
          tPath <- getTermLocal "primIdPath"
          tPathType <- getTermLocal builtinPath
          runNamesT [] $ do
            let io = pure $ unview IOne
                iz = pure $ unview IZero
                conId = pure $ Def conid []
            l <- case l of
                   IsFam l -> open . unArg $ l
                   IsNot l -> do
                     open (Lam defaultArgInfo $ NoAbs "_" $ unArg l)
            [p0] <- mapM (open . unArg) [a0]
            p <- case u of
                   Just u -> do
                     u <- open . unArg $ u
                     return $ \ i o -> u <@> i <..> o
                   Nothing -> do
                     return $ \ i o -> p0
            phi      <- open . unArg . ignoreBlocking $ sphi
            [bA, x, y] <-
              case bA_x_y of
                IsFam (bA,x,y) -> mapM (\ a -> open . runNames [] $ lam "i" (const (pure $ unArg a))) [bA, x, y]
                IsNot (bA,x,y) -> forM [bA,x,y] $ \ a -> open (Lam defaultArgInfo $ NoAbs "_" $ unArg a)
            let
              eval DoTransp l bA phi _ u0 = pure tTrans <#> l <@> bA <@> phi <@> u0
              eval DoHComp l bA phi u u0 = pure tHComp <#> (l <@> io) <#> (bA <@> io) <#> phi
                                                       <@> u <@> u0
            conId <#> (l <@> io) <#> (bA <@> io) <#> (x <@> io) <#> (y <@> io)
                  <@> (pure tIMin <@> phi
                                  <@> ilam "o" (\ o -> pure tFace <#> (l <@> io) <#> (bA <@> io) <#> (x <@> io) <#> (y <@> io)
                                                                   <@> (p io o)))
                  <@> (eval cmd l
                                (lam "i" $ \ i -> pure tPathType <#> (l <@> i) <#> (bA <@> i) <@> (x <@> i) <@> (y <@> i))
                                phi
                                (lam "i" $ \ i -> ilam "o" $ \ o -> pure tPath <#> (l <@> i) <#> (bA <@> i)
                                                                                    <#> (x <@> i) <#> (y <@> i)
                                                                                    <@> (p i o)
                                      )
                                (pure tPath <#> (l <@> iz) <#> (bA <@> iz) <#> (x <@> iz) <#> (y <@> iz)
                                                  <@> p0)
                      )
        _ -> return $ Nothing
    allComponents unview phi u p = do
            let
              boolToI b = if b then unview IOne else unview IZero
            as <- decomposeInterval phi
            andM . for as $ \ (bs,ts) -> do
                 let u' = listS (Map.toAscList $ Map.map boolToI bs) `applySubst` u
                 t <- reduce2Lam u'
                 return $! p $ ignoreBlocking t
    reduce2Lam t = do
          t <- reduce' t
          case lam2Abs t of
            t -> underAbstraction_ t $ \ t -> do
               t <- reduce' t
               case lam2Abs t of
                 t -> underAbstraction_ t reduceB'
         where
           lam2Abs (Lam _ t) = absBody t <$ t
           lam2Abs t         = Abs "y" (raise 1 t `apply` [argN $ var 0])
    allComponentsBack unview phi u p = do
            let
              boolToI b = if b then unview IOne else unview IZero
              lamlam t = Lam defaultArgInfo (Abs "i" (Lam (setRelevance Irrelevant defaultArgInfo) (Abs "o" t)))
            as <- decomposeInterval phi
            (flags,t_alphas) <- fmap unzip . forM as $ \ (bs,ts) -> do
                 let u' = listS bs' `applySubst` u
                     bs' = (Map.toAscList $ Map.map boolToI bs)
                 let weaken = foldr ((composeS . (\ j -> liftS j (raiseS 1))) . fst) idS bs'
                 t <- reduce2Lam u'
                 return $ (p $ ignoreBlocking t, listToMaybe [ (weaken `applySubst` (lamlam <$> t),bs) | null ts ])
            return $ (flags,t_alphas)
    compData False _ cmd@DoHComp (IsNot l) (IsNot ps) fsc sphi (Just u) a0 = do
      let getTermLocal = getTerm $ cmdToName cmd ++ " for data types"

      let sc = famThing <$> fsc
      tEmpty <- getTermLocal builtinIsOneEmpty
      tPOr   <- getTermLocal builtinPOr
      iO   <- getTermLocal builtinIOne
      iZ   <- getTermLocal builtinIZero
      tMin <- getTermLocal builtinIMin
      tNeg <- getTermLocal builtinINeg
      let iNeg t = tNeg `apply` [argN t]
          iMin t u = tMin `apply` [argN t, argN u]
          iz = pure iZ
      constrForm <- do
        mz <- getTerm' builtinZero
        ms <- getTerm' builtinSuc
        return $ \ t -> fromMaybe t (constructorForm' mz ms t)
      su  <- reduceB' u
      sa0 <- reduceB' a0
      view   <- intervalView'
      unview <- intervalUnview'
      let f = unArg . ignoreBlocking
          phi = f sphi
          a0 = f sa0
          isLit t@(Lit lt) = Just t
          isLit _ = Nothing
          isCon (Con h _ _) = Just h
          isCon _           = Nothing
          combine l ty d [] = d
          combine l ty d [(psi,u)] = u
          combine l ty d ((psi,u):xs)
            = pure tPOr <#> l <@> psi <@> foldr (imax . fst) iz xs
                        <#> ilam "o" (\ _ -> ty) -- the type
                        <@> u <@> (combine l ty d xs)
          noRed' su = return $ NoReduction [notReduced l,reduced sc, reduced sphi, reduced su', reduced sa0]
            where
              su' = case view phi of
                     IZero -> notBlocked $ argN $ runNames [] $ do
                                 [l,c] <- mapM (open . unArg) [l,ignoreBlocking sc]
                                 lam "i" $ \ i -> pure tEmpty <#> l
                                                              <#> ilam "o" (\ _ -> c)
                     _     -> su
          sameConHeadBack Nothing Nothing su k = noRed' su
          sameConHeadBack lt h su k = do
            let u = unArg . ignoreBlocking $ su
            (b, ts) <- allComponentsBack unview phi u $ \ t ->
                        (isLit t == lt, isCon (constrForm t) == h)
            let
              (lit,hd) = unzip b

            if isJust lt && and lit then redReturn a0 else do
            su <- caseMaybe (sequence ts) (return su) $ \ ts -> do
              let (us,bools) = unzip ts
              fmap ((sequenceA_ us $>) . argN) $ do
              let
                phis :: [Term]
                phis = for bools $ \ m ->
                            foldr (iMin . (\(i,b) -> if b then var i else iNeg (var i))) iO (Map.toList m)
              runNamesT [] $ do
                u <- open u
                [l,c] <- mapM (open . unArg) [l,ignoreBlocking sc]
                phis <- mapM open phis
                us   <- mapM (open . ignoreBlocking) us
                lam "i" $ \ i -> do
                  combine l c (u <@> i) $ zip phis (map (\ t -> t <@> i) us)

            if isJust h && and hd then k (fromMaybe __IMPOSSIBLE__ h) su
                      else noRed' su

      sameConHeadBack (isLit a0) (isCon a0) su $ \ h su -> do
            let u = unArg . ignoreBlocking $ su
            Constructor{ conComp = cm } <- theDef <$> getConstInfo (conName h)
            case nameOfHComp cm of
              Just hcompD -> redReturn $ Def hcompD [] `apply`
                                          (ps ++ map argN [phi,u,a0])
              Nothing        -> noRed' su

    compData _     0 DoTransp (IsFam l) (IsFam ps) fsc sphi Nothing a0 = redReturn $ unArg a0
    compData isHIT _ cmd@DoTransp (IsFam l) (IsFam ps) fsc sphi Nothing a0 = do
      let getTermLocal = getTerm $ cmdToName cmd ++ " for data types"
      let sc = famThing <$> fsc
      mhcompName <- getName' builtinHComp
      constrForm <- do
        mz <- getTerm' builtinZero
        ms <- getTerm' builtinSuc
        return $ \ t -> fromMaybe t (constructorForm' mz ms t)
      sa0 <- reduceB' a0
      let f = unArg . ignoreBlocking
          phi = f sphi
          a0 = f sa0
          noRed = return $ NoReduction [notReduced l,reduced sc, reduced sphi, reduced sa0]
      let lam_i = Lam defaultArgInfo . Abs "i"
      case constrForm a0 of
        Con h _ args -> do
          Constructor{ conComp = cm } <- theDef <$> getConstInfo (conName h)
          case nameOfTransp cm of
              Just transpD -> redReturn $ Def transpD [] `apply`
                                          (map (fmap lam_i) ps ++ map argN [phi,a0])
              Nothing        -> noRed
        Def q es | isHIT, Just q == mhcompName, Just [_l0,_c0,psi,u,u0] <- allApplyElims es -> do
           let bC = ignoreBlocking sc
           hcomp <- getTermLocal builtinHComp
           transp <- getTermLocal builtinTrans
           io <- getTermLocal builtinIOne
           iz <- getTermLocal builtinIZero
           redReturn <=< runNamesT [] $ do
             [l,bC,phi,psi,u,u0] <- mapM (open . unArg) [l,bC,ignoreBlocking sphi,psi,u,u0]
             -- hcomp (sc 1) [psi |-> transp sc phi u] (transp sc phi u0)
             pure hcomp <#> (l <@> pure io) <#> (bC <@> pure io) <#> psi
                   <@> lam "j" (\ j -> ilam "o" $ \ o ->
                        pure transp <#> l <@> bC <@> phi <@> (u <@> j <..> o))
                   <@> (pure transp <#> l <@> bC <@> phi <@> u0)
        _ -> noRed
    compData _ _ _ _ _ _ _ _ _ = __IMPOSSIBLE__

primComp :: TCM PrimitiveImpl
primComp = do
  requireCubical
  t    <- runNamesT [] $
          hPi' "a" (elInf (cl primInterval) --> el (cl primLevel)) $ \ a ->
          nPi' "A" (nPi' "i" (elInf (cl primInterval)) $ \ i -> (sort . tmSort <$> (a <@> i))) $ \ bA ->
          hPi' "φ" (elInf $ cl primInterval) $ \ phi ->
          nPi' "i" (elInf $ cl primInterval) (\ i -> pPi' "o" phi $ \ _ -> el' (a <@> i) (bA <@> i)) -->
          (el' (a <@> cl primIZero) (bA <@> cl primIZero) --> el' (a <@> cl primIOne) (bA <@> cl primIOne))
  one <- primItIsOne
  io  <- primIOne
  return $ PrimImpl t $ PrimFun __IMPOSSIBLE__ 5 $ \ ts nelims -> do
    case ts of
      [l,c,phi,u,a0] -> do
        sphi <- reduceB' phi
        vphi <- intervalView $ unArg $ ignoreBlocking sphi
        case vphi of
          IOne -> redReturn (unArg u `apply` [argN io, argN one])
          _    -> do
            let getTermLocal = getTerm $ builtinComp
            tIMax <- getTermLocal builtinIMax
            tINeg <- getTermLocal builtinINeg
            tHComp <- getTermLocal builtinHComp
            tTrans <- getTermLocal builtinTrans
            iz      <- getTermLocal builtinIZero
            redReturn <=< runNamesT [] $ do
              comp <- do
<<<<<<< HEAD
                let imax i j = pure tIMax <@> i <@> j
                    forward la bA r u = pure tTrans <#> (lam "i" $ \ i -> la <@> (i `imax` r))
                                                    <@> (lam "i" $ \ i -> bA <@> (i `imax` r))
=======
                let
                  ineg j = (pure tINeg <@> j) :: TCMT IO Term
                  imax i j = pure tIMax <@> i <@> j
                let forward la bA r u = pure tTrans <#> lam "i" (\ i -> la <@> (i `imax` r))
                                                    <@> lam "i" (\ i -> bA <@> (i `imax` r))
>>>>>>> 71cb1264
                                                    <@> r
                                                    <@> u
                return $ \ la bA phi u u0 ->
                  pure tHComp <#> (la <@> pure io) <#> (bA <@> pure io) <#> phi
                              <@> lam "i" (\ i -> ilam "o" $ \ o ->
                                      forward la bA i (u <@> i <..> o))
                              <@> forward la bA (pure iz) u0

              [l,c,phi,u,a0] <- mapM (open . unArg) [l,c,phi,u,a0]
              comp l c phi u a0

      _ -> __IMPOSSIBLE__


prim_glueU' :: TCM PrimitiveImpl
prim_glueU' = do
  requireCubical
  t <- runNamesT [] $
       hPi' "la" (el $ cl primLevel) (\ la ->
       hPi' "φ" (elInf $ cl primInterval) $ \ φ ->
       hPi' "T" (nPi' "i" (elInf $ cl primInterval) $ \ _ -> pPi' "o" φ $ \ o -> sort . tmSort <$> la) $ \ t ->
       hPi' "A" (elInf $ cl primSub <#> (cl primLevelSuc <@> la) <@> (Sort . tmSort <$> la) <@> φ <@> (t <@> primIZero)) $ \ a -> do
       let bA = (cl primSubOut <#> (cl primLevelSuc <@> la) <#> (Sort . tmSort <$> la) <#> φ <#> (t <@> primIZero) <@> a)
       pPi' "o" φ (\ o -> el' la (t <@> cl primIOne <..> o))
         --> (el' la bA)
         --> el' la (cl primHComp <#> (cl primLevelSuc <@> la) <#> (Sort . tmSort <$> la) <#> φ <@> t <@> bA))
  view <- intervalView'
  one <- primItIsOne
  return $ PrimImpl t $ primFun __IMPOSSIBLE__ 6 $ \ts ->
    case ts of
      [la,phi,bT,bA,t,a] -> do
       sphi <- reduceB' phi
       case view $ unArg $ ignoreBlocking $ sphi of
         IOne -> redReturn $ unArg t `apply` [argN one]
         _    -> return (NoReduction $ map notReduced [la] ++ [reduced sphi] ++ map notReduced [bT,bA,t,a])
      _ -> __IMPOSSIBLE__

prim_unglueU' :: TCM PrimitiveImpl
prim_unglueU' = do
  requireCubical
  t <- runNamesT [] $
       hPi' "la" (el $ cl primLevel) (\ la ->
       hPi' "φ" (elInf $ cl primInterval) $ \ φ ->
       hPi' "T" (nPi' "i" (elInf $ cl primInterval) $ \ _ -> pPi' "o" φ $ \ o -> sort . tmSort <$> la) $ \ t ->
       hPi' "A" (elInf $ cl primSub <#> (cl primLevelSuc <@> la) <@> (Sort . tmSort <$> la) <@> φ <@> (t <@> primIZero)) $ \ a -> do
       let bA = (cl primSubOut <#> (cl primLevelSuc <@> la) <#> (Sort . tmSort <$> la) <#> φ <#> (t <@> primIZero) <@> a)
       el' la (cl primHComp <#> (cl primLevelSuc <@> la) <#> (Sort . tmSort <$> la) <#> φ <@> t <@> bA)
         --> el' la bA)
  view <- intervalView'
  one <- primItIsOne
  mglueU <- getPrimitiveName' builtin_glueU
  mtransp <- getPrimitiveName' builtinTrans
  mHCompU <- getPrimitiveName' builtinHComp
  let mhcomp = mHCompU
  return $ PrimImpl t $ primFun __IMPOSSIBLE__ 5 $ \ts ->
    case ts of
      [la,phi,bT,bA,b] -> do
       sphi <- reduceB' phi
       case view $ unArg $ ignoreBlocking $ sphi of
         IOne -> do
           tTransp <- getTerm builtin_unglueU builtinTrans
           iNeg    <- getTerm builtin_unglueU builtinINeg
           iZ      <- getTerm builtin_unglueU builtinIZero
           redReturn <=< runNamesT [] $ do
             [la,bT,b] <- mapM (open . unArg) [la,bT,b]
             pure tTransp <#> lam "i" (\ _ -> la)
                          <@> lam "i" (\ i -> bT <@> (pure iNeg <@> i) <..> pure one)
                          <@> pure iZ
                          <@> b
         _    -> do
            sb <- reduceB' b
            let fallback sbA = return (NoReduction $ map notReduced [la] ++ [reduced sphi] ++ map notReduced [bT,bA] ++ [reduced sb])
            case unArg $ ignoreBlocking $ sb of
               Def q [Apply _,Apply _,Apply _,Apply _,Apply _,Apply a]
                     | Just q == mglueU -> redReturn $ unArg a
               Def q [Apply l,Apply bA,Apply r,Apply u0]
                     | Just q == mtransp -> do
                     sbA <- reduceB bA
                     case unArg $ ignoreBlocking sbA of
                       Lam _ t -> do
                         st <- reduceB' (absBody t)
                         case ignoreBlocking st of
                           Def h es | Just [la,_,phi,bT,bA] <- allApplyElims es, Just h == mHCompU -> do
                             redReturn . fromMaybe __IMPOSSIBLE__ =<< compHCompU DoTransp r Nothing u0 (IsFam (la,phi,bT,bA)) Eliminated
                           _ -> fallback (st *> sbA)
                       _  -> fallback sbA
               Def q [Apply l,Apply bA,Apply r,Apply u,Apply u0]
                     | Just q == mhcomp -> do
                     sbA <- reduceB bA
                     case unArg $ ignoreBlocking sbA of
                       Def h es | Just [la,_,phi,bT,bA] <- allApplyElims es, Just h == mHCompU -> do
                         redReturn . fromMaybe __IMPOSSIBLE__ =<< compHCompU DoHComp r (Just u) u0 (IsNot (la,phi,bT,bA)) Eliminated
                       _ -> fallback sbA
               _ -> return (NoReduction $ map notReduced [la] ++ [reduced sphi] ++ map notReduced [bT,bA] ++ [reduced sb])
      _ -> __IMPOSSIBLE__


primGlue' :: TCM PrimitiveImpl
primGlue' = do
  requireCubical
  -- Glue' : ∀ {l} (A : Set l) → ∀ φ → (T : Partial (Set a) φ) (f : (PartialP φ \ o → (T o) -> A))
  --            ([f] : PartialP φ \ o → isEquiv (T o) A (f o)) → Set l
  t <- runNamesT [] $
       hPi' "la" (el $ cl primLevel) (\ la ->
       hPi' "lb" (el $ cl primLevel) $ \ lb ->
       nPi' "A" (sort . tmSort <$> la) $ \ a ->
       hPi' "φ" (elInf $ cl primInterval) $ \ φ ->
       nPi' "T" (pPi' "o" φ $ \ o -> el' (cl primLevelSuc <@> lb) (Sort . tmSort <$> lb)) $ \ t ->
       pPi' "o" φ (\ o -> el' (cl primLevelMax <@> la <@> lb) $ cl primEquiv <#> lb <#> la <@> (t <@> o) <@> a)
       --> (sort . tmSort <$> lb))
  view <- intervalView'
  one <- primItIsOne
  return $ PrimImpl t $ primFun __IMPOSSIBLE__ 6 $ \ts ->
    case ts of
     [la,lb,a,phi,t,e] -> do
       sphi <- reduceB' phi
       case view $ unArg $ ignoreBlocking $ sphi of
         IOne -> redReturn $ unArg t `apply` [argN one]
         _    -> return (NoReduction $ map notReduced [la,lb,a] ++ [reduced sphi] ++ map notReduced [t,e])
     _ -> __IMPOSSIBLE__

prim_glue' :: TCM PrimitiveImpl
prim_glue' = do
  requireCubical
  t <- runNamesT [] $
       hPi' "la" (el $ cl primLevel) (\ la ->
       hPi' "lb" (el $ cl primLevel) $ \ lb ->
       hPi' "A" (sort . tmSort <$> la) $ \ a ->
       hPi' "φ" (elInf $ cl primInterval) $ \ φ ->
       hPi' "T" (pPi' "o" φ $ \ o ->  el' (cl primLevelSuc <@> lb) (Sort . tmSort <$> lb)) $ \ t ->
       hPi' "e" (pPi' "o" φ $ \ o -> el' (cl primLevelMax <@> la <@> lb) $ cl primEquiv <#> lb <#> la <@> (t <@> o) <@> a) $ \ e ->
       pPi' "o" φ (\ o -> el' lb (t <@> o)) --> (el' la a --> el' lb (cl primGlue <#> la <#> lb <@> a <#> φ <@> t <@> e)))
  view <- intervalView'
  one <- primItIsOne
  return $ PrimImpl t $ primFun __IMPOSSIBLE__ 8 $ \ts ->
    case ts of
      [la,lb,bA,phi,bT,e,t,a] -> do
       sphi <- reduceB' phi
       case view $ unArg $ ignoreBlocking $ sphi of
         IOne -> redReturn $ unArg t `apply` [argN one]
         _    -> return (NoReduction $ map notReduced [la,lb,bA] ++ [reduced sphi] ++ map notReduced [bT,e,t,a])
      _ -> __IMPOSSIBLE__

prim_unglue' :: TCM PrimitiveImpl
prim_unglue' = do
  requireCubical
  t <- runNamesT [] $
       hPi' "la" (el $ cl primLevel) (\ la ->
       hPi' "lb" (el $ cl primLevel) $ \ lb ->
       hPi' "A" (sort . tmSort <$> la) $ \ a ->
       hPi' "φ" (elInf $ cl primInterval) $ \ φ ->
       hPi' "T" (pPi' "o" φ $ \ o ->  el' (cl primLevelSuc <@> lb) (Sort . tmSort <$> lb)) $ \ t ->
       hPi' "e" (pPi' "o" φ $ \ o -> el' (cl primLevelMax <@> la <@> lb) $ cl primEquiv <#> lb <#> la <@> (t <@> o) <@> a) $ \ e ->
       (el' lb (cl primGlue <#> la <#> lb <@> a <#> φ <@> t <@> e)) --> el' la a)
  view <- intervalView'
  one <- primItIsOne
  mGlue <- getPrimitiveName' builtinGlue
  mglue <- getPrimitiveName' builtin_glue
  mtransp <- getPrimitiveName' builtinTrans
  mhcomp <- getPrimitiveName' builtinHComp
  return $ PrimImpl t $ primFun __IMPOSSIBLE__ 7 $ \ts ->
    case ts of
      [la,lb,bA,phi,bT,e,b] -> do
       sphi <- reduceB' phi
       case view $ unArg $ ignoreBlocking $ sphi of
         IOne -> do
           let argOne = setRelevance Irrelevant $ argN one
           tEFun <- getTerm builtin_unglue builtinEquivFun
           redReturn $ tEFun `apply` [lb,la,argH $ unArg bT `apply` [argOne],bA, argN $ unArg e `apply` [argOne],b]
         _    -> do
            sb <- reduceB' b
            let fallback sbA = return (NoReduction $ map notReduced [la,lb] ++ map reduced [sbA, sphi] ++ map notReduced [bT,e] ++ [reduced sb])
            case unArg $ ignoreBlocking $ sb of
               Def q [Apply _,Apply _,Apply _,Apply _,Apply _,Apply _,Apply _,Apply a]
                     | Just q == mglue -> redReturn $ unArg a
               Def q [Apply l,Apply bA,Apply r,Apply u0]
                     | Just q == mtransp -> do
                 sbA <- reduceB' bA
                 case unArg $ ignoreBlocking sbA of
                   Lam _ t -> do
                     st <- reduceB' (absBody t)
                     case ignoreBlocking st of
                       Def g es | Just [la',lb',bA',phi',bT',e'] <- allApplyElims es, Just g == mGlue -> do
                           redReturn . fromMaybe __IMPOSSIBLE__ =<< compGlue DoTransp r Nothing u0 (IsFam (la',lb',bA',phi',bT',e')) Eliminated
                       _ -> fallback (st *> sbA)
                   _ -> fallback sbA
               Def q [Apply l,Apply bA,Apply r,Apply u,Apply u0]
                     | Just q == mhcomp -> do
                 sbA <- reduceB' bA
                 case unArg $ ignoreBlocking sbA of
                   Def g es | Just [la',lb',bA',phi',bT',e'] <- allApplyElims es, Just g == mGlue -> do
                       redReturn . fromMaybe __IMPOSSIBLE__ =<< compGlue DoHComp r (Just u) u0 (IsNot (la',lb',bA',phi',bT',e')) Eliminated
                   _ -> fallback sbA
               _ -> return (NoReduction $ map notReduced [la,lb,bA] ++ [reduced sphi] ++ map notReduced [bT,e] ++ [reduced sb])
      _ -> __IMPOSSIBLE__


-- TODO Andrea: keep reductions that happen under foralls?
primFaceForall' :: TCM PrimitiveImpl
primFaceForall' = do
  requireCubical
  t <- (elInf primInterval --> elInf primInterval) --> elInf primInterval
<<<<<<< HEAD
  return $ PrimImpl t $ primFun __IMPOSSIBLE__ 1 $ \ts ->
    case ts of
      [phi] -> do
        sphi <- reduceB' phi
        case unArg $ ignoreBlocking $ sphi of
          Lam _ t -> do
            t <- reduce' t
            case t of
              NoAbs _ t -> redReturn t
              Abs   _ t -> maybe (return $ NoReduction [reduced sphi]) redReturn =<< toFaceMapsPrim t
          _ -> return (NoReduction [reduced sphi])
      _     -> __IMPOSSIBLE__
 where
  toFaceMapsPrim t = do
     view   <- intervalView'
     unview <- intervalUnview'
     us'    <- decomposeInterval t
     fr     <- getTerm builtinFaceForall builtinFaceForall
     let
         us = [ map Left (Map.toList bsm) ++ map Right ts
              | (bsm,ts) <- us'
              , 0 `Map.notMember` bsm
              ]
         fm (i,b) = if b then var (i-1) else unview (INeg (argN (var $ i-1)))
         ffr t = fr `apply` [argN $ Lam defaultArgInfo $ Abs "i" t]
         r = Just $ foldr (\ x r -> unview (IMax (argN x) (argN r))) (unview IZero)
                                 (map (foldr (\ x r -> unview (IMin (argN (either fm ffr x)) (argN r))) (unview IOne)) us)
  --   traceSLn "cube.forall" 20 (unlines [show v, show us', show us, show r]) $
     return $
       case us' of
         [(m,[_])] | Map.null m -> Nothing
         v                      -> r
=======
  return $ PrimImpl t $ primFun __IMPOSSIBLE__ 1 $ \ts -> case ts of
    [phi] -> do
      sphi <- reduceB' phi
      case unArg $ ignoreBlocking $ sphi of
        Lam _ t -> do
          t <- reduce' t
          case t of
            NoAbs _ t -> redReturn t
            Abs _ t ->
              maybe (return $ NoReduction [reduced sphi]) redReturn
                =<< toFaceMapsPrim t
        _ -> return (NoReduction [reduced sphi])
    _ -> __IMPOSSIBLE__
  where
    toFaceMapsPrim t = do
      view <- intervalView'
      unview <- intervalUnview'
      us' <- decomposeInterval t
      fr <- getTerm builtinFaceForall builtinFaceForall
      let v = view t
          us =
            [ map Left (Map.toList bsm) ++ map Right ts
              | (bsm, ts) <- us',
                0 `Map.notMember` bsm
            ]
          fm (i, b) = if b then var (i - 1) else unview (INeg (argN (var $ i - 1)))
          ffr t = fr `apply` [argN $ Lam defaultArgInfo $ Abs "i" t]
          r =
            Just $
              foldr
                ( (\x r -> unview (IMax (argN x) (argN r)))
                    . foldr
                      (\x r -> unview (IMin (argN (either fm ffr x)) (argN r)))
                      (unview IOne)
                )
                (unview IZero)
                us
      --   traceSLn "cube.forall" 20 (unlines [show v, show us', show us, show r]) $
      return $ case us' of
        [(m, [_])] | Map.null m -> Nothing
        v -> r
>>>>>>> 71cb1264

decomposeInterval :: HasBuiltins m => Term -> m [(Map Int Bool,[Term])]
decomposeInterval t = do
  xs <- decomposeInterval' t
  let isConsistent xs = all (\ xs -> Set.size xs == 1) . Map.elems $ xs  -- optimize by not doing generate + filter
  return [ (Map.map (head . Set.toList) bsm,ts)
            | (bsm,ts) <- xs
            , isConsistent bsm
            ]

decomposeInterval' :: HasBuiltins m => Term -> m [(Map Int (Set Bool),[Term])]
decomposeInterval' t = do
     view   <- intervalView'
     unview <- intervalUnview'
     let f :: IntervalView -> [[Either (Int,Bool) Term]]
         -- TODO handle primIMinDep
         -- TODO? handle forall
         f IZero = mzero
         f IOne  = return []
         f (IMin x y) = do xs <- (f . view . unArg) x; ys <- (f . view . unArg) y; return (xs ++ ys)
         f (IMax x y) = msum $ map (f . view . unArg) [x,y]
         f (INeg x)   = map (either (\ (x,y) -> Left (x,not y)) (Right . unview . INeg . argN)) <$> (f . view . unArg) x
         f (OTerm (Var i [])) = return [Left (i,True)]
         f (OTerm t)          = return [Right t]
         v = view t
     return [ (bsm,ts)
            | xs <- f v
            , let (bs,ts) = partitionEithers xs
            , let bsm     = (Map.fromListWith Set.union . map (id -*- Set.singleton)) bs
            ]


-- | Tries to @primTransp@ a whole telescope of arguments, following the rule for Σ types.
--   If a type in the telescope does not support transp, @transpTel@ throws it as an exception.
transpTel :: Abs Telescope -- Γ ⊢ i.Δ
          -> Term          -- Γ ⊢ φ : F  -- i.Δ const on φ
          -> Args          -- Γ ⊢ δ : Δ[0]
          -> ExceptT (Closure (Abs Type)) TCM Args      -- Γ ⊢ Δ[1]
transpTel delta phi args = do
  tTransp <- liftTCM primTrans
  imin <- liftTCM primIMin
  imax <- liftTCM primIMax
  ineg <- liftTCM primINeg
  let
    noTranspError t = lift . throwError =<< liftTCM (buildClosure t)
    bapp :: (Applicative m, Subst t a) => m (Abs a) -> m t -> m a
    bapp t u = lazyAbsApp <$> t <*> u
    gTransp (Just l) t phi a = pure tTransp <#> l <@> (Lam defaultArgInfo . fmap unEl <$> t) <@> phi <@> a
    gTransp Nothing  t phi a = do
      -- Γ ⊢ i.Ξ
      xi <- (open =<<) $ do
        bind "i" $ \ i -> do
          TelV xi _ <- (liftTCM . telView =<<) $ t `bapp` i
          return xi
      argnames <- do
        teleArgNames . unAbs <$> xi
      glamN argnames $ \ xi_args -> do
        b' <- bind "i" $ \ i -> do
          ti <- t `bapp` i
          xin <- bind "i" $ \ i -> xi `bapp` (pure ineg <@> i)
          xi_args <- xi_args
          ni <- pure ineg <@> i
          phi <- phi
          lift $ piApplyM ti =<< trFillTel xin phi xi_args ni
        axi <- do
          a <- a
          xif <- bind "i" $ \ i -> xi `bapp` (pure ineg <@> i)
          phi <- phi
          xi_args <- xi_args
          lift $ apply a <$> transpTel xif phi xi_args
        s <- reduce $ getSort (absBody b')
        case s of
          Type l -> do
            l <- open $ lam_i (Level l)
            b' <- open b'
            axi <- open axi
            gTransp (Just l) b' phi axi
          Inf    ->
            if 0 `freeIn` (raise 1 b' `lazyAbsApp` var 0) then noTranspError b' else return axi
          _ -> noTranspError b'
    lam_i = Lam defaultArgInfo . Abs "i"
    go :: Telescope -> Term -> Args -> ExceptT (Closure (Abs Type)) TCM Args
    go EmptyTel            _   []       = return []
    go (ExtendTel t delta) phi (a:args) = do
      -- Γ,i ⊢ t
      -- Γ,i ⊢ (x : t). delta
      -- Γ ⊢ a : t[0]
      s <- reduce $ getSort t
      -- Γ ⊢ b : t[1], Γ,i ⊢ b : t[i]
      (b,bf) <- runNamesT [] $ do
        l <- case s of
               Inf -> return Nothing
               Type l -> Just <$> open (lam_i (Level l))
               _ -> noTranspError (Abs "i" (unDom t))
        t <- open $ Abs "i" (unDom t)
        [phi,a] <- mapM open [phi, unArg a]
        b <- gTransp l t phi a
        bf <- bind "i" $ \ i -> do
                            gTransp ((<$> l) $ \ l -> lam "j" $ \ j -> l <@> (pure imin <@> i <@> j))
                                    (bind "j" $ \ j -> t `bapp` (pure imin <@> i <@> j))
                                    (pure imax <@> (pure ineg <@> i) <@> phi)
                                    a
        return (b, absBody bf)
      (:) (b <$ a) <$> go (lazyAbsApp delta bf) phi args
    go (ExtendTel t delta) phi []    = __IMPOSSIBLE__
    go EmptyTel            _   (_:_) = __IMPOSSIBLE__
  go (absBody delta) phi args

-- | Like @transpTel@ but performing a transpFill.
trFillTel :: Abs Telescope -- Γ ⊢ i.Δ
          -> Term
          -> Args          -- Γ ⊢ δ : Δ[0]
          -> Term          -- Γ ⊢ r : I
          -> ExceptT (Closure (Abs Type)) TCM Args      -- Γ ⊢ Δ[r]
trFillTel delta phi args r = do
  imin <- liftTCM primIMin
  imax <- liftTCM primIMax
  ineg <- liftTCM primINeg
  transpTel (Abs "j" $ raise 1 delta `lazyAbsApp` (imin `apply` (map argN [var 0, raise 1 r])))
            (imax `apply` [argN $ ineg `apply` [argN r], argN phi])
            args<|MERGE_RESOLUTION|>--- conflicted
+++ resolved
@@ -421,14 +421,8 @@
   iz      <- getTermLocal builtinIZero
   let ineg j = pure tINeg <@> j
       imax i j = pure tIMax <@> i <@> j
-<<<<<<< HEAD
-  let forward la bA r u = pure tTrans <#> (lam "i" $ \ i -> la <@> (i `imax` r))
-                                      <@> (lam "i" $ \ i -> bA <@> (i `imax` r))
-=======
-      imin i j = pure tIMin <@> i <@> j
   let forward la bA r u = pure tTrans <#> lam "i" (\ i -> la <@> (i `imax` r))
                                       <@> lam "i" (\ i -> bA <@> (i `imax` r))
->>>>>>> 71cb1264
                                       <@> r
                                       <@> u
   return $ \ la bA phi u u0 ->
@@ -890,14 +884,6 @@
           w i o = lam "x" $
                   transp (la <@> i)
                          (\ j -> bT <@> i <@> ineg j <..> o)
-<<<<<<< HEAD
-=======
-          fiber la lb bA bB f b =
-            (pure (Def (sigmaName kit) []) <#> la
-                                           <#> lb
-                                           <@> bA
-                                           <@> lam "a" (\ a -> pure tPath <#> lb <#> bB <@> (f <@> a) <@> b))
->>>>>>> 71cb1264
 
           pt o = -- o : [ φ 1 ]
             pure tPOr <#> (la <@> pure io)
@@ -1403,17 +1389,9 @@
             iz      <- getTermLocal builtinIZero
             redReturn <=< runNamesT [] $ do
               comp <- do
-<<<<<<< HEAD
                 let imax i j = pure tIMax <@> i <@> j
                     forward la bA r u = pure tTrans <#> (lam "i" $ \ i -> la <@> (i `imax` r))
                                                     <@> (lam "i" $ \ i -> bA <@> (i `imax` r))
-=======
-                let
-                  ineg j = (pure tINeg <@> j) :: TCMT IO Term
-                  imax i j = pure tIMax <@> i <@> j
-                let forward la bA r u = pure tTrans <#> lam "i" (\ i -> la <@> (i `imax` r))
-                                                    <@> lam "i" (\ i -> bA <@> (i `imax` r))
->>>>>>> 71cb1264
                                                     <@> r
                                                     <@> u
                 return $ \ la bA phi u u0 ->
@@ -1616,40 +1594,6 @@
 primFaceForall' = do
   requireCubical
   t <- (elInf primInterval --> elInf primInterval) --> elInf primInterval
-<<<<<<< HEAD
-  return $ PrimImpl t $ primFun __IMPOSSIBLE__ 1 $ \ts ->
-    case ts of
-      [phi] -> do
-        sphi <- reduceB' phi
-        case unArg $ ignoreBlocking $ sphi of
-          Lam _ t -> do
-            t <- reduce' t
-            case t of
-              NoAbs _ t -> redReturn t
-              Abs   _ t -> maybe (return $ NoReduction [reduced sphi]) redReturn =<< toFaceMapsPrim t
-          _ -> return (NoReduction [reduced sphi])
-      _     -> __IMPOSSIBLE__
- where
-  toFaceMapsPrim t = do
-     view   <- intervalView'
-     unview <- intervalUnview'
-     us'    <- decomposeInterval t
-     fr     <- getTerm builtinFaceForall builtinFaceForall
-     let
-         us = [ map Left (Map.toList bsm) ++ map Right ts
-              | (bsm,ts) <- us'
-              , 0 `Map.notMember` bsm
-              ]
-         fm (i,b) = if b then var (i-1) else unview (INeg (argN (var $ i-1)))
-         ffr t = fr `apply` [argN $ Lam defaultArgInfo $ Abs "i" t]
-         r = Just $ foldr (\ x r -> unview (IMax (argN x) (argN r))) (unview IZero)
-                                 (map (foldr (\ x r -> unview (IMin (argN (either fm ffr x)) (argN r))) (unview IOne)) us)
-  --   traceSLn "cube.forall" 20 (unlines [show v, show us', show us, show r]) $
-     return $
-       case us' of
-         [(m,[_])] | Map.null m -> Nothing
-         v                      -> r
-=======
   return $ PrimImpl t $ primFun __IMPOSSIBLE__ 1 $ \ts -> case ts of
     [phi] -> do
       sphi <- reduceB' phi
@@ -1691,7 +1635,6 @@
       return $ case us' of
         [(m, [_])] | Map.null m -> Nothing
         v -> r
->>>>>>> 71cb1264
 
 decomposeInterval :: HasBuiltins m => Term -> m [(Map Int Bool,[Term])]
 decomposeInterval t = do
