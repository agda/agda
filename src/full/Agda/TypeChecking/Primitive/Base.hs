--- conflicted
+++ resolved
@@ -181,11 +181,7 @@
   PrimImpl t pf <- lookupPrimitiveFunction s
   return (s, PrimImpl t $ pf { primFunName = q })
 
-<<<<<<< HEAD
-getBuiltinName :: (MonadReduce m, HasBuiltins m) => String -> m (Maybe QName)
-=======
 getBuiltinName :: (HasBuiltins m, MonadReduce m) => String -> m (Maybe QName)
->>>>>>> 5070bd8c
 getBuiltinName b = do
   caseMaybeM (getBuiltin' b) (return Nothing) (Just <.> getName)
   where
@@ -197,14 +193,9 @@
       Lam _ b   -> getName $ unAbs b
       _ -> __IMPOSSIBLE__
 
-<<<<<<< HEAD
 instance IsBuiltin QName where
   type IsBuiltinM QName m = (MonadReduce m, HasBuiltins m)
   isBuiltin q b = (Just q ==) <$> getBuiltinName b
-=======
-isBuiltin :: (HasBuiltins m, MonadReduce m) => QName -> String -> m Bool
-isBuiltin q b = (Just q ==) <$> getBuiltinName b
->>>>>>> 5070bd8c
 
 ------------------------------------------------------------------------
 -- * Builtin Sigma
