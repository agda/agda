{-# LANGUAGE CPP #-}
{-# LANGUAGE NondecreasingIndentation #-}

module Agda.TypeChecking.InstanceArguments where

import Control.Applicative hiding (empty)
import Control.Monad.Reader
import Control.Monad.State
import qualified Data.Map as Map
import qualified Data.Set as Set
import Data.List as List

import Agda.Syntax.Common
import Agda.Syntax.Internal as I
import Agda.Syntax.Scope.Base (isNameInScope)

import Agda.TypeChecking.Errors ()
import Agda.TypeChecking.Implicit (implicitArgs)
import Agda.TypeChecking.Monad
import Agda.TypeChecking.Monad.Builtin
import Agda.TypeChecking.Pretty
import Agda.TypeChecking.Reduce
import Agda.TypeChecking.Records
import Agda.TypeChecking.Substitute
import Agda.TypeChecking.Telescope
import Agda.TypeChecking.Free

import {-# SOURCE #-} Agda.TypeChecking.Constraints
import {-# SOURCE #-} Agda.TypeChecking.MetaVars
import {-# SOURCE #-} Agda.TypeChecking.Conversion

import Agda.Utils.Except ( MonadError(catchError, throwError) )
import Agda.Utils.Lens
import Agda.Utils.Maybe
import Agda.Utils.Monad
import Agda.Utils.Functor
import Agda.Utils.Pretty (prettyShow)
import Agda.Utils.Null (empty)

#include "undefined.h"
import Agda.Utils.Impossible

-- | Compute a list of instance candidates.
--   'Nothing' if type is a meta, error if type is not eligible
--   for instance search.
initialIFSCandidates :: Type -> TCM (Maybe [Candidate])
initialIFSCandidates t = do
  otn <- getOutputTypeName t
  case otn of
    NoOutputTypeName -> typeError $ GenericError $
      "Instance search can only be used to find elements in a named type"
    OutputTypeNameNotYetKnown -> return Nothing
    OutputTypeVar    -> Just <$> getContextVars
    OutputTypeName n -> Just <$> do (++) <$> getContextVars <*> getScopeDefs n
  where
    -- get a list of variables with their type, relative to current context
    getContextVars :: TCM [Candidate]
    getContextVars = do
      ctx <- getContext
<<<<<<< HEAD
      let vars = [ Candidate (var i) (raise (i + 1) t) ExplicitStayExplicit (argInfoOverlappable info)
                 | (Dom{domInfo = info, unDom = (x, t)}, i) <- zip ctx [0..]
=======
          -- Context variables with their types lifted to live in the full context
      let varsAndRaisedTypes = [ (var i, raise (i + 1) t) | (i, t) <- zip [0..] ctx ]
          vars = [ Candidate x t ExplicitStayExplicit (argInfoOverlappable info)
                 | (x, Dom info (_, t)) <- varsAndRaisedTypes
>>>>>>> 1af65db8
                 , getHiding info == Instance
                 , not (unusableRelevance $ argInfoRelevance info)
                 ]

      -- {{}}-fields of variables are also candidates
      let cxtAndTypes = [ (x, t) | (x, Dom _ (_, t)) <- varsAndRaisedTypes ]
      fields <- concat <$> mapM instanceFields (reverse cxtAndTypes)
      reportSDoc "tc.instance.fields" 30 $
        if null fields then text "no instance field candidates" else
          text "instance field candidates" $$ do
            nest 2 $ vcat
              [ sep [ (if overlap then text "overlap" else empty) <+> prettyTCM v <+> text ":"
                    , nest 2 $ prettyTCM t
                    ]
              | Candidate v t _ overlap <- fields
              ]

      -- get let bindings
      env <- asks envLetBindings
      env <- mapM (getOpen . snd) $ Map.toList env
      let lets = [ Candidate v t ExplicitStayExplicit False
                 | (v, Dom{domInfo = info, unDom = t}) <- env
                 , getHiding info == Instance
                 , not (unusableRelevance $ argInfoRelevance info)
                 ]
      return $ vars ++ fields ++ lets

    etaExpand etaOnce t =
      isEtaRecordType t >>= \case
        Nothing | etaOnce -> do
          isRecordType t >>= \case
            Nothing         -> return Nothing
            Just (r, vs, _) -> do
              m <- currentModule
              -- Are we inside the record module? If so it's safe and desirable
              -- to eta-expand once (issue #2320).
              if qnameToList r `isPrefixOf` mnameToList m
                then return (Just (r, vs))
                else return Nothing
        r -> return r

    instanceFields = instanceFields' True
    instanceFields' etaOnce (v, t) =
      caseMaybeM (etaExpand etaOnce =<< reduce t) (return []) $ \ (r, pars) -> do
        (tel, args) <- forceEtaExpandRecord r pars v
        let types = map unDom $ applySubst (parallelS $ reverse $ map unArg args) (flattenTel tel)
        fmap concat $ forM (zip args types) $ \ (arg, t) ->
          ([ Candidate (unArg arg) t ExplicitStayExplicit (argInfoOverlappable $ argInfo arg)
           | getHiding arg == Instance ] ++) <$>
          instanceFields' False (unArg arg, t)

    getScopeDefs :: QName -> TCM [Candidate]
    getScopeDefs n = do
      instanceDefs <- getInstanceDefs
      rel          <- asks envRelevance
      let qs = maybe [] Set.toList $ Map.lookup n instanceDefs
      catMaybes <$> mapM (candidate rel) qs

    candidate :: Relevance -> QName -> TCM (Maybe Candidate)
    candidate rel q = ifNotM (isNameInScope q <$> getScope) (return Nothing) $ do
      -- Andreas, 2012-07-07:
      -- we try to get the info for q
      -- while opening a module, q may be in scope but not in the signature
      -- in this case, we just ignore q (issue 674)
      flip catchError handle $ do
        def <- getConstInfo q
        if not (defRelevance def `moreRelevant` rel) then return Nothing else do
          -- Andreas, 2017-01-14: instantiateDef is a bit of an overkill
          -- if we anyway get the freeVarsToApply
          -- WAS: t <- defType <$> instantiateDef def
          args <- freeVarsToApply q
          let t = defType def `piApply` args
          let v = case theDef def of
               -- drop parameters if it's a projection function...
               Function{ funProjection = Just p } -> projDropParsApply p ProjSystem args
               -- Andreas, 2014-08-19: constructors cannot be declared as
               -- instances (at least as of now).
               -- I do not understand why the Constructor case is not impossible.
               -- Ulf, 2014-08-20: constructors are always instances.
               Constructor{ conSrcCon = c }       -> Con c ConOSystem []
               _                                  -> Def q $ map Apply args
          return $ Just $ Candidate v t ExplicitToInstance False
      where
        -- unbound constant throws an internal error
        handle (TypeError _ (Closure {clValue = InternalError _})) = return Nothing
        handle err                                                 = throwError err

-- | @findInScope m (v,a)s@ tries to instantiate on of the types @a@s
--   of the candidate terms @v@s to the type @t@ of the metavariable @m@.
--   If successful, meta @m@ is solved with the instantiation of @v@.
--   If unsuccessful, the constraint is regenerated, with possibly reduced
--   candidate set.
--   The list of candidates is equal to @Nothing@ when the type of the meta
--   wasn't known when the constraint was generated. In that case, try to find
--   its type again.
findInScope :: MetaId -> Maybe [Candidate] -> TCM ()
findInScope m Nothing = do
  -- Andreas, 2015-02-07: New metas should be created with range of the
  -- current instance meta, thus, we set the range.
  mv <- lookupMeta m
  setCurrentRange mv $ do
    reportSLn "tc.instance" 20 $ "The type of the FindInScope constraint isn't known, trying to find it again."
    t <- getMetaType m
    reportSLn "tc.instance" 70 $ "findInScope 1: t: " ++ show t

--     -- We create a new meta (which can have additional leading lambdas, if the
--     -- type @t@ now happens to be a function type) and the associated constraint
--     newM <- initializeIFSMeta (miNameSuggestion $ mvInfo mv) t

--     -- ... and we assign it to the previous one
--     ctxElims <- map Apply <$> getContextArgs
--     solveConstraint $ ValueCmp CmpEq t (MetaV m ctxElims) newM

-- {-
    cands <- initialIFSCandidates t
    case cands of
      Nothing -> addConstraint $ FindInScope m Nothing Nothing
      Just {} -> findInScope m cands
-- -}
findInScope m (Just cands) =
  whenJustM (findInScope' m cands) $ (\ (cands, b) -> addConstraint $ FindInScope m b $ Just cands)

-- | Result says whether we need to add constraint, and if so, the set of
--   remaining candidates and an eventual blocking metavariable.
findInScope' :: MetaId -> [Candidate] -> TCM (Maybe ([Candidate], Maybe MetaId))
findInScope' m cands = ifM (isFrozen m) (return (Just (cands, Nothing))) $ do
  -- Andreas, 2013-12-28 issue 1003:
  -- If instance meta is already solved, simply discard the constraint.
  -- Ulf, 2016-12-06 issue 2325: But only if *fully* instantiated.
  ifM (isFullyInstantiatedMeta m) (return Nothing) $ do
    -- Andreas, 2015-02-07: New metas should be created with range of the
    -- current instance meta, thus, we set the range.
    mv <- lookupMeta m
    setCurrentRange mv $ do
      reportSLn "tc.instance" 15 $
        "findInScope 2: constraint: " ++ prettyShow m ++ "; candidates left: " ++ show (length cands)
      reportSDoc "tc.instance" 60 $ nest 2 $ vcat
        [ sep [ (if overlap then text "overlap" else empty) <+> prettyTCM v <+> text ":"
              , nest 2 $ prettyTCM t ] | Candidate v t _ overlap <- cands ]
      reportSDoc "tc.instance" 70 $ text "raw" $$ do
       nest 2 $ vcat
        [ sep [ (if overlap then text "overlap" else empty) <+> (text . show) v <+> text ":"
              , nest 2 $ (text . show) t ] | Candidate v t _ overlap <- cands ]
      t <- normalise =<< getMetaTypeInContext m
      reportSLn "tc.instance" 70 $ "findInScope 2: t: " ++ show t
      insidePi t $ \ t -> do
      reportSDoc "tc.instance" 15 $ text "findInScope 3: t =" <+> prettyTCM t
      reportSLn "tc.instance" 70 $ "findInScope 3: t: " ++ show t

      -- If one of the arguments of the typeclass is a meta which is not rigidly
      -- constrained, then don’t do anything because it may loop.
      let abortNonRigid m = do
            reportSLn "tc.instance" 15 $
              "aborting due to non-rigidly constrained meta " ++ show m
            return $ Just (cands, Just m)
      ifJustM (areThereNonRigidMetaArguments (unEl t)) abortNonRigid $ {-else-} do

        mcands <- checkCandidates m t cands
        debugConstraints
        case mcands of

          Just [] -> do
            reportSDoc "tc.instance" 15 $
              text "findInScope 5: not a single candidate found..."
            typeError $ IFSNoCandidateInScope t

          Just [Candidate term t' _ _] -> do
            reportSDoc "tc.instance" 15 $ vcat
              [ text "findInScope 5: solved by instance search using the only candidate"
              , nest 2 $ prettyTCM term
              , text "of type " <+> prettyTCM t'
              , text "for type" <+> prettyTCM t
              ]

            -- If we actually solved the constraints we should wake up any held
            -- instance constraints, to make sure we don't forget about them.
            wakeConstraints (return . const True)
            solveAwakeConstraints' False
            return Nothing  -- We’re done

          _ -> do
            let cs = fromMaybe cands mcands -- keep the current candidates if Nothing
            reportSDoc "tc.instance" 15 $
              text ("findInScope 5: refined candidates: ") <+>
              prettyTCM (List.map candidateTerm cs)
            return (Just (cs, Nothing))

-- | Precondition: type is spine reduced and ends in a Def or a Var.
insidePi :: Type -> (Type -> TCM a) -> TCM a
insidePi t ret =
  case ignoreSharing $ unEl t of
    Pi a b     -> addContext' (absName b, a) $ insidePi (unAbs b) ret
    Def{}      -> ret t
    Var{}      -> ret t
    Sort{}     -> __IMPOSSIBLE__
    Con{}      -> __IMPOSSIBLE__
    Lam{}      -> __IMPOSSIBLE__
    Lit{}      -> __IMPOSSIBLE__
    Level{}    -> __IMPOSSIBLE__
    MetaV{}    -> __IMPOSSIBLE__
    Shared{}   -> __IMPOSSIBLE__
    DontCare{} -> __IMPOSSIBLE__

-- | A meta _M is rigidly constrained if there is a constraint _M us == D vs,
-- for inert D. Such metas can safely be instantiated by recursive instance
-- search, since the constraint limits the solution space.
rigidlyConstrainedMetas :: TCM [MetaId]
rigidlyConstrainedMetas = do
  cs <- (++) <$> use stSleepingConstraints <*> use stAwakeConstraints
  catMaybes <$> mapM rigidMetas cs
  where
    isRigid v = do
      bv <- reduceB v
      case ignoreSharing <$> bv of
        Blocked{}    -> return False
        NotBlocked _ v -> case v of
          MetaV{}    -> return False
          Def f _    -> return True
          Con{}      -> return True
          Lit{}      -> return True
          Var{}      -> return True
          Sort{}     -> return True
          Pi{}       -> return True
          Level{}    -> return False
          DontCare{} -> return False
          Lam{}      -> __IMPOSSIBLE__
          Shared{}   -> __IMPOSSIBLE__
    rigidMetas c =
      case clValue $ theConstraint c of
        ValueCmp _ _ u v ->
          case (ignoreSharing u, ignoreSharing v) of
            (MetaV m us, _) | isJust (allApplyElims us) -> ifM (isRigid v) (return $ Just m) (return Nothing)
            (_, MetaV m vs) | isJust (allApplyElims vs) -> ifM (isRigid u) (return $ Just m) (return Nothing)
            _              -> return Nothing
        ElimCmp{}     -> return Nothing
        TypeCmp{}     -> return Nothing
        TelCmp{}      -> return Nothing
        SortCmp{}     -> return Nothing
        LevelCmp{}    -> return Nothing
        UnBlock{}     -> return Nothing
        Guarded{}     -> return Nothing  -- don't look inside Guarded, since the inner constraint might not fire
        IsEmpty{}     -> return Nothing
        CheckSizeLtSat{} -> return Nothing
        FindInScope{} -> return Nothing

isRigid :: MetaId -> TCM Bool
isRigid i = do
  rigid <- rigidlyConstrainedMetas
  return (elem i rigid)

-- | Returns True if one of the arguments of @t@ is a meta which isn’t rigidly
--   constrained. Note that level metas are never considered rigidly constrained
--   (#1865).
areThereNonRigidMetaArguments :: Term -> TCM (Maybe MetaId)
areThereNonRigidMetaArguments t = case ignoreSharing t of
    Def n args -> do
      TelV tel _ <- telView . defType =<< getConstInfo n
      let varOccs EmptyTel           = []
          varOccs (ExtendTel a btel)
            | getRelevance a == Irrelevant = WeaklyRigid : varOccs tel  -- #2171: ignore irrelevant arguments
            | otherwise                    = occurrence 0 tel : varOccs tel
            where tel = unAbs btel
          rigid StronglyRigid = True
          rigid Unguarded     = True
          rigid WeaklyRigid   = True
          rigid _             = False
      reportSDoc "tc.instance.rigid" 70 $ text "class args:" <+> prettyTCM tel $$
                                          nest 2 (text $ "used: " ++ show (varOccs tel))
      areThereNonRigidMetaArgs [ arg | (o, arg) <- zip (varOccs tel) args, not $ rigid o ]
    Var n args -> return Nothing  -- TODO check what’s the right thing to do, doing the same
                                  -- thing as above makes some examples fail
    Sort{}   -> __IMPOSSIBLE__
    Con{}    -> __IMPOSSIBLE__
    Lam{}    -> __IMPOSSIBLE__
    Lit{}    -> __IMPOSSIBLE__
    Level{}  -> __IMPOSSIBLE__
    MetaV{}  -> __IMPOSSIBLE__
    Pi{}     -> __IMPOSSIBLE__
    Shared{} -> __IMPOSSIBLE__
    DontCare{} -> __IMPOSSIBLE__
  where
    areThereNonRigidMetaArgs :: Elims -> TCM (Maybe MetaId)
    areThereNonRigidMetaArgs []             = return Nothing
    areThereNonRigidMetaArgs (Proj{}  : xs) = areThereNonRigidMetaArgs xs
    areThereNonRigidMetaArgs (Apply x : xs) = do
      ifJustM (isNonRigidMeta $ unArg x) (return . Just) (areThereNonRigidMetaArgs xs)
    areThereNonRigidMetaArgs (IApply x y v : xs) = areThereNonRigidMetaArgs $ map (Apply . defaultArg) [x, y, v] ++ xs -- TODO Andrea HACK


    isNonRigidMeta :: Term -> TCM (Maybe MetaId)
    isNonRigidMeta v =
      case ignoreSharing v of
        Def _ es  -> areThereNonRigidMetaArgs es
        Var _ es  -> areThereNonRigidMetaArgs es
        Con _ _ vs-> areThereNonRigidMetaArgs (map Apply vs)
        MetaV i _ -> ifM (isRigid i) (return Nothing) $ do
          -- Ignore unconstrained level and size metas (#1865)
          mlvl <- getBuiltinDefName builtinLevel
          (msz, mszlt) <- getBuiltinSize
          let ok = catMaybes [ mlvl, msz ]  -- , mszlt ]  -- ?! Andreas, 2016-12-22
            -- @Ulf: are SIZELT metas excluded on purpose?
            -- How to you know the level/size meta is unconstrained?
          o <- getOutputTypeName . jMetaType . mvJudgement =<< lookupMeta i
          case o of
            OutputTypeName l | elem l ok -> return Nothing
            _ -> return $ Just i
        Lam _ t   -> isNonRigidMeta (unAbs t)
        _         -> return Nothing

-- | Apply the computation to every argument in turn by reseting the state every
--   time. Return the list of the arguments giving the result True.
--
--   If the resulting list contains exactly one element, then the state is the
--   same as the one obtained after running the corresponding computation. In
--   all the other cases, the state is reseted.
filterResetingState :: MetaId -> [Candidate] -> (Candidate -> TCM YesNoMaybe) -> TCM [Candidate]
filterResetingState m cands f = disableDestructiveUpdate $ do
  ctxArgs  <- getContextArgs
  let ctxElims = map Apply ctxArgs
      tryC c = do
        ok <- f c
        v  <- instantiateFull (MetaV m ctxElims)
        a  <- instantiateFull =<< (`piApplyM` ctxArgs) =<< getMetaType m
        return (ok, v, a)
  result <- mapM (\c -> do bs <- localTCStateSaving (tryC c); return (c, bs)) cands

  -- Check that there aren't any hard failures
  case [ err | (_, ((HellNo err, _, _), _)) <- result ] of
    err : _ -> throwError err
    []      -> return ()

  let result' = [ (c, v, a, s) | (c, ((r, v, a), s)) <- result, not (isNo r) ]
      noMaybes = null [ Maybe | (_, ((Maybe, _, _), _)) <- result ]
            -- It's not safe to compare maybes for equality because they might
            -- not have instantiated at all.
  result <- if noMaybes then dropSameCandidates m result' else return result'
  case result of
    [(c, _, _, s)] -> [c] <$ put s
    _              -> return [ c | (c, _, _, _) <- result ]

-- Drop all candidates which are judgmentally equal to the first one.
-- This is sufficient to reduce the list to a singleton should all be equal.
dropSameCandidates :: MetaId -> [(Candidate, Term, Type, a)] -> TCM [(Candidate, Term, Type, a)]
dropSameCandidates m cands0 = do
  metas <- Set.fromList . Map.keys <$> getMetaStore
  let freshMetas x = not $ Set.null $ Set.difference (Set.fromList $ allMetas x) metas

  -- Take overlappable candidates into account
  let cands =
        case partition (\ (c, _, _, _) -> candidateOverlappable c) cands0 of
          (cand : _, []) -> [cand]  -- only overlappable candidates: pick the first one
          _              -> cands0  -- otherwise require equality

  reportSDoc "tc.instance" 50 $ vcat
    [ text "valid candidates:"
    , nest 2 $ vcat [ if freshMetas (v, a) then text "(redacted)" else
                      sep [ prettyTCM v <+> text ":", nest 2 $ prettyTCM a ]
                    | (_, v, a, _) <- cands ] ]
  rel <- getMetaRelevance <$> lookupMeta m
  case cands of
    []            -> return cands
    cvd@(_, v, a, _) : vas -> do
        if freshMetas (v, a)
          then return (cvd : vas)
          else (cvd :) <$> dropWhileM equal vas
      where
        equal _ | isIrrelevant rel = return True
        equal (_, v', a', _)
            | freshMetas (v', a') = return False  -- If there are fresh metas we can't compare
            | otherwise           =
          verboseBracket "tc.instance" 30 "checkEqualCandidates" $ do
          reportSDoc "tc.instance" 30 $ sep [ prettyTCM v <+> text "==", nest 2 $ prettyTCM v' ]
          localTCState $ dontAssignMetas $ ifNoConstraints_ (equalType a a' >> equalTerm a v v')
                             {- then -} (return True)
                             {- else -} (\ _ -> return False)
                             `catchError` (\ _ -> return False)

data YesNoMaybe = Yes | No | Maybe | HellNo TCErr
  deriving (Show)

isNo :: YesNoMaybe -> Bool
isNo No = True
isNo _  = False

-- | Given a meta @m@ of type @t@ and a list of candidates @cands@,
-- @checkCandidates m t cands@ returns a refined list of valid candidates.
checkCandidates :: MetaId -> Type -> [Candidate] -> TCM (Maybe [Candidate])
checkCandidates m t cands = disableDestructiveUpdate $
  verboseBracket "tc.instance.candidates" 20 ("checkCandidates " ++ prettyShow m) $
  ifM (anyMetaTypes cands) (return Nothing) $
  holdConstraints (\ _ -> isIFSConstraint . clValue . theConstraint) $ Just <$> do
    reportSDoc "tc.instance.candidates" 20 $ nest 2 $ text "target:" <+> prettyTCM t
    reportSDoc "tc.instance.candidates" 20 $ nest 2 $ vcat
      [ text "candidates"
      , vcat [ text "-" <+> (if overlap then text "overlap" else empty) <+> prettyTCM v <+> text ":" <+> prettyTCM t
             | Candidate v t _ overlap <- cands ] ]
    cands' <- filterResetingState m cands (checkCandidateForMeta m t)
    reportSDoc "tc.instance.candidates" 20 $ nest 2 $ vcat
      [ text "valid candidates"
      , vcat [ text "-" <+> (if overlap then text "overlap" else empty) <+> prettyTCM v <+> text ":" <+> prettyTCM t
             | Candidate v t _ overlap <- cands' ] ]
    return cands'
  where
    anyMetaTypes :: [Candidate] -> TCM Bool
    anyMetaTypes [] = return False
    anyMetaTypes (Candidate _ a _ _ : cands) = do
      a <- instantiate a
      case ignoreSharing $ unEl a of
        MetaV{} -> return True
        _       -> anyMetaTypes cands

    checkDepth :: Term -> Type -> TCM YesNoMaybe -> TCM YesNoMaybe
    checkDepth c a k = locally eInstanceDepth succ $ do
      d        <- view eInstanceDepth
      maxDepth <- maxInstanceSearchDepth
      when (d > maxDepth) $ typeError $ InstanceSearchDepthExhausted c a maxDepth
      k

    checkCandidateForMeta :: MetaId -> Type -> Candidate -> TCM YesNoMaybe
    checkCandidateForMeta m t (Candidate term t' eti _) = checkDepth term t' $ do
      -- Andreas, 2015-02-07: New metas should be created with range of the
      -- current instance meta, thus, we set the range.
      mv <- lookupMeta m
      setCurrentRange mv $ do
        debugConstraints
        verboseBracket "tc.instance" 20 ("checkCandidateForMeta " ++ prettyShow m) $
          liftTCM $ runCandidateCheck $ do
            reportSLn "tc.instance" 70 $ "  t: " ++ show t ++ "\n  t':" ++ show t' ++ "\n  term: " ++ show term ++ "."
            reportSDoc "tc.instance" 20 $ vcat
              [ text "checkCandidateForMeta"
              , text "t    =" <+> prettyTCM t
              , text "t'   =" <+> prettyTCM t'
              , text "term =" <+> prettyTCM term
              ]

            -- Apply hidden and instance arguments (recursive inst. search!).
            (args, t'') <- implicitArgs (-1) (\h -> h /= NotHidden || eti == ExplicitToInstance) t'

            reportSDoc "tc.instance" 20 $
              text "instance search: checking" <+> prettyTCM t''
              <+> text "<=" <+> prettyTCM t
            reportSDoc "tc.instance" 70 $ vcat
              [ text "instance search: checking (raw)"
              , nest 4 $ (text . show) t''
              , nest 2 $ text "<="
              , nest 4 $ (text . show) t
              ]
            v <- (`applyDroppingParameters` args) =<< reduce term
            reportSDoc "tc.instance" 15 $ vcat
              [ text "instance search: attempting"
              , nest 2 $ prettyTCM m <+> text ":=" <+> prettyTCM v
              ]
            reportSDoc "tc.instance" 70 $ nest 2 $
              text "candidate v = " <+> (text . show) v
            -- if constraints remain, we abort, but keep the candidate
            -- Jesper, 05-12-2014: When we abort, we should add a constraint to
            -- instantiate the meta at a later time (see issue 1377).
            ctxElims <- map Apply <$> getContextArgs
            guardConstraint (ValueCmp CmpEq t'' (MetaV m ctxElims) v) $ leqType t'' t
            -- make a pass over constraints, to detect cases where some are made
            -- unsolvable by the assignment, but don't do this for FindInScope's
            -- to prevent loops. We currently also ignore UnBlock constraints
            -- to be on the safe side.
            debugConstraints
            solveAwakeConstraints' True

            verboseS "tc.instance" 15 $ do
              sol <- instantiateFull (MetaV m ctxElims)
              case sol of
                MetaV m' _ | m == m' ->
                  reportSDoc "tc.instance" 15 $
                    sep [ text "instance search: maybe solution for" <+> prettyTCM m <> text ":"
                        , nest 2 $ prettyTCM v ]
                _ ->
                  reportSDoc "tc.instance" 15 $
                    sep [ text "instance search: found solution for" <+> prettyTCM m <> text ":"
                        , nest 2 $ prettyTCM sol ]
        where
          runCandidateCheck check =
            flip catchError handle $
            ifNoConstraints_ check
              (return Yes)
              (\ _ -> Maybe <$ reportSLn "tc.instance" 50 "assignment inconclusive")

          hardFailure :: TCErr -> Bool
          hardFailure (TypeError _ err) =
            case clValue err of
              InstanceSearchDepthExhausted{} -> True
              _                              -> False
          hardFailure _ = False

          handle :: TCErr -> TCM YesNoMaybe
          handle err
            | hardFailure err = return $ HellNo err
            | otherwise       = do
              reportSDoc "tc.instance" 50 $
                text "assignment failed:" <+> prettyTCM err
              return No

isIFSConstraint :: Constraint -> Bool
isIFSConstraint FindInScope{} = True
isIFSConstraint UnBlock{}     = True -- otherwise test/fail/Issue723 loops
isIFSConstraint _             = False

-- | To preserve the invariant that a constructor is not applied to its
--   parameter arguments, we explicitly check whether function term
--   we are applying to arguments is a unapplied constructor.
--   In this case we drop the first 'conPars' arguments.
--   See Issue670a.
--   Andreas, 2013-11-07 Also do this for projections, see Issue670b.
applyDroppingParameters :: Term -> Args -> TCM Term
applyDroppingParameters t vs = do
  let fallback = return $ t `apply` vs
  case ignoreSharing t of
    Con c ci [] -> do
      def <- theDef <$> getConInfo c
      case def of
        Constructor {conPars = n} -> return $ Con c ci (genericDrop n vs)
        _ -> __IMPOSSIBLE__
    Def f [] -> do
      mp <- isProjection f
      case mp of
        Just Projection{projIndex = n} -> do
          case drop n vs of
            []     -> return t
            u : us -> (`apply` us) <$> applyDef ProjPrefix f u
        _ -> fallback
    _ -> fallback<|MERGE_RESOLUTION|>--- conflicted
+++ resolved
@@ -57,21 +57,16 @@
     getContextVars :: TCM [Candidate]
     getContextVars = do
       ctx <- getContext
-<<<<<<< HEAD
-      let vars = [ Candidate (var i) (raise (i + 1) t) ExplicitStayExplicit (argInfoOverlappable info)
-                 | (Dom{domInfo = info, unDom = (x, t)}, i) <- zip ctx [0..]
-=======
           -- Context variables with their types lifted to live in the full context
       let varsAndRaisedTypes = [ (var i, raise (i + 1) t) | (i, t) <- zip [0..] ctx ]
           vars = [ Candidate x t ExplicitStayExplicit (argInfoOverlappable info)
-                 | (x, Dom info (_, t)) <- varsAndRaisedTypes
->>>>>>> 1af65db8
+                 | (x, Dom{domInfo = info, unDom = (_, t)}) <- varsAndRaisedTypes
                  , getHiding info == Instance
                  , not (unusableRelevance $ argInfoRelevance info)
                  ]
 
       -- {{}}-fields of variables are also candidates
-      let cxtAndTypes = [ (x, t) | (x, Dom _ (_, t)) <- varsAndRaisedTypes ]
+      let cxtAndTypes = [ (x, t) | (x, Dom{unDom = (_, t)}) <- varsAndRaisedTypes ]
       fields <- concat <$> mapM instanceFields (reverse cxtAndTypes)
       reportSDoc "tc.instance.fields" 30 $
         if null fields then text "no instance field candidates" else
