--- conflicted
+++ resolved
@@ -242,21 +242,12 @@
 
 stripWithClausePatterns
   :: QName                      -- ^ Name of the parent function.
-<<<<<<< HEAD
-  -> QName                      -- ^ Name of with-function @f@.
-  -> Type                       -- ^ @t@
-  -> [NamedArg Pattern]       -- ^ @qs@
-  -> Permutation                -- ^ @π@
-  -> [NamedArg A.Pattern]     -- ^ @ps@
-  -> TCM [NamedArg A.Pattern] -- ^ @ps'@
-=======
-  -> QName                      -- ^ Name of with-function.
-  -> Type                       -- ^ __@t@__   type of the original function.
-  -> [I.NamedArg Pattern]       -- ^ __@qs@__  internal patterns for original function.
-  -> Permutation                -- ^ __@π@__   permutation taking @vars(qs)@ to @support(Δ)@.
-  -> [A.NamedArg A.Pattern]     -- ^ __@ps@__  patterns in with clause (eliminating type @t@).
-  -> TCM [A.NamedArg A.Pattern] -- ^ __@ps'@__ patterns for with function (presumably of type @Δ@).
->>>>>>> f9085f98
+  -> QName                    -- ^ Name of with-function.
+  -> Type                     -- ^ __@t@__   type of the original function.
+  -> [NamedArg Pattern]       -- ^ __@qs@__  internal patterns for original function.
+  -> Permutation              -- ^ __@π@__   permutation taking @vars(qs)@ to @support(Δ)@.
+  -> [NamedArg A.Pattern]     -- ^ __@ps@__  patterns in with clause (eliminating type @t@).
+  -> TCM [NamedArg A.Pattern] -- ^ __@ps'@__ patterns for with function (presumably of type @Δ@).
 stripWithClausePatterns parent f t qs perm ps = do
   -- Andreas, 2014-03-05 expand away pattern synoyms (issue 1074)
   ps <- expandPatternSynonyms ps
@@ -483,25 +474,14 @@
 --     f (suc a) (suc b) | c
 --   @
 withDisplayForm
-<<<<<<< HEAD
-  :: QName       -- ^ The name of parent function.
-  -> QName       -- ^ The name of the with-function.
-  -> Telescope   -- ^ The arguments of the with function before the with exprs.
-  -> Telescope   -- ^ The arguments of the with function after the with exprs.
-  -> Nat         -- ^ The number of with expressions.
-  -> [NamedArg Pattern] -- ^ The parent patterns.
-  -> Permutation -- ^ Permutation to split into needed and unneeded vars.
-  -> Permutation -- ^ Permutation reordering the variables in parent patterns.
-=======
   :: QName                -- ^ The name of parent function.
   -> QName                -- ^ The name of the @with@-function.
   -> Telescope            -- ^ __@Δ₁@__      The arguments of the @with@ function before the @with@ expressions.
   -> Telescope            -- ^ __@Δ₂@__      The arguments of the @with@ function after the @with@ expressions.
   -> Nat                  -- ^ __@n@__       The number of @with@ expressions.
-  -> [I.NamedArg Pattern] -- ^ __@qs@__      The parent patterns.
+  -> [NamedArg Pattern]   -- ^ __@qs@__      The parent patterns.
   -> Permutation          -- ^ __@perm@__    Permutation to split into needed and unneeded vars.
   -> Permutation          -- ^ __@lhsPerm@__ Permutation reordering the variables in parent patterns.
->>>>>>> f9085f98
   -> TCM DisplayForm
 withDisplayForm f aux delta1 delta2 n qs perm@(Perm m _) lhsPerm = do
 
