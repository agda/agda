{-# LANGUAGE NondecreasingIndentation #-}

module Agda.TypeChecking.With where

import Control.Monad
import Control.Monad.Writer (WriterT, runWriterT, tell)

import Data.Either
import qualified Data.List as List
import Data.Maybe
import Data.Foldable ( foldrM )

import Agda.Syntax.Common
import Agda.Syntax.Internal as I
import Agda.Syntax.Internal.Pattern
import qualified Agda.Syntax.Abstract as A
import Agda.Syntax.Abstract.Pattern as A
import Agda.Syntax.Abstract.Views
import Agda.Syntax.Info
import Agda.Syntax.Position

import Agda.TypeChecking.Monad
import Agda.TypeChecking.Reduce
import Agda.TypeChecking.Datatypes
import Agda.TypeChecking.EtaContract
import Agda.TypeChecking.Free
import Agda.TypeChecking.Patterns.Abstract
import Agda.TypeChecking.Pretty
import Agda.TypeChecking.Primitive ( getRefl )
import Agda.TypeChecking.Records
import Agda.TypeChecking.Substitute
import Agda.TypeChecking.Telescope
import Agda.TypeChecking.Telescope.Path

import Agda.TypeChecking.Abstract
import Agda.TypeChecking.Rules.LHS.Implicit
import Agda.TypeChecking.Rules.LHS.Problem (ProblemEq(..))

import Agda.Utils.Functor
import Agda.Utils.List
import qualified Agda.Utils.List1 as List1
import Agda.Utils.Maybe
import Agda.Utils.Monad
import Agda.Utils.Null (empty)
import Agda.Utils.Permutation
import Agda.Utils.Pretty (prettyShow)
import qualified Agda.Utils.Pretty as P
import Agda.Utils.Size

import Agda.Utils.Impossible

-- | Split pattern variables according to with-expressions.

--   Input:
--
--   [@Δ@]         context of types and with-arguments.
--
--   [@Δ ⊢ t@]     type of rhs.
--
--   [@Δ ⊢ vs : as@]    with arguments and their types
--
--   Output:
--
--   [@Δ₁@]              part of context needed for with arguments and their types.
--
--   [@Δ₂@]              part of context not needed for with arguments and their types.
--
--   [@π@]               permutation from Δ to Δ₁Δ₂ as returned by 'splitTelescope'.
--
--   [@Δ₁Δ₂ ⊢ t'@]       type of rhs under @π@
--
--   [@Δ₁ ⊢ vs' : as'@]  with-arguments and their types depending only on @Δ₁@.

splitTelForWith
  -- Input:
  :: Telescope                         -- ^ __@Δ@__             context of types and with-arguments.
  -> Type                              -- ^ __@Δ ⊢ t@__         type of rhs.
  -> [Arg (Term, EqualityView)]        -- ^ __@Δ ⊢ vs : as@__   with arguments and their types.
  -- Output:
  -> ( Telescope                         -- @Δ₁@             part of context needed for with arguments and their types.
     , Telescope                         -- @Δ₂@             part of context not needed for with arguments and their types.
     , Permutation                       -- @π@              permutation from Δ to Δ₁Δ₂ as returned by 'splitTelescope'.
     , Type                              -- @Δ₁Δ₂ ⊢ t'@      type of rhs under @π@
     , [Arg (Term, EqualityView)]        -- @Δ₁ ⊢ vs' : as'@ with- and rewrite-arguments and types under @π@.
     )              -- ^ (__@Δ₁@__,__@Δ₂@__,__@π@__,__@t'@__,__@vtys'@__) where
--
--   [@Δ₁@]        part of context needed for with arguments and their types.
--
--   [@Δ₂@]        part of context not needed for with arguments and their types.
--
--   [@π@]         permutation from Δ to Δ₁Δ₂ as returned by 'splitTelescope'.
--
--   [@Δ₁Δ₂ ⊢ t'@] type of rhs under @π@
--
--   [@Δ₁ ⊢ vtys'@]  with-arguments and their types under @π@.

splitTelForWith delta t vtys = let
    -- Split the telescope into the part needed to type the with arguments
    -- and all the other stuff.
    fv = allFreeVars vtys
    SplitTel delta1 delta2 perm = splitTelescope fv delta

    -- Δ₁Δ₂ ⊢ π : Δ
    pi = renaming __IMPOSSIBLE__ (reverseP perm)
    -- Δ₁ ⊢ ρ : Δ₁Δ₂  (We know that as does not depend on Δ₂.)
    rho = strengthenS __IMPOSSIBLE__ $ size delta2
    -- Δ₁ ⊢ ρ ∘ π : Δ
    rhopi = composeS rho pi

    -- We need Δ₁Δ₂ ⊢ t'
    t' = applySubst pi t
    -- and Δ₁ ⊢ vtys'
    vtys' = applySubst rhopi vtys

  in (delta1, delta2, perm, t', vtys')


-- | Abstract with-expressions @vs@ to generate type for with-helper function.
--
-- Each @EqualityType@, coming from a @rewrite@, will turn into 2 abstractions.

withFunctionType
  :: Telescope                          -- ^ @Δ₁@                        context for types of with types.
  -> [Arg (Term, EqualityView)]         -- ^ @Δ₁,Δ₂ ⊢ vs : raise Δ₂ as@  with and rewrite-expressions and their type.
  -> Telescope                          -- ^ @Δ₁ ⊢ Δ₂@                   context extension to type with-expressions.
  -> Type                               -- ^ @Δ₁,Δ₂ ⊢ b@                 type of rhs.
  -> [(Int,(Term,Term))]                -- ^ @Δ₁,Δ₂ ⊢ [(i,(u0,u1))] : b  boundary.
  -> TCM (Type, Nat)
    -- ^ @Δ₁ → wtel → Δ₂′ → b′@ such that
    --     @[vs/wtel]wtel = as@ and
    --     @[vs/wtel]Δ₂′ = Δ₂@ and
    --     @[vs/wtel]b′ = b@.
    -- Plus the final number of with-arguments.
withFunctionType delta1 vtys delta2 b bndry = addContext delta1 $ do

  reportSLn "tc.with.abstract" 20 $ "preparing for with-abstraction"

  -- Normalize and η-contract the type @b@ of the rhs and the types @delta2@
  -- of the pattern variables not mentioned in @vs : as@.
  let dbg n s x = reportSDoc "tc.with.abstract" n $ nest 2 $ text (s ++ " =") <+> prettyTCM x

  d2b <- telePiPath_ delta2 b bndry
  dbg 30 "Δ₂ → B" d2b
  d2b  <- normalise d2b
  dbg 30 "normal Δ₂ → B" d2b
  d2b  <- etaContract d2b
  dbg 30 "eta-contracted Δ₂ → B" d2b

  vtys <- etaContract =<< normalise vtys

  -- wd2db = wtel → [vs : as] (Δ₂ → B)
  wd2b <- foldrM piAbstract d2b vtys
  dbg 30 "wΓ → Δ₂ → B" wd2b

  let nwithargs = countWithArgs (map (snd . unArg) vtys)

  TelV wtel _ <- telViewUpTo nwithargs wd2b

  -- select the boundary for "Δ₁" abstracting over "wΓ.Δ₂"
  let bndry' = [(i - sd2,(lams u0, lams u1)) | (i,(u0,u1)) <- bndry, i >= sd2]
        where sd2 = size delta2
              lams u = teleNoAbs wtel (abstract delta2 u)

  d1wd2b <- telePiPath_ delta1 wd2b bndry'

  dbg 30 "Δ₁ → wΓ → Δ₂ → B" d1wd2b

  return (d1wd2b, nwithargs)

countWithArgs :: [EqualityView] -> Nat
countWithArgs = sum . map countArgs
  where
    countArgs OtherType{}    = 1
    countArgs IdiomType{}    = 2
    countArgs EqualityType{} = 2

-- | From a list of @with@ and @rewrite@ expressions and their types,
--   compute the list of final @with@ expressions (after expanding the @rewrite@s).
<<<<<<< HEAD
withArguments :: [WithHiding (Term, EqualityView)] -> TCM [WithHiding Term]
withArguments vtys = fmap concat $ forM vtys $ \ (WithHiding h e) ->
  fmap (WithHiding h <$>) $ case e of
    (prf, eqt@(EqualityType s _eq _pars _t v _v')) -> pure [unArg v, prf]
    (v, OtherType a) -> pure [v]
    (v, IdiomType t) -> do
      mkRefl <- getRefl
      pure [v, mkRefl (defaultArg v)]
=======
withArguments :: [Arg (Term, EqualityView)] -> [Arg Term]
withArguments vtys = flip concatMap vtys $ traverse $ \case
  (v, OtherType a) -> [v]
  (prf, eqt@(EqualityType s _eq _pars _t v _v')) -> [unArg v, prf]
>>>>>>> 4f87d390

-- | Compute the clauses for the with-function given the original patterns.
buildWithFunction
  :: [Name]               -- ^ Names of the module parameters of the parent function.
  -> QName                -- ^ Name of the parent function.
  -> QName                -- ^ Name of the with-function.
  -> Type                 -- ^ Types of the parent function.
  -> Telescope            -- ^ Context of parent patterns.
  -> [NamedArg DeBruijnPattern] -- ^ Parent patterns.
  -> Nat                  -- ^ Number of module parameters in parent patterns
  -> Substitution         -- ^ Substitution from parent lhs to with function lhs
  -> Permutation          -- ^ Final permutation.
  -> Nat                  -- ^ Number of needed vars.
  -> Nat                  -- ^ Number of with expressions.
  -> [A.SpineClause]      -- ^ With-clauses.
  -> TCM [A.SpineClause]  -- ^ With-clauses flattened wrt. parent patterns.
buildWithFunction cxtNames f aux t delta qs npars withSub perm n1 n cs = mapM buildWithClause cs
  where
    -- Nested with-functions will iterate this function once for each parent clause.
    buildWithClause (A.Clause (A.SpineLHS i _ allPs) inheritedPats rhs wh catchall) = do
      let (ps, wps)    = splitOffTrailingWithPatterns allPs
          (wps0, wps1) = splitAt n wps
          ps0          = map (updateNamedArg fromWithP) wps0
            where
            fromWithP (A.WithP _ p) = p
            fromWithP _ = __IMPOSSIBLE__
      reportSDoc "tc.with" 50 $ "inheritedPats:" <+> vcat
        [ prettyA p <+> "=" <+> prettyTCM v <+> ":" <+> prettyTCM a
        | A.ProblemEq p v a <- inheritedPats
        ]
      (strippedPats, ps') <- stripWithClausePatterns cxtNames f aux t delta qs npars perm ps
      reportSDoc "tc.with" 50 $ hang "strippedPats:" 2 $
                                  vcat [ prettyA p <+> "==" <+> prettyTCM v <+> (":" <+> prettyTCM t)
                                       | A.ProblemEq p v t <- strippedPats ]
      rhs <- buildRHS strippedPats rhs
      let (ps1, ps2) = splitAt n1 ps'
      let result = A.Clause (A.SpineLHS i aux $ ps1 ++ ps0 ++ ps2 ++ wps1)
                     (inheritedPats ++ strippedPats)
                     rhs wh catchall
      reportSDoc "tc.with" 20 $ vcat
        [ "buildWithClause returns" <+> prettyA result
        ]
      return result

    buildRHS _ rhs@A.RHS{}                 = return rhs
    buildRHS _ rhs@A.AbsurdRHS             = return rhs
    buildRHS _ (A.WithRHS q es cs)         = A.WithRHS q es <$>
      mapM ((A.spineToLhs . permuteNamedDots) <.> buildWithClause . A.lhsToSpine) cs
    buildRHS strippedPats1 (A.RewriteRHS qes strippedPats2 rhs wh) =
      flip (A.RewriteRHS qes (applySubst withSub $ strippedPats1 ++ strippedPats2)) wh <$> buildRHS [] rhs

    -- The stripped patterns computed by buildWithClause lives in the context
    -- of the top with-clause (of the current call to buildWithFunction). When
    -- we recurse we expect inherited patterns to live in the context
    -- of the innermost parent clause. Note that this makes them live in the
    -- context of the with-function arguments before any pattern matching. We
    -- need to update again once the with-clause patterns have been checked.
    -- This happens in Rules.Def.checkClause before calling checkRHS.
    permuteNamedDots :: A.SpineClause -> A.SpineClause
    permuteNamedDots (A.Clause lhs strippedPats rhs wh catchall) =
      A.Clause lhs (applySubst withSub strippedPats) rhs wh catchall


-- The arguments of @stripWithClausePatterns@ are documented
-- at its type signature.
-- The following is duplicate information, but may help reading the examples below.
--
-- [@Δ@]   context bound by lhs of original function.
-- [@f@]   name of @with@-function.
-- [@t@]   type of the original function.
-- [@qs@]  internal patterns for original function.
-- [@np@]  number of module parameters in @qs@
-- [@π@]   permutation taking @vars(qs)@ to @support(Δ)@.
-- [@ps@]  patterns in with clause (eliminating type @t@).
-- [@ps'@] patterns for with function (presumably of type @Δ@).

{-| @stripWithClausePatterns cxtNames parent f t Δ qs np π ps = ps'@

Example:

@
  record Stream (A : Set) : Set where
    coinductive
    constructor delay
    field       force : A × Stream A

  record SEq (s t : Stream A) : Set where
    coinductive
    field
      ~force : let a , as = force s
                   b , bs = force t
               in  a ≡ b × SEq as bs

  test : (s : Nat × Stream Nat) (t : Stream Nat) → SEq (delay s) t → SEq t (delay s)
  ~force (test (a     , as) t p) with force t
  ~force (test (suc n , as) t p) | b , bs = ?
@

With function:

@
  f : (t : Stream Nat) (w : Nat × Stream Nat) (a : Nat) (as : Stream Nat)
      (p : SEq (delay (a , as)) t) → (fst w ≡ a) × SEq (snd w) as

  Δ  = t a as p   -- reorder to bring with-relevant (= needed) vars first
  π  = a as t p → Δ
  qs = (a     , as) t p ~force
  ps = (suc n , as) t p ~force
  ps' = (suc n) as t p
@

Resulting with-function clause is:

@
  f t (b , bs) (suc n) as t p
@

Note: stripWithClausePatterns factors __@ps@__ through __@qs@__, thus

@
  ps = qs[ps']
@

where @[..]@ is to be understood as substitution.
The projection patterns have vanished from __@ps'@__ (as they are already in __@qs@__).
-}

stripWithClausePatterns
  :: [Name]                   -- ^ __@cxtNames@__ names of the module parameters of the parent function
  -> QName                    -- ^ __@parent@__ name of the parent function.
  -> QName                    -- ^ __@f@__   name of with-function.
  -> Type                     -- ^ __@t@__   top-level type of the original function.
  -> Telescope                -- ^ __@Δ@__   context of patterns of parent function.
  -> [NamedArg DeBruijnPattern] -- ^ __@qs@__  internal patterns for original function.
  -> Nat                      -- ^ __@npars@__ number of module parameters in @qs@.
  -> Permutation              -- ^ __@π@__   permutation taking @vars(qs)@ to @support(Δ)@.
  -> [NamedArg A.Pattern]     -- ^ __@ps@__  patterns in with clause (eliminating type @t@).
  -> TCM ([A.ProblemEq], [NamedArg A.Pattern]) -- ^ __@ps'@__ patterns for with function (presumably of type @Δ@).
stripWithClausePatterns cxtNames parent f t delta qs npars perm ps = do
  -- Andreas, 2014-03-05 expand away pattern synoyms (issue 1074)
  ps <- expandPatternSynonyms ps
  -- Ulf, 2016-11-16 Issue 2303: We need the module parameter
  -- instantiations from qs, so we make sure
  -- that t is the top-level type of the parent function and add patterns for
  -- the module parameters to ps before stripping.
  let paramPat i _ = A.VarP $ A.mkBindName $ indexWithDefault __IMPOSSIBLE__ cxtNames i
      ps' = zipWith (fmap . fmap . paramPat) [0..] (take npars qs) ++ ps
  psi <- insertImplicitPatternsT ExpandLast ps' t
  reportSDoc "tc.with.strip" 10 $ vcat
    [ "stripping patterns"
    , nest 2 $ "t   = " <+> prettyTCM t
    , nest 2 $ "ps  = " <+> fsep (punctuate comma $ map prettyA ps)
    , nest 2 $ "ps' = " <+> fsep (punctuate comma $ map prettyA ps')
    , nest 2 $ "psi = " <+> fsep (punctuate comma $ map prettyA psi)
    , nest 2 $ "qs  = " <+> fsep (punctuate comma $ map (prettyTCM . namedArg) qs)
    , nest 2 $ "perm= " <+> text (show perm)
    ]

  -- Andreas, 2015-11-09 Issue 1710: self starts with parent-function, not with-function!
  (ps', strippedPats) <- runWriterT $ strip (Def parent []) t psi qs
  reportSDoc "tc.with.strip" 50 $ nest 2 $
    "strippedPats:" <+> vcat [ prettyA p <+> "=" <+> prettyTCM v <+> ":" <+> prettyTCM a | A.ProblemEq p v a <- strippedPats ]
  let psp = permute perm ps'
  reportSDoc "tc.with.strip" 10 $ vcat
    [ nest 2 $ "ps' = " <+> fsep (punctuate comma $ map prettyA ps')
    , nest 2 $ "psp = " <+> fsep (punctuate comma $ map prettyA $ psp)
    ]
  return (strippedPats, psp)
  where

    -- We need to get the correct hiding from the lhs context. The unifier may have moved bindings
    -- sites around so we can't trust the hiding of the parent pattern variables. We should preserve
    -- the origin though.
    varArgInfo = \ x -> let n = dbPatVarIndex x in
                        if n < length infos then infos !! n else __IMPOSSIBLE__
      where infos = reverse $ map getArgInfo $ telToList delta

    setVarArgInfo x p = setOrigin (getOrigin p) $ setArgInfo (varArgInfo x) p

    strip
      :: Term                         -- ^ Self.
      -> Type                         -- ^ The type to be eliminated.
      -> [NamedArg A.Pattern]       -- ^ With-clause patterns.
      -> [NamedArg DeBruijnPattern] -- ^ Parent-clause patterns with de Bruijn indices relative to Δ.
      -> WriterT [ProblemEq] TCM [NamedArg A.Pattern]
            -- ^ With-clause patterns decomposed by parent-clause patterns.
            --   Also outputs named dot patterns from the parent clause that
            --   we need to add let-bindings for.

    -- Case: out of with-clause patterns.
    strip self t [] qs@(_ : _) = do
      reportSDoc "tc.with.strip" 15 $ vcat
        [ "strip (out of A.Patterns)"
        , nest 2 $ "qs  =" <+> fsep (punctuate comma $ map (prettyTCM . namedArg) qs)
        , nest 2 $ "self=" <+> prettyTCM self
        , nest 2 $ "t   =" <+> prettyTCM t
        ]
      -- Andreas, 2015-06-11, issue 1551:
      -- As the type t develops, we need to insert more implicit patterns,
      -- due to copatterns / flexible arity.
      ps <- liftTCM $ insertImplicitPatternsT ExpandLast [] t
      if null ps then
        typeError $ GenericError $ "Too few arguments given in with-clause"
       else strip self t ps qs

    -- Case: out of parent-clause patterns.
    -- This is only ok if all remaining with-clause patterns
    -- are implicit patterns (we inserted too many).
    strip _ _ ps      []      = do
      let implicit (A.WildP{})     = True
          implicit (A.ConP ci _ _) = conPatOrigin ci == ConOSystem
          implicit _               = False
      unless (all (implicit . namedArg) ps) $
        typeError $ GenericError $ "Too many arguments given in with-clause"
      return []

    -- Case: both parent-clause pattern and with-clause pattern present.
    -- Make sure they match, and decompose into subpatterns.
    strip self t (p0 : ps) qs@(q : _)
      | A.AsP _ x p <- namedArg p0 = do
        (a, _) <- mustBePi t
        let v = patternToTerm (namedArg q)
        tell [ProblemEq (A.VarP x) v a]
        strip self t (fmap (p <$) p0 : ps) qs
    strip self t ps0@(p0 : ps) qs0@(q : qs) = do
      p <- liftTCM $ (traverse . traverse) expandLitPattern p0
      reportSDoc "tc.with.strip" 15 $ vcat
        [ "strip"
        , nest 2 $ "ps0 =" <+> fsep (punctuate comma $ map prettyA ps0)
        , nest 2 $ "exp =" <+> prettyA p
        , nest 2 $ "qs0 =" <+> fsep (punctuate comma $ map (prettyTCM . namedArg) qs0)
        , nest 2 $ "self=" <+> prettyTCM self
        , nest 2 $ "t   =" <+> prettyTCM t
        ]
      case namedArg q of
        ProjP o d -> case A.isProjP p of
          Just (o', AmbQ ds) -> do
            -- We assume here that neither @o@ nor @o'@ can be @ProjSystem@.
            if o /= o' then liftTCM $ mismatchOrigin o o' else do
            -- Andreas, 2016-12-28, issue #2360:
            -- We disambiguate the projection in the with clause
            -- to the projection in the parent clause.
            d  <- liftTCM $ getOriginalProjection d
            found <- anyM ds $ \ d' -> liftTCM $ (Just d ==) . fmap projOrig <$> isProjection d'
            if not found then mismatch else do
              (self1, t1, ps) <- liftTCM $ do
                t <- reduce t
                (_, self1, t1) <- fromMaybe __IMPOSSIBLE__ <$> projectTyped self t o d
                -- Andreas, 2016-01-21, issue #1791
                -- The type of a field might start with hidden quantifiers.
                -- So we may have to insert more implicit patterns here.
                ps <- insertImplicitPatternsT ExpandLast ps t1
                return (self1, t1, ps)
              strip self1 t1 ps qs
          Nothing -> mismatch

        -- We can safely strip dots from variables. The unifier will put them back when required.
        VarP _ x | A.DotP _ u <- namedArg p
                 , A.Var y <- unScope u -> do
          (setVarArgInfo x (setNamedArg p $ A.VarP $ A.mkBindName y) :) <$>
            recurse (var (dbPatVarIndex x))

        VarP _ x  ->
          (setVarArgInfo x p :) <$> recurse (var (dbPatVarIndex x))

        IApplyP _ _ _ x  ->
          (setVarArgInfo x p :) <$> recurse (var (dbPatVarIndex x))

        DefP{}  -> typeError $ GenericError $ "with clauses not supported in the presence of hcomp patterns" -- TODO this should actually be impossible

        DotP o v  -> do
          (a, _) <- mustBePi t
          tell [ProblemEq (namedArg p) v a]
          (makeImplicitP p :) <$> recurse v

        q'@(ConP c ci qs') -> do
         reportSDoc "tc.with.strip" 60 $
           "parent pattern is constructor " <+> prettyTCM c
         (a, b) <- mustBePi t
         -- The type of the current pattern is a datatype.
         Def d es <- liftTCM $ reduce (unEl $ unDom a)
         let us = fromMaybe __IMPOSSIBLE__ $ allApplyElims es
         -- Get the original constructor and field names.
         c <- either __IMPOSSIBLE__ (`withRangeOf` c) <$> do liftTCM $ getConForm $ conName c

         case namedArg p of

          -- Andreas, 2015-07-07 Issue 1606.
          -- Agda sometimes changes a record of dot patterns into a dot pattern,
          -- so the user should be allowed to do likewise.
          -- Jesper, 2017-11-16. This is now also allowed for data constructors.
          A.DotP r e -> do
            tell [ProblemEq (A.DotP r e) (patternToTerm q') a]
            ps' <-
              case appView e of
                -- If dot-pattern is an application of the constructor, try to preserve the
                -- arguments.
                Application (A.Con (A.AmbQ cs')) es -> do
                  cs' <- liftTCM $ List1.rights <$> mapM getConForm cs'
                  unless (c `elem` cs') mismatch
                  return $ (map . fmap . fmap) (A.DotP r) es
                _  -> return $ map (unnamed (A.WildP empty) <$) qs'
            stripConP d us b c ConOCon qs' ps'

          -- Andreas, 2016-12-29, issue #2363.
          -- Allow _ to stand for the corresponding parent pattern.
          A.WildP{} -> do
            -- Andreas, 2017-10-13, issue #2803:
            -- Delete the name, since it can confuse insertImplicitPattern.
            let ps' = map (unnamed (A.WildP empty) <$) qs'
            stripConP d us b c ConOCon qs' ps'

          -- Jesper, 2018-05-13, issue #2998.
          -- We also allow turning a constructor pattern into a variable.
          -- In general this is not type-safe since the types of some variables
          -- in the constructor pattern may have changed, so we have to
          -- re-check these solutions when checking the with clause (see LHS.hs)
          A.VarP x -> do
            tell [ProblemEq (A.VarP x) (patternToTerm q') a]
            let ps' = map (unnamed (A.WildP empty) <$) qs'
            stripConP d us b c ConOCon qs' ps'

          A.ConP _ (A.AmbQ cs') ps' -> do
            -- Check whether the with-clause constructor can be (possibly trivially)
            -- disambiguated to be equal to the parent-clause constructor.
            -- Andreas, 2017-08-13, herein, ignore abstract constructors.
            cs' <- liftTCM $ List1.rights <$> mapM getConForm cs'
            unless (c `elem` cs') mismatch
            -- Strip the subpatterns ps' and then continue.
            stripConP d us b c ConOCon qs' ps'

          A.RecP _ fs -> caseMaybeM (liftTCM $ isRecord d) mismatch $ \ def -> do
            ps' <- liftTCM $ insertMissingFieldsFail d (const $ A.WildP empty) fs
                                                 (map argFromDom $ recordFieldNames def)
            stripConP d us b c ConORec qs' ps'

          p@(A.PatternSynP pi' c' ps') -> do
             reportSDoc "impossible" 10 $
               "stripWithClausePatterns: encountered pattern synonym " <+> prettyA p
             __IMPOSSIBLE__

          p -> do
           reportSDoc "tc.with.strip" 60 $
             text $ "with clause pattern is  " ++ show p
           mismatch

        LitP _ lit -> case namedArg p of
          A.LitP _ lit' | lit == lit' -> recurse $ Lit lit
          A.WildP{}                   -> recurse $ Lit lit

          p@(A.PatternSynP pi' c' [ps']) -> do
             reportSDoc "impossible" 10 $
               "stripWithClausePatterns: encountered pattern synonym " <+> prettyA p
             __IMPOSSIBLE__

          _ -> mismatch
      where
        recurse v = do
          -- caseMaybeM (liftTCM $ isPath t) (return ()) $ \ _ ->
          --   typeError $ GenericError $
          --     "With-clauses currently not supported under Path abstraction."

          let piOrPathApplyM t v = do
                (TelV tel t', bs) <- telViewUpToPathBoundaryP 1 t
                unless (size tel == 1) $ __IMPOSSIBLE__
                return (teleElims tel bs, subst 0 v t')
          (e, t') <- piOrPathApplyM t v
          strip (self `applyE` e) t' ps qs

        mismatch :: forall m a. (MonadAddContext m, MonadTCError m) => m a
        mismatch = addContext delta $ typeError $
          WithClausePatternMismatch (namedArg p0) q
        mismatchOrigin o o' = addContext delta . typeError . GenericDocError =<< fsep
          [ "With clause pattern"
          , prettyA p0
          , "is not an instance of its parent pattern"
          , P.fsep <$> prettyTCMPatterns [q]
          , text $ "since the parent pattern is " ++ prettyProjOrigin o ++
                   " and the with clause pattern is " ++ prettyProjOrigin o'
          ]
        prettyProjOrigin ProjPrefix  = "a prefix projection"
        prettyProjOrigin ProjPostfix = "a postfix projection"
        prettyProjOrigin ProjSystem  = __IMPOSSIBLE__

        -- | Make an ImplicitP, keeping arg. info.
        makeImplicitP :: NamedArg A.Pattern -> NamedArg A.Pattern
        makeImplicitP = updateNamedArg $ const $ A.WildP patNoRange

        -- case I.ConP / A.ConP
        stripConP
          :: QName
             -- ^ Data type name of this constructor pattern.
          -> [Arg Term]
             -- ^ Data type arguments of this constructor pattern.
          -> Abs Type
             -- ^ Type the remaining patterns eliminate.
          -> ConHead
             -- ^ Constructor of this pattern.
          -> ConInfo
             -- ^ Constructor info of this pattern (constructor/record).
          -> [NamedArg DeBruijnPattern]
             -- ^ Argument patterns (parent clause).
          -> [NamedArg A.Pattern]
             -- ^ Argument patterns (with clause).
          -> WriterT [ProblemEq] TCM [NamedArg A.Pattern]
             -- ^ Stripped patterns.
        stripConP d us b c ci qs' ps' = do

          -- Get the type and number of parameters of the constructor.
          Defn {defType = ct, theDef = Constructor{conPars = np}}  <- getConInfo c
          -- Compute the argument telescope for the constructor
          let ct' = ct `piApply` take np us
          TelV tel' _ <- liftTCM $ telViewPath ct'
          -- (TelV tel' _, _boundary) <- liftTCM $ telViewPathBoundaryP ct'

          reportSDoc "tc.with.strip" 20 $
            vcat [ "ct  = " <+> prettyTCM ct
                 , "ct' = " <+> prettyTCM ct'
                 , "np  = " <+> text (show np)
                 , "us  = " <+> prettyList (map prettyTCM us)
                 , "us' = " <+> prettyList (map prettyTCM $ take np us)
                 ]

          -- TODO Andrea: preserve IApplyP patterns in v, see _boundary?
          -- Compute the new type
          let v  = Con c ci [ Apply $ Arg info (var i) | (i, Arg info _) <- zip (downFrom $ size qs') qs' ]
              t' = tel' `abstract` absApp (raise (size tel') b) v
              self' = tel' `abstract` apply1 (raise (size tel') self) v  -- Issue 1546

          reportSDoc "tc.with.strip" 15 $ sep
            [ "inserting implicit"
            , nest 2 $ prettyList $ map prettyA (ps' ++ ps)
            , nest 2 $ ":" <+> prettyTCM t'
            ]

          -- Insert implicit patterns (just for the constructor arguments)
          psi' <- liftTCM $ insertImplicitPatterns ExpandLast ps' tel'
          unless (size psi' == size tel') $ typeError $
            WrongNumberOfConstructorArguments (conName c) (size tel') (size psi')

          -- Andreas, Ulf, 2016-06-01, Ulf's variant at issue #679
          -- Since instantiating the type with a constructor pattern
          -- can reveal more hidden arguments, we need to insert them here.
          psi <- liftTCM $ insertImplicitPatternsT ExpandLast (psi' ++ ps) t'

          -- Keep going
          strip self' t' psi (qs' ++ qs)

-- | Construct the display form for a with function. It will display
--   applications of the with function as applications to the original function.
--   For instance,
--
--   @
--     aux a b c
--   @
--
--   as
--
--   @
--     f (suc a) (suc b) | c
--   @
withDisplayForm
  :: QName
       -- ^ The name of parent function.
  -> QName
       -- ^ The name of the @with@-function.
  -> Telescope
       -- ^ __@Δ₁@__     The arguments of the @with@ function before the @with@ expressions.
  -> Telescope
       -- ^ __@Δ₂@__     The arguments of the @with@ function after the @with@ expressions.
  -> Nat
       -- ^ __@n@__      The number of @with@ expressions.
  -> [NamedArg DeBruijnPattern]
      -- ^ __@qs@__      The parent patterns.
  -> Permutation
      -- ^ __@perm@__    Permutation to split into needed and unneeded vars.
  -> Permutation
      -- ^ __@lhsPerm@__ Permutation reordering the variables in parent patterns.
  -> TCM DisplayForm
withDisplayForm f aux delta1 delta2 n qs perm@(Perm m _) lhsPerm = do

  -- Compute the arity of the display form.
  let arity0 = n + size delta1 + size delta2
  -- The currently free variables have to be added to the front.
  topArgs <- raise arity0 <$> getContextArgs
  let top    = length topArgs
      arity  = arity0 + top

  -- Build the rhs of the display form.
  wild <- freshNoName_ <&> \ x -> Def (qualify_ x) []
  let -- Convert the parent patterns to terms.
      tqs0       = patsToElims qs
      -- Build a substitution to replace the parent pattern vars
      -- by the pattern vars of the with-function.
      (ys0, ys1) = splitAt (size delta1) $ permute perm $ downFrom m
      ys         = reverse (map Just ys0 ++ replicate n Nothing ++ map Just ys1)
                   ++ map (Just . (m +)) [0..top-1]
      rho        = sub top ys wild
      tqs        = applySubst rho tqs0
      -- Build the arguments to the with function.
      es         = map (Apply . fmap DTerm) topArgs ++ tqs
      withArgs   = map var $ take n $ downFrom $ size delta2 + n
      dt         = DWithApp (DDef f es) (map DTerm withArgs) []

  -- Build the lhs of the display form and finish.
  -- @var 0@ is the pattern variable (hole).
  let display = Display arity (replicate arity $ Apply $ defaultArg $ var 0) dt

  -- Debug printing.
  let addFullCtx = addContext delta1
                 . flip (foldr addContext) (for [1..n] $ \ i -> "w" ++ show i)
                 . addContext delta2
  reportSDoc "tc.with.display" 20 $ vcat
    [ "withDisplayForm"
    , nest 2 $ vcat
      [ "f      =" <+> text (prettyShow f)
      , "aux    =" <+> text (prettyShow aux)
      , "delta1 =" <+> prettyTCM delta1
      , "delta2 =" <+> do addContext delta1 $ prettyTCM delta2
      , "n      =" <+> text (show n)
      , "perm   =" <+> text (show perm)
      , "top    =" <+> do addFullCtx $ prettyTCM topArgs
      , "qs     =" <+> prettyList (map pretty qs)
      , "qsToTm =" <+> prettyTCM tqs0 -- ctx would be permuted form of delta1 ++ delta2
      , "ys     =" <+> text (show ys)
      , "rho    =" <+> text (prettyShow rho)
      , "qs[rho]=" <+> do addFullCtx $ prettyTCM tqs
      , "dt     =" <+> do addFullCtx $ prettyTCM dt
      ]
    ]
  reportSDoc "tc.with.display" 70 $ nest 2 $ vcat
      [ "raw    =" <+> text (show display)
      ]

  return display
  where
    -- Ulf, 2014-02-19: We need to rename the module parameters as well! (issue1035)
    -- sub top ys wild = map term [0 .. m - 1] ++# raiseS (length qs)
    -- Andreas, 2015-10-28: Yes, but properly! (Issue 1407)
    sub top ys wild = parallelS $ map term [0 .. m + top - 1]
      where
        term i = maybe wild var $ List.elemIndex (Just i) ys

-- Andreas, 2014-12-05 refactored using numberPatVars
-- Andreas, 2013-02-28 modeled after Coverage/Match/buildMPatterns
patsToElims :: [NamedArg DeBruijnPattern] -> [I.Elim' DisplayTerm]
patsToElims = map $ toElim . fmap namedThing
  where
    toElim :: Arg DeBruijnPattern -> I.Elim' DisplayTerm
    toElim (Arg ai p) = case p of
      ProjP o d -> I.Proj o d
      p         -> I.Apply $ Arg ai $ toTerm p

    toTerms :: [NamedArg DeBruijnPattern] -> [Arg DisplayTerm]
    toTerms = map $ fmap $ toTerm . namedThing

    toTerm :: DeBruijnPattern -> DisplayTerm
    toTerm = \case
      IApplyP _ _ _ x -> DTerm $ var $ dbPatVarIndex x -- TODO, should be an Elim' DisplayTerm ?
      ProjP _ d   -> DDef d [] -- WRONG. TODO: convert spine to non-spine ... DDef d . defaultArg
      VarP i x -> case patOrigin i of
        PatODot -> DDot  $ var $ dbPatVarIndex x
        _       -> DTerm  $ var $ dbPatVarIndex x
      DotP i t -> case patOrigin i of
        PatOVar{} | Var i [] <- t -> DTerm t
        _                         -> DDot   $ t
      ConP c cpi ps -> DCon c (fromConPatternInfo cpi) $ toTerms ps
      LitP _ l    -> DTerm  $ Lit l
      DefP _ q ps -> DDef q $ map Apply $ toTerms ps<|MERGE_RESOLUTION|>--- conflicted
+++ resolved
@@ -176,21 +176,16 @@
 
 -- | From a list of @with@ and @rewrite@ expressions and their types,
 --   compute the list of final @with@ expressions (after expanding the @rewrite@s).
-<<<<<<< HEAD
-withArguments :: [WithHiding (Term, EqualityView)] -> TCM [WithHiding Term]
-withArguments vtys = fmap concat $ forM vtys $ \ (WithHiding h e) ->
-  fmap (WithHiding h <$>) $ case e of
+withArguments :: [Arg (Term, EqualityView)] ->
+                 TCM [Arg Term]
+withArguments vtys = do
+  tss <- forM vtys $ \ (Arg info ts) -> fmap (map (Arg info)) $ case ts of
+    (v, OtherType a) -> pure [v]
     (prf, eqt@(EqualityType s _eq _pars _t v _v')) -> pure [unArg v, prf]
-    (v, OtherType a) -> pure [v]
     (v, IdiomType t) -> do
-      mkRefl <- getRefl
-      pure [v, mkRefl (defaultArg v)]
-=======
-withArguments :: [Arg (Term, EqualityView)] -> [Arg Term]
-withArguments vtys = flip concatMap vtys $ traverse $ \case
-  (v, OtherType a) -> [v]
-  (prf, eqt@(EqualityType s _eq _pars _t v _v')) -> [unArg v, prf]
->>>>>>> 4f87d390
+       mkRefl <- getRefl
+       pure [v, mkRefl (defaultArg v)]
+  pure (concat tss)
 
 -- | Compute the clauses for the with-function given the original patterns.
 buildWithFunction
