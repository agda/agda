--- conflicted
+++ resolved
@@ -198,15 +198,9 @@
     bindS binds = parallelS (for [0..maximum (-1:map fst binds)] $ (\ i -> fromMaybe (deBruijnVar i) (List.lookup i binds)))
 
     codomain :: Substitution
-<<<<<<< HEAD
-             -> [Nat] -- ^ support
+             -> [Nat] -- support
              -> ContextHet -> ContextHet
     codomain s vs cxt = contextHetFromList$ map snd $ filter (\ (i,c) -> i `List.notElem` vs) $ zip [0..] cxt'
-=======
-             -> [Nat]  -- support
-             -> Context -> Context
-    codomain s vs cxt = map snd $ filter (\ (i,c) -> i `List.notElem` vs) $ zip [0..] cxt'
->>>>>>> 3ca4db8d
      where
       cxt0 = contextHetToList cxt
       cxt' = zipWith (\ n d -> dropS n s `applySubst` d) [1..] cxt0
