
module Agda.TypeChecking.MetaVars.Mention where

import Data.HashSet (HashSet)
import qualified Data.HashSet as HashSet

import Agda.Syntax.Common
import Agda.Syntax.Internal
import Agda.TypeChecking.Monad

class MentionsMeta t where
  mentionsMetas :: HashSet MetaId -> t -> Bool

mentionsMeta :: MentionsMeta t => MetaId -> t -> Bool
mentionsMeta = mentionsMetas . HashSet.singleton

instance MentionsMeta Term where
  mentionsMetas xs v = case v of
    Var _ args   -> mm args
    Lam _ b      -> mm b
    Lit{}        -> False
    Def _ args   -> mm args
    Con _ _ args -> mm args
    Pi a b       -> mm (a, b)
    Sort s       -> mm s
    Level l      -> mm l
    Dummy{}      -> False
    DontCare v   -> False   -- we don't have to look inside don't cares when deciding to wake constraints
    MetaV y args -> HashSet.member y xs || mm args   -- TODO: we really only have to look one level deep at meta args
    where
      mm v = mentionsMetas xs v

instance MentionsMeta Level where
  mentionsMetas xs (Max _ as) = mentionsMetas xs as

instance MentionsMeta PlusLevel where
  mentionsMetas xs (Plus _ a) = mentionsMetas xs a

instance MentionsMeta LevelAtom where
  mentionsMetas xs l = case l of
    MetaLevel m vs   -> HashSet.member m xs || mentionsMetas xs vs
    BlockedLevel m _ -> HashSet.member m xs  -- if it's blocked on a different meta it doesn't matter if it mentions the meta somewhere else
    UnreducedLevel l -> mentionsMetas xs l
    NeutralLevel _ l -> mentionsMetas xs l

instance MentionsMeta Type where
    mentionsMetas xs (El s t) = mentionsMetas xs (s, t)

instance MentionsMeta Sort where
  mentionsMetas xs s = case s of
    Type l     -> mentionsMetas xs l
    Prop l     -> mentionsMetas xs l
    Inf _      -> False
    SizeUniv   -> False
<<<<<<< HEAD
    LockUniv   -> False
    PiSort s1 s2 -> mentionsMeta x (s1, s2)
    UnivSort s -> mentionsMeta x s
    MetaS m es -> x == m || mentionsMeta x es
    DefS d es  -> mentionsMeta x es
=======
    PiSort a s -> mentionsMetas xs (a, s)
    FunSort s1 s2 -> mentionsMetas xs (s1, s2)
    UnivSort s -> mentionsMetas xs s
    MetaS m es -> HashSet.member m xs || mentionsMetas xs es
    DefS d es  -> mentionsMetas xs es
>>>>>>> 8255ee2a
    DummyS{}   -> False

instance MentionsMeta t => MentionsMeta (Abs t) where
  mentionsMetas xs = mentionsMetas xs . unAbs

instance MentionsMeta t => MentionsMeta (Arg t) where
  mentionsMetas xs a | isIrrelevant a = False
  -- ^ we don't have to look inside irrelevant arguments when deciding to wake constraints
  mentionsMetas xs a = mentionsMetas xs (unArg a)

instance MentionsMeta t => MentionsMeta (Dom t) where
  mentionsMetas xs = mentionsMetas xs . unDom

instance MentionsMeta t => MentionsMeta [t] where
  mentionsMetas xs = any (mentionsMetas xs)

instance MentionsMeta t => MentionsMeta (Maybe t) where
  mentionsMetas xs = maybe False (mentionsMetas xs)

instance (MentionsMeta a, MentionsMeta b) => MentionsMeta (a, b) where
  mentionsMetas xs (a, b) = mentionsMetas xs a || mentionsMetas xs b

instance (MentionsMeta a, MentionsMeta b, MentionsMeta c) => MentionsMeta (a, b, c) where
  mentionsMetas xs (a, b, c) = mentionsMetas xs a || mentionsMetas xs b || mentionsMetas xs c

instance MentionsMeta a => MentionsMeta (Closure a) where
  mentionsMetas xs cl = mentionsMetas xs (clValue cl)

instance MentionsMeta Elim where
  mentionsMetas xs Proj{} = False
  mentionsMetas xs (Apply v) = mentionsMetas xs v
  mentionsMetas xs (IApply y0 y1 v) = mentionsMetas xs (y0,y1,v)

instance MentionsMeta a => MentionsMeta (Tele a) where
  mentionsMetas xs EmptyTel = False
  mentionsMetas xs (ExtendTel a b) = mentionsMetas xs (a, b)

instance MentionsMeta ProblemConstraint where
  mentionsMetas xs = mentionsMetas xs . theConstraint

instance MentionsMeta Constraint where
  mentionsMetas xs c = case c of
    ValueCmp _ t u v    -> mm (t, u, v)
    ValueCmpOnFace _ p t u v    -> mm ((p,t), u, v)
    ElimCmp _ _ t v as bs -> mm ((t, v), (as, bs))
    LevelCmp _ u v      -> mm (u, v)
    TelCmp a b _ u v    -> mm ((a, b), (u, v))
    SortCmp _ a b       -> mm (a, b)
    Guarded{}           -> False  -- This gets woken up when the problem it's guarded by is solved
    UnBlock _           -> True   -- this might be a postponed typechecking
                                  -- problem and we don't have a handle on
                                  -- what metas it depends on
    FindInstance{}      -> True   -- this needs to be woken up for any meta
    IsEmpty r t         -> mm t
    CheckSizeLtSat t    -> mm t
    CheckFunDef{}       -> True   -- not sure what metas this depends on
    HasBiggerSort a     -> mm a
    HasPTSRule a b      -> mm (a, b)
<<<<<<< HEAD
    UnquoteTactic bl tac hole goal -> Just x == bl
    CheckLockedVars a b c d -> mm ((a, b), (c, d))
=======
    UnquoteTactic bl tac hole goal -> case bl of
      Nothing -> False
      Just m  -> HashSet.member m xs
    CheckMetaInst m     -> True   -- TODO
>>>>>>> 8255ee2a
    where
      mm v = mentionsMetas xs v

instance MentionsMeta CompareAs where
  mentionsMetas xs = \case
    AsTermsOf a -> mentionsMetas xs a
    AsSizes -> False
    AsTypes -> False

-- instance (Ord k, MentionsMeta e) => MentionsMeta (Map k e) where
--   mentionsMeta = traverse mentionsMeta<|MERGE_RESOLUTION|>--- conflicted
+++ resolved
@@ -52,19 +52,12 @@
     Prop l     -> mentionsMetas xs l
     Inf _      -> False
     SizeUniv   -> False
-<<<<<<< HEAD
     LockUniv   -> False
-    PiSort s1 s2 -> mentionsMeta x (s1, s2)
-    UnivSort s -> mentionsMeta x s
-    MetaS m es -> x == m || mentionsMeta x es
-    DefS d es  -> mentionsMeta x es
-=======
     PiSort a s -> mentionsMetas xs (a, s)
     FunSort s1 s2 -> mentionsMetas xs (s1, s2)
     UnivSort s -> mentionsMetas xs s
     MetaS m es -> HashSet.member m xs || mentionsMetas xs es
     DefS d es  -> mentionsMetas xs es
->>>>>>> 8255ee2a
     DummyS{}   -> False
 
 instance MentionsMeta t => MentionsMeta (Abs t) where
@@ -123,15 +116,11 @@
     CheckFunDef{}       -> True   -- not sure what metas this depends on
     HasBiggerSort a     -> mm a
     HasPTSRule a b      -> mm (a, b)
-<<<<<<< HEAD
-    UnquoteTactic bl tac hole goal -> Just x == bl
-    CheckLockedVars a b c d -> mm ((a, b), (c, d))
-=======
     UnquoteTactic bl tac hole goal -> case bl of
       Nothing -> False
       Just m  -> HashSet.member m xs
     CheckMetaInst m     -> True   -- TODO
->>>>>>> 8255ee2a
+    CheckLockedVars a b c d -> mm ((a, b), (c, d))
     where
       mm v = mentionsMetas xs v
 
