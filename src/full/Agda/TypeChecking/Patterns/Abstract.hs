{-# LANGUAGE CPP          #-}
{-# LANGUAGE TypeFamilies #-}

-- | Tools to manipulate patterns in abstract syntax
--   in the TCM (type checking monad).

module Agda.TypeChecking.Patterns.Abstract where

import Data.List
import Data.Traversable hiding (mapM, sequence)
import Data.Void

import qualified Agda.Syntax.Abstract as A
import Agda.Syntax.Abstract.Pattern
import Agda.Syntax.Abstract.Views
import Agda.Syntax.Concrete (FieldAssignment')
import Agda.Syntax.Common
import Agda.Syntax.Info as A
import Agda.Syntax.Internal as I
import Agda.Syntax.Literal
import Agda.Syntax.Position

import Agda.TypeChecking.Monad
import Agda.TypeChecking.Monad.Builtin

import Agda.Utils.Functor

#include "undefined.h"
import Agda.Utils.Impossible

-- | Expand literal integer pattern into suc/zero constructor patterns.
--
expandLitPattern :: NamedArg A.Pattern -> TCM (NamedArg A.Pattern)
expandLitPattern p = traverse (traverse expand) p
  where
    expand p = case asView p of
      (xs, A.LitP (LitNat r n))
        | n < 0     -> negLit -- Andreas, issue #2365, negative literals not yet supported.
        | n > 20    -> tooBig
        | otherwise -> do
          Con z _ _ <- ignoreSharing <$> primZero
          Con s _ _ <- ignoreSharing <$> primSuc
          let zero  = A.ConP cinfo (A.AmbQ [setRange r $ conName z]) []
              suc p = A.ConP cinfo (A.AmbQ [setRange r $ conName s]) [defaultNamedArg p]
              info  = A.PatRange r
              cinfo = A.ConPatInfo ConOCon info
              p'    = foldr ($) zero $ genericReplicate n suc
          return $ foldr (A.AsP info) p' xs
      _ -> return p
    tooBig = typeError $ GenericError $
      "Matching on natural number literals is done by expanding " ++
      "the literal to the corresponding constructor pattern, so " ++
      "you probably don't want to do it this way."
    negLit = typeError $ GenericError $
      "Negative literals are not supported in patterns"


-- | Expand away (deeply) all pattern synonyms in a pattern.

-- Unfortunately, the more general type signature
--
--   expandPatternSynonyms :: forall a p . APatternLike a p => p -> TCM p
--
-- is rejected by GHC 7.10
--
--   Could not deduce (APatternLike A.Expr p)
--     arising from a use of ‘postTraverseAPatternM’
--
-- I am mystified (Andreas, 2017-07-27)

-- expandPatternSynonyms :: forall a p . APatternLike a p => p -> TCM p

-- As a workaround, we define this function only for a = A.Exp, p = A.Pattern'
-- and keep the type class ExpandPatternSynonyms (which would otherwise be superfluous).

expandPatternSynonyms' :: A.Pattern -> TCM A.Pattern
expandPatternSynonyms' = postTraverseAPatternM $ \case

  A.PatternSynP i x as -> setCurrentRange i $ do
    (ns, p) <- killRange <$> lookupPatternSyn x

    -- Must expand arguments before instantiating otherwise pattern
    -- synonyms could get into dot patterns (which is __IMPOSSIBLE__).
    p :: A.Pattern <- expandPatternSynonyms' (vacuous p :: A.Pattern)

    case A.insertImplicitPatSynArgs (A.WildP . PatRange) (getRange x) ns as of
      Nothing       -> typeError $ BadArgumentsToPatternSynonym x
      Just (_, _:_) -> typeError $ TooFewArgumentsToPatternSynonym x
      Just (s, [])  -> return $ setRange (getRange i) $ A.substPattern s p

  p -> return p

class ExpandPatternSynonyms a where
  expandPatternSynonyms :: a -> TCM a

  default expandPatternSynonyms
    :: (Traversable f, ExpandPatternSynonyms b, f b ~ a) => a -> TCM a
  expandPatternSynonyms = traverse expandPatternSynonyms

instance ExpandPatternSynonyms a => ExpandPatternSynonyms (Maybe a)            where
instance ExpandPatternSynonyms a => ExpandPatternSynonyms [a]                  where
instance ExpandPatternSynonyms a => ExpandPatternSynonyms (Arg a)              where
instance ExpandPatternSynonyms a => ExpandPatternSynonyms (Named n a)          where
instance ExpandPatternSynonyms a => ExpandPatternSynonyms (FieldAssignment' a) where

instance ExpandPatternSynonyms A.Pattern where
<<<<<<< HEAD
 expandPatternSynonyms p =
  case p of
    A.VarP{}             -> return p
    A.WildP{}            -> return p
    A.DotP{}             -> return p
    A.LitP{}             -> return p
    A.AbsurdP{}          -> return p
    A.ProjP{}            -> return p
    A.ConP i ds as       -> A.ConP i ds <$> expandPatternSynonyms as
    A.DefP i q as        -> A.DefP i q <$> expandPatternSynonyms as
    A.AsP i x p          -> A.AsP i x <$> expandPatternSynonyms p
    A.RecP i as          -> A.RecP i <$> expandPatternSynonyms as
    A.EqualP{}           -> return p
    A.PatternSynP i x as -> setCurrentRange i $ do
      p <- killRange <$> lookupPatternSyn x
        -- Must expand arguments before instantiating otherwise pattern
        -- synonyms could get into dot patterns (which is __IMPOSSIBLE__)
      instPatternSyn p =<< expandPatternSynonyms as

      where
        instPatternSyn :: A.PatternSynDefn -> [NamedArg A.Pattern] -> TCM A.Pattern
        instPatternSyn (ns, p) as = do
          p <- expandPatternSynonyms (vacuous p)
          case A.insertImplicitPatSynArgs (A.WildP . PatRange) (getRange x) ns as of
            Nothing       -> typeError $ BadArgumentsToPatternSynonym x
            Just (_, _:_) -> typeError $ TooFewArgumentsToPatternSynonym x
            Just (s, [])  -> return $ setRange (getRange i) $ A.substPattern s p
=======
  expandPatternSynonyms = expandPatternSynonyms'
>>>>>>> dea698f4
<|MERGE_RESOLUTION|>--- conflicted
+++ resolved
@@ -104,34 +104,4 @@
 instance ExpandPatternSynonyms a => ExpandPatternSynonyms (FieldAssignment' a) where
 
 instance ExpandPatternSynonyms A.Pattern where
-<<<<<<< HEAD
- expandPatternSynonyms p =
-  case p of
-    A.VarP{}             -> return p
-    A.WildP{}            -> return p
-    A.DotP{}             -> return p
-    A.LitP{}             -> return p
-    A.AbsurdP{}          -> return p
-    A.ProjP{}            -> return p
-    A.ConP i ds as       -> A.ConP i ds <$> expandPatternSynonyms as
-    A.DefP i q as        -> A.DefP i q <$> expandPatternSynonyms as
-    A.AsP i x p          -> A.AsP i x <$> expandPatternSynonyms p
-    A.RecP i as          -> A.RecP i <$> expandPatternSynonyms as
-    A.EqualP{}           -> return p
-    A.PatternSynP i x as -> setCurrentRange i $ do
-      p <- killRange <$> lookupPatternSyn x
-        -- Must expand arguments before instantiating otherwise pattern
-        -- synonyms could get into dot patterns (which is __IMPOSSIBLE__)
-      instPatternSyn p =<< expandPatternSynonyms as
-
-      where
-        instPatternSyn :: A.PatternSynDefn -> [NamedArg A.Pattern] -> TCM A.Pattern
-        instPatternSyn (ns, p) as = do
-          p <- expandPatternSynonyms (vacuous p)
-          case A.insertImplicitPatSynArgs (A.WildP . PatRange) (getRange x) ns as of
-            Nothing       -> typeError $ BadArgumentsToPatternSynonym x
-            Just (_, _:_) -> typeError $ TooFewArgumentsToPatternSynonym x
-            Just (s, [])  -> return $ setRange (getRange i) $ A.substPattern s p
-=======
-  expandPatternSynonyms = expandPatternSynonyms'
->>>>>>> dea698f4
+  expandPatternSynonyms = expandPatternSynonyms'