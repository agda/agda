{-# LANGUAGE NondecreasingIndentation #-}

-- | Pattern matcher used in the reducer for clauses that
--   have not been compiled to case trees yet.

module Agda.TypeChecking.Patterns.Match where

import Prelude hiding (null)

import Control.Monad
import Data.IntMap (IntMap)
import qualified Data.IntMap as IntMap

import Agda.Syntax.Common
import Agda.Syntax.Internal
import Agda.Syntax.Internal.Pattern

import Agda.TypeChecking.Reduce
import Agda.TypeChecking.Reduce.Monad
import Agda.TypeChecking.Substitute
import Agda.TypeChecking.Monad hiding (constructorForm)
import Agda.TypeChecking.Monad.Builtin (getName',builtinHComp, builtinConId)
import Agda.TypeChecking.Pretty
import Agda.TypeChecking.Records

import Agda.Utils.Empty
import Agda.Utils.Functor (for, ($>), (<&>))
import Agda.Utils.Maybe
import Agda.Utils.Null
import Agda.Utils.Singleton
import Agda.Utils.Size
import Agda.Utils.Tuple

import Agda.Utils.Impossible

-- | If matching is inconclusive (@DontKnow@) we want to know whether
--   it is due to a particular meta variable.
data Match a = Yes Simplification (IntMap (Arg a))
             | No
             | DontKnow (Blocked ())
  deriving Functor

instance Null (Match a) where
  empty = Yes empty empty
  null (Yes simpl as) = null simpl && null as
  null _              = False

<<<<<<< HEAD
matchedArgs :: HasCallStack => Int -> IntMap (Arg a) -> [Arg a]
matchedArgs n vs = map get [0..n-1]
  where
    get k = fromMaybe __IMPOSSIBLE__ $ IntMap.lookup k vs

-- | Builds a proper substitution from an IntMap produced by match(Co)patterns
buildSubstitution :: HasCallStack => (DeBruijn a)
                  => Int -> IntMap (Arg a) -> Substitution' a
buildSubstitution n vs = parallelS $ map unArg $ matchedArgs n vs
=======
matchedArgs :: Empty -> Int -> IntMap (Arg a) -> [Arg a]
matchedArgs err n vs = map (fromMaybe (absurd err)) $ matchedArgs' n vs

matchedArgs' :: Int -> IntMap (Arg a) -> [Maybe (Arg a)]
matchedArgs' n vs = map get [0 .. n - 1]
  where
    get k = IntMap.lookup k vs

-- | Builds a proper substitution from an IntMap produced by match(Co)patterns
buildSubstitution :: (DeBruijn a)
                  => Impossible -> Int -> IntMap (Arg a) -> Substitution' a
buildSubstitution err n vs = foldr cons idS $ matchedArgs' n vs
  where cons Nothing  = Strengthen err
        cons (Just v) = consS (unArg v)
>>>>>>> 3ca4db8d


instance Semigroup (Match a) where
    -- @NotBlocked (StuckOn e)@ means blocked by a variable.
    -- In this case, no instantiation of meta-variables will make progress.
    DontKnow b <> DontKnow b'      = DontKnow $ b <> b'
    DontKnow m <> _                = DontKnow m
    _          <> DontKnow m       = DontKnow m
    -- One could imagine DontKnow _ <> No = No, but would break the
    -- equivalence to case-trees (Issue 2964).
    No         <> _                = No
    _          <> No               = No
    Yes s us   <> Yes s' vs        = Yes (s <> s') (us <> vs)

instance Monoid (Match a) where
    mempty = empty
    mappend = (<>)

-- | Instead of 'zipWithM', we need to use this lazy version
--   of combining pattern matching computations.

-- Andreas, 2014-05-08, see Issue 1124:
--
-- Due to a bug in TypeChecking.Patterns.Match
-- a failed match of (C n b) against (C O unit)
-- turned into (C n unit).
-- This was because all patterns were matched in
-- parallel, and evaluations of successfull matches
-- (and a record constructor like unit can always
-- be successfully matched) were returned, leading
-- to a reassembly of (C n b) as (C n unit) which is
-- illtyped.

-- Now patterns are matched left to right and
-- upon failure, no further matching is performed.

foldMatch
  :: forall m p v . (IsProjP p, MonadMatch m)
  => (p -> v -> m (Match Term, v))
  -> [p] -> [v] -> m (Match Term, [v])
foldMatch match = loop where
  loop :: [p] -> [v] -> m (Match Term, [v])
  loop ps0 vs0 = do
    case (ps0, vs0) of
      ([], []) -> return (empty, [])
      (p : ps, v : vs) -> do
        (r, v') <- match p v
        case r of
          No | Just{} <- isProjP p -> return (No, v' : vs)
          No -> do
            -- Issue 2964: Even when the first pattern doesn't match we should
            -- continue to the next patterns (and potentially block on them)
            -- because the splitting order in the case tree may not be
            -- left-to-right.
            (r', _vs') <- loop ps vs
            -- Issue 2968: do not use vs' here, because it might
            -- contain ill-typed terms due to eta-expansion at wrong
            -- type.
            return (r <> r', v' : vs)
          DontKnow m -> return (DontKnow m, v' : vs)
          Yes{} -> do
            (r', vs') <- loop ps vs
            return (r <> r', v' : vs')
      _ -> __IMPOSSIBLE__


-- TODO refactor matchPattern* to work with Elim instead.
mergeElim :: Elim -> Arg Term -> Elim
mergeElim Apply{} arg = Apply arg
mergeElim (IApply x y _) arg = IApply x y (unArg arg)
mergeElim Proj{} _ = __IMPOSSIBLE__

mergeElims :: [Elim] -> [Arg Term] -> [Elim]
mergeElims = zipWith mergeElim

type MonadMatch m = PureTCM m

-- | @matchCopatterns ps es@ matches spine @es@ against copattern spine @ps@.
--
--   Returns 'Yes' and a substitution for the pattern variables
--   (in form of IntMap Term) if matching was successful.
--
--   Returns 'No' if there was a constructor or projection mismatch.
--
--   Returns 'DontKnow' if an argument could not be evaluated to
--   constructor form because of a blocking meta variable.
--
--   In any case, also returns spine @es@ in reduced form
--   (with all the weak head reductions performed that were necessary
--   to come to a decision).
matchCopatterns :: MonadMatch m
                => [NamedArg DeBruijnPattern]
                -> [Elim]
                -> m (Match Term, [Elim])
matchCopatterns ps vs = do
  traceSDoc "tc.match" 50
    (vcat [ "matchCopatterns"
          , nest 2 $ "ps =" <+> fsep (punctuate comma $ map (prettyTCM . namedArg) ps)
          , nest 2 $ "vs =" <+> fsep (punctuate comma $ map prettyTCM vs)
          ]) $ do
  -- Buggy, see issue 1124:
  -- mapFst mconcat . unzip <$> zipWithM' (matchCopattern . namedArg) ps vs
  foldMatch (matchCopattern . namedArg) ps vs

-- | Match a single copattern.
matchCopattern :: MonadMatch m
               => DeBruijnPattern
               -> Elim
               -> m (Match Term, Elim)
matchCopattern pat@ProjP{} elim@(Proj _ q) = do
  p <- normaliseProjP pat <&> \case
         ProjP _ p -> p
         _         -> __IMPOSSIBLE__
  q       <- getOriginalProjection q
  return $ if p == q then (Yes YesSimplification empty, elim)
                     else (No,                          elim)
-- The following two cases are not impossible, see #2964
matchCopattern ProjP{} elim@Apply{}   = return (No , elim)
matchCopattern _       elim@Proj{}    = return (No , elim)
matchCopattern p       (Apply v) = mapSnd Apply <$> matchPattern p v
matchCopattern p       e@(IApply x y r) = mapSnd (mergeElim e) <$> matchPattern p (defaultArg r)

matchPatterns :: MonadMatch m
              => [NamedArg DeBruijnPattern]
              -> [Arg Term]
              -> m (Match Term, [Arg Term])
matchPatterns ps vs = do
  reportSDoc "tc.match" 20 $
     vcat [ "matchPatterns"
          , nest 2 $ "ps =" <+> prettyTCMPatternList ps
          , nest 2 $ "vs =" <+> fsep (punctuate comma $ map prettyTCM vs)
          ]

  traceSDoc "tc.match" 50
    (vcat [ "matchPatterns"
          , nest 2 $ "ps =" <+> fsep (punctuate comma $ map (text . show) ps)
          , nest 2 $ "vs =" <+> fsep (punctuate comma $ map prettyTCM vs)
          ]) $ do
  -- Buggy, see issue 1124:
  -- (ms,vs) <- unzip <$> zipWithM' (matchPattern . namedArg) ps vs
  -- return (mconcat ms, vs)
  foldMatch (matchPattern . namedArg) ps vs

-- | Match a single pattern.
matchPattern :: MonadMatch m
             => DeBruijnPattern
             -> Arg Term
             -> m (Match Term, Arg Term)
matchPattern p u = case (p, u) of
  (ProjP{}, _            ) -> __IMPOSSIBLE__
  (IApplyP _ _ _ x , arg ) -> return (Yes NoSimplification entry, arg)
    where entry = singleton (dbPatVarIndex x, arg)
  (VarP _ x , arg          ) -> return (Yes NoSimplification entry, arg)
    where entry = singleton (dbPatVarIndex x, arg)
  (DotP _ _ , arg@(Arg _ v)) -> return (Yes NoSimplification empty, arg)
  (LitP _ l , arg@(Arg _ v)) -> do
    w <- reduceB v
    let arg' = arg $> ignoreBlocking w
    case w of
      NotBlocked _ (Lit l')
          | l == l'            -> return (Yes YesSimplification empty , arg')
          | otherwise          -> return (No                          , arg')
      Blocked b _              -> return (DontKnow $ Blocked b ()     , arg')
      NotBlocked r t           -> return (DontKnow $ NotBlocked r' () , arg')
        where r' = stuckOn (Apply arg') r

  -- Case constructor pattern.
  (ConP c cpi ps, Arg info v) -> do
    if not (conPRecord cpi) then fallback c ps (Arg info v) else do
    isEtaRecordCon (conName c) >>= \case
      Nothing -> fallback c ps (Arg info v)
      Just fs -> do
        -- Case: Eta record constructor.
        -- This case is necessary if we want to use the clauses before
        -- record pattern translation (e.g., in type-checking definitions by copatterns).
        unless (size fs == size ps) __IMPOSSIBLE__
        mapSnd (Arg info . Con c (fromConPatternInfo cpi) . map Apply) <$> do
          matchPatterns ps $ for fs $ \ (Arg ai f) -> Arg ai $ v `applyE` [Proj ProjSystem f]
    where
    isEtaRecordCon :: HasConstInfo m => QName -> m (Maybe [Arg QName])
    isEtaRecordCon c = do
      (theDef <$> getConstInfo c) >>= \case
        Constructor{ conData = d } -> do
          (theDef <$> getConstInfo d) >>= \case
            r@Record{ recFields = fs } | YesEta <- recEtaEquality r -> return $ Just $ map argFromDom fs
            _ -> return Nothing
        _ -> __IMPOSSIBLE__
  (DefP o q ps, v) -> do
    let f (Def q' vs) | q == q' = Just (Def q, vs)
        f _                     = Nothing
    fallback' f ps v
 where
    -- Default: not an eta record constructor.
  fallback :: MonadMatch m
           => ConHead -> [NamedArg DeBruijnPattern] -> Arg Term -> m (Match Term, Arg Term)
  fallback c ps v = do
    let f (Con c' ci' vs) | c == c' = Just (Con c' ci',vs)
        f _                         = Nothing
    fallback' f ps v

  -- Regardless of blocking, constructors and a properly applied @hcomp@
  -- can be matched on.
  isMatchable' :: HasBuiltins m => m (Blocked Term -> Maybe Term)
  isMatchable' = do
    [mhcomp,mconid] <- mapM getName' [builtinHComp, builtinConId]
    return $ \ r ->
      case ignoreBlocking r of
        t@Con{} -> Just t
        t@(Def q [l,a,phi,u,u0]) | Just q == mhcomp
                -> Just t
        t@(Def q [l,a,x,y,phi,p]) | Just q == mconid
                -> Just t
        -- TODO this covers the transpIx functions, but it's a hack.
        t@(Def q _) | NotBlocked{blockingStatus = MissingClauses} <- r -> Just t
        _       -> Nothing

  -- DefP hcomp and ConP matching.
  fallback' :: MonadMatch m
            => (Term -> Maybe (Elims -> Term , Elims))
            -> [NamedArg DeBruijnPattern]
            -> Arg Term
            -> m (Match Term, Arg Term)
  fallback' mtc ps (Arg info v) = do
        isMatchable <- isMatchable'

        w <- reduceB v
        -- Unfold delayed (corecursive) definitions one step. This is
        -- only necessary if c is a coinductive constructor, but
        -- 1) it does not hurt to do it all the time, and
        -- 2) whatInduction c sometimes crashes because c may point to
        --    an axiom at this stage (if we are checking the
        --    projection functions for a record type).
{-
        w <- case w of
               NotBlocked r (Def f es) ->   -- Andreas, 2014-06-12 TODO: r == ReallyNotBlocked sufficient?
                 unfoldDefinitionE True reduceB' (Def f []) f es
                   -- reduceB is used here because some constructors
                   -- are actually definitions which need to be
                   -- unfolded (due to open public).
               _ -> return w
-}
        -- Jesper, 23-06-2016: Note that unfoldCorecursion may destroy
        -- constructor forms, so we only call constructorForm after.
        w <- traverse constructorForm =<< case w of
               NotBlocked r u -> liftReduce $ unfoldCorecursion u  -- Andreas, 2014-06-12 TODO: r == ReallyNotBlocked sufficient?
               _ -> return w
        let v = ignoreBlocking w
            arg = Arg info v  -- the reduced argument

        case w of
          b | Just t <- isMatchable b ->
            case mtc t of
              Just (bld, vs) -> do
                (m, vs1) <- yesSimplification <$> matchPatterns ps (fromMaybe __IMPOSSIBLE__ $ allApplyElims vs)
                return (m, Arg info $ bld (mergeElims vs vs1))
              Nothing
                                    -> return (No                          , arg)
          Blocked b _               -> return (DontKnow $ Blocked b ()     , arg)
          NotBlocked r _            -> return (DontKnow $ NotBlocked r' () , arg)
            where r' = stuckOn (Apply arg) r

-- ASR (08 November 2014). The type of the function could be
--
-- @(Match Term, [Arg Term]) -> (Match Term, [Arg Term])@.
yesSimplification :: (Match a, b) -> (Match a, b)
yesSimplification (Yes _ vs, us) = (Yes YesSimplification vs, us)
yesSimplification r              = r

-- Matching patterns against patterns -------------------------------------

-- | Match a single pattern.
matchPatternP :: MonadMatch m
              => DeBruijnPattern
              -> Arg DeBruijnPattern
              -> m (Match DeBruijnPattern)
matchPatternP p (Arg info (DotP _ v)) = do
  (m, arg) <- matchPattern p (Arg info v)
  return $ fmap (DotP defaultPatternInfo) m
matchPatternP p arg@(Arg info q) = do
  let varMatch x = return $ Yes NoSimplification $ singleton (dbPatVarIndex x, arg)
      termMatch  = do
        (m, arg) <- matchPattern p (fmap patternToTerm arg)
        return $ fmap (DotP defaultPatternInfo) m
  case p of
    ProjP{}         -> __IMPOSSIBLE__
    IApplyP _ _ _ x -> varMatch x
    VarP _ x        -> varMatch x
    DotP _ _        -> return $ Yes NoSimplification empty
    LitP{}          -> termMatch -- Literal patterns bind no variables so we can fall back to the Term version.
    DefP{}          -> termMatch

    ConP c cpi ps ->
      case q of
        ConP c' _ qs | c == c'   -> matchPatternsP ps ((map . fmap) namedThing qs)
                     | otherwise -> return No
        LitP{} -> fmap toLitP <$> termMatch
          where toLitP (DotP _ (Lit l)) = litP l   -- All bindings should be to literals
                toLitP _                = __IMPOSSIBLE__
        _      -> termMatch

matchPatternsP :: MonadMatch m
               => [NamedArg DeBruijnPattern]
               -> [Arg DeBruijnPattern]
               -> m (Match DeBruijnPattern)
matchPatternsP ps qs = do
  mconcat <$> zipWithM matchPatternP (map namedArg ps) qs<|MERGE_RESOLUTION|>--- conflicted
+++ resolved
@@ -45,19 +45,8 @@
   null (Yes simpl as) = null simpl && null as
   null _              = False
 
-<<<<<<< HEAD
 matchedArgs :: HasCallStack => Int -> IntMap (Arg a) -> [Arg a]
-matchedArgs n vs = map get [0..n-1]
-  where
-    get k = fromMaybe __IMPOSSIBLE__ $ IntMap.lookup k vs
-
--- | Builds a proper substitution from an IntMap produced by match(Co)patterns
-buildSubstitution :: HasCallStack => (DeBruijn a)
-                  => Int -> IntMap (Arg a) -> Substitution' a
-buildSubstitution n vs = parallelS $ map unArg $ matchedArgs n vs
-=======
-matchedArgs :: Empty -> Int -> IntMap (Arg a) -> [Arg a]
-matchedArgs err n vs = map (fromMaybe (absurd err)) $ matchedArgs' n vs
+matchedArgs n vs = map (fromMaybe __IMPOSSIBLE__) $ matchedArgs' n vs
 
 matchedArgs' :: Int -> IntMap (Arg a) -> [Maybe (Arg a)]
 matchedArgs' n vs = map get [0 .. n - 1]
@@ -65,13 +54,11 @@
     get k = IntMap.lookup k vs
 
 -- | Builds a proper substitution from an IntMap produced by match(Co)patterns
-buildSubstitution :: (DeBruijn a)
-                  => Impossible -> Int -> IntMap (Arg a) -> Substitution' a
-buildSubstitution err n vs = foldr cons idS $ matchedArgs' n vs
-  where cons Nothing  = Strengthen err
+buildSubstitution :: HasCallStack => (DeBruijn a)
+                  => Int -> IntMap (Arg a) -> Substitution' a
+buildSubstitution n vs = foldr cons idS $ matchedArgs' n vs
+  where cons Nothing  = Strengthen __IMPOSSIBLE__
         cons (Just v) = consS (unArg v)
->>>>>>> 3ca4db8d
-
 
 instance Semigroup (Match a) where
     -- @NotBlocked (StuckOn e)@ means blocked by a variable.
