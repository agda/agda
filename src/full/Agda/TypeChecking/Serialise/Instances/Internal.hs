--- conflicted
+++ resolved
@@ -319,13 +319,7 @@
 instance EmbPrj a => EmbPrj (Case a) where
   icod_ (Branches a b c d e) = icode5' a b c d e
 
-<<<<<<< HEAD
-  value = vcase valu where
-    valu [a, b, c, d, e] = valu5 Branches a b c d e
-    valu _            = malformed
-=======
-  value = value4 Branches
->>>>>>> 09c592e1
+  value = value5 Branches
 
 instance EmbPrj CompiledClauses where
   icod_ Fail       = icode0'
@@ -366,13 +360,7 @@
 instance EmbPrj I.ConPatternInfo where
   icod_ (ConPatternInfo a b c) = icode3' a b c
 
-<<<<<<< HEAD
-  value = vcase valu where
-    valu [a, b, c] = valu3 ConPatternInfo a b c
-    valu _      = malformed
-=======
-  value = value2 ConPatternInfo
->>>>>>> 09c592e1
+  value = value3 ConPatternInfo
 
 instance EmbPrj I.DBPatVar where
   icod_ (DBPatVar a b) = icode2' a b
