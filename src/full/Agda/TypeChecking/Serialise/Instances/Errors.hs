--- conflicted
+++ resolved
@@ -82,12 +82,9 @@
     GenericUseless a b                    -> icodeN 35 GenericUseless a b
     RewriteAmbiguousRules a b c           -> icodeN 36 RewriteAmbiguousRules a b c
     RewriteMissingRule a b c              -> icodeN 37 RewriteMissingRule a b c
-<<<<<<< HEAD
     ParseWarning a                        -> icodeN 38 ParseWarning a
     NoGuardednessFlag a                   -> icodeN 39 NoGuardednessFlag a
-=======
-    NoEquivWhenSplitting a                -> icodeN 38 NoEquivWhenSplitting a
->>>>>>> aa6f51fe
+    NoEquivWhenSplitting a                -> icodeN 40 NoEquivWhenSplitting a
 
   value = vcase $ \ case
     [0, a, b]            -> valuN UnreachableClauses a b
@@ -128,9 +125,9 @@
     [35, a, b]           -> valuN GenericUseless a b
     [36, a, b, c]        -> valuN RewriteAmbiguousRules a b c
     [37, a, b, c]        -> valuN RewriteMissingRule a b c
-<<<<<<< HEAD
     [38, a]              -> valuN ParseWarning a
     [39, a]              -> valuN NoGuardednessFlag a
+    [40, a]              -> valuN NoEquivWhenSplitting a
     _ -> malformed
 
 instance EmbPrj ParseWarning where
@@ -143,9 +140,6 @@
     [0, a]    -> valuN OverlappingTokensWarning a
     [1, a, b] -> valuN UnsupportedAttribute a b
     [2, a, b] -> valuN MultipleAttributes a b
-=======
-    [38, a]              -> valuN NoEquivWhenSplitting a
->>>>>>> aa6f51fe
     _ -> malformed
 
 instance EmbPrj RecordFieldWarning where
