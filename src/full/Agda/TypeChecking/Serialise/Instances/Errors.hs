{-# OPTIONS_GHC -fno-warn-orphans     #-}

module Agda.TypeChecking.Serialise.Instances.Errors where

import Control.Monad

import Agda.TypeChecking.Serialise.Base
import Agda.TypeChecking.Serialise.Instances.Internal () --instance only
import Agda.TypeChecking.Serialise.Instances.Abstract () --instance only

import Agda.Syntax.Concrete.Definitions (DeclarationWarning(..), DeclarationWarning'(..))
import Agda.TypeChecking.Monad.Base
import Agda.Interaction.Options
import Agda.Interaction.Options.Warnings
import Agda.Interaction.Library.Base
import Agda.Termination.CutOff
import Agda.Utils.Pretty

import Agda.Utils.Impossible

instance EmbPrj TCWarning where
  icod_ (TCWarning fp a b c d) = icodeN' TCWarning fp a b c d
  value = valueN TCWarning

-- We don't need to serialise warnings that turn into errors
instance EmbPrj Warning where
  icod_ = \case
    TerminationIssue a                    -> __IMPOSSIBLE__
    UnreachableClauses a b                -> icodeN 0 UnreachableClauses a b
    CoverageIssue a b                     -> __IMPOSSIBLE__
    NotStrictlyPositive a b               -> __IMPOSSIBLE__
    UnsolvedMetaVariables a               -> __IMPOSSIBLE__
    UnsolvedInteractionMetas a            -> __IMPOSSIBLE__
    UnsolvedConstraints a                 -> __IMPOSSIBLE__
    OldBuiltin a b                        -> icodeN 1 OldBuiltin a b
    EmptyRewritePragma                    -> icodeN 2 EmptyRewritePragma
    UselessPublic                         -> icodeN 3 UselessPublic
    UselessInline a                       -> icodeN 4 UselessInline a
    GenericWarning a                      -> icodeN 5 GenericWarning a
    GenericNonFatalError a                -> __IMPOSSIBLE__
    SafeFlagPostulate a                   -> __IMPOSSIBLE__
    SafeFlagPragma a                      -> __IMPOSSIBLE__
    SafeFlagNonTerminating                -> __IMPOSSIBLE__
    SafeFlagTerminating                   -> __IMPOSSIBLE__
    SafeFlagWithoutKFlagPrimEraseEquality -> __IMPOSSIBLE__
    SafeFlagNoPositivityCheck             -> __IMPOSSIBLE__
    SafeFlagPolarity                      -> __IMPOSSIBLE__
    SafeFlagNoUniverseCheck               -> __IMPOSSIBLE__
    SafeFlagNoCoverageCheck               -> __IMPOSSIBLE__
    SafeFlagInjective                     -> __IMPOSSIBLE__
    SafeFlagEta                           -> __IMPOSSIBLE__
    ParseWarning a                        -> __IMPOSSIBLE__
    DeprecationWarning a b c              -> icodeN 6 DeprecationWarning a b c
    NicifierIssue a                       -> icodeN 7 NicifierIssue a
    InversionDepthReached a               -> icodeN 8 InversionDepthReached a
    UserWarning a                         -> icodeN 9 UserWarning a
    AbsurdPatternRequiresNoRHS a          -> icodeN 10 AbsurdPatternRequiresNoRHS a
    ModuleDoesntExport a b c d            -> icodeN 11 ModuleDoesntExport a b c d
    LibraryWarning a                      -> icodeN 12 LibraryWarning a
    CoverageNoExactSplit a b              -> icodeN 13 CoverageNoExactSplit a b
    CantGeneralizeOverSorts a             -> icodeN 14 CantGeneralizeOverSorts a
    IllformedAsClause a                   -> icodeN 15 IllformedAsClause a
    WithoutKFlagPrimEraseEquality         -> icodeN 16 WithoutKFlagPrimEraseEquality
    InstanceWithExplicitArg a             -> icodeN 17 InstanceWithExplicitArg a
    InfectiveImport a b                   -> icodeN 18 InfectiveImport a b
    CoInfectiveImport a b                 -> icodeN 19 CoInfectiveImport a b
    InstanceNoOutputTypeName a            -> icodeN 20 InstanceNoOutputTypeName a
    InstanceArgWithExplicitArg a          -> icodeN 21 InstanceArgWithExplicitArg a
    WrongInstanceDeclaration              -> icodeN 22 WrongInstanceDeclaration
    RewriteNonConfluent a b c d           -> icodeN 23 RewriteNonConfluent a b c d
    RewriteMaybeNonConfluent a b c        -> icodeN 24 RewriteMaybeNonConfluent a b c
    PragmaCompileErased a b               -> icodeN 25 PragmaCompileErased a b
    FixityInRenamingModule a              -> icodeN 26 FixityInRenamingModule a
    NotInScopeW ns                        -> icodeN 27 NotInScopeW ns
    ClashesViaRenaming a b                -> icodeN 28 ClashesViaRenaming a b
    RecordFieldWarning a                  -> icodeN 29 RecordFieldWarning a
    UselessPatternDeclarationForRecord a  -> icodeN 30 UselessPatternDeclarationForRecord a
    EmptyWhere                            -> icodeN 31 EmptyWhere
    AsPatternShadowsConstructorOrPatternSynonym a -> icodeN 32 AsPatternShadowsConstructorOrPatternSynonym a
    DuplicateUsing a                      -> icodeN 33 DuplicateUsing a
    UselessHiding a                       -> icodeN 34 UselessHiding a
    GenericUseless a b                    -> icodeN 35 GenericUseless a b
    RewriteAmbiguousRules a b c           -> icodeN 36 RewriteAmbiguousRules a b c
    RewriteMissingRule a b c              -> icodeN 37 RewriteMissingRule a b c

  value = vcase $ \ case
    [0, a, b]            -> valuN UnreachableClauses a b
    [1, a, b]            -> valuN OldBuiltin a b
    [2]                  -> valuN EmptyRewritePragma
    [3]                  -> valuN UselessPublic
    [4, a]               -> valuN UselessInline a
    [5, a]               -> valuN GenericWarning a
    [6, a, b, c]         -> valuN DeprecationWarning a b c
    [7, a]               -> valuN NicifierIssue a
    [8, a]               -> valuN InversionDepthReached a
    [9, a]               -> valuN UserWarning a
    [10, a]              -> valuN AbsurdPatternRequiresNoRHS a
    [11, a, b, c, d]     -> valuN ModuleDoesntExport a b c d
    [12, a]              -> valuN LibraryWarning a
    [13, a, b]           -> valuN CoverageNoExactSplit a b
    [14, a]              -> valuN CantGeneralizeOverSorts a
    [15, a]              -> valuN IllformedAsClause a
    [16]                 -> valuN WithoutKFlagPrimEraseEquality
    [17, a]              -> valuN InstanceWithExplicitArg a
    [18, a, b]           -> valuN InfectiveImport a b
    [19, a, b]           -> valuN CoInfectiveImport a b
    [20, a]              -> valuN InstanceNoOutputTypeName a
    [21, a]              -> valuN InstanceArgWithExplicitArg a
    [22]                 -> valuN WrongInstanceDeclaration
    [23, a, b, c, d]     -> valuN RewriteNonConfluent a b c d
    [24, a, b, c]        -> valuN RewriteMaybeNonConfluent a b c
    [25, a, b]           -> valuN PragmaCompileErased a b
    [26, a]              -> valuN FixityInRenamingModule a
    [27, ns]             -> valuN NotInScopeW ns
    [28, a, b]           -> valuN ClashesViaRenaming a b
    [29, a]              -> valuN RecordFieldWarning a
    [30, a]              -> valuN UselessPatternDeclarationForRecord a
    [31]                 -> valuN EmptyWhere
    [32, a]              -> valuN AsPatternShadowsConstructorOrPatternSynonym a
    [33, a]              -> valuN DuplicateUsing a
    [34, a]              -> valuN UselessHiding a
    [35, a, b]           -> valuN GenericUseless a b
    [36, a, b, c]        -> valuN RewriteAmbiguousRules a b c
    [37, a, b, c]        -> valuN RewriteMissingRule a b c
    _ -> malformed

instance EmbPrj RecordFieldWarning where
  icod_ = \case
    DuplicateFieldsWarning a   -> icodeN 0 DuplicateFieldsWarning a
    TooManyFieldsWarning a b c -> icodeN 1 TooManyFieldsWarning a b c

  value = vcase $ \case
    [0, a]       -> valuN DuplicateFieldsWarning a
    [1, a, b, c] -> valuN TooManyFieldsWarning a b c
    _ -> malformed

instance EmbPrj DeclarationWarning where
  icod_ (DeclarationWarning a b) = icodeN' DeclarationWarning a b
  value = vcase $ \case
    [a, b] -> valuN DeclarationWarning a b
    _ -> malformed

instance EmbPrj DeclarationWarning' where
  icod_ = \case
    UnknownNamesInFixityDecl a        -> icodeN 0 UnknownNamesInFixityDecl a
    UnknownNamesInPolarityPragmas a   -> icodeN 1 UnknownNamesInPolarityPragmas a
    PolarityPragmasButNotPostulates a -> icodeN 2 PolarityPragmasButNotPostulates a
    UselessPrivate a                  -> icodeN 3 UselessPrivate a
    UselessAbstract a                 -> icodeN 4 UselessAbstract a
    UselessInstance a                 -> icodeN 5 UselessInstance a
    EmptyMutual a                     -> icodeN 6 EmptyMutual a
    EmptyAbstract a                   -> icodeN 7 EmptyAbstract a
    EmptyPrivate a                    -> icodeN 8 EmptyPrivate a
    EmptyInstance a                   -> icodeN 9 EmptyInstance a
    EmptyMacro a                      -> icodeN 10 EmptyMacro a
    EmptyPostulate a                  -> icodeN 11 EmptyPostulate a
    InvalidTerminationCheckPragma a   -> icodeN 12 InvalidTerminationCheckPragma a
    InvalidNoPositivityCheckPragma a  -> icodeN 13 InvalidNoPositivityCheckPragma a
    InvalidCatchallPragma a           -> icodeN 14 InvalidCatchallPragma a
    InvalidNoUniverseCheckPragma a    -> icodeN 15 InvalidNoUniverseCheckPragma a
    UnknownFixityInMixfixDecl a       -> icodeN 16 UnknownFixityInMixfixDecl a
    MissingDefinitions a              -> icodeN 17 MissingDefinitions a
    NotAllowedInMutual r a            -> icodeN 18 NotAllowedInMutual r a
    PragmaNoTerminationCheck r        -> icodeN 19 PragmaNoTerminationCheck r
    EmptyGeneralize a                 -> icodeN 20 EmptyGeneralize a
    PragmaCompiled r                  -> icodeN 21 PragmaCompiled r
    EmptyPrimitive a                  -> icodeN 22 EmptyPrimitive a
    EmptyField r                      -> icodeN 23 EmptyField r
    ShadowingInTelescope nrs          -> icodeN 24 ShadowingInTelescope nrs
    InvalidCoverageCheckPragma r      -> icodeN 25 InvalidCoverageCheckPragma r
    OpenPublicAbstract r              -> icodeN 26 OpenPublicAbstract r
    OpenPublicPrivate r               -> icodeN 27 OpenPublicPrivate r

  value = vcase $ \case
    [0, a]   -> valuN UnknownNamesInFixityDecl a
    [1, a]   -> valuN UnknownNamesInPolarityPragmas a
    [2, a]   -> valuN PolarityPragmasButNotPostulates a
    [3, a]   -> valuN UselessPrivate a
    [4, a]   -> valuN UselessAbstract a
    [5, a]   -> valuN UselessInstance a
    [6, a]   -> valuN EmptyMutual a
    [7, a]   -> valuN EmptyAbstract a
    [8, a]   -> valuN EmptyPrivate a
    [9, a]   -> valuN EmptyInstance a
    [10,a]   -> valuN EmptyMacro a
    [11,a]   -> valuN EmptyPostulate a
    [12,a]   -> valuN InvalidTerminationCheckPragma a
    [13,a]   -> valuN InvalidNoPositivityCheckPragma a
    [14,a]   -> valuN InvalidCatchallPragma a
    [15,a]   -> valuN InvalidNoUniverseCheckPragma a
    [16,a]   -> valuN UnknownFixityInMixfixDecl a
    [17,a]   -> valuN MissingDefinitions a
    [18,r,a] -> valuN NotAllowedInMutual r a
    [19,r]   -> valuN PragmaNoTerminationCheck r
    [20,a]   -> valuN EmptyGeneralize a
    [21,a]   -> valuN PragmaCompiled a
    [22,a]   -> valuN EmptyPrimitive a
    [23,r]   -> valuN EmptyField r
    [24,nrs] -> valuN ShadowingInTelescope nrs
    [25,r]   -> valuN InvalidCoverageCheckPragma r
    [26,r]   -> valuN OpenPublicAbstract r
    [27,r]   -> valuN OpenPublicPrivate r
    _ -> malformed

instance EmbPrj LibWarning where
  icod_ = \case
    LibWarning a b -> icodeN 0 LibWarning a b

  value = vcase $ \case
    [0, a, b]   -> valuN LibWarning a b
    _ -> malformed

instance EmbPrj LibWarning' where
  icod_ = \case
    UnknownField     a   -> icodeN 0 UnknownField a
    ExeNotFound      a b -> icodeN 1 ExeNotFound a b
    ExeNotExecutable a b -> icodeN 2 ExeNotExecutable a b

  value = vcase $ \case
    [0, a]    -> valuN UnknownField a
    [1, a, b] -> valuN ExeNotFound a b
    [2, a, b] -> valuN ExeNotExecutable a b
    _ -> malformed

instance EmbPrj ExecutablesFile where
  icod_ = \case
    ExecutablesFile a b -> icodeN 0 ExecutablesFile a b

  value = vcase $ \case
    [0, a, b] -> valuN ExecutablesFile a b
    _ -> malformed

instance EmbPrj LibPositionInfo where
  icod_ = \case
    LibPositionInfo a b c -> icodeN 0 LibPositionInfo a b c

  value = vcase $ \case
    [0, a, b, c] -> valuN LibPositionInfo a b c
    _ -> malformed

instance EmbPrj Doc where
  icod_ d = icodeN' (undefined :: String -> Doc) (render d)

  value = valueN text

instance EmbPrj PragmaOptions where
  icod_ = \case
<<<<<<< HEAD
    PragmaOptions a b c d e f g h i j k l m n o p q r s t u v w x y z aa bb cc dd ee ff gg hh ii jj kk ll mm nn oo pp qq rr ss tt uu vv ww xx yy zz aaa bbb ccc ddd ->
      icodeN' PragmaOptions a b c d e f g h i j k l m n o p q r s t u v w x y z aa bb cc dd ee ff gg hh ii jj kk ll mm nn oo pp qq rr ss tt uu vv ww xx yy zz aaa bbb ccc ddd

  value = vcase $ \case
    [a, b, c, d, e, f, g, h, i, j, k, l, m, n, o, p, q, r, s, t, u, v, w, x, y, z, aa, bb, cc, dd, ee, ff, gg, hh, ii, jj, kk, ll, mm, nn, oo, pp, qq, rr, ss, tt, uu, vv, ww, xx, yy, zz, aaa, bbb, ccc, ddd] ->
      valuN PragmaOptions a b c d e f g h i j k l m n o p q r s t u v w x y z aa bb cc dd ee ff gg hh ii jj kk ll mm nn oo pp qq rr ss tt uu vv ww xx yy zz aaa bbb ccc ddd
=======
    PragmaOptions a b c d e f g h i j k l m n o p q r s t u v w x y z aa bb cc dd ee ff gg hh ii jj kk ll mm nn oo pp qq rr ss tt uu vv ww xx yy zz aaa bbb ->
      icodeN' PragmaOptions a b c d e f g h i j k l m n o p q r s t u v w x y z aa bb cc dd ee ff gg hh ii jj kk ll mm nn oo pp qq rr ss tt uu vv ww xx yy zz aaa bbb

  value = vcase $ \case
    [a, b, c, d, e, f, g, h, i, j, k, l, m, n, o, p, q, r, s, t, u, v, w, x, y, z, aa, bb, cc, dd, ee, ff, gg, hh, ii, jj, kk, ll, mm, nn, oo, pp, qq, rr, ss, tt, uu, vv, ww, xx, yy, zz, aaa, bbb] ->
      valuN PragmaOptions a b c d e f g h i j k l m n o p q r s t u v w x y z aa bb cc dd ee ff gg hh ii jj kk ll mm nn oo pp qq rr ss tt uu vv ww xx yy zz aaa bbb
>>>>>>> 878927c6
    _ -> malformed

instance EmbPrj UnicodeOrAscii

instance EmbPrj ConfluenceCheck where
  icod_ LocalConfluenceCheck  = icodeN' LocalConfluenceCheck
  icod_ GlobalConfluenceCheck = icodeN 0 GlobalConfluenceCheck

  value = vcase valu where
    valu []  = valuN LocalConfluenceCheck
    valu [0] = valuN GlobalConfluenceCheck
    valu _   = malformed

instance EmbPrj WarningMode where
  icod_ = \case
    WarningMode a b -> icodeN' WarningMode a b

  value = vcase $ \case
    [a, b]   -> valuN WarningMode a b
    _ -> malformed

instance EmbPrj WarningName where
  icod_ x = icod_ (warningName2String x)

  value = (maybe malformed return . string2WarningName) <=< value


instance EmbPrj CutOff where
  icod_ = \case
    DontCutOff -> icodeN' DontCutOff
    CutOff a -> icodeN 0 CutOff a

  value = vcase valu where
    valu [] = valuN DontCutOff
    valu [0,a] = valuN CutOff a
    valu _ = malformed<|MERGE_RESOLUTION|>--- conflicted
+++ resolved
@@ -245,21 +245,12 @@
 
 instance EmbPrj PragmaOptions where
   icod_ = \case
-<<<<<<< HEAD
-    PragmaOptions a b c d e f g h i j k l m n o p q r s t u v w x y z aa bb cc dd ee ff gg hh ii jj kk ll mm nn oo pp qq rr ss tt uu vv ww xx yy zz aaa bbb ccc ddd ->
-      icodeN' PragmaOptions a b c d e f g h i j k l m n o p q r s t u v w x y z aa bb cc dd ee ff gg hh ii jj kk ll mm nn oo pp qq rr ss tt uu vv ww xx yy zz aaa bbb ccc ddd
-
-  value = vcase $ \case
-    [a, b, c, d, e, f, g, h, i, j, k, l, m, n, o, p, q, r, s, t, u, v, w, x, y, z, aa, bb, cc, dd, ee, ff, gg, hh, ii, jj, kk, ll, mm, nn, oo, pp, qq, rr, ss, tt, uu, vv, ww, xx, yy, zz, aaa, bbb, ccc, ddd] ->
-      valuN PragmaOptions a b c d e f g h i j k l m n o p q r s t u v w x y z aa bb cc dd ee ff gg hh ii jj kk ll mm nn oo pp qq rr ss tt uu vv ww xx yy zz aaa bbb ccc ddd
-=======
-    PragmaOptions a b c d e f g h i j k l m n o p q r s t u v w x y z aa bb cc dd ee ff gg hh ii jj kk ll mm nn oo pp qq rr ss tt uu vv ww xx yy zz aaa bbb ->
-      icodeN' PragmaOptions a b c d e f g h i j k l m n o p q r s t u v w x y z aa bb cc dd ee ff gg hh ii jj kk ll mm nn oo pp qq rr ss tt uu vv ww xx yy zz aaa bbb
-
-  value = vcase $ \case
-    [a, b, c, d, e, f, g, h, i, j, k, l, m, n, o, p, q, r, s, t, u, v, w, x, y, z, aa, bb, cc, dd, ee, ff, gg, hh, ii, jj, kk, ll, mm, nn, oo, pp, qq, rr, ss, tt, uu, vv, ww, xx, yy, zz, aaa, bbb] ->
-      valuN PragmaOptions a b c d e f g h i j k l m n o p q r s t u v w x y z aa bb cc dd ee ff gg hh ii jj kk ll mm nn oo pp qq rr ss tt uu vv ww xx yy zz aaa bbb
->>>>>>> 878927c6
+    PragmaOptions a b c d e f g h i j k l m n o p q r s t u v w x y z aa bb cc dd ee ff gg hh ii jj kk ll mm nn oo pp qq rr ss tt uu vv ww xx yy zz aaa bbb ccc ->
+      icodeN' PragmaOptions a b c d e f g h i j k l m n o p q r s t u v w x y z aa bb cc dd ee ff gg hh ii jj kk ll mm nn oo pp qq rr ss tt uu vv ww xx yy zz aaa bbb ccc
+
+  value = vcase $ \case
+    [a, b, c, d, e, f, g, h, i, j, k, l, m, n, o, p, q, r, s, t, u, v, w, x, y, z, aa, bb, cc, dd, ee, ff, gg, hh, ii, jj, kk, ll, mm, nn, oo, pp, qq, rr, ss, tt, uu, vv, ww, xx, yy, zz, aaa, bbb, ccc] ->
+      valuN PragmaOptions a b c d e f g h i j k l m n o p q r s t u v w x y z aa bb cc dd ee ff gg hh ii jj kk ll mm nn oo pp qq rr ss tt uu vv ww xx yy zz aaa bbb ccc
     _ -> malformed
 
 instance EmbPrj UnicodeOrAscii
