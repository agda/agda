{-# LANGUAGE UndecidableInstances #-}

{-# OPTIONS_GHC -Wno-orphans #-}
{-# OPTIONS_GHC -Wunused-imports #-}
{-# OPTIONS_GHC -Wunused-matches #-}
{-# OPTIONS_GHC -Wunused-binds #-}

module Agda.TypeChecking.Serialise.Instances.Common (SerialisedRange(..)) where

import qualified Control.Exception as E
import Control.Monad              ( (<$!>) )
import Control.Monad.IO.Class     ( MonadIO(..) )
import Control.Monad.State        ( runStateT )
import Control.Monad.Reader       ( asks )

import Agda.Syntax.Common
import Agda.Syntax.Builtin
import Agda.Syntax.Concrete.Name as C
import Agda.Syntax.Concrete (RecordDirective(..))
import qualified Agda.Syntax.Concrete as C
import qualified Agda.Syntax.Abstract as A
import Agda.Syntax.Position as P
import Agda.Syntax.Literal
import Agda.Syntax.TopLevelModuleName
import Agda.Interaction.FindFile
import Agda.Interaction.Library

import Agda.TypeChecking.Monad.Base.Types
import Agda.TypeChecking.Serialise.Base
import Agda.TypeChecking.Serialise.Instances.General ()

import Agda.Utils.FileId (getIdFile)
import Agda.Utils.Null

import Agda.Utils.IORef
import Agda.Utils.Impossible
import Agda.Utils.CallStack
import qualified Agda.Utils.HashTable as H
import qualified Agda.Utils.CompactRegion as Compact

instance EmbPrj ConstructorOrPatternSynonym

instance EmbPrj FileType where
  icod_ AgdaFileType  = pure 0
  icod_ MdFileType    = pure 1
  icod_ RstFileType   = pure 2
  icod_ TexFileType   = pure 3
  icod_ OrgFileType   = pure 4
  icod_ TypstFileType = pure 5
  icod_ TreeFileType  = pure 6

  value = \case
    0 -> pure AgdaFileType
    1 -> pure MdFileType
    2 -> pure RstFileType
    3 -> pure TexFileType
    4 -> pure OrgFileType
    5 -> pure TypstFileType
    6 -> pure TreeFileType
    _ -> malformed

instance EmbPrj Cubical where
  icod_ CWithoutGlue = icodeN'  CWithoutGlue
  icod_ CErased      = icodeN 0 CErased
  icod_ CFull        = icodeN 1 CFull

  value = vcase $ \case
<<<<<<< HEAD
    []  -> valuN CWithoutGlue
    [0] -> valuN CErased
    [1] -> valuN CFull
    _   -> malformed
=======
    N0   -> valuN CErased
    N1 0 -> valuN CFull
    _    -> malformed
>>>>>>> 6448df47

instance EmbPrj Language where
  icod_ WithoutK    = icodeN'  WithoutK
  icod_ WithK       = icodeN 0 WithK
  icod_ (Cubical a) = icodeN 1 Cubical a

  value = vcase $ \case
    N0     -> valuN WithoutK
    N1 0   -> valuN WithK
    N2 1 a -> valuN Cubical a
    _      -> malformed

instance EmbPrj a => EmbPrj (Position' a) where
  icod_ (P.Pn file pos line col) = icodeN' P.Pn file pos line col

  value = valueN P.Pn

instance EmbPrj TopLevelModuleName where
  icod_ (TopLevelModuleName a b c d) = icodeN' TopLevelModuleName a b c d

  value = valueN TopLevelModuleName

instance EmbPrj a => EmbPrj (P.Interval' a) where
  icod_ (P.Interval f p q) = icodeN' P.Interval f p q

  value = valueN P.Interval

instance EmbPrj RangeFile where
  icod_ (RangeFile _ Nothing)  = __IMPOSSIBLE__
  icod_ (RangeFile _ (Just a)) = icode a

  value r = do
    !m :: TopLevelModuleName <- value r
    !mfref    <- asks modFile
    !mf       <- liftIO $ readIORef mfref
    !incs     <- asks includes
    (!r, !mf) <- liftIO $ runStateT (findFile'' incs m) mf
    liftIO $ writeIORef mfref mf
    case r of
      Left err ->
        liftIO $ E.throwIO $ E.ErrorCall $ "file not found: " ++ show err
      Right (SourceFile i) -> do
        let !fp = getIdFile (fileDict mf) i
        !fpmemo <- asks filePathMemo
        !arena  <- asks arena
        liftIO $ H.insertingIfAbsent fpmemo fp
          (\fp -> pure $ RangeFile fp (Just m))
          (Compact.add arena fp)
          (\fp -> pure $ RangeFile fp (Just m))

-- | Ranges are always deserialised as 'noRange'.

instance EmbPrj Range where
  icod_ _ = icodeN' ()
  value _ = return noRange

instance EmbPrj KwRange where
  icod_ _ = icodeN' ()
  value _ = return empty

-- | Ranges that should be serialised properly.

newtype SerialisedRange = SerialisedRange { underlyingRange :: Range }

instance EmbPrj SerialisedRange where
  icod_ (SerialisedRange r) = icodeN' P.intervalsToRange (P.rangeFile r) (P.rangeIntervals r)

  value i = SerialisedRange <$!> valueN P.intervalsToRange i

instance EmbPrj C.Name where
  icod_ (C.NoName a b)     = icodeN 0 C.NoName a b
  icod_ (C.Name r nis xs)  = icodeN 1 C.Name r nis xs

  value = vcase valu where
    valu (N3 0 a b)      = valuN C.NoName a b
    valu (N4 1 r nis xs) = valuN C.Name   r nis xs
    valu _               = malformed

instance EmbPrj NamePart where
  icod_ Hole   = icodeN' Hole
  icod_ (Id a) = icodeN' Id a

  value = vcase valu where
    valu N0     = valuN Hole
    valu (N1 a) = valuN Id a
    valu _      = malformed

instance EmbPrj NameInScope where
  icod_ InScope    = icodeN' InScope
  icod_ NotInScope = icodeN 0 NotInScope

  value = vcase valu where
    valu N0     = valuN InScope
    valu (N1 0) = valuN NotInScope
    valu _      = malformed

instance EmbPrj C.QName where
  icod_ (Qual    a b) = icodeN' Qual a b
  icod_ (C.QName a  ) = icodeN' C.QName a

  value = vcase valu where
    valu (N2 a b) = valuN Qual    a b
    valu (N1 a)   = valuN C.QName a
    valu _        = malformed

instance (EmbPrj a, EmbPrj b) => EmbPrj (ImportedName' a b) where
  icod_ (ImportedModule a) = icodeN 1 ImportedModule a
  icod_ (ImportedName a)   = icodeN 2 ImportedName a

  value = vcase valu where
    valu (N2 1 a) = valuN ImportedModule a
    valu (N2 2 a) = valuN ImportedName a
    valu _ = malformed

instance EmbPrj Associativity where
  icod_ LeftAssoc  = pure 0
  icod_ RightAssoc = pure 1
  icod_ NonAssoc   = pure 2

  value = \case
    0 -> pure LeftAssoc
    1 -> pure RightAssoc
    2 -> pure NonAssoc
    _ -> malformed

instance EmbPrj FixityLevel where
  icod_ Unrelated   = icodeN' Unrelated
  icod_ (Related a) = icodeN' Related a

  value = vcase valu where
    valu N0     = valuN Unrelated
    valu (N1 a) = valuN Related a
    valu _      = malformed

instance EmbPrj Fixity where
  icod_ (Fixity a b c) = icodeN' Fixity a b c

  value = valueN Fixity

instance EmbPrj Fixity' where
  icod_ (Fixity' a b r) = icodeN' (\ a b -> Fixity' a b r) a b  -- discard theNameRange

  value = valueN (\ f n -> Fixity' f n noRange)

instance EmbPrj BoundVariablePosition where
  icod_ (BoundVariablePosition a b) = icodeN' BoundVariablePosition a b

  value = valueN BoundVariablePosition

instance EmbPrj NotationPart where
  icod_ (VarPart a b)  = icodeN 0 VarPart a b
  icod_ (HolePart a b) = icodeN 1 HolePart a b
  icod_ (WildPart a)   = icodeN 2 WildPart a
  icod_ (IdPart a)     = icodeN' IdPart a

  value = vcase valu where
    valu (N3 0 a b) = valuN VarPart a b
    valu (N3 1 a b) = valuN HolePart a b
    valu (N2 2 a)   = valuN WildPart a
    valu (N1 a)     = valuN IdPart a
    valu _          = malformed

instance EmbPrj MetaId where
  icod_ (MetaId a b) = icode (a, b)

  value m = uncurry MetaId <$!> value m

instance EmbPrj ProblemId where
  icod_ (ProblemId a) = icode a

  value m = ProblemId <$!> value m

instance EmbPrj A.QName where
  icod_ n@(A.QName a b) = icodeMemo qnameD qnameC (qnameId n) $ icodeN' A.QName a b

  value = valueN A.QName

instance EmbPrj A.AmbiguousQName where
  icod_ (A.AmbQ a) = icode a
  value n          = A.AmbQ <$!> value n

instance EmbPrj A.ModuleName where
  icod_ (A.MName a) = icode a
  value n           = A.MName <$!> value n

instance EmbPrj A.Name where
  icod_ (A.Name a b c d e f) = icodeMemo nameD nameC a $
    icodeN' (\ a b c d e f -> A.Name a b c (underlyingRange d) e f) a b c (SerialisedRange d) e f

  value = valueN (\a b c d e f -> A.Name a b c (underlyingRange d) e f)

instance EmbPrj a => EmbPrj (C.FieldAssignment' a) where
  icod_ (C.FieldAssignment a b) = icodeN' C.FieldAssignment a b

  value = valueN C.FieldAssignment

instance (EmbPrj s, EmbPrj t) => EmbPrj (Named s t) where
  icod_ (Named a b) = icodeN' Named a b

  value = valueN Named

instance EmbPrj a => EmbPrj (Ranged a) where
  icod_ (Ranged r x) = icodeN' Ranged r x

  value = valueN Ranged

instance EmbPrj ArgInfo where
  icod_ (ArgInfo h r o fv ann) = icodeN' ArgInfo h r o fv ann

  value = valueN ArgInfo

instance EmbPrj ModuleNameHash where
  icod_ (ModuleNameHash a) = icodeN' ModuleNameHash a

  value = valueN ModuleNameHash

instance EmbPrj NameId where
  icod_ (NameId a b) = icodeN' NameId a b

  value = valueN NameId

instance EmbPrj OpaqueId where
  icod_ (OpaqueId a b) = icodeN' OpaqueId a b

  value = valueN OpaqueId

instance EmbPrj a => EmbPrj (WithHiding a) where
  icod_ (WithHiding a b) = icodeN' WithHiding a b

  value = valueN WithHiding

instance EmbPrj a => EmbPrj (Arg a) where
  icod_ (Arg i e) = icodeN' Arg i e

  value = valueN Arg

instance EmbPrj a => EmbPrj (HasEta' a) where
  icod_ YesEta    = icodeN' YesEta
  icod_ (NoEta a) = icodeN' NoEta a

  value = vcase valu where
    valu N0     = valuN YesEta
    valu (N1 a) = valuN NoEta a
    valu _      = malformed

instance EmbPrj PatternOrCopattern
instance EmbPrj OverlapMode

instance EmbPrj Induction where
  icod_ Inductive   = icodeN' Inductive
  icod_ CoInductive = icodeN 1 CoInductive

  value = vcase valu where
    valu N0     = valuN Inductive
    valu (N1 1) = valuN CoInductive
    valu _      = malformed

instance EmbPrj Hiding where
  icod_ Hidden                = return 0
  icod_ NotHidden             = return 1
  icod_ (Instance NoOverlap)  = return 2
  icod_ (Instance YesOverlap) = return 3

  value 0 = return Hidden
  value 1 = return NotHidden
  value 2 = return (Instance NoOverlap)
  value 3 = return (Instance YesOverlap)
  value _ = malformed

instance EmbPrj Q0Origin where
  icod_ = \case
    Q0Inferred -> return 0
    Q0 _       -> return 1
    Q0Erased _ -> return 2

  value = \case
    0 -> return $ Q0Inferred
    1 -> return $ Q0       noRange
    2 -> return $ Q0Erased noRange
    _ -> malformed

instance EmbPrj Q1Origin where
  icod_ = \case
    Q1Inferred -> return 0
    Q1 _       -> return 1
    Q1Linear _ -> return 2

  value = \case
    0 -> return $ Q1Inferred
    1 -> return $ Q1       noRange
    2 -> return $ Q1Linear noRange
    _ -> malformed

instance EmbPrj QωOrigin where
  icod_ = \case
    QωInferred -> return 0
    Qω _       -> return 1
    QωPlenty _ -> return 2

  value = \case
    0 -> return $ QωInferred
    1 -> return $ Qω       noRange
    2 -> return $ QωPlenty noRange
    _ -> malformed

instance EmbPrj Quantity where
  icod_ = \case
    Quantity0 a -> icodeN 0 Quantity0 a
    Quantity1 a -> icodeN 1 Quantity1 a
    Quantityω a -> icodeN'  Quantityω a  -- default quantity, shorter code

  value = vcase $ \case
    (N2 0 a) -> valuN Quantity0 a
    (N2 1 a) -> valuN Quantity1 a
    (N1 a)   -> valuN Quantityω a
    _        -> malformed

-- -- ALT: forget quantity origin when serializing?
-- instance EmbPrj Quantity where
--   icod_ Quantity0 = return 0
--   icod_ Quantity1 = return 1
--   icod_ Quantityω = return 2

--   value 0 = return Quantity0
--   value 1 = return Quantity1
--   value 2 = return Quantityω
--   value _ = malformed

instance EmbPrj Cohesion where
  icod_ Flat       = return 0
  icod_ Continuous = return 1
  icod_ Squash     = return 2

  value 0 = return Flat
  value 1 = return Continuous
  value 2 = return Squash
  value _ = malformed

instance EmbPrj ModalPolarity where
  icod_ UnusedPolarity = return 0
  icod_ StrictlyPositive = return 1
  icod_ Positive = return 2
  icod_ Negative = return 3
  icod_ MixedPolarity = return 4

  value 0 = return UnusedPolarity
  value 1 = return StrictlyPositive
  value 2 = return Positive
  value 3 = return Negative
  value 4 = return MixedPolarity
  value _ = malformed

instance EmbPrj PolarityModality where
  icod_ (PolarityModality p o l) = icod_ (p, o, l)

  value n = do
    (p, o, l) <- polPair
    return $ PolarityModality p o l
    where
      polPair :: R (ModalPolarity, ModalPolarity, ModalPolarity)
      polPair = value n

instance EmbPrj Modality where
  icod_ (Modality a b c d) = icodeN' Modality a b c d

  value = vcase $ \case
    (N4 a b c d) -> valuN Modality a b c d
    _ -> malformed

instance EmbPrj OriginRelevant where
  icod_ = \case
    ORelInferred   -> return 0
    ORelRelevant _ -> return 1

  value = \case
    0 -> return $ ORelInferred
    1 -> return $ ORelRelevant noRange
    _ -> malformed

instance EmbPrj OriginIrrelevant where
  icod_ = \case
    OIrrInferred     -> return 0
    OIrrDot _        -> return 1
    OIrrIrr _        -> return 2
    OIrrIrrelevant _ -> return 3

  value = \case
    0 -> return $ OIrrInferred
    1 -> return $ OIrrDot        noRange
    2 -> return $ OIrrIrr        noRange
    3 -> return $ OIrrIrrelevant noRange
    _ -> malformed

instance EmbPrj OriginShapeIrrelevant where
  icod_ = \case
    OShIrrInferred          -> return 0
    OShIrrDotDot _          -> return 1
    OShIrrShIrr _           -> return 2
    OShIrrShapeIrrelevant _ -> return 3

  value = \case
    0 -> return $ OShIrrInferred
    1 -> return $ OShIrrDotDot          noRange
    2 -> return $ OShIrrShIrr           noRange
    3 -> return $ OShIrrShapeIrrelevant noRange
    _ -> malformed

instance EmbPrj Relevance where
  icod_ = \case
    Relevant   a      -> icodeN' Relevant a
    Irrelevant a      -> icodeN 0 Irrelevant a
    ShapeIrrelevant a -> icodeN 1 ShapeIrrelevant a

  value = vcase \case
    N1 a   -> valuN Relevant a
    N2 0 a -> valuN Irrelevant a
    N2 1 a -> valuN ShapeIrrelevant a
    _      -> malformed

instance EmbPrj Annotation where
  icod_ (Annotation l) = icodeN' Annotation l

  value = valueN Annotation

instance EmbPrj Lock where
  icod_ IsNotLock          = pure 0
  icod_ (IsLock LockOTick) = pure 1
  icod_ (IsLock LockOLock) = pure 2

  value 0 = pure IsNotLock
  value 1 = pure (IsLock LockOTick)
  value 2 = pure (IsLock LockOLock)
  value _ = malformed

instance EmbPrj Origin where
  icod_ UserWritten = return 0
  icod_ Inserted    = return 1
  icod_ Reflected   = return 2
  icod_ CaseSplit   = return 3
  icod_ Substitution = return 4
  icod_ ExpandedPun = return 5
  icod_ Generalization = return 6

  value 0 = return UserWritten
  value 1 = return Inserted
  value 2 = return Reflected
  value 3 = return CaseSplit
  value 4 = return Substitution
  value 5 = return ExpandedPun
  value 6 = return Generalization
  value _ = malformed

instance EmbPrj a => EmbPrj (WithOrigin a) where
  icod_ (WithOrigin a b) = icodeN' WithOrigin a b

  value = valueN WithOrigin

instance EmbPrj FreeVariables where
  icod_ UnknownFVs   = icodeN' UnknownFVs
  icod_ (KnownFVs a) = icodeN' KnownFVs a

  value = vcase valu where
    valu N0     = valuN UnknownFVs
    valu (N1 a) = valuN KnownFVs a
    valu _      = malformed

instance EmbPrj ConOrigin where
  icod_ ConOSystem   = return 0
  icod_ ConOCon      = return 1
  icod_ ConORec      = return 2
  icod_ ConOSplit    = return 3
  icod_ ConORecWhere = return 4

  value 0 = return ConOSystem
  value 1 = return ConOCon
  value 2 = return ConORec
  value 3 = return ConOSplit
  value 4 = return ConORecWhere
  value _ = malformed

instance EmbPrj ProjOrigin where
  icod_ ProjPrefix  = return 0
  icod_ ProjPostfix = return 1
  icod_ ProjSystem  = return 2

  value 0 = return ProjPrefix
  value 1 = return ProjPostfix
  value 2 = return ProjSystem
  value _ = malformed

instance EmbPrj Agda.Syntax.Literal.Literal where
  icod_ (LitNat    a)   = icodeN' LitNat a
  icod_ (LitFloat  a)   = icodeN 1 LitFloat a
  icod_ (LitString a)   = icodeN 2 LitString a
  icod_ (LitChar   a)   = icodeN 3 LitChar a
  icod_ (LitQName  a)   = icodeN 5 LitQName a
  icod_ (LitMeta   a b) = icodeN 6 LitMeta a b
  icod_ (LitWord64 a)   = icodeN 7 LitWord64 a

  value = vcase valu where
    valu (N1 a)     = valuN LitNat    a
    valu (N2 1 a)   = valuN LitFloat  a
    valu (N2 2 a)   = valuN LitString a
    valu (N2 3 a)   = valuN LitChar   a
    valu (N2 5 a)   = valuN LitQName  a
    valu (N3 6 a b) = valuN LitMeta   a b
    valu (N2 7 a)   = valuN LitWord64 a
    valu _          = malformed

instance EmbPrj IsAbstract where
  icod_ AbstractDef = icodeN 0 AbstractDef
  icod_ ConcreteDef = icodeN' ConcreteDef

  value = vcase valu where
    valu (N1 0) = valuN AbstractDef
    valu N0     = valuN ConcreteDef
    valu _      = malformed

instance EmbPrj IsOpaque where
  icod_ (OpaqueDef a)  = icodeN' OpaqueDef a
  icod_ TransparentDef = icodeN' TransparentDef

  value = vcase valu where
    valu (N1 a) = valuN OpaqueDef a
    valu N0     = valuN TransparentDef
    valu _      = malformed

instance EmbPrj SrcLoc where
  icod_ (SrcLoc p m f sl sc el ec) = icodeN' SrcLoc p m f sl sc el ec
  value = valueN SrcLoc

instance EmbPrj CallStack where
  icod_ = icode . getCallStack
  value = (<$!>) fromCallSiteList . value

instance EmbPrj Impossible where
  icod_ (Impossible a)              = icodeN 0 Impossible a
  icod_ (Unreachable a)             = icodeN 1 Unreachable a
  icod_ (ImpMissingDefinitions a b) = icodeN 2 ImpMissingDefinitions a b

  value = vcase valu where
    valu (N2 0 a)   = valuN Impossible  a
    valu (N2 1 a)   = valuN Unreachable a
    valu (N3 2 a b) = valuN ImpMissingDefinitions a b
    valu _          = malformed

instance EmbPrj ExpandedEllipsis where
  icod_ NoEllipsis = icodeN' NoEllipsis
  icod_ (ExpandedEllipsis a b) = icodeN 1 ExpandedEllipsis a b

  value = vcase valu where
    valu N0         = valuN NoEllipsis
    valu (N3 1 a b) = valuN ExpandedEllipsis a b
    valu _          = malformed

instance EmbPrj OptionsPragma where
  icod_ (OptionsPragma a b) = icod_ (a, b)

  value op = uncurry OptionsPragma <$!> value op

instance EmbPrj BuiltinId
instance EmbPrj PrimitiveId

instance EmbPrj SomeBuiltin where
  icod_ (BuiltinName x)   = icodeN 0 BuiltinName x
  icod_ (PrimitiveName x) = icodeN 1 PrimitiveName x

  value = vcase valu where
    valu (N2 0 x) = valuN BuiltinName x
    valu (N2 1 x) = valuN PrimitiveName x
    valu _        = malformed

instance EmbPrj IsInstance where
  icod_ = \case
    InstanceDef a  -> icodeN' InstanceDef a
    NotInstanceDef -> icodeN' NotInstanceDef

  value = vcase \case
    N1 a -> valuN InstanceDef a
    N0   -> valuN NotInstanceDef
    _    -> malformed

instance EmbPrj a => EmbPrj (RecordDirectives' a) where
  icod_ (RecordDirectives a b c d) = icodeN' RecordDirectives a b c d

  value = vcase \case
    N4 a b c d -> valuN RecordDirectives a b c d
    _ -> malformed

instance EmbPrj RecordDirective where
  icod_ = \case
    Constructor a b      -> icodeN 0 Constructor a b
    Eta a                -> icodeN 1 Eta a
    Induction a          -> icodeN 2 Induction a
    PatternOrCopattern a -> icodeN 3 PatternOrCopattern a

  value = vcase \case
    (N3 0 a b) -> valuN Constructor a b
    (N2 1 a)   -> valuN Eta a
    (N2 2 a)   -> valuN Induction a
    (N2 3 a)   -> valuN PatternOrCopattern a
    _ -> malformed

instance EmbPrj Catchall where
  icod_ NoCatchall  = icodeN' NoCatchall
  icod_ (YesCatchall x) = icodeN' YesCatchall x

  value = vcase valu where
    valu N0     = valuN NoCatchall
    valu (N1 x) = valuN YesCatchall x
    valu _      = malformed<|MERGE_RESOLUTION|>--- conflicted
+++ resolved
@@ -65,16 +65,10 @@
   icod_ CFull        = icodeN 1 CFull
 
   value = vcase $ \case
-<<<<<<< HEAD
-    []  -> valuN CWithoutGlue
-    [0] -> valuN CErased
-    [1] -> valuN CFull
-    _   -> malformed
-=======
-    N0   -> valuN CErased
-    N1 0 -> valuN CFull
+    N0   -> valuN CWithoutGlue
+    N1 0 -> valuN CErased
+    N1 1 -> valuN CFull
     _    -> malformed
->>>>>>> 6448df47
 
 instance EmbPrj Language where
   icod_ WithoutK    = icodeN'  WithoutK
