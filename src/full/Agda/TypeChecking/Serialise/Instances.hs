{-# OPTIONS_GHC -fno-warn-orphans #-}

-- Only instances exported
module Agda.TypeChecking.Serialise.Instances () where

import Agda.Syntax.Position
import Agda.Syntax.TopLevelModuleName
import Agda.TypeChecking.Monad.Base
import Agda.TypeChecking.Serialise.Base
import Agda.TypeChecking.Serialise.Instances.Common (SerialisedRange(..))
import Agda.TypeChecking.Serialise.Instances.Highlighting ()
import Agda.TypeChecking.Serialise.Instances.Errors ()
import Agda.Utils.Hash

type RangedImportedModules =
  [(SerialisedRange, TopLevelModuleName, Hash)]

fromImportedModules ::
  [(TopLevelModuleName, Hash)] -> RangedImportedModules
fromImportedModules ms = [(SerialisedRange $ getRange x, x, hash) | (x, hash) <- ms]

toImportedModules ::
  RangedImportedModules -> [(TopLevelModuleName, Hash)]
toImportedModules ms = [(setRange (underlyingRange r) x, hash) | (r, x, hash) <- ms]

instance EmbPrj Interface where
  icod_ (Interface a b c d e f g h i j k l m n o p q r s t u v w x) =
      icodeN' interface a b c (fromImportedModules d) e f g h i j k l m n o p q r s t u v w x
    where interface a b c = Interface a b c . toImportedModules

<<<<<<< HEAD
  value = vcase valu where
    valu [a, b, c, d, e, f, g, h, i, j, k, l, m, n, o, p, q, r, s, t, u, v, w, x] =
        valuN interface a b c d e f g h i j k l m n o p q r s t u v w x
      where interface a b c = Interface a b c . toImportedModules
    valu _ = malformed
=======
  value = valueN interface
    where interface a b c = Interface a b c . toImportedModules
>>>>>>> 43bc03d7
<|MERGE_RESOLUTION|>--- conflicted
+++ resolved
@@ -28,13 +28,5 @@
       icodeN' interface a b c (fromImportedModules d) e f g h i j k l m n o p q r s t u v w x
     where interface a b c = Interface a b c . toImportedModules
 
-<<<<<<< HEAD
-  value = vcase valu where
-    valu [a, b, c, d, e, f, g, h, i, j, k, l, m, n, o, p, q, r, s, t, u, v, w, x] =
-        valuN interface a b c d e f g h i j k l m n o p q r s t u v w x
-      where interface a b c = Interface a b c . toImportedModules
-    valu _ = malformed
-=======
   value = valueN interface
-    where interface a b c = Interface a b c . toImportedModules
->>>>>>> 43bc03d7
+    where interface a b c = Interface a b c . toImportedModules