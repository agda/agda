--- conflicted
+++ resolved
@@ -94,99 +94,6 @@
       cs <- map theConstraint <$> getAllConstraints
       lvls <- instantiateFull $ List.filter (isLvl . clValue) cs
       when (not $ null lvls) $ do
-<<<<<<< HEAD
-        reportSDoc "tc.constr.add" 40 $ text "  simplifying using" <+> prettyTCM lvls
-        reportSDoc "tc.constr.add" 45 $ do
-          cxt <- getContextTelescope
-          inTopContext $ do
-            text "simpl" <+> do
-              vcat $
-                [ text "current module  = " <+> (prettyTCM =<< currentModule)
-                , text "current context = " <+> prettyTCM cxt
-                , text "current m.pars  = " <+> (text . show =<< use stModuleParameters)
-                , text "constraints: "
-                ] ++ do
-                  for lvls $ \ cl -> do
-                    let cxt' = envContext (clEnv cl)
-                        mp   = clModuleParameters cl
-                    vcat
-                      [ text "*" <+> text "module = " <+> prettyTCM (envCurrentModule $ clEnv cl)
-                      , nest 2 $ text "m.pars = " <+> (text . show) mp
-                      , nest 2 $ prettyTCM cxt' <+> text " |- " <+> prettyTCM cl
-                      ]
-      simplifyLevelConstraint c . catMaybes <$>
-        mapM (runMaybeT . castConstraintToCurrentContext) lvls
-
--- | We would like to use a constraint @c@ created in context @Δ@ from module @N@
---   in the current context @Γ@ and current module @M@.
---
---   @Δ@ is module tel @Δ₁@ of @N@ extended by some local bindings @Δ₂@.
---   @Γ@ is the current context.
---   The module parameter substitution from current @M@ to @N@ be
---   @Γ ⊢ σ : Δ₁@.
---
---   If @M == N@, we do not need the parameter substitution.  We try raising.
---
---   We first strengthen @Δ ⊢ c@ to live in @Δ₁@ and obtain @c₁ = strengthen Δ₂ c@.
---   We then transport @c₁@ to @Γ@ and obtain @c₂ = applySubst σ c₁@.
---
---   This works for different modules, but if @M == N@ we should not strengthen
---   and then weaken, because strengthening is a partial operation.
---   We should rather lift the substitution @σ@ by @Δ₂@ and then
---   raise by @Γ₂ - Δ₂@.
---   This "raising" might be a strengthening if @Γ₂@ is shorter than @Δ₂@.
---
---   (TODO: If the module substitution does not exist, because @N@ is not
---   a parent of @M@, we cannot use the constraint, as it has been created
---   in an unrelated context.)
-
-castConstraintToCurrentContext :: Closure Constraint -> MaybeT TCM Constraint
-castConstraintToCurrentContext cl = do
-  let modN  = envCurrentModule $ clEnv cl
-      delta = envContext $ clEnv cl
-  -- The module telescope of the constraint.
-  -- The constraint could come from the module telescope of the top level module.
-  -- In this case, it does not live in any module!
-  -- Thus, getSection can return Nothing.
-  delta1 <- liftTCM $ maybe empty (^. secTelescope) <$> getSection modN
-  -- The number of locals of the constraint.
-  let delta2 = size delta - size delta1
-  guard (delta2 >= 0) -- TODO Andrea: here to keep r[_] working
-  unless (delta2 >= 0) __IMPOSSIBLE__
-
-  -- The current module M and context Γ.
-  modM  <- currentModule
-  gamma <- liftTCM $ getContextSize
-  -- The current module telescope.
-  -- Could also be empty, if we are in the front matter or telescope of the top-level module.
-  gamma1 <-liftTCM $ maybe empty (^. secTelescope) <$> getSection modM
-  -- The current locals.
-  let gamma2 = gamma - size gamma1
-
-  -- If gamma2 < 0, we must be in the wrong context.
-  -- E.g. we could have switched to the empty context even though
-  -- we are still inside a module with parameters.
-  -- In this case, we cannot safely convert the constraint,
-  -- since the module parameter substitution may be wrong.
-  guard (gamma2 >= 0)
-
-  -- Shortcut for modN == modM:
-  -- Raise constraint from Δ to Γ, if possible.
-  -- This might save us some strengthening.
-  if modN == modM then raiseMaybe (gamma - size delta) $ clValue cl else do
-
-  -- Strengthen constraint to Δ₁ ⊢ c
-  c <- raiseMaybe (-delta2) $ clValue cl
-  -- Γ ⊢ σ : Δ₁
-  sigma <- liftTCM $ getModuleParameterSub modN
-  -- Γ ⊢ c[σ]
-  return $ applySubst sigma c
-  where
-    raiseMaybe n c = do
-      -- Fine if we have to weaken or strengthening is safe.
-      guard $ n >= 0 || List.all (>= -n) (VarSet.toList $ allVars $ freeVars c)
-      return $ raise n c
-=======
         reportSDoc "tc.constr.lvl" 40 $ text "simplifying level constraint" <+> prettyTCM c
                                         $$ nest 2 (hang (text "using") 2 (prettyTCM lvls))
       let c' = simplifyLevelConstraint c $ map clValue lvls
@@ -194,7 +101,6 @@
         if c' /= c then text "simplified to" <+> prettyTCM c'
                    else text "no simplification"
       return c'
->>>>>>> d9d9aba2
 
 -- | Don't allow the argument to produce any constraints.
 noConstraints :: TCM a -> TCM a
