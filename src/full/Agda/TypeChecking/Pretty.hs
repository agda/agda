--- conflicted
+++ resolved
@@ -211,6 +211,7 @@
 instance PrettyTCM (NamedArg Term)    where prettyTCM = prettyA <=< reify
 instance PrettyTCM (Dom Type)         where prettyTCM = prettyA <=< reify
 instance PrettyTCM (Dom (Name, Type)) where prettyTCM = prettyA <=< reify
+instance PrettyTCM (Dom (Name, TwinT)) where prettyTCM = prettyA <=< reify
 
 instance PrettyTCM Permutation where prettyTCM = text . show
 instance PrettyTCM Polarity    where prettyTCM = text . show
@@ -285,7 +286,6 @@
     , prettyTCM (getRelevance mod)
     ]
 
-<<<<<<< HEAD
 instance PrettyTCM a => PrettyTCM (Het side a) where
   prettyTCM = prettyTCM . unHet
 
@@ -308,107 +308,11 @@
       go Empty = pure []
       go (a :⊢: γΓ) = (:) <$> prettyTCM a <*> addContext (twinAt @'Compat a) (go γΓ)
 
-instance PrettyTCM ProblemConstraint where
-  prettyTCM (PConstr pids unblock c) = prettyTCM c <?> parens (sep [blockedOn unblock, prPids (Set.toList pids)])
-    where
-      prPids []    = empty
-      prPids [pid] = "problem" <+> prettyTCM pid
-      prPids pids  = "problems" <+> fsep (punctuate "," $ map prettyTCM pids)
-
-      comma | null pids = empty
-            | otherwise = ","
-
-      blockedOn (UnblockOnAll bs) | Set.null bs = empty
-      blockedOn (UnblockOnAny bs) | Set.null bs = "stuck" <> comma
-      blockedOn u = "blocked on" <+> (prettyTCM u <> comma)
-
-=======
->>>>>>> 878927c6
 instance PrettyTCM Blocker where
   prettyTCM (UnblockOnAll us) = "all" <> parens (fsep $ punctuate "," $ map prettyTCM $ Set.toList us)
   prettyTCM (UnblockOnAny us) = "any" <> parens (fsep $ punctuate "," $ map prettyTCM $ Set.toList us)
   prettyTCM (UnblockOnMeta m) = prettyTCM m
-<<<<<<< HEAD
-
-instance PrettyTCM Constraint where
-    prettyTCM c = case c of
-        ValueCmp cmp ty s t -> prettyCmp (prettyTCM cmp) s t <?> prettyTCM ty
-        ValueCmpHet cmp ty s t -> prettyCmp (prettyTCM cmp) s t <?> prettyTCM ty
-        ValueCmpOnFace cmp p ty s t ->
-            sep [ prettyTCM p <+> "|"
-                , prettyCmp (prettyTCM cmp) s t ]
-            <?> (":" <+> prettyTCMCtx TopCtx ty)
-        ElimCmp cmps fs t v us vs -> prettyCmp "~~" us vs   <?> (":" <+> prettyTCMCtx TopCtx t)
-        LevelCmp cmp a b         -> prettyCmp (prettyTCM cmp) a b
-        SortCmp cmp s1 s2        -> prettyCmp (prettyTCM cmp) s1 s2
-        Guarded c pid            -> prettyTCM c <?> parens ("blocked by problem" <+> prettyTCM pid)
-        UnBlock m   -> do
-            -- BlockedConst t <- mvInstantiation <$> lookupMeta m
-            mi <- mvInstantiation <$> lookupMeta m
-            case mi of
-              BlockedConst t -> prettyCmp ":=" m t
-              PostponedTypeCheckingProblem cl _ -> enterClosure cl $ \p ->
-                prettyCmp ":=" m p
-              Open{}  -> __IMPOSSIBLE__
-              OpenInstance{} -> __IMPOSSIBLE__
-              InstV{} -> empty
-              -- Andreas, 2017-01-11, issue #2637:
-              -- The size solver instantiates some metas with infinity
-              -- without cleaning up the UnBlock constraints.
-              -- Thus, this case is not IMPOSSIBLE.
-              --
-              -- InstV args t -> do
-              --   reportS "impossible" 10
-              --     [ "UnBlock meta " ++ show m ++ " surprisingly has InstV instantiation:"
-              --     , show m ++ show args ++ " := " ++ show t
-              --     ]
-              --   __IMPOSSIBLE__
-        FindInstance m mb mcands -> do
-            t <- getMetaType m
-            sep [ "Resolve instance argument" <+> blk
-                    <?> prettyCmp ":" m t
-                , cands
-                ]
-          where
-            blk | mb == alwaysUnblock = empty
-                | otherwise           = parens $ "blocked on" <+> pretty mb
-            cands =
-              case mcands of
-                Nothing -> "No candidates yet"
-                Just cnds ->
-                  hang "Candidates" 2 $ vcat
-                    [ hang (overlap c <+> prettyTCM c <+> ":") 2 $
-                            prettyTCM (candidateType c) | c <- cnds ]
-              where overlap c | candidateOverlappable c = "overlap"
-                              | otherwise               = empty
-        IsEmpty r t ->
-            "Is empty:" <?> prettyTCMCtx TopCtx t
-        CheckSizeLtSat t ->
-            "Is not empty type of sizes:" <?> prettyTCMCtx TopCtx t
-        CheckFunDef d i q cs -> do
-            t <- defType <$> getConstInfo q
-            "Check definition of" <+> prettyTCM q <+> ":" <+> prettyTCM t
-        HasBiggerSort a -> "Has bigger sort:" <+> prettyTCM a
-        HasPTSRule a b -> "Has PTS rule:" <+> case b of
-          NoAbs _ b -> prettyTCM (a,b)
-          Abs x b   -> "(" <> (prettyTCM a <+> "," <+> addContext x (prettyTCM b)) <> ")"
-        UnquoteTactic v _ _ -> do
-          e <- reify v
-          prettyTCM (A.App A.defaultAppInfo_ (A.Unquote A.exprNoRange) (defaultNamedArg e))
-        CheckMetaInst x -> do
-          m <- lookupMeta x
-          case mvJudgement m of
-            HasType{ jMetaType = t } -> prettyTCM x <+> ":" <+> prettyTCM t
-            IsSort{} -> prettyTCM x <+> "is a sort"
-
-      where
-        prettyCmp
-          :: (PrettyTCM a, PrettyTCM b, MonadPretty m)
-          => m Doc -> a -> b -> m Doc
-        prettyCmp cmp x y = prettyTCMCtx TopCtx x <?> (cmp <+> prettyTCMCtx TopCtx y)
-=======
   prettyTCM (UnblockOnProblem p) = "problem" <+> pretty p
->>>>>>> 878927c6
 
 instance PrettyTCM a => PrettyTCM (CompareAs' a) where
   prettyTCM (AsTermsOf a) = ":" <+> prettyTCMCtx TopCtx a
