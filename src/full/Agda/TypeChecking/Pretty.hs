--- conflicted
+++ resolved
@@ -266,15 +266,11 @@
 instance PrettyTCM Constraint where
     prettyTCM c = case c of
         ValueCmp cmp ty s t      -> prettyCmp (prettyTCM cmp) s t <?> (text ":" <+> prettyTCMCtx TopCtx ty)
-<<<<<<< HEAD
         ValueCmpOnFace cmp p ty s t ->
             sep [ prettyTCM p <+> text "|"
                 , prettyCmp (prettyTCM cmp) s t ]
             <?> (text ":" <+> prettyTCMCtx TopCtx ty)
-        ElimCmp cmps t v us vs   -> prettyCmp (text "~~") us vs   <?> (text ":" <+> prettyTCMCtx TopCtx t)
-=======
         ElimCmp cmps fs t v us vs -> prettyCmp (text "~~") us vs   <?> (text ":" <+> prettyTCMCtx TopCtx t)
->>>>>>> 6cdae9a5
         LevelCmp cmp a b         -> prettyCmp (prettyTCM cmp) a b
         TypeCmp cmp a b          -> prettyCmp (prettyTCM cmp) a b
         TelCmp a b cmp tela telb -> prettyCmp (prettyTCM cmp) tela telb
