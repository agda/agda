{-# LANGUAGE CPP                  #-}
{-# LANGUAGE FlexibleContexts     #-}
{-# LANGUAGE FlexibleInstances    #-}
{-# LANGUAGE TypeSynonymInstances #-}
{-# LANGUAGE UndecidableInstances #-}

module Agda.TypeChecking.Pretty where

import Prelude hiding (null)

import Control.Applicative hiding (empty)
import Data.Maybe

import Agda.Syntax.Position
import Agda.Syntax.Common hiding (Arg, Dom, NamedArg, ArgInfo)
import qualified Agda.Syntax.Common as Common
import Agda.Syntax.Internal
import Agda.Syntax.Literal
import Agda.Syntax.Translation.InternalToAbstract
import Agda.Syntax.Translation.AbstractToConcrete
import qualified Agda.Syntax.Abstract as A
import qualified Agda.Syntax.Concrete as C
import qualified Agda.Syntax.Abstract.Pretty as AP
import qualified Agda.Syntax.Concrete.Pretty as CP

import Agda.TypeChecking.Monad

import Agda.Utils.Maybe
import Agda.Utils.Null
import Agda.Utils.Permutation (Permutation)
import qualified Agda.Utils.Pretty as P

#include "undefined.h"
import Agda.Utils.Impossible

---------------------------------------------------------------------------
-- * Wrappers for pretty printing combinators
---------------------------------------------------------------------------

type Doc = P.Doc

instance Null (TCM Doc) where
  empty = return empty
  null = __IMPOSSIBLE__

comma, colon, equals :: TCM Doc
comma  = return P.comma
colon  = return P.colon
equals = return P.equals

pretty :: P.Pretty a => a -> TCM Doc
pretty x = return $ P.pretty x

prettyA :: (P.Pretty c, ToConcrete a c) => a -> TCM Doc
prettyA x = AP.prettyA x

prettyAs :: (P.Pretty c, ToConcrete a [c]) => a -> TCM Doc
prettyAs x = AP.prettyAs x

text :: String -> TCM Doc
text s = return $ P.text s

pwords :: String -> [TCM Doc]
pwords s = map return $ P.pwords s

fwords :: String -> TCM Doc
fwords s = return $ P.fwords s

sep, fsep, hsep, hcat, vcat :: [TCM Doc] -> TCM Doc
sep ds  = P.sep <$> sequence ds
fsep ds = P.fsep <$> sequence ds
hsep ds = P.hsep <$> sequence ds
hcat ds = P.hcat <$> sequence ds
vcat ds = P.vcat <$> sequence ds

($$), ($+$), (<>), (<+>) :: TCM Doc -> TCM Doc -> TCM Doc
d1 $$ d2  = (P.$$) <$> d1 <*> d2
d1 $+$ d2 = (P.$+$) <$> d1 <*> d2
d1 <> d2  = (P.<>) <$> d1 <*> d2
d1 <+> d2 = (P.<+>) <$> d1 <*> d2

nest :: Int -> TCM Doc -> TCM Doc
nest n d   = P.nest n <$> d

braces, dbraces, brackets, parens :: TCM Doc -> TCM Doc
braces d   = P.braces <$> d
dbraces d  = CP.dbraces <$> d
brackets d = P.brackets <$> d
parens d   = P.parens <$> d

-- | Comma-separated list in brackets.
prettyList :: [TCM Doc] -> TCM Doc
prettyList ds = brackets $ fsep $ punctuate comma ds

-- | 'prettyList' without the brackets.
prettyList_ :: [TCM Doc] -> TCM Doc
prettyList_ ds = fsep $ punctuate comma ds

punctuate :: TCM Doc -> [TCM Doc] -> [TCM Doc]
punctuate _ [] = []
punctuate d ds = zipWith (<>) ds (replicate n d ++ [empty])
  where
    n = length ds - 1

---------------------------------------------------------------------------
-- * The PrettyTCM class
---------------------------------------------------------------------------

class PrettyTCM a where
  prettyTCM :: a -> TCM Doc

instance PrettyTCM Bool        where prettyTCM = pretty
instance PrettyTCM C.Name      where prettyTCM = pretty
instance PrettyTCM C.QName     where prettyTCM = pretty
instance PrettyTCM Comparison  where prettyTCM = pretty
instance PrettyTCM Literal     where prettyTCM = pretty
instance PrettyTCM Nat         where prettyTCM = pretty
instance PrettyTCM ProblemId   where prettyTCM = pretty
instance PrettyTCM Range       where prettyTCM = pretty
-- instance PrettyTCM Interval where prettyTCM = pretty
-- instance PrettyTCM Position where prettyTCM = pretty

instance PrettyTCM a => PrettyTCM (Closure a) where
  prettyTCM cl = enterClosure cl prettyTCM

instance PrettyTCM a => PrettyTCM [a] where
  prettyTCM = prettyList . map prettyTCM

instance (PrettyTCM a, PrettyTCM b) => PrettyTCM (a,b) where
  prettyTCM (a, b) = parens $ prettyTCM a <> comma <> prettyTCM b

instance PrettyTCM Term where prettyTCM x = prettyA =<< reify x
instance PrettyTCM Type where prettyTCM x = prettyA =<< reify x
instance PrettyTCM Sort where prettyTCM x = prettyA =<< reify x
instance PrettyTCM DisplayTerm where prettyTCM x = prettyA =<< reify x
instance PrettyTCM NamedClause where prettyTCM x = prettyA =<< reify x
instance PrettyTCM Level where prettyTCM x = prettyA =<< reify (Level x)
instance PrettyTCM Permutation where prettyTCM = text . show

instance PrettyTCM ClauseBody where
  prettyTCM b = do
    (binds, body) <- walk b
    sep [ brackets (fsep binds), return body ]
    where
      walk NoBody = return ([], P.text "()")
      walk (Body v) = (,) [] <$> prettyTCM v
      walk (Bind b) = do
        (bs, v) <- underAbstraction_ b walk
        return (text (argNameToString $ absName b) : bs, v)

instance PrettyTCM a => PrettyTCM (Judgement a) where
  prettyTCM (HasType a t) = prettyTCM a <+> text ":" <+> prettyTCM t
  prettyTCM (IsSort  a t) = text "Sort" <+> prettyTCM a <+> text ":" <+> prettyTCM t

instance PrettyTCM MetaId where
  prettyTCM x = do
    mn <- getMetaNameSuggestion x
    pretty $ NamedMeta mn x

instance PrettyTCM a => PrettyTCM (Blocked a) where
  prettyTCM (Blocked x a) = text "[" <+> prettyTCM a <+> text "]" <> text (show x)
  prettyTCM (NotBlocked _ x) = prettyTCM x

instance (Reify a e, ToConcrete e c, P.Pretty c) => PrettyTCM (Named_ a) where
  prettyTCM x = prettyA =<< reify x

instance (Reify a e, ToConcrete e c, P.Pretty c) => PrettyTCM (Arg a) where
  prettyTCM x = prettyA =<< reify x

instance (Reify a e, ToConcrete e c, P.Pretty c) => PrettyTCM (Dom a) where
  prettyTCM x = prettyA =<< reify x

-- instance (Reify a e, ToConcrete e c, P.Pretty c, PrettyTCM a) => PrettyTCM (Elim' a) where
instance PrettyTCM Elim where
  prettyTCM (Apply v) = text "$" <+> prettyTCM v
  prettyTCM (Proj f)  = text "." <> prettyTCM f

instance PrettyTCM a => PrettyTCM (MaybeReduced a) where
  prettyTCM = prettyTCM . ignoreReduced

instance PrettyTCM A.Expr where
  prettyTCM = prettyA

instance PrettyTCM Relevance where
  prettyTCM Irrelevant = text "."
  prettyTCM NonStrict  = text ".."
  prettyTCM Relevant   = empty
  prettyTCM Forced{}   = empty
  prettyTCM UnusedArg  = empty

instance PrettyTCM ProblemConstraint where
  prettyTCM (PConstr pid c) = brackets (prettyTCM pid) <+> prettyTCM c

instance PrettyTCM Constraint where
    prettyTCM c = case c of
        ValueCmp cmp ty s t ->
            sep [ sep [ prettyTCM s
                      , prettyTCM cmp <+> prettyTCM t
                      ]
                , nest 2 $ text ":" <+> prettyTCM ty
                ]
        ElimCmp cmps t v us vs ->
          sep [ sep [ prettyTCM us
                    , nest 2 $ text "~~" <+> prettyTCM vs
                    ]
              , text ":" <+> prettyTCM t ]
        LevelCmp cmp a b ->
            sep [ prettyTCM a
                , prettyTCM cmp <+> prettyTCM b
                ]
        TypeCmp cmp a b ->
            sep [ prettyTCM a
                , prettyTCM cmp <+> prettyTCM b
                ]
        TelCmp a b cmp tela telb ->
            sep [ prettyTCM tela
                , prettyTCM cmp <+> prettyTCM telb
                ]
        SortCmp cmp s1 s2 ->
            sep [ prettyTCM s1
                , prettyTCM cmp <+> prettyTCM s2
                ]
        Guarded c pid ->
            sep [ prettyTCM c
                , nest 2 $ brackets $ text "blocked on problem" <+> prettyTCM pid
                ]
        UnBlock m   -> do
            -- BlockedConst t <- mvInstantiation <$> lookupMeta m
            mi <- mvInstantiation <$> lookupMeta m
            case mi of
              BlockedConst t ->
                sep [ pretty m <+> text ":="
                    , nest 2 $ prettyTCM t
                    ]
              PostponedTypeCheckingProblem cl _ -> enterClosure cl $ \p ->
                sep [ pretty m <+> text ":="
                    , nest 2 $ prettyTCM p ]
              Open{}  -> __IMPOSSIBLE__
              OpenIFS{}  -> __IMPOSSIBLE__
              InstS{} -> __IMPOSSIBLE__
              InstV{} -> __IMPOSSIBLE__
        FindInScope m b Nothing -> do
            t <- getMetaType m
<<<<<<< HEAD
            sep [ text $ "Find in scope " ++ (show m) ++ " blocked on " ++ (show b) ++ " :" ++ (show t) ++ " (no candidate for now)"
=======
            sep [ text "Find in scope" <+> pretty m <+> text ":"
                , prettyTCM t
                , text " (no candidate for now)"
>>>>>>> c0316784
                ]
        FindInScope m b (Just cands) -> do
            t <- getMetaType m
<<<<<<< HEAD
            sep [ text $ "Find in scope " ++ (show m) ++ " blocked on " ++ (show b) ++ " :"
=======
            sep [ text "Find in scope" <+> pretty m <+> text ":"
>>>>>>> c0316784
                , nest 2 $ prettyTCM t
                , sep $ flip map cands $ \(t,ty) ->
                           prettyTCM t <+> text ": " <+> prettyTCM ty
                ]
        IsEmpty r t ->
            sep [ text "Is empty:", nest 2 $ prettyTCM t ]

instance PrettyTCM TypeCheckingProblem where
  prettyTCM (CheckExpr e a) =
    sep [ prettyA e <+> text ":?", prettyTCM a ]
  prettyTCM (CheckArgs _ _ _ es t0 t1 _) =
    sep [ parens $ text "_ :" <+> prettyTCM t0
        , nest 2 $ prettyList $ map prettyA es
        , nest 2 $ text ":?" <+> prettyTCM t1 ]
  prettyTCM (CheckLambda (Common.Arg ai (xs, mt)) e t) =
    sep [ return CP.lambda <+>
          (CP.prettyRelevance ai .
           CP.prettyHiding ai (if isNothing mt && length xs == 1 then id
                               else P.parens) <$> do
            fsep $
              map prettyTCM xs ++
              caseMaybe mt [] (\ a -> [text ":", prettyTCM a])) <+>
          return CP.arrow <+>
          prettyTCM e <+>
          text ":?"
        , prettyTCM t
        ]

instance PrettyTCM a => PrettyTCM (WithHiding a) where
  prettyTCM (WithHiding h a) = CP.prettyHiding h id <$> prettyTCM a

instance PrettyTCM Name where
  prettyTCM x = P.pretty <$> abstractToConcrete_ x

instance PrettyTCM QName where
  prettyTCM x = P.pretty <$> abstractToConcrete_ x

instance PrettyTCM ModuleName where
  prettyTCM x = P.pretty <$> abstractToConcrete_ x

instance PrettyTCM ConHead where
  prettyTCM = prettyTCM . conName

instance PrettyTCM Telescope where
  prettyTCM tel = P.fsep . map P.pretty <$> (do
      tel <- reify tel
      runAbsToCon $ bindToConcrete tel (return . concat)
    )

newtype PrettyContext = PrettyContext Context

instance PrettyTCM PrettyContext where
  prettyTCM (PrettyContext ctx) = P.fsep . reverse <$> pr (map ctxEntry ctx)
    where
    pr :: [Dom (Name, Type)] -> TCM [P.Doc]
    pr []                            = return []
    pr (Common.Dom info (x,t) : ctx) = escapeContext 1 $ do
      -- TODO guilhem: show colors
      d <- CP.prettyRelevance info . CP.prettyHiding info P.parens <$> do
             prettyTCM x <+> text ":" <+> prettyTCM t
      (d :) <$> pr ctx

instance PrettyTCM Context where
  prettyTCM = prettyTCM . PrettyContext

instance PrettyTCM Pattern where
  prettyTCM = showPat
    where
      showPat (VarP x)                  = text $ patVarNameToString x
      showPat (DotP t)                  = text $ ".(" ++ show t ++ ")"
      showPat (ConP c Nothing ps)       = parens $
        prettyTCM c <+> fsep (map (showPat . namedArg) ps)
      showPat (ConP c (Just (b, t)) ps) = (if b then braces else parens) $
        prettyTCM c <+> fsep (map (showPat . namedArg) ps) <+> text ":" <+> prettyTCM t
      showPat (LitP l)                  = text (show l)
      showPat (ProjP q)                 = text (show q)

instance PrettyTCM (Elim' NLPat) where
  prettyTCM (Apply v) = text "$" <+> prettyTCM (unArg v)
  prettyTCM (Proj f)  = text "." <> prettyTCM f

instance PrettyTCM NLPat where
  prettyTCM (PVar x)    = prettyTCM (var x)
  prettyTCM (PWild)     = text $ "_"
  prettyTCM (PDef f es) = parens $
    prettyTCM f <+> fsep (map prettyTCM es)
  prettyTCM (PTerm t)   = text "." <> parens (prettyTCM t)

instance PrettyTCM RewriteRule where
  prettyTCM (RewriteRule q gamma lhs rhs b) = inTopContext $ do
    prettyTCM q     <+> text " rule " <+> do
    prettyTCM gamma <+> text " |- "   <+> do
    addContext gamma $ do
    prettyTCM lhs   <+> text " --> "  <+> do
    prettyTCM rhs   <+> text " : "    <+> do
    prettyTCM b<|MERGE_RESOLUTION|>--- conflicted
+++ resolved
@@ -239,23 +239,17 @@
               OpenIFS{}  -> __IMPOSSIBLE__
               InstS{} -> __IMPOSSIBLE__
               InstV{} -> __IMPOSSIBLE__
-        FindInScope m b Nothing -> do
+        FindInScope m mb Nothing -> do
             t <- getMetaType m
-<<<<<<< HEAD
-            sep [ text $ "Find in scope " ++ (show m) ++ " blocked on " ++ (show b) ++ " :" ++ (show t) ++ " (no candidate for now)"
-=======
-            sep [ text "Find in scope" <+> pretty m <+> text ":"
+            sep [ text "Find in scope" <+> pretty m
+                  <+> maybe (text ":") (\ b -> text "blocked on" <+> pretty b <+> text ":") mb
                 , prettyTCM t
                 , text " (no candidate for now)"
->>>>>>> c0316784
-                ]
-        FindInScope m b (Just cands) -> do
+                ]
+        FindInScope m mb (Just cands) -> do
             t <- getMetaType m
-<<<<<<< HEAD
-            sep [ text $ "Find in scope " ++ (show m) ++ " blocked on " ++ (show b) ++ " :"
-=======
-            sep [ text "Find in scope" <+> pretty m <+> text ":"
->>>>>>> c0316784
+            sep [ text "Find in scope" <+> pretty m
+                  <+> maybe (text ":") (\ b -> text "blocked on" <+> pretty b <+> text ":") mb
                 , nest 2 $ prettyTCM t
                 , sep $ flip map cands $ \(t,ty) ->
                            prettyTCM t <+> text ": " <+> prettyTCM ty
