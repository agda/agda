--- conflicted
+++ resolved
@@ -1408,13 +1408,8 @@
 
 instance InstantiateFull Interface where
     instantiateFull' (Interface h s ft ms mod scope inside
-<<<<<<< HEAD
                                sig display userwarn importwarn b foreignCode
-                               highlighting pragmas patsyns warnings) =
-=======
-                               sig display userwarn b foreignCode
                                highlighting pragmas usedOpts patsyns warnings) =
->>>>>>> fd533f1d
         Interface h s ft ms mod scope inside
             <$> instantiateFull' sig
             <*> instantiateFull' display
