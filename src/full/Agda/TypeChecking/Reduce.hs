--- conflicted
+++ resolved
@@ -3,25 +3,19 @@
 
 module Agda.TypeChecking.Reduce where
 
-<<<<<<< HEAD
+import Control.Monad ( (>=>), void )
 import Control.Monad.Reader
 import Control.Applicative ((<|>))
 
 import Data.Maybe
 import Data.Map (Map)
+import qualified Data.Map as Map
+import qualified Data.IntMap as IntMap
 #if __GLASGOW_HASKELL__ >= 804
 import Data.Semigroup (First(..))
 #else
 import Data.Monoid (First(..))
 #endif
-=======
-import Control.Monad ( (>=>), void )
-
-import Data.Maybe
-import Data.Map (Map)
-import qualified Data.Map as Map
-import qualified Data.IntMap as IntMap
->>>>>>> 3ca4db8d
 import Data.Foldable
 import Data.Functor.Compose (Compose(..))
 import Data.Traversable
@@ -406,15 +400,10 @@
   reduce'  :: t -> ReduceM t
   reduceB' :: t -> ReduceM (Blocked t)
 
-<<<<<<< HEAD
-    reduce'  t = ignoreBlocking <$> reduceB' t
+  reduce' t = ignoreBlocking <$> reduceB' t
 
 defaultReduceB'notBlocked :: (Reduce a) => a -> ReduceM (Blocked' t a)
 defaultReduceB'notBlocked t = notBlocked <$> reduce' t
-=======
-  reduce'  t = ignoreBlocking <$> reduceB' t
-  reduceB' t = notBlocked <$> reduce' t
->>>>>>> 3ca4db8d
 
 instance Reduce Type where
     reduce'  (El s t) = workOnTypes $ El s <$> reduce' t
@@ -902,11 +891,7 @@
                     -- TODO: let matchPatterns also return the reduced forms
                     -- of the original arguments!
                     -- Andreas, 2013-05-19 isn't this done now?
-<<<<<<< HEAD
                     let sigma = buildSubstitution nvars vs
-=======
-                    let sigma = buildSubstitution impossible nvars vs
->>>>>>> 3ca4db8d
                     return $ YesReduction simpl $ applySubst sigma w `applyE` es1
                 | otherwise     -> rewrite (NotBlocked AbsurdMatch ()) (applyE v) rewr es
 
@@ -971,10 +956,7 @@
 
 instance Reduce e => Reduce (Map k e) where
   reduce' = traverse reduce'
-<<<<<<< HEAD
   reduceB' = defaultReduceB'notBlocked
-=======
->>>>>>> 3ca4db8d
 
 instance Reduce Candidate where
   reduce' (Candidate q u t ov) = Candidate q <$> reduce' u <*> reduce' t <*> pure ov
@@ -1808,4 +1790,4 @@
   normalise' = unsafeTraverseTwinT normalise'
 
 instance InstantiateFull a => InstantiateFull (TwinT' a) where
-  instantiateFull' = unsafeTraverseTwinT instantiateFull'
+  instantiateFull' = unsafeTraverseTwinT instantiateFull'