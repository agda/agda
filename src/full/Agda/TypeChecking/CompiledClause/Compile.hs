{-# LANGUAGE CPP #-}
{-# LANGUAGE TupleSections #-}

module Agda.TypeChecking.CompiledClause.Compile where

import Prelude hiding (null)

import Data.Maybe
import Data.Monoid
import qualified Data.Map as Map
import Data.List (genericReplicate, nubBy, findIndex)
import Data.Function

import Debug.Trace

import Agda.Syntax.Common
import Agda.Syntax.Internal
import Agda.Syntax.Internal.Pattern
import Agda.TypeChecking.CompiledClause
import Agda.TypeChecking.Coverage
import Agda.TypeChecking.Coverage.SplitTree
import Agda.TypeChecking.Monad
import Agda.TypeChecking.RecordPatterns
import Agda.TypeChecking.Substitute
import Agda.TypeChecking.Pretty (prettyTCM, nest, sep, text)

import Agda.Utils.Functor
import Agda.Utils.Null
import Agda.Utils.List
import Agda.Utils.Pretty (Pretty(..), prettyShow)
import qualified Agda.Utils.Pretty as P

#include "undefined.h"
import Agda.Utils.Impossible

-- | Process function clauses into case tree.
--   This involves:
--   1. Coverage checking, generating a split tree.
--   2. Translation of lhs record patterns into rhs uses of projection.
--      Update the split tree.
--   3. Generating a case tree from the split tree.
--   Phases 1. and 2. are skipped if @Nothing@.
compileClauses ::
  Maybe (QName, Type) -- ^ Translate record patterns and coverage check with given type?
  -> [Clause] -> TCM CompiledClauses
compileClauses mt cs = do
<<<<<<< HEAD
  let cls = [(unnumberPatVars (clausePats c), clauseBody c) | c <- cs]
  shared <- sharedFun
=======
  let cls = [ Cl (clausePats c) (clauseBody c) | c <- cs ]
>>>>>>> 19b79176
  case mt of
    Nothing -> return $ compile shared cls
    Just (q, t)  -> do
      splitTree <- coverageCheck q t cs

      reportSDoc "tc.cc" 30 $ sep $ do
        (text "clauses patterns  before compilation") : do
          map (prettyTCM . map unArg . clPats) cls
      reportSDoc "tc.cc" 50 $ do
        sep [ text "clauses before compilation"
            , (nest 2 . text . show) cs
            ]
      let cc = compileWithSplitTree shared splitTree cls
      reportSDoc "tc.cc" 12 $ sep
        [ text "compiled clauses (still containing record splits)"
        , nest 2 $ text (show cc)
        ]
      cc <- translateCompiledClauses cc
      return cc

<<<<<<< HEAD
type Cl  = ([Arg Pattern], ClauseBody)
type Cls = [Cl]

compileWithSplitTree :: (Term -> Term) -> SplitTree -> Cls -> CompiledClauses
compileWithSplitTree shared t cs = case t of
  SplitAt i ts ->
    -- the coverage checker does not count dot patterns as variables
    -- in case trees however, they count as variable patterns
    let n = i -- countInDotPatterns i cs
    in  Case n $ compiles ts $ splitOn (length ts == 1) n cs
=======
-- | Stripped-down version of 'Agda.Syntax.Internal.Clause'
--   used in clause compiler.
data Cl = Cl
  { clPats :: [I.Arg Pattern]
  , clBody :: ClauseBody
  } deriving (Show)

instance Pretty Cl where
  pretty (Cl ps b) = P.prettyList ps P.<+> P.text "->" P.<+> pretty b

type Cls = [Cl]

compileWithSplitTree :: SplitTree -> Cls -> CompiledClauses
compileWithSplitTree t cs = case t of
  SplitAt i ts -> Case i $ compiles ts $ splitOn (length ts == 1) i cs
>>>>>>> 19b79176
        -- if there is just one case, we force expansion of catch-alls
        -- this is needed to generate a sound tree on which we can
        -- collapse record pattern splits
  SplittingDone n -> compile shared cs
    -- after end of split tree, continue with left-to-right strategy

  where
    compiles :: SplitTrees -> Case Cls -> Case CompiledClauses
    compiles ts br@Branches{ projPatterns = cop
                           , conBranches = cons
                           , litBranches = lits
                           , catchAllBranch = Nothing }
      | Map.null lits = empty { projPatterns = cop, conBranches = updCons cons }
      where
        updCons = Map.mapWithKey $ \ c cl ->
                    let t = fromMaybe __IMPOSSIBLE__ $ lookup c ts
                    in  compileWithSplitTree shared t <$> cl
    compiles ts br    = compile shared <$> br


<<<<<<< HEAD
compile :: (Term -> Term) -> Cls -> CompiledClauses
compile shared cs = case nextSplit cs of
  Just (isRecP, n)-> Case n $ fmap (compile shared) $ splitOn isRecP n cs
  Nothing -> case map (getBody . snd) cs of
=======
compile :: Cls -> CompiledClauses
compile cs = case nextSplit cs of
  Just (isRecP, n)-> Case n $ fmap compile $ splitOn isRecP n cs
  Nothing -> case map (getBody . clBody) cs of
>>>>>>> 19b79176
    -- It's possible to get more than one clause here due to
    -- catch-all expansion.
    Just t : _  -> Done (map (fmap name) $ clPats $ head cs) (shared t)
    Nothing : _ -> Fail
    []          -> __IMPOSSIBLE__
  where
    name (VarP x) = x
    name (DotP _) = underscore
    name ConP{}  = __IMPOSSIBLE__
    name LitP{}  = __IMPOSSIBLE__
    name ProjP{} = __IMPOSSIBLE__

-- | Get the index of the next argument we need to split on.
--   This the number of the first pattern that does a match in the first clause.
nextSplit :: Cls -> Maybe (Bool, Int)
nextSplit []            = __IMPOSSIBLE__
nextSplit (Cl ps _ : _) = headMaybe $ catMaybes $
  zipWith (\ p n -> (,n) <$> properSplit (unArg p)) ps [0..]

-- | Is is not a variable pattern?
--   And if yes, is it a record pattern?
properSplit :: Pattern -> Maybe Bool
properSplit (ConP _ cpi _) = Just $ isJust $ conPRecord cpi
properSplit LitP{}  = Just False
properSplit ProjP{} = Just False
properSplit VarP{}  = Nothing
properSplit DotP{}  = Nothing

-- | Is this a variable pattern?
--
--   Maintain invariant: @isVar = isNothing . properSplit@!
isVar :: Pattern -> Bool
isVar VarP{}  = True
isVar DotP{}  = True
isVar ConP{}  = False
isVar LitP{}  = False
isVar ProjP{} = False

-- | @splitOn single n cs@ will force expansion of catch-alls
--   if @single@.
splitOn :: Bool -> Int -> Cls -> Case Cls
splitOn single n cs = mconcat $ map (fmap (:[]) . splitC n) $
  -- (\ cs -> trace ("splitting on " ++ show n ++ " after expandCatchAlls " ++ show single ++ ": " ++ show cs) cs) $
    expandCatchAlls single n cs

splitC :: Int -> Cl -> Case Cl
splitC n (Cl ps b) = case unArg p of
  ProjP d     -> projCase d $ Cl (ps0 ++ ps1) b
  ConP c _ qs -> conCase (conName c) $ WithArity (length qs) $
                   Cl (ps0 ++ map (fmap namedThing) qs ++ ps1) b
  LitP l      -> litCase l $ Cl (ps0 ++ ps1) b
  VarP{}      -> catchAll $ Cl ps b
  DotP{}      -> catchAll $ Cl ps b
  where
    (ps0, p, ps1) = extractNthElement' n ps

-- | Expand catch-alls that appear before actual matches.
--
-- Example:
--
-- @
--    true  y
--    x     false
--    false y
-- @
--
-- will expand the catch-all @x@ to @false@.
--
-- Catch-alls need also to be expanded if
-- they come before/after a record pattern, otherwise we get into
-- trouble when we want to eliminate splits on records later.
--
-- Another example (see Issue 1650):
-- @
--   f (x, (y, z)) true  = a
--   f _           false = b
-- @
-- Split tree:
-- @
--   0 (first argument of f)
--    \- 1 (second component of the pair)
--        \- 3 (last argument of f)
--            \-- true  -> a
--             \- false -> b
-- @
-- We would like to get the following case tree:
-- @
--   case 0 of
--   _,_ -> case 1 of
--          _,_ -> case 3 of true  -> a; false -> b
--          _   -> case 3 of true  -> a; false -> b
--   _          -> case 3 of true  -> a; false -> b
-- @
expandCatchAlls :: Bool -> Int -> Cls -> Cls
expandCatchAlls single n cs =
  -- Andreas, 2013-03-22
  -- if there is a single case (such as for record splits)
  -- we force expansion
  if single then doExpand =<< cs else
  case cs of
  _            | all (isCatchAllNth . clPats) cs -> cs
  Cl ps b : cs | not (isCatchAllNth ps) -> Cl ps b : expandCatchAlls False n cs
               | otherwise -> map (expand ps b) expansions ++ Cl ps b : expandCatchAlls False n cs
  _ -> __IMPOSSIBLE__
  where
    -- In case there is only one branch in the split tree, we expand all
    -- catch-alls for this position
    -- The @expansions@ are collected from all the clauses @cs@ then.
    -- Note: @expansions@ could be empty, so we keep the orignal clause.
    doExpand c@(Cl ps b)
      | isVar $ unArg $ nth ps = map (expand ps b) expansions ++ [c]
      | otherwise              = [c]

    -- True if nth pattern is variable or there are less than n patterns.
    isCatchAllNth ps = all (isVar . unArg) $ take 1 $ drop n ps

    nth qs = headWithDefault __IMPOSSIBLE__ $ drop n qs

    classify (LitP l)     = Left l
    classify (ConP c _ _) = Right c
    classify _            = __IMPOSSIBLE__

    -- All non-catch-all patterns following this one (at position n).
    -- These are the cases the wildcard needs to be expanded into.
    expansions = nubBy ((==) `on` (classify . unArg))
               . filter (not . isVar . unArg)
               . map (nth . clPats)
               $ cs

    expand ps b q =
      case unArg q of
        ConP c mt qs' -> Cl (ps0 ++ [q $> ConP c mt conPArgs] ++ ps1)
                            (substBody n' m (Con c conArgs) b)
          where
            m        = length qs'
            -- replace all direct subpatterns of q by _
            conPArgs = map (fmap ($> VarP underscore)) qs'
            conArgs  = zipWith (\ q n -> q $> var n) qs' $ downFrom m
        LitP l -> Cl (ps0 ++ [q $> LitP l] ++ ps1) (substBody n' 0 (Lit l) b)
        _ -> __IMPOSSIBLE__
      where
        (ps0, rest) = splitAt n ps
        ps1         = maybe __IMPOSSIBLE__ snd $ uncons rest

        n' = countVars ps0
        countVars = sum . map (count . unArg)
        count VarP{}        = 1
        count (ConP _ _ ps) = countVars $ map (fmap namedThing) ps
        count DotP{}        = 1   -- dot patterns are treated as variables in the clauses
        count _             = 0

substBody :: Int -> Int -> Term -> ClauseBody -> ClauseBody
substBody _ _ _ NoBody = NoBody
substBody 0 m v b = case b of
  Bind   b -> foldr (.) id (replicate m (Bind . Abs underscore)) $ subst 0 v (absBody $ raise m b)
  _        -> __IMPOSSIBLE__
substBody n m v b = case b of
  Bind b   -> Bind $ fmap (substBody (n - 1) m v) b
  _        -> __IMPOSSIBLE__<|MERGE_RESOLUTION|>--- conflicted
+++ resolved
@@ -44,12 +44,8 @@
   Maybe (QName, Type) -- ^ Translate record patterns and coverage check with given type?
   -> [Clause] -> TCM CompiledClauses
 compileClauses mt cs = do
-<<<<<<< HEAD
-  let cls = [(unnumberPatVars (clausePats c), clauseBody c) | c <- cs]
+  let cls = [ Cl (unnumberPatVars $ clausePats c) (clauseBody c) | c <- cs ]
   shared <- sharedFun
-=======
-  let cls = [ Cl (clausePats c) (clauseBody c) | c <- cs ]
->>>>>>> 19b79176
   case mt of
     Nothing -> return $ compile shared cls
     Just (q, t)  -> do
@@ -70,22 +66,10 @@
       cc <- translateCompiledClauses cc
       return cc
 
-<<<<<<< HEAD
-type Cl  = ([Arg Pattern], ClauseBody)
-type Cls = [Cl]
-
-compileWithSplitTree :: (Term -> Term) -> SplitTree -> Cls -> CompiledClauses
-compileWithSplitTree shared t cs = case t of
-  SplitAt i ts ->
-    -- the coverage checker does not count dot patterns as variables
-    -- in case trees however, they count as variable patterns
-    let n = i -- countInDotPatterns i cs
-    in  Case n $ compiles ts $ splitOn (length ts == 1) n cs
-=======
 -- | Stripped-down version of 'Agda.Syntax.Internal.Clause'
 --   used in clause compiler.
 data Cl = Cl
-  { clPats :: [I.Arg Pattern]
+  { clPats :: [Arg Pattern]
   , clBody :: ClauseBody
   } deriving (Show)
 
@@ -94,10 +78,9 @@
 
 type Cls = [Cl]
 
-compileWithSplitTree :: SplitTree -> Cls -> CompiledClauses
-compileWithSplitTree t cs = case t of
+compileWithSplitTree :: (Term -> Term) -> SplitTree -> Cls -> CompiledClauses
+compileWithSplitTree shared t cs = case t of
   SplitAt i ts -> Case i $ compiles ts $ splitOn (length ts == 1) i cs
->>>>>>> 19b79176
         -- if there is just one case, we force expansion of catch-alls
         -- this is needed to generate a sound tree on which we can
         -- collapse record pattern splits
@@ -118,17 +101,10 @@
     compiles ts br    = compile shared <$> br
 
 
-<<<<<<< HEAD
 compile :: (Term -> Term) -> Cls -> CompiledClauses
 compile shared cs = case nextSplit cs of
   Just (isRecP, n)-> Case n $ fmap (compile shared) $ splitOn isRecP n cs
-  Nothing -> case map (getBody . snd) cs of
-=======
-compile :: Cls -> CompiledClauses
-compile cs = case nextSplit cs of
-  Just (isRecP, n)-> Case n $ fmap compile $ splitOn isRecP n cs
   Nothing -> case map (getBody . clBody) cs of
->>>>>>> 19b79176
     -- It's possible to get more than one clause here due to
     -- catch-all expansion.
     Just t : _  -> Done (map (fmap name) $ clPats $ head cs) (shared t)
