--- conflicted
+++ resolved
@@ -662,14 +662,11 @@
   let t = sort $ Inf f 1
   return $ PrimImpl t $ primFun __IMPOSSIBLE__ 0 $ \_ -> redReturn $ Sort $ Inf f 0
 
-<<<<<<< HEAD
 primLockUniv' :: TCM PrimitiveImpl
 primLockUniv' = do
   let t = sort $ Type $ levelSuc $ Max 0 []
   return $ PrimImpl t $ primFun __IMPOSSIBLE__ 0 $ \_ -> redReturn $ Sort LockUniv
 
-mkPrimFun1TCM :: (FromTerm a, ToTerm b, TermLike b) =>
-=======
 -- mkPrimStrictSet :: TCM PrimitiveImpl
 -- mkPrimStrictSet = do
 --   t <- nPi "ℓ" (el primLevel) (pure $ sort $ SSet $ Max 0 [Plus 1 $ var 0])
@@ -678,7 +675,6 @@
 --     redReturn $ Sort $ SSet l
 
 mkPrimFun1TCM :: (FromTerm a, ToTerm b) =>
->>>>>>> 6289bb7c
                  TCM Type -> (a -> ReduceM b) -> TCM PrimitiveImpl
 mkPrimFun1TCM mt f = do
     toA   <- fromTerm
