
-- | Computing the free variables of a term lazily.
--
-- We implement a reduce (traversal into monoid) over internal syntax
-- for a generic collection (monoid with singletons).  This should allow
-- a more efficient test for the presence of a particular variable.
--
-- Worst-case complexity does not change (i.e. the case when a variable
-- does not occur), but best case-complexity does matter.  For instance,
-- see 'Agda.TypeChecking.Substitute.mkAbs': each time we construct
-- a dependent function type, we check whether it is actually dependent.
--
-- The distinction between rigid and strongly rigid occurrences comes from:
--   Jason C. Reed, PhD thesis, 2009, page 96 (see also his LFMTP 2009 paper)
--
-- The main idea is that x = t(x) is unsolvable if x occurs strongly rigidly
-- in t.  It might have a solution if the occurrence is not strongly rigid, e.g.
--
--   x = \f -> suc (f (x (\ y -> k)))  has  x = \f -> suc (f (suc k))
--
-- [Jason C. Reed, PhD thesis, page 106]
--
-- Under coinductive constructors, occurrences are never strongly rigid.
-- Also, function types and lambdas do not establish strong rigidity.
-- Only inductive constructors do so.
-- (See issue 1271).
--
-- For further reading on semirings and semimodules for variable occurrence,
-- see e.g. Conor McBrides "I got plenty of nuttin'" (Wadlerfest 2016).
-- There, he treats the "quantity" dimension of variable occurrences.
--
-- The semiring has an additive operation for combining occurrences of subterms,
-- and a multiplicative operation of representing function composition.  E.g.
-- if variable @x@ appears @o@ in term @u@, but @u@ appears in context @q@ in
-- term @t@ then occurrence of variable @x@ coming from @u@ is accounted for
-- as @q o@ in @t@.
--
-- Consider example @(λ{ x → (x,x)}) y@:
--
--   * Variable @x@ occurs once unguarded in @x@.
--
--   * It occurs twice unguarded in the aggregation @x@ @x@
--
--   * Inductive constructor @,@ turns this into two strictly rigid occurrences.
--
--     If @,@ is a record constructor, then we stay unguarded.
--
--   * The function @({λ x → (x,x)})@ provides a context for variable @y@.
--     This context can be described as weakly rigid with quantity two.
--
--   * The final occurrence of @y@ is obtained as composing the context with
--     the occurrence of @y@ in itself (which is the unit for composition).
--     Thus, @y@ occurs weakly rigid with quantity two.
--
-- It is not a given that the context can be described in the same way
-- as the variable occurrence.  However, for quantity it is the case
-- and we obtain a semiring of occurrences with 0, 1, and even ω, which
-- is an absorptive element for addition.

module Agda.TypeChecking.Free.Lazy where

import Control.Applicative hiding (empty)
import Control.Monad        ( guard )
import Control.Monad.Reader ( MonadReader(..), asks, ReaderT, Reader, runReader )

import Data.IntMap (IntMap)
import qualified Data.IntMap as IntMap
import Data.HashSet (HashSet)
import qualified Data.HashSet as HashSet
import Data.Semigroup ( Semigroup, (<>) )



import Agda.Syntax.Common
import Agda.Syntax.Internal

import Agda.Utils.Functor
import Agda.Utils.Lens
import Agda.Utils.Monad
import Agda.Utils.Null
import Agda.Utils.Semigroup
import Agda.Utils.Singleton
import Agda.Utils.Size
import Agda.Utils.IntSet.Typed (ISet)
import qualified Agda.Utils.IntSet.Typed as ISet

---------------------------------------------------------------------------
-- * Set of meta variables.

-- | A set of meta variables.  Forms a monoid under union.

<<<<<<< HEAD
type MetaSet = ISet MetaId

insertMetaSet :: MetaId -> MetaSet -> MetaSet
insertMetaSet = ISet.insert

foldrMetaSet :: (MetaId -> a -> a) -> a -> MetaSet -> a
foldrMetaSet = ISet.foldr
=======
newtype MetaSet = MetaSet { theMetaSet :: HashSet MetaId }
  deriving (Eq, Show, Null, Semigroup, Monoid)

instance Singleton MetaId MetaSet where
  singleton = MetaSet . singleton

insertMetaSet :: MetaId -> MetaSet -> MetaSet
insertMetaSet m (MetaSet ms) = MetaSet $ HashSet.insert m ms

foldrMetaSet :: (MetaId -> a -> a) -> a -> MetaSet -> a
foldrMetaSet f e ms = HashSet.foldr f e $ theMetaSet ms
>>>>>>> 3ca4db8d

---------------------------------------------------------------------------
-- * Flexible and rigid occurrences (semigroup)

-- | Depending on the surrounding context of a variable,
--   it's occurrence can be classified as flexible or rigid,
--   with finer distinctions.
--
--   The constructors are listed in increasing order (wrt. information content).
data FlexRig' a
  = Flexible a        -- ^ In arguments of metas.
                      --   The set of metas is used by ''Agda.TypeChecking.Rewriting.NonLinMatch''
                      --   to generate the right blocking information.
                      --   The semantics is that the status of a variable occurrence may change
                      --   if one of the metas in the set gets solved.  We may say the occurrence
                      --   is tainted by the meta variables in the set.
  | WeaklyRigid       -- ^ In arguments to variables and definitions.
  | Unguarded         -- ^ In top position, or only under inductive record constructors (unit).
  | StronglyRigid     -- ^ Under at least one and only inductive constructors.
  deriving (Eq, Show, Functor, Foldable)

type FlexRig = FlexRig' MetaSet

class LensFlexRig a o | o -> a where
  lensFlexRig :: Lens' (FlexRig' a) o

instance LensFlexRig a (FlexRig' a) where
  lensFlexRig f x = f x

isFlexible :: LensFlexRig a o => o -> Bool
isFlexible o = case o ^. lensFlexRig of
  Flexible {} -> True
  _ -> False

isUnguarded :: LensFlexRig a o => o -> Bool
isUnguarded o = case o ^. lensFlexRig of
  Unguarded -> True
  _ -> False

isWeaklyRigid :: LensFlexRig a o => o -> Bool
isWeaklyRigid o = case o ^. lensFlexRig of
   WeaklyRigid -> True
   _ -> False

isStronglyRigid :: LensFlexRig a o => o -> Bool
isStronglyRigid o = case o ^. lensFlexRig of
  StronglyRigid -> True
  _ -> False

-- | 'FlexRig' aggregation (additive operation of the semiring).
--   For combining occurrences of the same variable in subterms.
--   This is a refinement of the 'max' operation for 'FlexRig'
--   which would work if 'Flexible' did not have the 'MetaSet' as an argument.
--   Now, to aggregate two 'Flexible' occurrences, we union the involved 'MetaSet's.

addFlexRig :: Semigroup a => FlexRig' a -> FlexRig' a -> FlexRig' a
addFlexRig = curry $ \case
  -- StronglyRigid is dominant
  (StronglyRigid, _) -> StronglyRigid
  (_, StronglyRigid) -> StronglyRigid
  -- Next is Unguarded
  (Unguarded, _) -> Unguarded
  (_, Unguarded) -> Unguarded
  -- Then WeaklyRigid
  (WeaklyRigid, _) -> WeaklyRigid
  (_, WeaklyRigid) -> WeaklyRigid
  -- Least is Flexible.  We union the meta sets, as the variable
  -- is tainted by all of the involved meta variable.
  (Flexible ms1, Flexible ms2) -> Flexible $ ms1 <> ms2

-- | Unit for 'addFlexRig'.
zeroFlexRig :: Monoid a => FlexRig' a
zeroFlexRig = Flexible mempty

-- | Absorptive for 'addFlexRig'.
omegaFlexRig :: FlexRig' a
omegaFlexRig = StronglyRigid

-- | 'FlexRig' composition (multiplicative operation of the semiring).
--   For accumulating the context of a variable.
--
--   'Flexible' is dominant.  Once we are under a meta, we are flexible
--   regardless what else comes.  We taint all variable occurrences
--   under a meta by this meta.
--
--   'WeaklyRigid' is next in strength.  Destroys strong rigidity.
--
--   'StronglyRigid' is still dominant over 'Unguarded'.
--
--   'Unguarded' is the unit.  It is the top (identity) context.
--
composeFlexRig :: Semigroup a => FlexRig' a -> FlexRig' a -> FlexRig' a
composeFlexRig = curry $ \case
    (Flexible ms1, Flexible ms2) -> Flexible $ ms1 <> ms2
    (Flexible ms1, _) -> Flexible ms1
    (_, Flexible ms2) -> Flexible ms2
    (WeaklyRigid, _) -> WeaklyRigid
    (_, WeaklyRigid) -> WeaklyRigid
    (StronglyRigid, _) -> StronglyRigid
    (_, StronglyRigid) -> StronglyRigid
    (Unguarded, Unguarded) -> Unguarded

-- | Unit for 'composeFlexRig'.
oneFlexRig :: FlexRig' a
oneFlexRig = Unguarded

---------------------------------------------------------------------------
-- * Multi-dimensional feature vector for variable occurrence (semigroup)

-- | Occurrence of free variables is classified by several dimensions.
--   Currently, we have 'FlexRig' and 'Modality'.
data VarOcc' a = VarOcc
  { varFlexRig   :: FlexRig' a
  , varModality  :: Modality
  }
  deriving (Show)
type VarOcc = VarOcc' MetaSet

-- | Equality up to origin.
instance Eq a => Eq (VarOcc' a) where
  VarOcc fr m == VarOcc fr' m' = fr == fr' && sameModality m m'

instance LensModality (VarOcc' a) where
  getModality = varModality
  mapModality f (VarOcc x r) = VarOcc x $ f r

instance LensRelevance (VarOcc' a) where
instance LensQuantity (VarOcc' a) where

-- | Access to 'varFlexRig' in 'VarOcc'.
instance LensFlexRig a (VarOcc' a) where
  lensFlexRig f (VarOcc fr m) = f fr <&> \ fr' -> VarOcc fr' m
-- lensFlexRig :: Lens' (FlexRig' a) (VarOcc' a)
-- lensFlexRig f (VarOcc fr m) = f fr <&> \ fr' -> VarOcc fr' m


-- | The default way of aggregating free variable info from subterms is by adding
--   the variable occurrences.  For instance, if we have a pair @(t₁,t₂)@ then
--   and @t₁@ has @o₁@ the occurrences of a variable @x@
--   and @t₂@ has @o₂@ the occurrences of the same variable, then
--   @(t₁,t₂)@ has @mappend o₁ o₂@ occurrences of that variable.
--
--   From counting 'Quantity', we extrapolate this to 'FlexRig' and 'Relevance':
--   we care most about about 'StronglyRigid' 'Relevant' occurrences.
--   E.g., if @t₁@ has a 'StronglyRigid' occurrence and @t₂@ a 'Flexible' occurrence,
--   then @(t₁,t₂)@ still has a 'StronglyRigid' occurrence.
--   Analogously, @Relevant@ occurrences count most, as we wish e.g. to forbid
--   relevant occurrences of variables that are declared to be irrelevant.
--
--   'VarOcc' forms a semiring, and this monoid is the addition of the semiring.

instance Semigroup a => Semigroup (VarOcc' a) where
  VarOcc o m <> VarOcc o' m' = VarOcc (addFlexRig o o') (addModality m m')

-- | The neutral element for variable occurrence aggregation is least serious
--   occurrence: flexible, irrelevant.
--   This is also the absorptive element for 'composeVarOcc', if we ignore
--   the 'MetaSet' in 'Flexible'.
instance (Semigroup a, Monoid a) => Monoid (VarOcc' a) where
  mempty  = VarOcc (Flexible mempty) zeroModality
  mappend = (<>)

-- | The absorptive element of variable occurrence under aggregation:
--   strongly rigid, relevant.
topVarOcc :: VarOcc' a
topVarOcc = VarOcc StronglyRigid topModality

-- | First argument is the outer occurrence (context) and second is the inner.
--   This multiplicative operation is to modify an occurrence under a context.
composeVarOcc :: Semigroup a => VarOcc' a -> VarOcc' a -> VarOcc' a
composeVarOcc (VarOcc o m) (VarOcc o' m') = VarOcc (composeFlexRig o o') (composeModality m m')
  -- We use the multipicative modality monoid (composition).

oneVarOcc :: VarOcc' a
oneVarOcc = VarOcc Unguarded unitModality

---------------------------------------------------------------------------
-- * Storing variable occurrences (semimodule).

-- | Any representation @c@ of a set of variables need to be able to be modified by
--   a variable occurrence. This is to ensure that free variable analysis is
--   compositional. For instance, it should be possible to compute `fv (v [u/x])`
--   from `fv v` and `fv u`.
--
--   In algebraic terminology, a variable set @a@ needs to be (almost) a left semimodule
--   to the semiring 'VarOcc'.
class (Singleton MetaId a, Semigroup a, Monoid a, Semigroup c, Monoid c) => IsVarSet a c | c -> a where
  -- | Laws
  --    * Respects monoid operations:
  --      ```
  --        withVarOcc o mempty   == mempty
  --        withVarOcc o (x <> y) == withVarOcc o x <> withVarOcc o y
  --      ```
  --    * Respects VarOcc composition:
  --      ```
  --        withVarOcc oneVarOcc             = id
  --        withVarOcc (composeVarOcc o1 o2) = withVarOcc o1 . withVarOcc o2
  --      ```
  --    * Respects VarOcc aggregation:
  --      ```
  --        withVarOcc (o1 <> o2) x = withVarOcc o1 x <> withVarOcc o2 x
  --      ```
  --      Since the corresponding unit law may fail,
  --      ```
  --        withVarOcc mempty x = mempty
  --      ```
  --      it is not quite a semimodule.
  withVarOcc :: VarOcc' a -> c -> c

-- | Representation of a variable set as map from de Bruijn indices
--   to 'VarOcc'.
type TheVarMap' a = IntMap (VarOcc' a)
newtype VarMap' a = VarMap { theVarMap :: TheVarMap' a }
  deriving (Eq, Show)

type TheVarMap = TheVarMap' MetaSet
type    VarMap =    VarMap' MetaSet

-- | A "set"-style 'Singleton' instance with default/initial variable occurrence.
instance Singleton Variable (VarMap' a) where
  singleton i = VarMap $ IntMap.singleton i oneVarOcc

mapVarMap :: (TheVarMap' a -> TheVarMap' b) -> VarMap' a -> VarMap' b
mapVarMap f = VarMap . f . theVarMap

lookupVarMap :: Variable -> VarMap' a -> Maybe (VarOcc' a)
lookupVarMap i = IntMap.lookup i . theVarMap

-- Andreas & Jesper, 2018-05-11, issue #3052:

-- | Proper monoid instance for @VarMap@ rather than inheriting the broken one from IntMap.
--   We combine two occurrences of a variable using 'mappend'.
instance Semigroup a => Semigroup (VarMap' a) where
  VarMap m <> VarMap m' = VarMap $ IntMap.unionWith (<>) m m'

instance Semigroup a => Monoid (VarMap' a) where
  mempty  = VarMap IntMap.empty
  mappend = (<>)
  mconcat = VarMap . IntMap.unionsWith (<>) . map theVarMap
  -- mconcat = VarMap . IntMap.unionsWith mappend . coerce   -- ghc 8.6.5 does not seem to like this coerce

instance (Singleton MetaId a, Semigroup a, Monoid a) => IsVarSet a (VarMap' a) where
  withVarOcc o = mapVarMap $ fmap $ composeVarOcc o


---------------------------------------------------------------------------
-- * Simple flexible/rigid variable collection.

-- | Keep track of 'FlexRig' for every variable, but forget the involved meta vars.
type TheFlexRigMap = IntMap (FlexRig' ())
newtype FlexRigMap = FlexRigMap { theFlexRigMap :: TheFlexRigMap }
  deriving (Show, Singleton (Variable, FlexRig' ()))

mapFlexRigMap :: (TheFlexRigMap -> TheFlexRigMap) -> FlexRigMap -> FlexRigMap
mapFlexRigMap f = FlexRigMap . f . theFlexRigMap

instance Semigroup FlexRigMap where
  FlexRigMap m <> FlexRigMap m' = FlexRigMap $ IntMap.unionWith addFlexRig m m'

instance Monoid FlexRigMap where
  mempty  = FlexRigMap IntMap.empty
  mappend = (<>)
  mconcat = FlexRigMap . IntMap.unionsWith addFlexRig . map theFlexRigMap

-- | Compose everything with the 'varFlexRig' part of the 'VarOcc'.
instance IsVarSet () FlexRigMap where
  withVarOcc o = mapFlexRigMap $ fmap $ composeFlexRig $ () <$ varFlexRig o

instance Singleton MetaId () where
  singleton _ = ()

---------------------------------------------------------------------------
-- * Environment for collecting free variables.

-- | Where should we skip sorts in free variable analysis?

data IgnoreSorts
  = IgnoreNot            -- ^ Do not skip.
  | IgnoreInAnnotations  -- ^ Skip when annotation to a type.
  | IgnoreAll            -- ^ Skip unconditionally.
  deriving (Eq, Show)

-- | The current context.

data FreeEnv' a b c = FreeEnv
  { feExtra     :: !b
    -- ^ Additional context, e.g., whether to ignore free variables in sorts.
  , feFlexRig   :: !(FlexRig' a)
    -- ^ Are we flexible or rigid?
  , feModality  :: !Modality
    -- ^ What is the current relevance and quantity?
  , feSingleton :: Maybe Variable -> c
    -- ^ Method to return a single variable.
  }

type Variable    = Int
type SingleVar c = Variable -> c

type FreeEnv c = FreeEnv' MetaSet IgnoreSorts c

-- | Ignore free variables in sorts.
feIgnoreSorts :: FreeEnv' a IgnoreSorts c -> IgnoreSorts
feIgnoreSorts = feExtra

instance LensFlexRig a (FreeEnv' a b c) where
  lensFlexRig f e = f (feFlexRig e) <&> \ fr -> e { feFlexRig = fr }

instance LensModality (FreeEnv' a b c) where
  getModality = feModality
  mapModality f e = e { feModality = f (feModality e) }

instance LensRelevance (FreeEnv' a b c) where
instance LensQuantity (FreeEnv' a b c) where

-- | The initial context.

initFreeEnv :: Monoid c => b -> SingleVar c -> FreeEnv' a b c
initFreeEnv e sing = FreeEnv
  { feExtra       = e
  , feFlexRig     = Unguarded
  , feModality    = unitModality      -- multiplicative monoid
  , feSingleton   = maybe mempty sing
  }

type FreeT a b m c = ReaderT (FreeEnv' a b c) m c
type FreeM a c = Reader (FreeEnv' a IgnoreSorts c) c

-- | Run function for FreeM.
runFreeM :: IsVarSet a c => SingleVar c -> IgnoreSorts -> FreeM a c -> c
runFreeM single i m = runReader m $ initFreeEnv i single

instance (Functor m, Applicative m, Monad m, Semigroup c, Monoid c) => Monoid (FreeT a b m c) where
  mempty  = pure mempty
  mappend = (<>)
  mconcat = mconcat <.> sequence

-- | Base case: a variable.
variable :: (Monad m, IsVarSet a c) => Int -> FreeT a b m c
variable n = do
  o <- asks feFlexRig
  r <- asks feModality
  s <- asks feSingleton
  return $ withVarOcc (VarOcc o r) (s $ Just n)

-- | Subtract, but return Nothing if result is negative.
subVar :: Int -> Maybe Variable -> Maybe Variable
-- subVar n x = x >>= \ i -> (i - n) <$ guard (n <= i)
subVar n x = do
  i <- x
  guard $ i >= n
  return $ i - n

-- | Going under a binder.
underBinder :: MonadReader (FreeEnv' a b c) m => m z -> m z
underBinder = underBinder' 1

-- | Going under @n@ binders.
underBinder' :: MonadReader (FreeEnv' a b c) m => Nat -> m z -> m z
underBinder' n = local $ \ e -> e { feSingleton = feSingleton e . subVar n }

-- | Changing the 'Modality'.
underModality :: (MonadReader r m, LensModality r, LensModality o) => o -> m z -> m z
underModality = local . mapModality . composeModality . getModality

-- | Changing the 'Relevance'.
underRelevance :: (MonadReader r m, LensRelevance r, LensRelevance o) => o -> m z -> m z
underRelevance = local . mapRelevance . composeRelevance . getRelevance

-- | Changing the 'FlexRig' context.
underFlexRig :: (MonadReader r m, LensFlexRig a r, Semigroup a, LensFlexRig a o) => o -> m z -> m z
underFlexRig = local . over lensFlexRig . composeFlexRig . view lensFlexRig

-- | What happens to the variables occurring under a constructor?
underConstructor :: (MonadReader r m, LensFlexRig a r, Semigroup a) => ConHead -> Elims -> m z -> m z
underConstructor (ConHead _c _d i fs) es =
  case i of
    -- Coinductive (record) constructors admit infinite cycles:
    CoInductive -> underFlexRig WeaklyRigid
    -- Inductive constructors do not admit infinite cycles:
    Inductive   | size es == size fs -> underFlexRig StronglyRigid
                | otherwise          -> underFlexRig WeaklyRigid
    -- Jesper, 2020-10-22: Issue #4995: treat occurrences in non-fully
    -- applied constructors as weakly rigid.
    -- Ulf, 2019-10-18: Now the termination checker treats inductive recursive records
    -- the same as datatypes, so absense of infinite cycles can be proven in Agda, and thus
    -- the unifier is allowed to do it too. Test case: test/Succeed/Issue1271a.agda
    -- WAS:
    -- -- Inductive record constructors do not admit infinite cycles,
    -- -- but this cannot be proven inside Agda.
    -- -- Thus, unification should not prove it either.

---------------------------------------------------------------------------
-- * Recursively collecting free variables.

-- | Gather free variables in a collection.
class Free t where
  -- Misplaced SPECIALIZE pragma:
  -- {-# SPECIALIZE freeVars' :: a -> FreeM Any #-}
  -- So you cannot specialize all instances in one go. :(
  freeVars' :: IsVarSet a c => t -> FreeM a c

  default freeVars' :: (t ~ f b, Foldable f, Free b) => IsVarSet a c => t -> FreeM a c
  freeVars' = foldMap freeVars'

instance Free Name where
  freeVars' = const mempty

instance Free Term where
  -- SPECIALIZE instance does not work as well, see
  -- https://ghc.haskell.org/trac/ghc/ticket/10434#ticket
  -- {-# SPECIALIZE instance Free Term All #-}
  -- {-# SPECIALIZE freeVars' :: Term -> FreeM Any #-}
  -- {-# SPECIALIZE freeVars' :: Term -> FreeM All #-}
  -- {-# SPECIALIZE freeVars' :: Term -> FreeM VarSet #-}
  freeVars' t = case unSpine t of -- #4484: unSpine to avoid projected variables being treated as StronglyRigid
    Var n ts     -> variable n `mappend` do underFlexRig WeaklyRigid $ freeVars' ts
    -- λ is not considered guarding, as
    -- we cannot prove that x ≡ λy.x is impossible.
    Lam _ t      -> underFlexRig WeaklyRigid $ freeVars' t
    Lit _        -> mempty
    Def _ ts     -> underFlexRig WeaklyRigid $ freeVars' ts  -- because we are not in TCM
      -- we cannot query whether we are dealing with a data/record (strongly r.)
      -- or a definition by pattern matching (weakly rigid)
      -- thus, we approximate, losing that x = List x is unsolvable
    Con c _ ts   -> underConstructor c ts $ freeVars' ts
    -- Pi is not guarding, since we cannot prove that A ≡ B → A is impossible.
    -- Even as we do not permit infinite type expressions,
    -- we cannot prove their absence (as Set is not inductive).
    -- Also, this is incompatible with univalence (HoTT).
    Pi a b       -> freeVars' (a,b)
    Sort s       -> freeVars' s
    Level l      -> freeVars' l
    MetaV m ts   -> underFlexRig (Flexible $ singleton m) $ freeVars' ts
    DontCare mt  -> underModality (Modality Irrelevant unitQuantity unitCohesion) $ freeVars' mt
    Dummy{}      -> mempty

instance Free t => Free (Type' t) where
  freeVars' (El s t) =
    ifM (asks ((IgnoreNot ==) . feIgnoreSorts))
      {- then -} (freeVars' (s, t))
      {- else -} (freeVars' t)

instance Free Sort where
  freeVars' s =
    ifM (asks ((IgnoreAll ==) . feIgnoreSorts)) mempty $ {- else -}
    case s of
      Type a     -> freeVars' a
      Prop a     -> freeVars' a
      Inf _ _    -> mempty
      SSet a     -> freeVars' a
      SizeUniv   -> mempty
      LockUniv   -> mempty
      IntervalUniv -> mempty
      PiSort a s1 s2 -> underFlexRig (Flexible mempty) (freeVars' $ unDom a) `mappend`
                        underFlexRig WeaklyRigid (freeVars' (s1, s2))
      FunSort s1 s2 -> freeVars' s1 `mappend` freeVars' s2
      UnivSort s -> underFlexRig WeaklyRigid $ freeVars' s
      MetaS x es -> underFlexRig (Flexible $ singleton x) $ freeVars' es
      DefS _ es  -> underFlexRig WeaklyRigid $ freeVars' es
      DummyS{}   -> mempty

instance Free Level where
  freeVars' (Max _ as) = freeVars' as

instance Free t => Free (PlusLevel' t) where
  freeVars' (Plus _ l)    = freeVars' l

instance Free t => Free [t]            where
instance Free t => Free (Maybe t)      where
instance Free t => Free (WithHiding t) where
instance Free t => Free (Named nm t)

instance (Free t, Free u) => Free (t, u) where
  freeVars' (t, u) = freeVars' t `mappend` freeVars' u

instance (Free t, Free u, Free v) => Free (t, u, v) where
  freeVars' (t, u, v) = freeVars' t `mappend` freeVars' u `mappend` freeVars' v

instance Free t => Free (Elim' t) where
  freeVars' (Apply t) = freeVars' t
  freeVars' (Proj{} ) = mempty
  freeVars' (IApply x y r) = freeVars' (x,y,r)

instance Free t => Free (Arg t) where
  freeVars' t = underModality (getModality t) $ freeVars' $ unArg t

instance Free t => Free (Dom t) where
  freeVars' d = freeVars' (domTactic d, unDom d)

instance Free t => Free (Abs t) where
  freeVars' (Abs   _ b) = underBinder $ freeVars' b
  freeVars' (NoAbs _ b) = freeVars' b

instance Free t => Free (Tele t) where
  freeVars' EmptyTel          = mempty
  freeVars' (ExtendTel t tel) = freeVars' (t, tel)

instance Free Clause where
  freeVars' cl = underBinder' (size $ clauseTel cl) $ freeVars' $ clauseBody cl

instance Free EqualityView where
  freeVars' = \case
    OtherType t -> freeVars' t
    IdiomType t -> freeVars' t
    EqualityType s _eq l t a b -> freeVars' (s, l, [t, a, b])<|MERGE_RESOLUTION|>--- conflicted
+++ resolved
@@ -65,8 +65,8 @@
 
 import Data.IntMap (IntMap)
 import qualified Data.IntMap as IntMap
-import Data.HashSet (HashSet)
-import qualified Data.HashSet as HashSet
+import Data.Set (Set)
+import qualified Data.Set as Set
 import Data.Semigroup ( Semigroup, (<>) )
 
 
@@ -89,27 +89,20 @@
 
 -- | A set of meta variables.  Forms a monoid under union.
 
-<<<<<<< HEAD
-type MetaSet = ISet MetaId
-
-insertMetaSet :: MetaId -> MetaSet -> MetaSet
-insertMetaSet = ISet.insert
-
-foldrMetaSet :: (MetaId -> a -> a) -> a -> MetaSet -> a
-foldrMetaSet = ISet.foldr
-=======
-newtype MetaSet = MetaSet { theMetaSet :: HashSet MetaId }
+newtype MetaSet = MetaSet { theMetaSet :: Set MetaId }
   deriving (Eq, Show, Null, Semigroup, Monoid)
 
 instance Singleton MetaId MetaSet where
   singleton = MetaSet . singleton
 
+metaSetToSet :: MetaSet -> Set MetaId
+metaSetToSet = theMetaSet
+
 insertMetaSet :: MetaId -> MetaSet -> MetaSet
-insertMetaSet m (MetaSet ms) = MetaSet $ HashSet.insert m ms
+insertMetaSet m (MetaSet ms) = MetaSet $ Set.insert m ms
 
 foldrMetaSet :: (MetaId -> a -> a) -> a -> MetaSet -> a
-foldrMetaSet f e ms = HashSet.foldr f e $ theMetaSet ms
->>>>>>> 3ca4db8d
+foldrMetaSet f e ms = Set.foldr f e $ theMetaSet ms
 
 ---------------------------------------------------------------------------
 -- * Flexible and rigid occurrences (semigroup)
