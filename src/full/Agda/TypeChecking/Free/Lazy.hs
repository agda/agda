--- conflicted
+++ resolved
@@ -562,23 +562,10 @@
 instance Free t => Free (PlusLevel' t) where
   freeVars' (Plus _ l)    = freeVars' l
 
-<<<<<<< HEAD
-instance Free LevelAtom where
-  freeVars' l = case l of
-    MetaLevel m vs   -> underFlexRig (Flexible $ singleton m) $ freeVars' vs
-    NeutralLevel _ v -> freeVars' v
-    BlockedLevel _ v -> freeVars' v
-    UnreducedLevel v -> freeVars' v
-
-instance Free t => Free [t]
-instance Free t => Free (Maybe t)
-instance Free t => Free (WithHiding t)
-instance Free t => Free (Named nm t)
-=======
 instance Free t => Free [t]            where
 instance Free t => Free (Maybe t)      where
 instance Free t => Free (WithHiding t) where
->>>>>>> 4f87d390
+instance Free t => Free (Named nm t)
 
 instance (Free t, Free u) => Free (t, u) where
   freeVars' (t, u) = freeVars' t `mappend` freeVars' u
