module Agda.TypeChecking.Unquote where

import Control.Arrow          ( first, second, (&&&) )
import Control.Monad          ( (<=<) )
import Control.Monad.Except   ( MonadError(..), ExceptT(..), runExceptT )
import Control.Monad.IO.Class ( MonadIO(..) )
import Control.Monad.Reader   ( ReaderT(..), runReaderT )
import Control.Monad.State    ( gets, modify, StateT(..), runStateT )
import Control.Monad.Writer   ( MonadWriter(..), WriterT(..), runWriterT )
import Control.Monad.Trans    ( lift )

import Data.Char
import Data.Map (Map)
import qualified Data.Map as Map
import Data.Maybe (fromMaybe)
import Data.Set (Set)
import qualified Data.Set as Set
import Data.Text (Text)
import qualified Data.Text as T
import Data.Word

import System.Directory (doesFileExist, getPermissions, executable)
import System.Process ( readProcessWithExitCode )
import System.Exit ( ExitCode(..) )

import Agda.Syntax.Common hiding ( Nat )
import Agda.Syntax.Internal as I
import qualified Agda.Syntax.Reflected as R
import qualified Agda.Syntax.Abstract as A
import Agda.Syntax.Abstract.Views
import Agda.Syntax.Translation.InternalToAbstract
import Agda.Syntax.Translation.ConcreteToAbstract
import Agda.Syntax.Literal
import qualified Agda.Syntax.Concrete as C
import Agda.Syntax.Position
import Agda.Syntax.Info as Info
import Agda.Syntax.Translation.ReflectedToAbstract
import Agda.Syntax.Scope.Base (KindOfName(ConName, DataName))
import Agda.Syntax.Parser

import Agda.Interaction.Library ( ExeName )
import Agda.Interaction.Options ( optTrustedExecutables, optAllowExec )

import qualified Agda.TypeChecking.Monad.Benchmark as Bench
import Agda.TypeChecking.Constraints
import Agda.TypeChecking.Monad
import Agda.TypeChecking.Free
import Agda.TypeChecking.Pretty
import Agda.TypeChecking.Reduce
import Agda.TypeChecking.Substitute
import Agda.TypeChecking.Telescope
import Agda.TypeChecking.Quote
import Agda.TypeChecking.Conversion
import Agda.TypeChecking.EtaContract
import Agda.TypeChecking.Primitive
import Agda.TypeChecking.ReconstructParameters
import Agda.TypeChecking.CheckInternal
import Agda.TypeChecking.InstanceArguments
import Agda.TypeChecking.Warnings

import {-# SOURCE #-} Agda.TypeChecking.Rules.Term
import {-# SOURCE #-} Agda.TypeChecking.Rules.Def
import {-# SOURCE #-} Agda.TypeChecking.Rules.Decl
import Agda.TypeChecking.Rules.Data

import Agda.Utils.Either
import Agda.Utils.Lens
import Agda.Utils.List1 (List1, pattern (:|))
import qualified Agda.Utils.List1 as List1
import Agda.Utils.Monad
import Agda.Syntax.Common.Pretty (prettyShow)
import qualified Agda.Interaction.Options.Lenses as Lens

import Agda.Utils.Impossible
import Agda.Syntax.Abstract (TypedBindingInfo(tbTacticAttr))

agdaTermType :: TCM Type
agdaTermType = El (mkType 0) <$> primAgdaTerm

agdaTypeType :: TCM Type
agdaTypeType = agdaTermType

qNameType :: TCM Type
qNameType = El (mkType 0) <$> primQName

data Dirty = Dirty | Clean
  deriving (Eq)

-- Keep track of the original context. We need to use that when adding new
-- definitions. Also state snapshot from last commit and whether the state is
-- dirty (definitions have been added).
type UnquoteState = (Dirty, TCState)
type UnquoteM = ReaderT Context (StateT UnquoteState (WriterT [QName] (ExceptT UnquoteError TCM)))

type UnquoteRes a = Either UnquoteError ((a, UnquoteState), [QName])

unpackUnquoteM :: UnquoteM a -> Context -> UnquoteState -> TCM (UnquoteRes a)
unpackUnquoteM m cxt s = runExceptT $ runWriterT $ runStateT (runReaderT m cxt) s

packUnquoteM :: (Context -> UnquoteState -> TCM (UnquoteRes a)) -> UnquoteM a
packUnquoteM f = ReaderT $ \ cxt -> StateT $ \ s -> WriterT $ ExceptT $ f cxt s

runUnquoteM :: UnquoteM a -> TCM (Either UnquoteError (a, [QName]))
runUnquoteM m = do
  cxt <- asksTC envContext
  s   <- getTC
  pid <- fresh  -- Create a fresh problem for the unquote call. Used in tcSolveInstances.
  z   <- localTC (\ e -> e { envUnquoteProblem = Just pid })
       $ solvingProblem pid
       $ unpackUnquoteM m cxt (Clean, s)
  case z of
    Left err              -> return $ Left err
    Right ((x, _), decls) -> Right (x, decls) <$ mapM_ isDefined decls
  where
    isDefined x = do
      def <- theDef <$> getConstInfo x
      case def of
        Function{funClauses = []} -> genericError $ "Missing definition for " ++ prettyShow x
        _       -> return ()

liftU1 :: (TCM (UnquoteRes a) -> TCM (UnquoteRes b)) -> UnquoteM a -> UnquoteM b
liftU1 f m = packUnquoteM $ \ cxt s -> f (unpackUnquoteM m cxt s)

liftU2 :: (TCM (UnquoteRes a) -> TCM (UnquoteRes b) -> TCM (UnquoteRes c)) -> UnquoteM a -> UnquoteM b -> UnquoteM c
liftU2 f m1 m2 = packUnquoteM $ \ cxt s -> f (unpackUnquoteM m1 cxt s) (unpackUnquoteM m2 cxt s)

inOriginalContext :: UnquoteM a -> UnquoteM a
inOriginalContext m =
  packUnquoteM $ \ cxt s -> do
    n <- getContextSize
    escapeContext __IMPOSSIBLE__ (n - length cxt) $ unpackUnquoteM m cxt s

isCon :: ConHead -> TCM (Maybe Term) -> UnquoteM Bool
isCon con tm = do t <- liftTCM tm
                  case t of
                    Just (Con con' _ _) -> return (con == con')
                    _ -> return False

isDef :: QName -> TCM (Maybe Term) -> UnquoteM Bool
isDef f tm = maybe False loop <$> liftTCM tm
  where
    loop (Def g _) = f == g
    loop (Lam _ b) = loop $ unAbs b
    loop _         = False

reduceQuotedTerm :: Term -> UnquoteM Term
reduceQuotedTerm t = locallyReduceAllDefs $ do
  ifBlocked t {-then-} (\ m _ -> do s <- gets snd; throwError $ BlockedOnMeta s m)
              {-else-} (\ _ t -> return t)

class Unquote a where
  unquote :: I.Term -> UnquoteM a

unquoteN :: Unquote a => Arg Term -> UnquoteM a
unquoteN a | visible a && isRelevant a =
    unquote $ unArg a
unquoteN a = throwError $ BadVisibility "visible" a

choice :: Monad m => [(m Bool, m a)] -> m a -> m a
choice [] dflt = dflt
choice ((mb, mx) : mxs) dflt = ifM mb mx $ choice mxs dflt

ensureDef :: QName -> UnquoteM QName
ensureDef x = do
  i <- either (const defaultAxiom) theDef <$> getConstInfo' x  -- for recursive unquoteDecl
  case i of
    Constructor{} -> do
      def <- liftTCM $ prettyTCM =<< primAgdaTermDef
      con <- liftTCM $ prettyTCM =<< primAgdaTermCon
      throwError $ ConInsteadOfDef x (show def) (show con)
    _ -> return x

ensureCon :: QName -> UnquoteM QName
ensureCon x = do
  i <- either (const defaultAxiom) theDef <$> getConstInfo' x  -- for recursive unquoteDecl
  case i of
    Constructor{} -> return x
    _ -> do
      def <- liftTCM $ prettyTCM =<< primAgdaTermDef
      con <- liftTCM $ prettyTCM =<< primAgdaTermCon
      throwError $ DefInsteadOfCon x (show def) (show con)

pickName :: R.Type -> String
pickName a =
  case a of
    R.Pi{}   -> "f"
    R.Sort{} -> "A"
    R.Def d _
      | c : cs  <- prettyShow (qnameName d),
        Just lc <- reallyToLower c,
        not (null cs) || isUpper c -> [lc]
    _        -> "_"
  where
    -- Heuristic (see #5048 for some discussion):
    -- If first character can be `toLower`ed use that, unless the name has only one character and is
    -- already lower case. (to avoid using the same name for the type and the bound variable).
    reallyToLower c
      | toUpper lc /= lc = Just lc
      | otherwise        = Nothing
      where lc = toLower c

-- TODO: reflect Cohesion
instance Unquote Modality where
  unquote t = do
    t <- reduceQuotedTerm t
    case t of
      Con c _ es | Just [r,q] <- allApplyElims es ->
        choice
          [(c `isCon` getBuiltin' builtinModalityConstructor,
              Modality <$> unquoteN r
                       <*> unquoteN q
                       <*> pure defaultCohesion)]
          __IMPOSSIBLE__
      Con c _ _ -> __IMPOSSIBLE__
      _ -> throwError $ NonCanonical "modality" t

instance Unquote ArgInfo where
  unquote t = do
    t <- reduceQuotedTerm t
    case t of
      Con c _ es | Just [h,m] <- allApplyElims es ->
        choice
          [(c `isCon` getBuiltin' builtinArgArgInfo,
              ArgInfo <$> unquoteN h
                      <*> unquoteN m
                      <*> pure Reflected
                      <*> pure unknownFreeVariables
                      <*> pure defaultAnnotation)]
          __IMPOSSIBLE__
      Con c _ _ -> __IMPOSSIBLE__
      _ -> throwError $ NonCanonical "arg info" t

instance Unquote a => Unquote (Arg a) where
  unquote t = do
    t <- reduceQuotedTerm t
    case t of
      Con c _ es | Just [info,x] <- allApplyElims es ->
        choice
          [(c `isCon` getBuiltin' builtinArgArg, Arg <$> unquoteN info <*> unquoteN x)]
          __IMPOSSIBLE__
      Con c _ _ -> __IMPOSSIBLE__
      _ -> throwError $ NonCanonical "arg" t

-- Andreas, 2013-10-20: currently, post-fix projections are not part of the
-- quoted syntax.
instance Unquote R.Elim where
  unquote t = R.Apply <$> unquote t

instance Unquote Bool where
  unquote t = do
    t <- reduceQuotedTerm t
    case t of
      Con c _ [] ->
        choice [ (c `isCon` getBuiltin' builtinTrue,  pure True)
               , (c `isCon` getBuiltin' builtinFalse, pure False) ]
               __IMPOSSIBLE__
      _ -> throwError $ NonCanonical "boolean" t

instance Unquote Integer where
  unquote t = do
    t <- reduceQuotedTerm t
    case t of
      Lit (LitNat n) -> return n
      _ -> throwError $ NonCanonical "integer" t

instance Unquote Word64 where
  unquote t = do
    t <- reduceQuotedTerm t
    case t of
      Lit (LitWord64 n) -> return n
      _ -> throwError $ NonCanonical "word64" t

instance Unquote Double where
  unquote t = do
    t <- reduceQuotedTerm t
    case t of
      Lit (LitFloat x) -> return x
      _ -> throwError $ NonCanonical "float" t

instance Unquote Char where
  unquote t = do
    t <- reduceQuotedTerm t
    case t of
      Lit (LitChar x) -> return x
      _ -> throwError $ NonCanonical "char" t

instance Unquote Text where
  unquote t = do
    t <- reduceQuotedTerm t
    case t of
      Lit (LitString x) -> return x
      _ -> throwError $ NonCanonical "string" t

unquoteString :: Term -> UnquoteM String
unquoteString x = T.unpack <$> unquote x

unquoteNString :: Arg Term -> UnquoteM Text
unquoteNString = unquoteN

data ErrorPart = StrPart String | TermPart A.Expr | PattPart A.Pattern | NamePart QName

instance PrettyTCM ErrorPart where
  prettyTCM (StrPart s)  = text s
  prettyTCM (TermPart t) = prettyTCM t
  prettyTCM (PattPart p) = prettyTCM p
  prettyTCM (NamePart x) = prettyTCM x

-- | We do a little bit of work here to make it possible to generate nice
--   layout for multi-line error messages. Specifically we split the parts
--   into lines (indicated by \n in a string part) and vcat all the lines.
renderErrorParts :: [ErrorPart] -> TCM Doc
renderErrorParts = vcat . map (hcat . map prettyTCM) . splitLines
  where
    splitLines [] = []
    splitLines (StrPart s : ss) =
      case break (== '\n') s of
        (s0, '\n' : s1) -> [StrPart s0] : splitLines (StrPart s1 : ss)
        (s0, "")        -> consLine (StrPart s0) (splitLines ss)
        _               -> __IMPOSSIBLE__
    splitLines (p@TermPart{} : ss) = consLine p (splitLines ss)
    splitLines (p@PattPart{} : ss) = consLine p (splitLines ss)
    splitLines (p@NamePart{} : ss) = consLine p (splitLines ss)

    consLine l []        = [[l]]
    consLine l (l' : ls) = (l : l') : ls


instance Unquote ErrorPart where
  unquote t = do
    t <- reduceQuotedTerm t
    case t of
      Con c _ es | Just [x] <- allApplyElims es ->
        choice [ (c `isCon` getBuiltin' builtinAgdaErrorPartString, StrPart . T.unpack <$> unquoteNString x)
               , (c `isCon` getBuiltin' builtinAgdaErrorPartTerm,   TermPart <$> ((liftTCM . toAbstractWithoutImplicit) =<< (unquoteN x :: UnquoteM R.Term)))
               , (c `isCon` getBuiltin' builtinAgdaErrorPartPatt,   PattPart <$> ((liftTCM . toAbstractWithoutImplicit) =<< (unquoteN x :: UnquoteM R.Pattern)))
               , (c `isCon` getBuiltin' builtinAgdaErrorPartName,   NamePart <$> unquoteN x) ]
               __IMPOSSIBLE__
      _ -> throwError $ NonCanonical "error part" t

instance Unquote a => Unquote [a] where
  unquote t = do
    t <- reduceQuotedTerm t
    case t of
      Con c _ es | Just [x,xs] <- allApplyElims es ->
        choice
          [(c `isCon` getBuiltin' builtinCons, (:) <$> unquoteN x <*> unquoteN xs)]
          __IMPOSSIBLE__
      Con c _ [] ->
        choice
          [(c `isCon` getBuiltin' builtinNil, return [])]
          __IMPOSSIBLE__
      Con c _ _ -> __IMPOSSIBLE__
      _ -> throwError $ NonCanonical "list" t

instance (Unquote a, Unquote b) => Unquote (a, b) where
  unquote t = do
    t <- reduceQuotedTerm t
    SigmaKit{..} <- fromMaybe __IMPOSSIBLE__ <$> getSigmaKit
    case t of
      Con c _ es | Just [x,y] <- allApplyElims es ->
        choice
          [(pure (c == sigmaCon), (,) <$> unquoteN x <*> unquoteN y)]
          __IMPOSSIBLE__
      _ -> throwError $ NonCanonical "pair" t

instance Unquote Hiding where
  unquote t = do
    t <- reduceQuotedTerm t
    case t of
      Con c _ [] ->
        choice
          [(c `isCon` getBuiltin' builtinHidden,  return Hidden)
          ,(c `isCon` getBuiltin' builtinInstance, return (Instance NoOverlap))
          ,(c `isCon` getBuiltin' builtinVisible, return NotHidden)]
          __IMPOSSIBLE__
      Con c _ vs -> __IMPOSSIBLE__
      _        -> throwError $ NonCanonical "visibility" t

instance Unquote Relevance where
  unquote t = do
    t <- reduceQuotedTerm t
    case t of
      Con c _ [] ->
        choice
          [(c `isCon` getBuiltin' builtinRelevant,   return relevant)
          ,(c `isCon` getBuiltin' builtinIrrelevant, return irrelevant)]
          __IMPOSSIBLE__
      Con c _ vs -> __IMPOSSIBLE__
      _        -> throwError $ NonCanonical "relevance" t

instance Unquote Quantity where
  unquote t = do
    t <- reduceQuotedTerm t
    case t of
      Con c _ [] ->
        choice
          [(c `isCon` getBuiltin' builtinQuantityω, return $ Quantityω QωInferred)
          ,(c `isCon` getBuiltin' builtinQuantity0, return $ Quantity0 Q0Inferred)]
          __IMPOSSIBLE__
      Con c _ vs -> __IMPOSSIBLE__
      _        -> throwError $ NonCanonical "quantity" t

instance Unquote QName where
  unquote t = do
    t <- reduceQuotedTerm t
    case t of
      Lit (LitQName x) -> return x
      _ -> throwError $ NonCanonical "name" t

instance Unquote a => Unquote (R.Abs a) where
  unquote t = do
    t <- reduceQuotedTerm t
    case t of
      Con c _ es | Just [x,y] <- allApplyElims es ->
        choice
          [(c `isCon` getBuiltin' builtinAbsAbs, R.Abs <$> (hint . T.unpack <$> unquoteNString x) <*> unquoteN y)]
          __IMPOSSIBLE__
      Con c _ _ -> __IMPOSSIBLE__
      _ -> throwError $ NonCanonical "abstraction" t

    where hint x | not (null x) = x
                 | otherwise    = "_"

instance Unquote Blocker where
  unquote t = do
    t <- reduceQuotedTerm t
    case t of
      Con c _ es | Just [x] <- allApplyElims es ->
        choice
          [ (c `isCon` getBuiltin' builtinAgdaBlockerAny, UnblockOnAny . Set.fromList <$> unquoteN x)
          , (c `isCon` getBuiltin' builtinAgdaBlockerAll, UnblockOnAll . Set.fromList <$> unquoteN x)
          , (c `isCon` getBuiltin' builtinAgdaBlockerMeta, UnblockOnMeta <$> unquoteN x)]
          __IMPOSSIBLE__
      Con c _ _ -> __IMPOSSIBLE__
      _ -> throwError $ NonCanonical "blocker" t

instance Unquote MetaId where
  unquote t = do
    t <- reduceQuotedTerm t
    case t of
      Lit (LitMeta m x) -> liftTCM $ do
        live <- (Just m ==) <$> currentTopLevelModule
        unless live $
            typeError . GenericDocError =<<
              sep [ "Can't unquote stale metavariable"
                  , pretty m <> "._" <> pretty (metaId x) ]
        return x
      _ -> throwError $ NonCanonical "meta variable" t

instance Unquote a => Unquote (Dom a) where
  unquote t = domFromArg <$> unquote t

instance Unquote R.Sort where
  unquote t = do
    t <- reduceQuotedTerm t
    case t of
      Con c _ [] ->
        choice
          [(c `isCon` getBuiltin' builtinAgdaSortUnsupported, return R.UnknownS)]
          __IMPOSSIBLE__
      Con c _ es | Just [u] <- allApplyElims es ->
        choice
          [ (c `isCon` getBuiltin' builtinAgdaSortSet, R.SetS <$> unquoteN u)
          , (c `isCon` getBuiltin' builtinAgdaSortLit, R.LitS <$> unquoteN u)
          , (c `isCon` getBuiltin' builtinAgdaSortProp, R.PropS <$> unquoteN u)
          , (c `isCon` getBuiltin' builtinAgdaSortPropLit, R.PropLitS <$> unquoteN u)
          , (c `isCon` getBuiltin' builtinAgdaSortInf, R.InfS <$> unquoteN u)
          ]
          __IMPOSSIBLE__
      Con c _ _ -> __IMPOSSIBLE__
      _ -> throwError $ NonCanonical "sort" t

instance Unquote Literal where
  unquote t = do
    t <- reduceQuotedTerm t
    case t of
      Con c _ es | Just [x] <- allApplyElims es ->
        choice
          [ (c `isCon` getBuiltin' builtinAgdaLitNat,    LitNat    <$> unquoteN x)
          , (c `isCon` getBuiltin' builtinAgdaLitFloat,  LitFloat  <$> unquoteN x)
          , (c `isCon` getBuiltin' builtinAgdaLitChar,   LitChar   <$> unquoteN x)
          , (c `isCon` getBuiltin' builtinAgdaLitString, LitString <$> unquoteNString x)
          , (c `isCon` getBuiltin' builtinAgdaLitQName,  LitQName  <$> unquoteN x)
          , (c `isCon` getBuiltin' builtinAgdaLitMeta,
             LitMeta
               <$> (fromMaybe __IMPOSSIBLE__ <$> currentTopLevelModule)
               <*> unquoteN x)
          ]
          __IMPOSSIBLE__
      Con c _ _ -> __IMPOSSIBLE__
      _ -> throwError $ NonCanonical "literal" t

instance Unquote R.Term where
  unquote t = do
    t <- reduceQuotedTerm t
    case t of
      Con c _ [] ->
        choice
          [ (c `isCon` getBuiltin' builtinAgdaTermUnsupported, return R.Unknown) ]
          __IMPOSSIBLE__

      Con c _ es | Just [x] <- allApplyElims es ->
        choice
          [ (c `isCon` getBuiltin' builtinAgdaTermSort,      R.Sort      <$> unquoteN x)
          , (c `isCon` getBuiltin' builtinAgdaTermLit,       R.Lit       <$> unquoteN x)
          ]
          __IMPOSSIBLE__

      Con c _ es | Just [x, y] <- allApplyElims es ->
        choice
          [ (c `isCon` getBuiltin' builtinAgdaTermVar,     R.Var     <$> (fromInteger <$> unquoteN x) <*> unquoteN y)
          , (c `isCon` getBuiltin' builtinAgdaTermCon,     R.Con     <$> (ensureCon =<< unquoteN x) <*> unquoteN y)
          , (c `isCon` getBuiltin' builtinAgdaTermDef,     R.Def     <$> (ensureDef =<< unquoteN x) <*> unquoteN y)
          , (c `isCon` getBuiltin' builtinAgdaTermMeta,    R.Meta    <$> unquoteN x <*> unquoteN y)
          , (c `isCon` getBuiltin' builtinAgdaTermLam,     R.Lam     <$> unquoteN x <*> unquoteN y)
          , (c `isCon` getBuiltin' builtinAgdaTermPi,      mkPi      <$> unquoteN x <*> unquoteN y)
          , (c `isCon` getBuiltin' builtinAgdaTermExtLam,  do
              ps <- unquoteN x
              es <- unquoteN y
              case ps of
                []     -> throwError $ PatLamWithoutClauses t
                p : ps -> pure $ R.ExtLam (p :| ps) es
            )
          ]
          __IMPOSSIBLE__
        where
          mkPi :: Dom R.Type -> R.Abs R.Type -> R.Term
          -- TODO: implement Free for reflected syntax so this works again
          --mkPi a (R.Abs "_" b) = R.Pi a (R.Abs x b)
          --  where x | 0 `freeIn` b = pickName (unDom a)
          --          | otherwise    = "_"
          mkPi a (R.Abs "_" b) = R.Pi a (R.Abs (pickName (unDom a)) b)
          mkPi a b = R.Pi a b

      Con{} -> __IMPOSSIBLE__
      Lit{} -> __IMPOSSIBLE__
      _ -> throwError $ NonCanonical "term" t

instance Unquote R.Pattern where
  unquote t = do
    t <- reduceQuotedTerm t
    case t of
      Con c _ es | Just [x] <- allApplyElims es ->
        choice
          [ (c `isCon` getBuiltin' builtinAgdaPatVar,    R.VarP    . fromInteger <$> unquoteN x)
          , (c `isCon` getBuiltin' builtinAgdaPatAbsurd, R.AbsurdP . fromInteger <$> unquoteN x)
          , (c `isCon` getBuiltin' builtinAgdaPatDot,    R.DotP  <$> unquoteN x)
          , (c `isCon` getBuiltin' builtinAgdaPatProj,   R.ProjP <$> unquoteN x)
          , (c `isCon` getBuiltin' builtinAgdaPatLit,    R.LitP  <$> unquoteN x) ]
          __IMPOSSIBLE__
      Con c _ es | Just [x, y] <- allApplyElims es ->
        choice
          [ (c `isCon` getBuiltin' builtinAgdaPatCon, R.ConP <$> unquoteN x <*> unquoteN y) ]
          __IMPOSSIBLE__
      Con c _ _ -> __IMPOSSIBLE__
      _ -> throwError $ NonCanonical "pattern" t

instance Unquote R.Clause where
  unquote t = do
    t <- reduceQuotedTerm t
    case t of
      Con c _ es | Just [x, y] <- allApplyElims es ->
        choice
          [ (c `isCon` getBuiltin' builtinAgdaClauseAbsurd, R.AbsurdClause <$> unquoteN x <*> unquoteN y) ]
          __IMPOSSIBLE__
      Con c _ es | Just [x, y, z] <- allApplyElims es ->
        choice
          [ (c `isCon` getBuiltin' builtinAgdaClauseClause, R.Clause <$> unquoteN x <*> unquoteN y <*> unquoteN z) ]
          __IMPOSSIBLE__
      Con c _ _ -> __IMPOSSIBLE__
      _ -> throwError $ NonCanonical "clause" t

-- Unquoting TCM computations ---------------------------------------------

-- | Argument should be a term of type @Term → TCM A@ for some A. Returns the
--   resulting term of type @A@. The second argument is the term for the hole,
--   which will typically be a metavariable. This is passed to the computation
--   (quoted).
unquoteTCM :: I.Term -> I.Term -> UnquoteM I.Term
unquoteTCM m hole = do
  qhole <- liftTCM $ quoteTerm hole
  evalTCM (m `apply` [defaultArg qhole])

evalTCM :: I.Term -> UnquoteM I.Term
evalTCM v = Bench.billTo [Bench.Typing, Bench.Reflection] do
  v <- reduceQuotedTerm v
  liftTCM $ reportSDoc "tc.unquote.eval" 90 $ "evalTCM" <+> prettyTCM v
  let failEval = throwError $ NonCanonical "type checking computation" v

  case v of
    I.Def f [] ->
      choice [ (f `isDef` getBuiltin' builtinAgdaTCMGetContext,       tcGetContext)
             , (f `isDef` getBuiltin' builtinAgdaTCMCommit,           tcCommit)
             , (f `isDef` getBuiltin' builtinAgdaTCMAskNormalisation, tcAskNormalisation)
             , (f `isDef` getBuiltin' builtinAgdaTCMAskReconstructed, tcAskReconstructed)
             , (f `isDef` getBuiltin' builtinAgdaTCMAskExpandLast,    tcAskExpandLast)
             , (f `isDef` getBuiltin' builtinAgdaTCMAskReduceDefs,    tcAskReduceDefs)
             , (f `isDef` getBuiltin' builtinAgdaTCMSolveInstances,   tcSolveInstances)
             ]
             failEval
    I.Def f [u] ->
      choice [ (f `isDef` getBuiltin' builtinAgdaTCMInferType,                  tcFun1 tcInferType                  u)
             , (f `isDef` getBuiltin' builtinAgdaTCMNormalise,                  tcFun1 tcNormalise                  u)
             , (f `isDef` getBuiltin' builtinAgdaTCMReduce,                     tcFun1 tcReduce                     u)
             , (f `isDef` getBuiltin' builtinAgdaTCMGetType,                    tcFun1 tcGetType                    u)
             , (f `isDef` getBuiltin' builtinAgdaTCMGetDefinition,              tcFun1 tcGetDefinition              u)
             , (f `isDef` getBuiltin' builtinAgdaTCMFormatErrorParts,           tcFun1 tcFormatErrorParts           u)
             , (f `isDef` getBuiltin' builtinAgdaTCMIsMacro,                    tcFun1 tcIsMacro                    u)
             , (f `isDef` getBuiltin' builtinAgdaTCMFreshName,                  tcFun1 tcFreshName                  u)
             , (f `isDef` getBuiltin' builtinAgdaTCMGetInstances,               uqFun1 tcGetInstances               u)
             ]
             failEval
    I.Def f [u, v] ->
<<<<<<< HEAD
      choice [ (f `isDef` primAgdaTCMUnify,      tcFun2 tcUnify      u v)
             , (f `isDef` primAgdaTCMCheckType,  tcFun2 tcCheckType  u v)
             , (f `isDef` primAgdaTCMDeclareDef, uqFun2 tcDeclareDef u v)
             , (f `isDef` primAgdaTCMDeclarePostulate, uqFun2 tcDeclarePostulate u v)
             , (f `isDef` primAgdaTCMDefineData, uqFun2 tcDefineData u v)
             , (f `isDef` primAgdaTCMDefineFun,  uqFun2 tcDefineFun  u v)
             , (f `isDef` primAgdaTCMQuoteOmegaTerm, tcQuoteTerm (sort $ Inf UType 0) (unElim v))
             , (f `isDef` primAgdaTCMPragmaForeign, tcFun2 tcPragmaForeign u v)
             , (f `isDef` primAgdaTCMCheckFromString, tcFun2 tcCheckFromString u v)
=======
      choice [ (f `isDef` getBuiltin' builtinAgdaTCMUnify,      tcFun2 tcUnify      u v)
             , (f `isDef` getBuiltin' builtinAgdaTCMCheckType,  tcFun2 tcCheckType  u v)
             , (f `isDef` getBuiltin' builtinAgdaTCMDeclareDef, uqFun2 tcDeclareDef u v)
             , (f `isDef` getBuiltin' builtinAgdaTCMDeclarePostulate, uqFun2 tcDeclarePostulate u v)
             , (f `isDef` getBuiltin' builtinAgdaTCMDefineData, uqFun2 tcDefineData u v)
             , (f `isDef` getBuiltin' builtinAgdaTCMDefineFun,  uqFun2 tcDefineFun  u v)
             , (f `isDef` getBuiltin' builtinAgdaTCMQuoteOmegaTerm, tcQuoteTerm (sort $ Inf UType 0) (unElim v))
             , (f `isDef` getBuiltin' builtinAgdaTCMPragmaForeign, tcFun2 tcPragmaForeign u v)
>>>>>>> 20915c36
             ]
             failEval
    I.Def f [l, a, u] ->
      choice [ (f `isDef` getBuiltin' builtinAgdaTCMReturn,             return (unElim u))
             , (f `isDef` getBuiltin' builtinAgdaTCMTypeError,          tcFun1 tcTypeError   u)
             , (f `isDef` getBuiltin' builtinAgdaTCMQuoteTerm,          tcQuoteTerm (mkT (unElim l) (unElim a)) (unElim u))
             , (f `isDef` getBuiltin' builtinAgdaTCMUnquoteTerm,        tcFun1 (tcUnquoteTerm (mkT (unElim l) (unElim a))) u)
             , (f `isDef` getBuiltin' builtinAgdaTCMBlock,              uqFun1 tcBlock u)
             , (f `isDef` getBuiltin' builtinAgdaTCMDebugPrint,         tcFun3 tcDebugPrint l a u)
             , (f `isDef` getBuiltin' builtinAgdaTCMNoConstraints,      tcNoConstraints (unElim u))
             , (f `isDef` getBuiltin' builtinAgdaTCMDeclareData, uqFun3 tcDeclareData l a u)
             , (f `isDef` getBuiltin' builtinAgdaTCMRunSpeculative,     tcRunSpeculative (unElim u))
             , (f `isDef` getBuiltin' builtinAgdaTCMExec, tcFun3 tcExec l a u)
             , (f `isDef` getBuiltin' builtinAgdaTCMPragmaCompile, tcFun3 tcPragmaCompile l a u)
             , (f `isDef` getBuiltin' builtinAgdaTCMWorkOnTypes, tcWorkOnTypes (unElim u))
             ]
             failEval
    I.Def f [_, _, u, v] ->
      choice [ (f `isDef` getBuiltin' builtinAgdaTCMCatchError,        tcCatchError    (unElim u) (unElim v))
             , (f `isDef` getBuiltin' builtinAgdaTCMWithNormalisation, tcWithNormalisation (unElim u) (unElim v))
             , (f `isDef` getBuiltin' builtinAgdaTCMWithReconstructed, tcWithReconstructed (unElim u) (unElim v))
             , (f `isDef` getBuiltin' builtinAgdaTCMWithExpandLast,    tcWithExpandLast (unElim u) (unElim v))
             , (f `isDef` getBuiltin' builtinAgdaTCMWithReduceDefs,    tcWithReduceDefs (unElim u) (unElim v))
             , (f `isDef` getBuiltin' builtinAgdaTCMInContext,         tcInContext     (unElim u) (unElim v))
             ]
             failEval
    I.Def f [_, _, u, v, w] ->
      choice [ (f `isDef` getBuiltin' builtinAgdaTCMExtendContext, tcExtendContext (unElim u) (unElim v) (unElim w))
             ]
             failEval
    I.Def f [_, _, _, _, m, k] ->
      choice [ (f `isDef` getBuiltin' builtinAgdaTCMBind, tcBind (unElim m) (unElim k)) ]
             failEval
    _ -> failEval
  where
    unElim = unArg . fromMaybe __IMPOSSIBLE__ . isApplyElim
    tcBind m k = do v <- evalTCM m
                    evalTCM (k `apply` [defaultArg v])

    process :: (InstantiateFull a, Normalise a) => a -> TCM a
    process v = do
      norm <- viewTC eUnquoteNormalise
      if norm then normalise v else instantiateFull v

    mkT l a = El s a
      where s = Type $ atomicLevel l

    -- Don't catch Unquote errors!
    tcCatchError :: Term -> Term -> UnquoteM Term
    tcCatchError m h =
      liftU2 (\ m1 m2 -> m1 `catchError` \ _ -> m2) (evalTCM m) (evalTCM h)

    tcAskLens :: ToTerm a => Lens' TCEnv a -> UnquoteM Term
    tcAskLens l = liftTCM (toTerm <*> asksTC (\ e -> e ^. l))

    tcWithLens :: Unquote a => Lens' TCEnv a -> Term -> Term -> UnquoteM Term
    tcWithLens l b m = do
      v <- unquote b
      liftU1 (locallyTC l $ const v) (evalTCM m)

    tcWithNormalisation, tcWithReconstructed, tcWithExpandLast, tcWithReduceDefs :: Term -> Term -> UnquoteM Term
    tcWithNormalisation = tcWithLens eUnquoteNormalise
    tcWithReconstructed = tcWithLens eReconstructed
    tcWithExpandLast    = tcWithLens eExpandLastBool
    tcWithReduceDefs    = tcWithLens eReduceDefsPair

    tcAskNormalisation, tcAskReconstructed, tcAskExpandLast, tcAskReduceDefs :: UnquoteM Term
    tcAskNormalisation = tcAskLens eUnquoteNormalise
    tcAskReconstructed = tcAskLens eReconstructed
    tcAskExpandLast    = tcAskLens eExpandLastBool
    tcAskReduceDefs    = tcAskLens eReduceDefsPair

    uqFun1 :: Unquote a => (a -> UnquoteM b) -> Elim -> UnquoteM b
    uqFun1 fun a = do
      a <- unquote (unElim a)
      fun a

    tcFun1 :: Unquote a => (a -> TCM b) -> Elim -> UnquoteM b
    tcFun1 fun = uqFun1 (liftTCM . fun)

    uqFun2 :: (Unquote a, Unquote b) => (a -> b -> UnquoteM c) -> Elim -> Elim -> UnquoteM c
    uqFun2 fun a b = do
      a <- unquote (unElim a)
      b <- unquote (unElim b)
      fun a b

    uqFun3 :: (Unquote a, Unquote b, Unquote c) => (a -> b -> c -> UnquoteM d) -> Elim -> Elim -> Elim -> UnquoteM d
    uqFun3 fun a b c = do
      a <- unquote (unElim a)
      b <- unquote (unElim b)
      c <- unquote (unElim c)
      fun a b c

    tcFun2 :: (Unquote a, Unquote b) => (a -> b -> TCM c) -> Elim -> Elim -> UnquoteM c
    tcFun2 fun = uqFun2 (\ x y -> liftTCM (fun x y))

    tcFun3 :: (Unquote a, Unquote b, Unquote c) => (a -> b -> c -> TCM d) -> Elim -> Elim -> Elim -> UnquoteM d
    tcFun3 fun = uqFun3 (\ x y z -> liftTCM (fun x y z))

    tcFreshName :: Text -> TCM Term
    tcFreshName s = do
      whenM (viewTC eCurrentlyElaborating) $
        typeError $ GenericError "Not supported: declaring new names from an edit-time macro"
      m <- currentModule
      quoteName . qualify m <$> freshName_ (T.unpack s)

    tcUnify :: R.Term -> R.Term -> TCM Term
    tcUnify u v = do
      (u, a) <- locallyReduceAllDefs $ inferExpr        =<< toAbstract_ u
      v      <- locallyReduceAllDefs $ flip checkExpr a =<< toAbstract_ v
      equalTerm a u v
      primUnitUnit

    tcBlock :: Blocker -> UnquoteM Term
    tcBlock x = do
      s <- gets snd
      liftTCM $ reportSDoc "tc.unquote.block" 10 $ pretty (show x)
      throwError (BlockedOnMeta s x)

    tcCommit :: UnquoteM Term
    tcCommit = do
      dirty <- gets fst
      when (dirty == Dirty) $
        liftTCM $ typeError $ GenericError "Cannot use commitTC after declaring new definitions."
      s <- getTC
      modify (second $ const s)
      liftTCM primUnitUnit

    tcFormatErrorParts :: [ErrorPart] -> TCM Term
    tcFormatErrorParts msg = quoteString . prettyShow <$> renderErrorParts msg

    tcTypeError :: [ErrorPart] -> TCM a
    tcTypeError err = typeError . GenericDocError =<< renderErrorParts err

    tcDebugPrint :: Text -> Integer -> [ErrorPart] -> TCM Term
    tcDebugPrint s n msg = do
      alwaysReportSDoc (T.unpack s) (fromIntegral n) $ renderErrorParts msg
      primUnitUnit

    tcNoConstraints :: Term -> UnquoteM Term
    tcNoConstraints m = liftU1 reallyNoConstraints (evalTCM m)

    tcWorkOnTypes :: Term -> UnquoteM Term
    tcWorkOnTypes m = liftU1 workOnTypes (evalTCM m)

    tcInferType :: R.Term -> TCM Term
    tcInferType v = do
      r <- isReconstructed
      (_, a) <- inferExpr =<< toAbstract_ v
      if r then do
        a <- process a
        a <- locallyReduceAllDefs $ reconstructParametersInType a
        reportSDoc "tc.reconstruct" 50 $ "Infer after reconstruct:"
          <+> pretty a
        locallyReconstructed (quoteType a)
      else
        quoteType =<< process a

    tcCheckType :: R.Term -> R.Type -> TCM Term
    tcCheckType v a = do
      r <- isReconstructed
      a <- workOnTypes $ locallyReduceAllDefs $ isType_ =<< toAbstract_ a
      e <- toAbstract_ v
      v <- checkExpr e a
      if r then do
        v <- process v
        v <- locallyReduceAllDefs $ reconstructParameters a v
        locallyReconstructed (quoteTerm v)
      else
        quoteTerm =<< process v


    tcCheckFromString :: Text -> R.Type -> TCM Term
    tcCheckFromString str a = do
      (C.ExprWhere c wh , _) <- runPM $ parsePosString exprWhereParser (startPos Nothing) (T.unpack str)
      r <- isReconstructed
      e <- concreteToAbstract_ c
      a <- workOnTypes $ locallyReduceAllDefs $ isType_ =<< toAbstract_ a

      v <- checkExpr e a
      if r then do
        v <- process v
        v <- locallyReduceAllDefs $ reconstructParameters a v
        locallyReconstructed (quoteTerm v)
      else
        quoteTerm =<< process v


    tcQuoteTerm :: Type -> Term -> UnquoteM Term
    tcQuoteTerm a v = liftTCM $ do
      r <- isReconstructed
      if r then do
        v <- process v
        v <- locallyReduceAllDefs $ reconstructParameters a v
        locallyReconstructed (quoteTerm v)
      else
        quoteTerm =<< process v

    tcUnquoteTerm :: Type -> R.Term -> TCM Term
    tcUnquoteTerm a v = do
      e <- toAbstract_ v
      checkExpr e a

    tcNormalise :: R.Term -> TCM Term
    tcNormalise v = do
      r <- isReconstructed
      (v, t) <- locallyReduceAllDefs $ inferExpr  =<< toAbstract_ v
      if r then do
        v <- normalise v
        t <- normalise t
        v <- locallyReduceAllDefs $ reconstructParameters' defaultAction t v
        reportSDoc "tc.reconstruct" 50 $ "Normalise reconstruct:" <+> pretty v
        locallyReconstructed $ quoteTerm v
      else
       quoteTerm =<< normalise v

    tcReduce :: R.Term -> TCM Term
    tcReduce v = do
      r <- isReconstructed
      (v, t) <- locallyReduceAllDefs $ inferExpr =<< toAbstract_ v
      if r then do
        v <- reduce =<< instantiateFull v
        t <- reduce =<< instantiateFull t
        v <- locallyReduceAllDefs $ reconstructParameters' defaultAction t v
        reportSDoc "tc.reconstruct" 50 $ "Reduce reconstruct:" <+> pretty v
        locallyReconstructed $ quoteTerm v
      else
        quoteTerm =<< reduce =<< instantiateFull v

    tcGetContext :: UnquoteM Term
    tcGetContext = liftTCM $ do
      r <- isReconstructed
      as <- map (nameToArgName . fst . unDom &&& fmap snd) <$> getContext
      as <- etaContract =<< process as
      if r then do
        as <- recons (reverse as)
        let as' = reverse as
        locallyReconstructed $ buildList <*> mapM quoteDomWithName as'
      else
        buildList <*> mapM quoteDomWithName as
      where
        recons :: [(ArgName, Dom Type)] -> TCM [(ArgName, Dom Type)]
        recons []                        = return []
        recons ((s, d@Dom {unDom=t}):ds) = do
          t <- locallyReduceAllDefs $ reconstructParametersInType t
          let d' = d{unDom=t}
          ds' <- addContext (s, d') $ recons ds
          return $ (s, d'):ds'

        quoteDomWithName :: (ArgName, Dom Type) -> TCM Term
        quoteDomWithName (x, t) = toTerm <*> pure (T.pack x, t)

    extendCxt :: Text -> Arg R.Type -> UnquoteM a -> UnquoteM a
    extendCxt s a m = do
      a <- workOnTypes $ locallyReduceAllDefs $ liftTCM $ traverse (isType_ <=< toAbstract_) a
      liftU1 (addContext (s, domFromArg a :: Dom Type)) m

    tcExtendContext :: Term -> Term -> Term -> UnquoteM Term
    tcExtendContext s a m = do
      s <- unquote s
      a <- unquote a
      fmap (strengthen impossible) $ extendCxt s a $ do
        v <- evalTCM $ raise 1 m
        -- 2024-04-20: free variable analysis only really makes sense on normal forms; see #7227
        v <- normalise v
        when (freeIn 0 v) $ liftTCM $ genericDocError =<<
          hcat ["Local variable '", prettyTCM (var 0), "' escaping in result of extendContext:"]
            <?> prettyTCM v
        return v

    tcInContext :: Term -> Term -> UnquoteM Term
    tcInContext c m = do
      c <- unquote c
      inOriginalContext $ go c (evalTCM m)
      where
        go :: [(Text , Arg R.Type)] -> UnquoteM Term -> UnquoteM Term
        go []             m = m
        go ((s , a) : as) m = go as (extendCxt s a m)

    constInfo :: QName -> TCM Definition
    constInfo x = either err return =<< getConstInfo' x
      where err _ = genericError $ "Unbound name: " ++ prettyShow x

    tcGetType :: QName -> TCM Term
    tcGetType x = do
      r  <- isReconstructed
      ci <- constInfo x >>= instantiateDef
      let t = defType ci
      if r then do
        t <- locallyReduceAllDefs $ reconstructParametersInType t
        quoteType t
      else
        quoteType t


    tcIsMacro :: QName -> TCM Term
    tcIsMacro x = do
      true  <- primTrue
      false <- primFalse
      let qBool True  = true
          qBool False = false
      qBool . isMacro . theDef <$> constInfo x

    tcGetDefinition :: QName -> TCM Term
    tcGetDefinition x = do
      r <- isReconstructed
      if r then
        tcGetDefinitionRecons x
      else
        quoteDefn =<< instantiateDef =<< constInfo x

    tcGetDefinitionRecons :: QName -> TCM Term
    tcGetDefinitionRecons x = do
      ci@(Defn {theDef=d}) <- constInfo x >>= instantiateDef
      case d of
        f@(Function {funClauses=cs}) -> do
          cs' <- mapM reconsClause cs
          locallyReconstructed $ quoteDefn ci{theDef=f{funClauses=cs'}}

        _ -> quoteDefn ci

      where
        reconsClause :: Clause -> TCM Clause
        reconsClause c = do
          tel' <- reconsTel $ clauseTel c
          b' <- case (clauseType c, clauseBody c) of
                (Just t, Just b) ->
                  addContext (clauseTel c) $ do
                     bb <- locallyReduceAllDefs
                           $ reconstructParameters' defaultAction (unArg t) b
                     return $ Just bb
                _ -> return $ clauseBody c
          let c' = c{clauseBody=b', clauseTel=tel'}
          reportSDoc "tc.reconstruct" 50
                   $ "getDefinition reconstructed clause:" <+> pretty c'
          return c'

        reconsTel :: Telescope -> TCM Telescope
        reconsTel EmptyTel = return EmptyTel
        reconsTel (ExtendTel _ NoAbs{}) = __IMPOSSIBLE__
        reconsTel (ExtendTel (d@Dom{unDom=t}) ds@Abs{unAbs=ts}) = do
           t <- locallyReduceAllDefs $ reconstructParametersInType t
           let d' = d{unDom=t}
           ts' <- addContext d' $ reconsTel ts
           return $ ExtendTel d' ds{unAbs=ts'}


    setDirty :: UnquoteM ()
    setDirty = modify (first $ const Dirty)

    tcDeclareDef_ :: Arg QName -> R.Type -> String -> Defn -> UnquoteM Term
    tcDeclareDef_ (Arg i x) a doc defn = inOriginalContext $ do
      setDirty
      when (hidden i) $ liftTCM $ unquoteError $ CannotDeclareHiddenFunction x
      tell [x]
      liftTCM $ do
        alwaysReportSDoc "tc.unquote.decl" 10 $ sep
          [ "declare" <+> text doc <+> prettyTCM x <+> ":"
          , nest 2 $ prettyR a
          ]
        a <- locallyReduceAllDefs $ isType_ =<< toAbstract_ a
        alreadyDefined <- isRight <$> getConstInfo' x
        when alreadyDefined $ genericError $ "Multiple declarations of " ++ prettyShow x
        addConstant' x i x a defn
        when (isInstance i) $ addTypedInstance x a
        primUnitUnit

    tcDeclareDef :: Arg QName -> R.Type -> UnquoteM Term
    tcDeclareDef arg a = tcDeclareDef_ arg a "" =<< emptyFunction

    tcDeclarePostulate :: Arg QName -> R.Type -> UnquoteM Term
    tcDeclarePostulate arg@(Arg i x) a = do
      clo <- commandLineOptions
      when (Lens.getSafeMode clo) $ liftTCM $ typeError . GenericDocError =<<
        "Cannot postulate '" <+> prettyTCM x <+> ":" <+> prettyR a <+> "' with safe flag"
      tcDeclareDef_ arg a "Postulate" defaultAxiom

    -- A datatype is expected to be declared with a function type.
    -- The second argument indicates how many preceding types are parameters.
    tcDeclareData :: QName -> Integer -> R.Type -> UnquoteM Term
    tcDeclareData x npars t = inOriginalContext $ do
      setDirty
      tell [x]
      liftTCM $ do
        alwaysReportSDoc "tc.unquote.decl" 10 $ sep
          [ "declare Data" <+> prettyTCM x <+> ":"
          , nest 2 $ prettyR t
          ]
        alreadyDefined <- isRight <$> getConstInfo' x
        when alreadyDefined $ genericError $ "Multiple declarations of " ++ prettyShow x
        e <- toAbstract_ t
        -- The type to be checked with @checkSig@ is without parameters.
        let (tel, e') = splitPars (fromInteger npars) e
        ac <- asksTC (^. lensIsAbstract)
        let defIn = mkDefInfo (nameConcrete $ qnameName x) noFixity' PublicAccess ac noRange
        checkSig DataName defIn defaultErased x
          (A.GeneralizeTel Map.empty tel) e'
        primUnitUnit

    tcDefineData :: QName -> [(QName, (Quantity, R.Type))] -> UnquoteM Term
    tcDefineData x cs = inOriginalContext $ (setDirty >>) $ liftTCM $ do
      caseEitherM (getConstInfo' x)
        (const $ genericError $ "Missing declaration for " ++ prettyShow x) $ \def -> do
        npars <- case theDef def of
                   DataOrRecSig n -> return n
                   _              -> genericError $ prettyShow x ++
                     " is not declared as a datatype or record, or it already has a definition."

        -- For some reasons, reifying parameters and adding them to the context via
        -- `addContext` before `toAbstract_` is different from substituting the type after
        -- `toAbstract_, so some dummy parameters are added and removed later.
        es <- mapM (toAbstract_ . addDummy npars . snd . snd) cs
        alwaysReportSDoc "tc.unquote.def" 10 $ vcat $
          [ "declaring constructors of" <+> prettyTCM x <+> ":" ] ++ map prettyA es

        -- Translate parameters from internal definitions back to abstract syntax.
        t   <- instantiateFull . defType =<< instantiateDef def
        tel <- reify =<< theTel <$> telViewUpTo npars t

        es' <- case mapM (uncurry (substNames' tel) . splitPars npars) es of
                 Nothing -> genericError $ "Number of parameters doesn't match!"
                 Just es -> return es

        ac <- asksTC (^. lensIsAbstract)
        let i = mkDefInfo (nameConcrete $ qnameName x) noFixity' PublicAccess ac noRange
            conNames = map fst cs
            conQuantities = map (fst . snd) cs
            toAxiom c q e = A.Axiom ConName i (setQuantity q defaultArgInfo) Nothing c e
            as = zipWith3 toAxiom conNames conQuantities es'
            lams = map (\case {A.TBind _ tac (b :| []) _ -> A.DomainFree (tbTacticAttr tac) b
                              ;_ -> __IMPOSSIBLE__ }) tel
        alwaysReportSDoc "tc.unquote.def" 10 $ vcat $
          [ "checking datatype: " <+> prettyTCM x <+> " with constructors:"
          , nest 2 (vcat (map prettyTCM conNames))
          ]
        checkDataDef i x YesUniverseCheck (A.DataDefParams Set.empty lams) as
        primUnitUnit
      where
        addDummy :: Int -> R.Type -> R.Type
        addDummy 0 t = t
        addDummy n t = R.Pi (defaultDom (R.Sort $ R.LitS 0)) (R.Abs "dummy" $ addDummy (n - 1) t)

        substNames' :: [A.TypedBinding] -> [A.TypedBinding] -> A.Expr -> Maybe A.Expr
        substNames' (a : as) (b : bs) e = do
          let (A.TBind _ _ (na :| _) expra) = a
              (A.TBind _ _ (nb :| _) exprb) = b
              getName n = A.unBind . A.binderName $ namedArg n
          e' <- substNames' as bs e
          return $ mapExpr (substName (getName na) (getName nb)) e'
          where
            -- Substitute @Var x@ for @Var y@ in an @Expr@.
            substName :: Name -> Name -> (A.Expr -> A.Expr)
            substName x y e@(A.Var n)
                    | y == n    = A.Var x
                    | otherwise = e
            substName _ _ e = e
        substNames' [] [] e = return e
        substNames' _ _ _ = Nothing

    tcDefineFun :: QName -> [R.Clause] -> UnquoteM Term
    tcDefineFun x cs = inOriginalContext $ (setDirty >>) $ liftTCM $ do
      whenM (isLeft <$> getConstInfo' x) $
        genericError $ "Missing declaration for " ++ prettyShow x
      cs <- mapM (toAbstract_ . QNamed x) cs
      alwaysReportSDoc "tc.unquote.def" 10 $ vcat $ map prettyA cs
      let accessDontCare = __IMPOSSIBLE__  -- or ConcreteDef, value not looked at
      ac <- asksTC (^. lensIsAbstract)     -- Issue #4012, respect AbstractMode
      oc <- asksTC (^. lensIsOpaque)       -- Issue #6959, respect current opaque block
      let
        i' = mkDefInfo (nameConcrete $ qnameName x) noFixity' accessDontCare ac noRange
        i = i' { Info.defOpaque = oc }
      locallyReduceAllDefs $ checkFunDef i x cs
      primUnitUnit

    tcPragmaForeign :: Text -> Text -> TCM Term
    tcPragmaForeign backend code = do
      addForeignCode (T.unpack backend) (T.unpack code)
      primUnitUnit

    tcPragmaCompile :: Text -> QName -> Text -> TCM Term
    tcPragmaCompile backend name code = do
      modifySignature $ updateDefinition name $
        addCompilerPragma (T.unpack backend) $ CompilerPragma noRange (T.unpack code)
      primUnitUnit

    tcRunSpeculative :: Term -> UnquoteM Term
    tcRunSpeculative mu = do
      oldState <- getTC
      u <- reduce =<< evalTCM mu
      case u of
        Con _ _ [Apply (Arg { unArg = x }), Apply (Arg { unArg = b })] -> do
          unlessM (unquote b) $ putTC oldState
          return x
        _ -> liftTCM $ typeError . GenericDocError =<<
          "Should be a pair: " <+> prettyTCM u

    tcGetInstances :: MetaId -> UnquoteM Term
    tcGetInstances m = liftTCM (getInstanceCandidates m) >>= \case
      Left unblock -> do
        s <- gets snd
        throwError (BlockedOnMeta s unblock)
      Right cands -> liftTCM $
        buildList <*> mapM (quoteTerm . candidateTerm) cands

    tcSolveInstances :: UnquoteM Term
    tcSolveInstances = liftTCM $ do
      locallyTCState stPostponeInstanceSearch (const False) $ do
        -- Steal instance constraints (TODO: not all!)
        current <- asksTC envActiveProblems
        topPid  <- fromMaybe __IMPOSSIBLE__ <$> asksTC envUnquoteProblem
        let steal pc@(PConstr pids u c)
              | isInstance pc
              , Set.member topPid pids = PConstr (Set.union current pids) u c
              | otherwise              = pc
            isInstance c | FindInstance{} <- clValue (theConstraint c) = True
                         | otherwise                                   = False
        modifyAwakeConstraints    $ map steal
        modifySleepingConstraints $ map steal
        wakeConstraints (wakeUpWhen_ isInstance)
        solveSomeAwakeConstraints isInstance True  -- Force solving them now!
      primUnitUnit

    splitPars :: Int -> A.Expr -> ([A.TypedBinding], A.Expr)
    splitPars 0 e = ([] , e)
    splitPars npars (A.Pi _ (n :| _) e) = first (n :) (splitPars (npars - 1) e)
    splitPars npars e = __IMPOSSIBLE__
------------------------------------------------------------------------
-- * Trusted executables
------------------------------------------------------------------------

type ExeArg  = Text
type StdIn   = Text
type StdOut  = Text
type StdErr  = Text

-- | Raise an error if the @--allow-exec@ option was not specified.
--
requireAllowExec :: TCM ()
requireAllowExec = do
  unlessM (optAllowExec <$> pragmaOptions) $ typeError NeedOptionAllowExec

-- | Convert an @ExitCode@ to an Agda natural number.
--
exitCodeToNat :: ExitCode -> Nat
exitCodeToNat  ExitSuccess    = Nat 0
exitCodeToNat (ExitFailure n) = Nat (toInteger n)

-- | Call a trusted executable with the given arguments and input.
--
--   Returns the exit code, stdout, and stderr.
--
tcExec :: ExeName -> [ExeArg] -> StdIn -> TCM Term
tcExec exe args stdIn = do
  requireAllowExec
  exes <- optTrustedExecutables <$> commandLineOptions
  case Map.lookup exe exes of
    Nothing -> raiseExeNotTrusted exe exes
    Just fp -> do
      -- Check that the executable exists.
      unlessM (liftIO $ doesFileExist fp) $ raiseExeNotFound exe fp
      -- Check that the executable is executable.
      unlessM (liftIO $ executable <$> getPermissions fp) $ raiseExeNotExecutable exe fp

      let strArgs    = T.unpack <$> args
      let strStdIn   = T.unpack stdIn
      (datExitCode, strStdOut, strStdErr) <- lift $ readProcessWithExitCode fp strArgs strStdIn
      let natExitCode = exitCodeToNat datExitCode
      let txtStdOut   = T.pack strStdOut
      let txtStdErr   = T.pack strStdErr
      toR <- toTerm
      return $ toR (natExitCode, (txtStdOut, txtStdErr))

-- | Raise an error if the trusted executable cannot be found.
--
raiseExeNotTrusted :: ExeName -> Map ExeName FilePath -> TCM a
raiseExeNotTrusted exe exes = genericDocError =<< do
  vcat . map pretty $
    ("Could not find '" ++ T.unpack exe ++ "' in list of trusted executables:") :
    [ "  - " ++ T.unpack exe | exe <- Map.keys exes ]

raiseExeNotFound :: ExeName -> FilePath -> TCM a
raiseExeNotFound exe fp = genericDocError =<< do
  text $ "Could not find file '" ++ fp ++ "' for trusted executable " ++ T.unpack exe

raiseExeNotExecutable :: ExeName -> FilePath -> TCM a
raiseExeNotExecutable exe fp = genericDocError =<< do
  text $ "File '" ++ fp ++ "' for trusted executable" ++ T.unpack exe ++ " does not have permission to execute"<|MERGE_RESOLUTION|>--- conflicted
+++ resolved
@@ -611,17 +611,6 @@
              ]
              failEval
     I.Def f [u, v] ->
-<<<<<<< HEAD
-      choice [ (f `isDef` primAgdaTCMUnify,      tcFun2 tcUnify      u v)
-             , (f `isDef` primAgdaTCMCheckType,  tcFun2 tcCheckType  u v)
-             , (f `isDef` primAgdaTCMDeclareDef, uqFun2 tcDeclareDef u v)
-             , (f `isDef` primAgdaTCMDeclarePostulate, uqFun2 tcDeclarePostulate u v)
-             , (f `isDef` primAgdaTCMDefineData, uqFun2 tcDefineData u v)
-             , (f `isDef` primAgdaTCMDefineFun,  uqFun2 tcDefineFun  u v)
-             , (f `isDef` primAgdaTCMQuoteOmegaTerm, tcQuoteTerm (sort $ Inf UType 0) (unElim v))
-             , (f `isDef` primAgdaTCMPragmaForeign, tcFun2 tcPragmaForeign u v)
-             , (f `isDef` primAgdaTCMCheckFromString, tcFun2 tcCheckFromString u v)
-=======
       choice [ (f `isDef` getBuiltin' builtinAgdaTCMUnify,      tcFun2 tcUnify      u v)
              , (f `isDef` getBuiltin' builtinAgdaTCMCheckType,  tcFun2 tcCheckType  u v)
              , (f `isDef` getBuiltin' builtinAgdaTCMDeclareDef, uqFun2 tcDeclareDef u v)
@@ -630,7 +619,7 @@
              , (f `isDef` getBuiltin' builtinAgdaTCMDefineFun,  uqFun2 tcDefineFun  u v)
              , (f `isDef` getBuiltin' builtinAgdaTCMQuoteOmegaTerm, tcQuoteTerm (sort $ Inf UType 0) (unElim v))
              , (f `isDef` getBuiltin' builtinAgdaTCMPragmaForeign, tcFun2 tcPragmaForeign u v)
->>>>>>> 20915c36
+             , (f `isDef` getBuiltin' builtinAgdaTCMCheckFromString, tcFun2 tcCheckFromString u v)
              ]
              failEval
     I.Def f [l, a, u] ->
