{-# LANGUAGE NondecreasingIndentation #-}
{-# LANGUAGE NoMonomorphismRestriction #-} -- TODO remove

{-| Coverage checking, case splitting, and splitting for refine tactics.

 -}

module Agda.TypeChecking.Coverage
  ( SplitClause(..), clauseToSplitClause, insertTrailingArgs
  , Covering(..), splitClauses
  , coverageCheck
  , isCovered
  , splitClauseWithAbsurd
  , splitLast
  , splitResult
  , normaliseProjP
  ) where

import Prelude hiding (null, (!!))  -- do not use partial functions like !!

import Control.Monad
import Control.Monad.Except
import Control.Monad.Trans ( lift )

import Data.Foldable (for_)
import qualified Data.List as List
import Data.Map (Map)
import qualified Data.Map as Map
import qualified Data.Set as Set
import Data.IntSet (IntSet)
import qualified Data.IntSet as IntSet

import Agda.Syntax.Common
import Agda.Syntax.Position
import Agda.Syntax.Internal
import Agda.Syntax.Internal.Pattern
import Agda.Syntax.Translation.InternalToAbstract (NamedClause(..))

import Agda.TypeChecking.Names
import Agda.TypeChecking.Primitive hiding (Nat)
import Agda.TypeChecking.Monad

import Agda.TypeChecking.Rules.LHS (DataOrRecord(..), checkSortOfSplitVar)
import Agda.TypeChecking.Rules.LHS.Problem (allFlexVars)
import Agda.TypeChecking.Rules.LHS.Unify
import Agda.TypeChecking.Rules.Term (unquoteTactic)

import Agda.TypeChecking.Coverage.Match
import Agda.TypeChecking.Coverage.SplitTree

import Agda.TypeChecking.Conversion (tryConversion, equalType)
import Agda.TypeChecking.Datatypes (getConForm)
import {-# SOURCE #-} Agda.TypeChecking.Empty ( checkEmptyTel, isEmptyTel, isEmptyType )
import Agda.TypeChecking.Irrelevance
import Agda.TypeChecking.Pretty
import Agda.TypeChecking.Substitute
import Agda.TypeChecking.Reduce
import Agda.TypeChecking.Records
import Agda.TypeChecking.Telescope
import Agda.TypeChecking.Telescope.Path
import Agda.TypeChecking.MetaVars
import Agda.TypeChecking.Warnings

import Agda.Interaction.Options

import Agda.Utils.Either
import Agda.Utils.Functor
import Agda.Utils.List
import Agda.Utils.Maybe
import Agda.Utils.Monad
import Agda.Utils.Null
import Agda.Utils.Permutation
import Agda.Utils.Pretty (prettyShow)
import Agda.Utils.Singleton
import Agda.Utils.Size
import Agda.Utils.WithDefault

import Agda.Utils.Impossible

data SplitClause = SClause
  { scTel    :: Telescope
    -- ^ Type of variables in @scPats@.
  , scPats   :: [NamedArg SplitPattern]
    -- ^ The patterns leading to the currently considered branch of
    --   the split tree.
  , scSubst  :: Substitution' SplitPattern
    -- ^ Substitution from 'scTel' to old context.
    --   Only needed directly after split on variable:
    --   * To update 'scTarget'
    --   * To rename other split variables when splitting on
    --     multiple variables.
    --   @scSubst@ is not ``transitive'', i.e., does not record
    --   the substitution from the original context to 'scTel'
    --   over a series of splits.  It is freshly computed
    --   after each split by 'computeNeighborhood'; also
    --   'splitResult', which does not split on a variable,
    --   should reset it to the identity 'idS', lest it be
    --   applied to 'scTarget' again, leading to Issue 1294.
  , scCheckpoints :: Map CheckpointId Substitution
    -- ^ We need to keep track of the module parameter checkpoints for the
    -- clause for the purpose of inferring missing instance clauses.
  , scTarget :: Maybe (Dom Type)
    -- ^ The type of the rhs, living in context 'scTel'.
    --   'fixTargetType' computes the new 'scTarget' by applying
    --   substitution 'scSubst'.
  }

-- | A @Covering@ is the result of splitting a 'SplitClause'.
data Covering = Covering
  { covSplitArg     :: Arg Nat
     -- ^ De Bruijn level (counting dot patterns) of argument we split on.
  , covSplitClauses :: [(SplitTag, (SplitClause, IInfo))]
      -- ^ Covering clauses, indexed by constructor/literal these clauses share.
  }

-- | Project the split clauses out of a covering.
splitClauses :: Covering -> [SplitClause]
splitClauses (Covering _ qcs) = map (fst . snd) qcs

-- | Create a split clause from a clause in internal syntax. Used by make-case.
clauseToSplitClause :: Clause -> SplitClause
clauseToSplitClause cl = SClause
  { scTel    = clauseTel cl
  , scPats   = toSplitPatterns $ namedClausePats cl
  , scSubst  = idS  -- Andreas, 2014-07-15  TODO: Is this ok?
  , scCheckpoints = Map.empty -- #2996: not __IMPOSSIBLE__ for debug printing
  , scTarget = domFromArg <$> clauseType cl
  }

type CoverM = ExceptT SplitError TCM

-- | Top-level function for checking pattern coverage.
--
--   Effects:
--
--   - Marks unreachable clauses as such in the signature.
--
--   - Adds missing instances clauses to the signature.
--
coverageCheck
  :: QName     -- ^ Name @f@ of definition.
  -> Type      -- ^ Absolute type (including the full parameter telescope).
  -> [Clause]  -- ^ Clauses of @f@.  These are the very clauses of @f@ in the signature.
  -> TCM SplitTree
coverageCheck f t cs = do
  reportSLn "tc.cover.top" 30 $ "entering coverageCheck for " ++ prettyShow f
  reportSDoc "tc.cover.top" 75 $ "  of type (raw): " <+> (text . prettyShow) t
  reportSDoc "tc.cover.top" 45 $ "  of type: " <+> prettyTCM t
  TelV gamma a <- telViewUpTo (-1) t
  reportSLn "tc.cover.top" 30 $ "coverageCheck: computed telView"

  let -- n             = arity
      -- xs            = variable patterns fitting lgamma
      n            = size gamma
      xs           =  map (setOrigin Inserted) $ teleNamedArgs gamma

  reportSLn "tc.cover.top" 30 $ "coverageCheck: getDefFreeVars"

      -- The initial module parameter substitutions need to be weakened by the
      -- number of arguments that aren't module parameters.
  fv           <- getDefFreeVars f

  reportSLn "tc.cover.top" 30 $ "coverageCheck: getting checkpoints"

  -- TODO: does this make sense? Why are we weakening by n - fv?
  checkpoints <- applySubst (raiseS (n - fv)) <$> viewTC eCheckpoints

      -- construct the initial split clause
  let sc = SClause gamma xs idS checkpoints $ Just $ defaultDom a

  reportSDoc "tc.cover.top" 10 $ do
    let prCl cl = addContext (clauseTel cl) $
                  prettyTCMPatternList $ namedClausePats cl
    vcat
      [ text $ "Coverage checking " ++ prettyShow f ++ " with patterns:"
      , nest 2 $ vcat $ map prCl cs
      ]

  -- used = actually used clauses for cover
  -- pss  = non-covered cases
  CoverResult splitTree used pss qss noex <- cover f cs sc

  -- Andreas, 2018-11-12, issue #378:
  -- some indices in @used@ and @noex@ point outside of @cs@,
  -- since missing hcomp clauses have been added during the course of @cover@.
  -- We simply delete theses indices from @noex@.
  noex <- return $ List.filter (< length cs) $ IntSet.toList noex

  reportSDoc "tc.cover.top" 10 $ vcat
    [ "cover computed!"
    , text $ "used clauses: " ++ show used
    , text $ "non-exact clauses: " ++ show noex
    ]
  reportSDoc "tc.cover.splittree" 10 $ vcat
    [ "generated split tree for" <+> prettyTCM f
    , text $ prettyShow splitTree
    ]
  reportSDoc "tc.cover.covering" 10 $ vcat
    [ text $ "covering patterns for " ++ prettyShow f
    , nest 2 $ vcat $ map (\ cl -> addContext (clauseTel cl) $ prettyTCMPatternList $ namedClausePats cl) qss
    ]

  -- Storing the covering clauses so that checkIApplyConfluence_ can
  -- find them later.
  -- Andreas, 2019-03-27, only needed when --cubical
  whenM (optCubical <$> pragmaOptions) $ do
    modifySignature $ updateDefinition f $ updateTheDef $ updateCovering $ const qss


  -- filter out the missing clauses that are absurd.
  pss <- flip filterM pss $ \(tel,ps) ->
    -- Andreas, 2019-04-13, issue #3692: when adding missing absurd
    -- clauses, also put the absurd pattern in.
    caseEitherM (checkEmptyTel noRange tel) (\ _ -> return True) $ \ l -> do
      -- Now, @l@ is the first type in @tel@ (counting from 0=leftmost)
      -- which is empty.  Turn it into a de Bruijn index @i@.
      let i = size tel - 1 - l
      -- Build a substitution mapping this pattern variable to the absurd pattern.
      let sub = inplaceS i $ absurdP i
        -- ifNotM (isEmptyTel tel) (return True) $ do
      -- Jesper, 2018-11-28, Issue #3407: if the clause is absurd,
      -- add the appropriate absurd clause to the definition.
      let cl = Clause { clauseLHSRange    = noRange
                      , clauseFullRange   = noRange
                      , clauseTel         = tel
                      , namedClausePats   = applySubst sub ps
                      , clauseBody        = Nothing
                      , clauseType        = Nothing
                      , clauseCatchall    = False
                      , clauseRecursive   = Just False
                      , clauseUnreachable = Just False
                      , clauseEllipsis    = NoEllipsis
                      }
      reportSDoc "tc.cover.missing" 20 $ inTopContext $ do
        sep [ "adding missing absurd clause"
            , nest 2 $ prettyTCM $ QNamed f cl
            ]
      reportSDoc "tc.cover.missing" 80 $ inTopContext $ vcat
        [ "l   = " <+> pretty l
        , "i   = " <+> pretty i
        , "cl  = " <+> pretty (QNamed f cl)
        ]
      addClauses f [cl]
      return False

  -- report a warning if there are uncovered cases,
  unless (null pss) $ do
    stLocalPartialDefs `modifyTCLens` Set.insert f
    whenM ((YesCoverageCheck ==) <$> viewTC eCoverageCheck) $
      setCurrentRange cs $ warning $ CoverageIssue f pss

  -- Andreas, 2017-08-28, issue #2723:
  -- Mark clauses as reachable or unreachable in the signature.
  let (is0, cs1) = unzip $ for (zip [0..] cs) $ \ (i, cl) ->
        let unreachable = i `IntSet.notMember` used in
        (boolToMaybe unreachable i, cl { clauseUnreachable = Just unreachable  })
  -- is = indices of unreachable clauses
  let is = catMaybes is0
  reportSDoc "tc.cover.top" 10 $ vcat
    [ text $ "unreachable clauses: " ++ if null is then "(none)" else show is
    ]
  -- Replace the first clauses by @cs1@.  There might be more
  -- added by @inferMissingClause@.
  modifyFunClauses f $ \ cs0 -> cs1 ++ drop (length cs1) cs0

  -- Warn if there are unreachable clauses and mark them as unreachable.
  unless (null is) $ do
    -- Warn about unreachable clauses.
    let unreached = filter ((Just True ==) . clauseUnreachable) cs1
    let ranges    = map clauseFullRange unreached
    setCurrentRange ranges $ warning $ UnreachableClauses f ranges

  -- report a warning if there are clauses that are not preserved as
  -- definitional equalities and --exact-split is enabled
  unless (null noex) $ do
      let noexclauses = map (indexWithDefault __IMPOSSIBLE__ cs1) noex
      setCurrentRange (map clauseLHSRange noexclauses) $
        warning $ CoverageNoExactSplit f $ noexclauses
  return splitTree

-- | Top-level function for eliminating redundant clauses in the interactive
--   case splitter
isCovered :: QName -> [Clause] -> SplitClause -> TCM Bool
isCovered f cs sc = do
  reportSDoc "tc.cover.isCovered" 20 $ vcat
    [ "isCovered"
    , nest 2 $ vcat $
      [ "f  = " <+> prettyTCM f
      , "cs = " <+> vcat (map (nest 2 . prettyTCM . NamedClause f True) cs)
      , "sc = " <+> prettyTCM sc
      ]
    ]
  -- Jesper, 2019-10: introduce trailing arguments (see #3828)
  (_ , sc') <- insertTrailingArgs sc
  CoverResult { coverMissingClauses = missing } <- cover f cs sc'
  return $ null missing
 -- Andreas, 2019-08-08 and 2020-02-11
 -- If there is an error (e.g. unification error), don't report it
 -- to the user.  Rather, assume the clause is not already covered.
 `catchError` \ _ -> return False

data CoverResult = CoverResult
  { coverSplitTree       :: SplitTree
  , coverUsedClauses     :: IntSet -- Set Nat
  , coverMissingClauses  :: [(Telescope, [NamedArg DeBruijnPattern])]
  , coverPatterns        :: [Clause]
  -- ^ The set of patterns used as cover.
  , coverNoExactClauses  :: IntSet -- Set Nat
  }

-- | @cover f cs (SClause _ _ ps _) = return (splitTree, used, pss)@.
--   checks that the list of clauses @cs@ covers the given split clause.
--   Returns the @splitTree@, the @used@ clauses, and missing cases @pss@.
--
--   Effect: adds missing instance clauses for @f@ to signature.
--
cover :: QName -> [Clause] -> SplitClause ->
         TCM CoverResult
cover f cs sc@(SClause tel ps _ _ target) = updateRelevance $ do
  reportSDoc "tc.cover.cover" 10 $ inTopContext $ vcat
    [ "checking coverage of pattern:"
    , nest 2 $ prettyTCM sc
    , nest 2 $ "target sort =" <+> do addContext tel $ maybe (text "<none>") (prettyTCM . getSort . unDom) target
    ]
  reportSLn "tc.cover.cover" 80 $ "raw target =\n" ++ show target
  match cs ps >>= \case
    Yes (i,mps) -> do
      exact <- allM (map snd mps) isTrivialPattern
      let cl0 = indexWithDefault __IMPOSSIBLE__ cs i
      let noExactClause = if exact || clauseCatchall (indexWithDefault __IMPOSSIBLE__ cs i)
                          then empty
                          else singleton i
      reportSLn "tc.cover.cover" 10 $ "pattern covered by clause " ++ show i
      reportSDoc "tc.cover.cover" 20 $ text "with mps = " <+> do addContext tel $ pretty $ mps
      cl <- applyCl sc cl0 mps
      return $ CoverResult (SplittingDone (size tel)) (singleton i) [] [cl] noExactClause

    No        ->  do
      reportSLn "tc.cover" 20 $ "pattern is not covered"
      let infer dom = isInstance dom || isJust (domTactic dom)
      if maybe False infer target
        then do
          -- Ulf, 2016-10-31: For now we only infer instance clauses. It would
          -- make sense to do it also for hidden, but since the value of a
          -- hidden clause is expected to be forced by later clauses, it's too
          -- late to add it now. If it was inferrable we would have gotten a
          -- type error before getting to this point.
          -- Ulf, 2019-11-21: Also @tactic clauses.
          cl <- inferMissingClause f sc
          return $ CoverResult (SplittingDone (size tel)) empty [] [cl] empty
        else do
          let ps' = fromSplitPatterns ps
          return $ CoverResult (SplittingDone (size tel)) empty [(tel, ps')] [] empty

    -- We need to split!
    -- If all clauses have an unsplit copattern, we try that first.
    Block res bs -> trySplitRes res (null bs) splitError $ do
      when (null bs) __IMPOSSIBLE__
      -- Otherwise, if there are variables to split, we try them
      -- in the order determined by a split strategy.
      reportSLn "tc.cover.strategy" 20 $ "blocking vars = " ++ prettyShow bs
      -- xs is a non-empty lists of blocking variables
      -- try splitting on one of them
      xs <- splitStrategy bs tel
      -- Andreas, 2017-10-08, issue #2594
      -- First, try to find split order for complete coverage.
      -- If this fails, try to at least carry out the splitting to the end.
      continue xs NoAllowPartialCover $ \ _err -> do
        continue xs YesAllowPartialCover $ \ err -> do
          splitError err
  where
    -- Andreas, 2019-08-07, issue #3966
    -- | When we get a SplitError, tighten the error Range to the clauses
    -- that are still candidates for covering the SplitClause.
    splitError :: SplitError -> TCM a
    splitError = withRangeOfCandidateClauses . typeError . SplitError

    -- | This repeats the matching, but since we are crashing anyway,
    -- the extra work just to compute a better Range does not matter.
    withRangeOfCandidateClauses :: TCM a -> TCM a
    withRangeOfCandidateClauses cont = do
      cands <- mapMaybe (uncurry notNo) . zip cs <$> mapM (matchClause ps) cs
      setCurrentRange cands cont
      where
        notNo :: Clause -> Match a -> Maybe Clause
        notNo c = \case
          Yes{}   -> Just c
          Block{} -> Just c
          No{}    -> Nothing

    applyCl :: SplitClause -> Clause -> [(Nat, SplitPattern)] -> TCM Clause
    applyCl SClause{scTel = tel, scPats = sps} cl mps = addContext tel $ do
        let ps = namedClausePats cl
        reportSDoc "tc.cover.applyCl" 40 $ "applyCl"
        reportSDoc "tc.cover.applyCl" 40 $ "tel    =" <+> prettyTCM tel
        reportSDoc "tc.cover.applyCl" 40 $ "ps     =" <+> pretty ps
        reportSDoc "tc.cover.applyCl" 40 $ "mps    =" <+> pretty mps
        reportSDoc "tc.cover.applyCl" 40 $ "s      =" <+> pretty s
        reportSDoc "tc.cover.applyCl" 40 $ "ps[s]  =" <+> pretty (s `applySubst` ps)

        -- If a matching clause has fewer patterns than the split
        -- clause we ought to copy over the extra ones.
        -- e.g. if the user wrote:
        --
        --   bar : Bool -> Bool
        --   bar false = false
        --   bar = \ _ -> true
        --
        -- then for the second clause the @extra@ patterns will be @[true]@.

        let extra = drop (length ps) $ fromSplitPatterns sps
            n_extra = length extra

        reportSDoc "tc.cover.applyCl" 40 $ "extra  =" <+> pretty extra

        -- When we add the extra patterns we also update the type
        -- and the body of the clause.

        mtv <- (traverse . traverse) (telViewUpToPath n_extra) $ clauseType cl
        let ty = (fmap . fmap) ((parallelS (reverse $ map namedArg extra) `composeS` liftS n_extra s `applyPatSubst`) . theCore) mtv

        reportSDoc "tc.cover.applyCl" 40 $ "new ty =" <+> pretty ty

        return $
             Clause { clauseLHSRange  = clauseLHSRange cl
                    , clauseFullRange = clauseFullRange cl
                    , clauseTel       = tel
                    , namedClausePats = (s `applySubst` ps) ++ extra
                    , clauseBody      = (`applyE` patternsToElims extra) . (s `applyPatSubst`) <$> clauseBody cl
                    , clauseType      = ty
                    , clauseCatchall  = clauseCatchall cl
                    , clauseRecursive = clauseRecursive cl
                    , clauseUnreachable = clauseUnreachable cl
                    , clauseEllipsis  = clauseEllipsis cl
                    }
      where
        (vs,qs) = unzip mps
        mps' = zip vs $ map namedArg $ fromSplitPatterns $ map defaultNamedArg qs
        s = parallelS (for [0..maximum (-1:vs)] $ (\ i -> fromMaybe (deBruijnVar i) (List.lookup i mps')))

    updateRelevance :: TCM a -> TCM a
    updateRelevance cont =
      -- Don't do anything if there is no target type info.
      caseMaybe target cont $ \ b -> do
        -- TODO (2018-10-16): if proofs get erased in the compiler, also wake erased vars!
        let m = getModality b
        applyModalityToContext m cont

    continue
      :: [BlockingVar]
      -> AllowPartialCover
      -> (SplitError -> TCM CoverResult)
      -> TCM CoverResult
    continue xs allowPartialCover handle = do
      r <- altM1 (\ x -> fmap (,x) <$> split Inductive allowPartialCover sc x) xs
      case r of
        Left err -> handle err
        -- If we get the empty covering, we have reached an impossible case
        -- and are done.
        Right (Covering n [], _) ->
         do
          -- TODO Andrea: I guess an empty pattern is not part of the cover?
          let qs = []
          return $ CoverResult (SplittingDone (size tel)) empty [] qs empty
        Right (Covering n scs', x) -> do
          let scs = map (\(t,(sc,i)) -> (t,sc)) scs'
          cs <- do
            let fallback = return cs
            caseMaybeM (getPrimitiveName' builtinHComp) fallback $ \ comp -> do
            let isComp = \case
                  SplitCon c -> comp == c
                  _ -> False
            caseMaybe (List.find (isComp . fst) scs) fallback $ \ (_, newSc) -> do
            snoc cs <$> createMissingHCompClause f n x sc newSc
          (mtrees,cs) <- fmap (cs ++) <$> createMissingIndexedClauses f n x sc scs'
          results <- mapM ((cover f cs) . snd) scs
          let trees = map coverSplitTree      results
              useds = map coverUsedClauses    results
              psss  = map coverMissingClauses results
              qsss  = map coverPatterns results
              noex  = map coverNoExactClauses results
          -- Jesper, 2016-03-10  We need to remember which variables were
          -- eta-expanded by the unifier in order to generate a correct split
          -- tree (see Issue 1872).
          reportSDoc "tc.cover.split.eta" 60 $ vcat
            [ "etaRecordSplits"
            , nest 2 $ vcat
              [ "n   = " <+> text (show n)
              , "scs = " <+> prettyTCM scs
              , "ps  = " <+> prettyTCMPatternList (fromSplitPatterns ps)
              ]
            ]
          let trees' = zipWith (etaRecordSplits (unArg n) ps) scs trees
              tree   = SplitAt n StrictSplit (trees' ++ mtrees) -- TODO: Lazy?
          return $ CoverResult tree (IntSet.unions useds) (concat psss) (concat qsss) (IntSet.unions noex)

    -- Try to split result
    trySplitRes
      :: BlockedOnResult -- ^ Are we blocked on the result?
      -> Bool            -- ^ Is this the last thing we try?
      -> (SplitError -> TCM CoverResult) -- ^ Handler for 'SplitError'
      -> TCM CoverResult -- ^ Continuation
      -> TCM CoverResult
    -- not blocked on result: try regular splits
    trySplitRes NotBlockedOnResult finalSplit splitError cont
      | finalSplit = __IMPOSSIBLE__ -- there must be *some* reason we are blocked
      | otherwise  = cont
    -- blocked on arguments that are not yet introduced:

    -- we must split on a variable so that the target type becomes a pi type
    trySplitRes (BlockedOnApply IsApply) finalSplit splitError cont
      | finalSplit = __IMPOSSIBLE__ -- already ruled out by lhs checker
      | otherwise  = cont
    -- ...or it was an IApply pattern, so we might just need to introduce the variable now.
    trySplitRes (BlockedOnApply IsIApply) finalSplit splitError cont
       = do
         caseMaybeM (splitResultPath f sc) fallback $ (cover f cs . snd) <=< insertTrailingArgs
      where
        fallback | finalSplit = __IMPOSSIBLE__ -- already ruled out by lhs checker?
                 | otherwise  = cont
    -- blocked on result but there are catchalls:
    -- try regular splits if there are any, or else throw an error,
    -- this is nicer than continuing and reporting unreachable clauses
    -- (see issue #2833)
    trySplitRes (BlockedOnProj True) finalSplit splitError cont
      | finalSplit = splitError CosplitCatchall
      | otherwise  = cont
    -- all clauses have an unsplit copattern: try to split
    trySplitRes (BlockedOnProj False) finalSplit splitError cont = do
      reportSLn "tc.cover" 20 $ "blocked by projection pattern"
      -- forM is a monadic map over a Maybe here
      mcov <- splitResultRecord f sc
      case mcov of
        Left err
          | finalSplit -> splitError err
          | otherwise  -> cont
        Right (Covering n scs) -> do
          -- If result splitting was successful, continue coverage checking.
          (projs, results) <- unzip <$> do
            mapM (traverseF $ cover f cs <=< (snd <.> insertTrailingArgs)) (map (\(t,(sc,i)) -> (t,sc)) scs)
            -- OR:
            -- forM scs $ \ (proj, sc') -> (proj,) <$> do
            --   cover f cs =<< do
            --     snd <$> fixTarget sc'
          let trees = map coverSplitTree results
              useds = map coverUsedClauses results
              psss  = map coverMissingClauses results
              qsss  = map coverPatterns results
              noex  = map coverNoExactClauses results
              tree  = SplitAt n StrictSplit $ zip projs trees   -- TODO: Lazy?
          return $ CoverResult tree (IntSet.unions useds) (concat psss) (concat qsss) (IntSet.unions noex)

    gatherEtaSplits :: Int -> SplitClause
                    -> [NamedArg SplitPattern] -> [NamedArg SplitPattern]
    gatherEtaSplits n sc []
       | n >= 0    = __IMPOSSIBLE__ -- we should have encountered the main
                                    -- split by now already
       | otherwise = []
    gatherEtaSplits n sc (p:ps) = case namedArg p of
      VarP _ x
       | n == 0    -> case p' of -- this is the main split
           VarP  _ _    -> p : gatherEtaSplits (-1) sc ps
           DotP  _ _    -> __IMPOSSIBLE__
           ConP  _ _ qs -> qs ++ gatherEtaSplits (-1) sc ps
           LitP{}       -> gatherEtaSplits (-1) sc ps
           ProjP{}      -> __IMPOSSIBLE__
           IApplyP{}    -> __IMPOSSIBLE__
           DefP  _ _ qs -> qs ++ gatherEtaSplits (-1) sc ps -- __IMPOSSIBLE__ -- Andrea: maybe?
       | otherwise ->
           updateNamedArg (\ _ -> p') p : gatherEtaSplits (n-1) sc ps
        where p' = lookupS (scSubst sc) $ splitPatVarIndex x
      IApplyP{}   ->
           updateNamedArg (applySubst (scSubst sc)) p : gatherEtaSplits (n-1) sc ps
      DotP  _ _    -> p : gatherEtaSplits (n-1) sc ps -- count dot patterns
      ConP  _ _ qs -> gatherEtaSplits n sc (qs ++ ps)
      DefP  _ _ qs -> gatherEtaSplits n sc (qs ++ ps)
      LitP{}       -> gatherEtaSplits n sc ps
      ProjP{}      -> gatherEtaSplits n sc ps

    addEtaSplits :: Int -> [NamedArg SplitPattern] -> SplitTree -> SplitTree
    addEtaSplits k []     t = t
    addEtaSplits k (p:ps) t = case namedArg p of
      VarP  _ _     -> addEtaSplits (k+1) ps t
      DotP  _ _     -> addEtaSplits (k+1) ps t
      ConP c cpi qs -> SplitAt (p $> k) LazySplit [(SplitCon (conName c) , addEtaSplits k (qs ++ ps) t)]
      LitP{}        -> __IMPOSSIBLE__
      ProjP{}       -> __IMPOSSIBLE__
      DefP{}        -> __IMPOSSIBLE__ -- Andrea: maybe?
      IApplyP{}     -> addEtaSplits (k+1) ps t

    etaRecordSplits :: Int -> [NamedArg SplitPattern] -> (SplitTag,SplitClause)
                    -> SplitTree -> (SplitTag,SplitTree)
    etaRecordSplits n ps (q , sc) t =
      (q , addEtaSplits 0 (gatherEtaSplits n sc ps) t)


createMissingIndexedClauses :: QName
                            -> Arg Nat
                            -> BlockingVar
                            -> SplitClause
                            -> [(SplitTag,(SplitClause,IInfo))]
                            -> TCM ([(SplitTag,SplitTree)],[Clause])
createMissingIndexedClauses f n x old_sc scs = do
  reflId <- getName' builtinReflId
  let infos = [(c,i) | (SplitCon c, (_,TheInfo i)) <- scs ]
  case scs of
    [(SplitCon c,(_newSc,i@TheInfo{}))] | Just c == reflId -> unzip . maybeToList <$> createMissingConIdClause f n x old_sc i
    xs | not $ null infos -> do
         reportSDoc "tc.cover.indexed" 20 $ text "size (xs,infos):" <+> pretty (size xs,size infos)
         reportSDoc "tc.cover.indexed" 20 $ text "xs :" <+> pretty (map fst xs)

         unless (size xs == size infos + 1) $ __IMPOSSIBLE__
         Constructor{conData} <- theDef <$> getConstInfo (fst (head infos))
         Datatype{dataPars = pars, dataIxs = nixs, dataTranspIx} <- theDef <$> getConstInfo conData
         hcomp <- fromMaybe __IMPOSSIBLE__ <$> getName' builtinHComp
         trX <- fromMaybe __IMPOSSIBLE__ <$> pure dataTranspIx
         trX_cl <- createMissingTrXTrXClause trX f n x old_sc
         hcomp_cl <- createMissingTrXHCompClause trX f n x old_sc
         (trees,cls) <- fmap unzip . forM infos $ \ (c,i) -> do
           cl <- createMissingTrXConClause trX f n x old_sc c i
           return $ ((SplitCon c , SplittingDone (size $ clauseTel cl)) , cl)
         let extra = [ (SplitCon trX, SplittingDone $ size $ clauseTel trX_cl)
                                           , (SplitCon hcomp, SplittingDone $ size $ clauseTel hcomp_cl)
                                           ]
                 --  = [ (SplitCon trX, SplittingDone $ size $ clauseTel trX_cl) ]
             extraCl = [trX_cl, hcomp_cl]
                 --  = [trX_cl]
         let tree = (SplitCon trX,) $ SplitAt ((+(pars+nixs+1)) <$> n) StrictSplit $
                                           trees
                                        ++ extra
         reportSDoc "tc.cover.indexed" 20 $
           "tree:" <+> pretty tree
         let clauses = extraCl ++ cls
         addClauses f clauses
         return $ ([tree],clauses)
--         return $ ([],[])
    xs | otherwise -> return ([],[])

createMissingTrXTrXClause :: QName -- ^ trX
                            -> QName -- ^ f defined
                            -> Arg Nat
                            -> BlockingVar
                            -> SplitClause
                            -> TCM Clause
createMissingTrXTrXClause q_trX f n x old_sc = do
  let
   old_tel = scTel old_sc
   old_ps = fromSplitPatterns $ scPats old_sc
   old_t = fromMaybe __IMPOSSIBLE__ $ scTarget old_sc

  reportSDoc "tc.cover.trx.trx" 20 $ "trX-trX clause for" <+> prettyTCM f
  reportSDoc "tc.cover.trx.trx" 20 $ nest 2 $ vcat $
    [ "old_tel:" <+> prettyTCM old_tel
    , "old_ps :" <+> addContext old_tel (prettyTCM $ patternsToElims old_ps)
    , "old_t  :" <+> addContext old_tel (prettyTCM old_t)
    ]

  -- TODO: redo comments, the strategy changed.
  -- old_tel = Γ1, (x : D η v), Δ
  -- α = boundary(old_ps)
  -- Γ1, (x : D η v), Δ ⊢ f old_ps : old_t [ α ↦ (f old_ps)[α] ]

  -- α' = boundary(old_ps[x = pat])
  -- Γ1, φ : I, p : Path X(η) _ v, ψ : I, q : Path X(η) _ (p i0), x0 : D η (q i0) ⊢ pat := trX p φ (trX q ψ x0) : D η v

  -- Ξ = Γ1, φ : I, p : Path X(η) _ v, ψ : I, q : Path X(η) _ (p i0), x0 : D η (q i0), Δ[x = pat]

  -- Ξ ⊢ w1 := f old_ps[γ1,x = pat,δ] : old_t[γ1,x = pat,δ] -- the case we are defining. can only be used if specialized.

  -- Ξ ⊢ rhs : old_t[γ1,x = pat,δ] [ α' ↦ w1[α']
                                -- , φ  ↦ w1[φ = i1, p = refl]
                                -- , ψ  ↦ w1[ψ = i1, q = refl]
                                -- ]
  -- Ξ ⊢ q2 := tr (i. Path X(η) (q i0) (p i)) φ q : Path X(η) (q i0) (p i1)
  -- Ξ ⊢ pat_rec[0] = pat : D η v
  -- Ξ ⊢ pat_rec[1] = trX q2 (φ ∧ ψ) x0 : D η v
  -- Ξ ⊢ pat-rec[i] := trX (\ j → p (i ∨ j)) (i ∨ φ) (trX (q2_f i) (ψ ∧ (φ ∨ ~ i)) t)

  -- Ξ ⊢ δ_f[1] = tr (i. Δ[γ1,x = pat_rec[i]]) (φ ∧ ψ) δ
  -- Ξ ⊢ w0 := f old_ps[γ1,x = pat_rec[1] ,δ_f[1]] : old_t[γ1,x = pat_rec[1],δ_f[1]]
  -- Ξ ⊢ rhs := tr (i. old_t[γ1,x = pat_rec[~i], δ_f[~i]]) (φ ∧ ψ) w0 -- TODO plus sides.

  interval <- elInf primInterval
  iz <- primIZero
  io <- primIOne
  tHComp <- primHComp
  tNeg <- primINeg
  let neg i = pure tNeg <@> i
  let min i j = cl primIMin <@> i <@> j
  let max i j = cl primIMax <@> i <@> j
  let
    old_tel = scTel old_sc
    old_ps' = AbsN (teleNames old_tel) $ fromSplitPatterns $ scPats old_sc
    old_ps = pure $ old_ps'
    old_ty = pure $ AbsN (teleNames old_tel) $ fromMaybe __IMPOSSIBLE__ $ scTarget old_sc
  -- old_tel = Γ(x: D η v)Δ
  -- Γ1, (x : D η v)  ⊢ delta = (δ : Δ)
    (gamma1x,delta') = splitTelescopeAt (size old_tel - blockingVarNo x) old_tel
    delta = pure $ AbsN (teleNames gamma1x) $ delta'
    gamma1_size = (size gamma1x - 1)
    (gamma1,ExtendTel dType' _) = splitTelescopeAt gamma1_size gamma1x

  old_sides <- forM old_ps' $ \ ps -> do
    let vs = iApplyVars ps
    let tm = Def f $ patternsToElims ps
    xs <- forM vs $ \ v ->
        -- have to reduce these under the appropriate substitutions, otherwise non-normalizing(?)
          fmap (var v,) . reduce $ (inplaceS v iz `applySubst` tm, inplaceS v io `applySubst` tm)
    return $ concatMap (\(v,(l,r)) -> [(tNeg `apply` [argN v],l),(v,r)]) xs
  let
    gamma1ArgNames = teleArgNames gamma1
    deltaArgNames = teleArgNames delta'
  (params,xTel,dT) <- addContext gamma1 $ do
    Right (IsData, d, ps, _is, _cs, _) <- runExceptT $ isDatatype Inductive dType'
    def <- getConstInfo d
    let dTy = defType def
    let Datatype{dataSort = s} = theDef def
    TelV tel _ <- telView dTy
    let params = AbsN (teleNames gamma1) ps
        xTel = AbsN (teleNames gamma1) (tel `apply` ps)

    dT <- runNamesT [] $ do
          s <- open $ AbsN (teleNames tel) s
          bindNArg (teleArgNames gamma1) $ \ g1 -> do
          bindNArg (teleArgNames $ unAbsN xTel) $ \ x -> do
          params <- pure params `applyN` (fmap unArg <$> g1)
          x      <- sequence x
          s <- s `applyN` (map (pure . unArg) $ params ++ x)
          pure $ El s $ Def d [] `apply` (params ++ x)
    return $ (params, xTel,dT)

  let
    xTelI = pure $ expTelescope interval <$> xTel
    xTelIArgNames = teleArgNames (unAbsN xTel) -- same names

  -- Γ1, φ, p, ψ, q, x0 ⊢ pat := trX p φ (trX q ψ x0)
  let trX' = bindNArg gamma1ArgNames $ \ g1 -> do
             bindNArg ([defaultArg "phi"] ++ xTelIArgNames) $ \ phi_p -> do
             bindNArg [defaultArg "x0"] $ \ x0 -> do
             param_args <- fmap (map (setHiding Hidden . fmap (unnamed . dotP))) $
               pure params `applyN` (fmap unArg <$> g1)
             (phi:p) <- sequence phi_p
             x0 <- sequence x0
             pure $ DefP defaultPatternInfo q_trX $ param_args ++ p ++ [phi] ++ x0
      trX = (fmap . fmap . fmap) patternToTerm <$> trX'
  let pat' =
            bindN (map unArg gamma1ArgNames) $ \ g1 -> do
            bindN (map unArg $ ([defaultArg "phi"] ++ xTelIArgNames)) $ \ phi_p -> do
            bindN (map unArg $ ([defaultArg "psi"] ++ xTelIArgNames)) $ \ psi_q -> do
            bindN (map unArg $ [defaultArg "x0"]) $ \ x0 -> do
            -- (phi:p) <- sequence phi_p
            -- (psi:q) <- sequence psi_q
            -- x0 <- sequence x0
            let trX = trX' `applyN` g1
            trX `applyN` phi_p `applyN` [trX `applyN` psi_q `applyN` x0]
          --  pure $ trX $ p ++ [phi, defaultArg $ unnamed $ trX $ q ++ [psi] ++ x0]
      pat = (fmap . fmap . fmap . fmap) patternToTerm <$> pat'
  let deltaPat g1 phi p psi q x0 =
        delta `applyN` (g1 ++ [pat `applyN` g1 `applyN` (phi:p) `applyN` (psi:q) `applyN` [x0]])
  -- Ξ
  cTel <- runNamesT [] $
    abstractN (pure gamma1) $ \ g1 -> do
    abstractT "φ" (pure interval) $ \ phi -> do
    abstractN (xTelI `applyN` g1) $ \ p -> do
    abstractT "ψ" (pure interval) $ \ psi -> do
    abstractN (xTelI `applyN` g1) $ \ q -> do
    abstractT "x0" (pure dT `applyN` g1 `applyN` (flip map q $ \ f -> f <@> pure iz)) $ \ x0 -> do
    deltaPat g1 phi p psi q x0

  ps_ty_rhs <- runNamesT [] $ do
    bindN (map unArg gamma1ArgNames) $ \ g1 -> do
    bind "φ" $ \ phi -> do
    bindN (map unArg xTelIArgNames) $ \ p -> do
    bind "ψ" $ \ psi -> do
    bindN (map unArg xTelIArgNames) $ \ q -> do
    bind "x0" $ \ x0 -> do
    bindN (map unArg deltaArgNames) $ \ d -> do
    let
      ps :: NamesT TCM NAPs
      ps = old_ps `applyN` (g1
                          ++ [pat' `applyN` g1 `applyN` (phi:p) `applyN` (psi:q) `applyN` [x0]]
                          ++ d)

      rhsTy = old_ty `applyN` (g1
                          ++ [pat `applyN` g1 `applyN` (phi:p) `applyN` (psi:q) `applyN` [x0]]
                          ++ d)

    xTel <- (open =<<) $ pure xTel `applyN` g1
    q4_f <- (open =<<) $ bind "i" $ \ i -> lamTel $ bind "j" $ \ j -> do
      ty <- bind "i" $ \ _ -> xTel
      face <- max phi $ max (neg j) (neg i)
      base <- map defaultArg <$> appTel (sequence q) j
      u  <- liftM2 (,) (max j psi) $ bind "h" $ \ h -> do
              appTel (sequence p) (min j (min h i))
      Right xs <- lift $ runExceptT $ transpSysTel' False ty [u] face base
      pure $ map unArg xs
    -- Ξ ⊢ pat_rec[0] = pat : D η v
    -- Ξ ⊢ pat_rec[1] = trX q4 (φ ∧ ψ) x0 : D η v
    -- Ξ ⊢ pat-rec[i] := trX (\ j → p (i ∨ j)) (i ∨ φ) (trX (q4_f i) (ψ ∧ (φ ∨ ~ i)) t)
    pat_rec <- (open =<<) $ bind "i" $ \ i -> do
          p_conn <- (mapM open =<<) $ lamTel $ bind "i" $ \ j -> sequence p `appTel` max i j
          q4_f' <- (mapM open =<<) $ absApp <$> q4_f <*> i
          trX `applyN` g1 `applyN` (max i phi:p_conn)
              `applyN` [trX `applyN` g1 `applyN` (min psi (max phi (neg i)):q4_f') `applyN` [x0]]

    let mkBndry args = do
            args1 <- (mapM open =<<) $ (absApp <$> args <*> pure io)
            -- faces ought to be constant on "j"
            faces <- pure (fmap (map fst) old_sides) `applyN` args1
            us <- forM (sequence (fmap (map snd) old_sides)) $ \ u -> do
                  lam "j" $ \ j -> ilam "o" $ \ _ -> do
                    args <- (mapM open =<<) $ (absApp <$> args <*> j)
                    pure u `applyN` args
            forM (zip faces us) $ \ (phi,u) -> liftM2 (,) (open phi) (open u)
    let mkComp pr = bind "i" $ \ i -> do
          d_f <- (open =<<) $ bind "j" $ \ j -> do
            tel <- bind "j" $ \ j -> delta `applyN` (g1 ++ [pr `applyN` [i,j]])
            face <- min phi psi `max` (min i (max phi psi))
            j <- j
            d <- map defaultArg <$> sequence d
            Right d_f <- lift $ runExceptT $ trFillTel tel face d j
            pure $ map unArg d_f
          let args = bind "j" $ \ j -> do
                g1 <- sequence g1
                x <- pr `applyN` [i,neg j]
                ys <- absApp <$> d_f <*> neg j
                pure $ g1 ++ x:ys
          ty <- (open =<<) $ bind "j" $ \ j -> do
               args <- (mapM open =<<) $ absApp <$> args <*> j
               fmap unDom $ old_ty `applyN` args
          let face = max i (min phi psi)
          base <- (open =<<) $ do
            args' <- (mapM open =<<) $ absApp <$> args <*> pure iz
            fmap (Def f) $ (fmap patternsToElims <$> old_ps) `applyN` args'
          sys <- mkBndry args
          transpSys ty sys face base

    -- Ξ ⊢ δ_f[1] = tr (i. Δ[γ1,x = pat_rec[i]]) (φ ∧ ψ) δ
    -- Ξ ⊢ w0 := f old_ps[γ1,x = pat_rec[1] ,δ_f[1]] : old_t[γ1,x = pat_rec[1],δ_f[1]]
    -- Ξ ⊢ rhs := tr (i. old_t[γ1,x = pat_rec[~i], δ_f[~i]]) (φ ∧ ψ) w0 -- TODO plus sides.
    syspsi <- (open =<<) $ lam "i" $ \ i -> ilam "o" $ \ _ -> do
      c <- mkComp $ bindN ["i","j"] $ \ ij -> do
        let i = ij List.!! 0
            j = ij List.!! 1
        Abs n (data_ty,lines) <- bind "k" $ \ k -> do
          let phi_k = max phi (neg k)
          let p_k = flip map p $ \ p -> lam "h" $ \ h -> p <@> (min k h)
          data_ty <- pure dT `applyN` g1 `applyN` (flip map p $ \ p -> p <@> k)
          line1 <- trX `applyN` g1 `applyN` (phi_k:p_k) `applyN` [x0]

          line2 <- trX `applyN` g1
                       `applyN` (max phi_k j      : (flip map p_k $ \ p -> lam "h" $ \ h -> p <@> (max h j)))
                       `applyN`
                  [trX `applyN` g1
                       `applyN` (max phi_k (neg j): (flip map p_k $ \ p -> lam "h" $ \ h -> p <@> (min h j)))
                       `applyN` [x0]]
          pure (data_ty,[line1,line2])
        data_ty <- open $ Abs n data_ty
        [line1,line2] <- mapM (open . Abs n) lines
        let sys = [(neg i, lam "k" $ \ k -> ilam "o" $ \ _ -> absApp <$> line2 <*> k)
                  ,(neg j `max` j `max` i `max` phi, lam "k" $ \ k -> ilam "o" $ \ _ -> absApp <$> line1 <*> k)
                  ]
        transpSys data_ty sys (pure iz) x0
      absApp <$> pure c <*> i
    sysphi <- (open =<<) $ lam "i" $ \ i -> ilam "o" $ \ o -> do
      c <- mkComp $ bindN ["i","j"] $ \ ij -> do
        let i = ij List.!! 0
            j = ij List.!! 1
        trX `applyN` g1 `applyN` (psi:q) `applyN` [x0]
      absApp <$> pure c <*> i
    syse <- mkBndry $ bind "j" $ \ _ -> sequence $ g1 ++ [absApp <$> pat_rec <*> pure iz] ++ d
    let sys = syse ++ [(phi,sysphi)] ++ [(psi,syspsi)]
    w0 <- (open =<<) $ do
      let w = mkComp (bindN ["i","j"] $ \ ij -> absApp <$> pat_rec <*> (ij List.!! 1))
      absApp <$> w <*> pure iz
    let rhs = hcomp (unDom <$> rhsTy) sys w0
    (,,) <$> ps <*> rhsTy <*> rhs
  let (ps,ty,rhs) = unAbsN $ unAbs $ unAbsN $ unAbs $ unAbsN $ unAbs $ unAbsN $ ps_ty_rhs
  reportSDoc "tc.cover.trx.trx" 20 $ "trX-trX clause for" <+> prettyTCM f
  let c = Clause { clauseTel = cTel
                  , namedClausePats = ps
                  , clauseBody = Just rhs
                  , clauseType = Just $ Arg (getArgInfo ty) (unDom ty)
                  , clauseLHSRange = noRange
                  , clauseFullRange = noRange
                  , clauseCatchall = False
                  , clauseRecursive = Just True
                  , clauseUnreachable = Just False
                  , clauseEllipsis = NoEllipsis
                  }
  debugClause "tc.cover.trx.trx" c
  return $ c
createMissingTrXHCompClause :: QName
                            -> QName
                            -> Arg Nat
                            -> BlockingVar
                            -> SplitClause
                            -> TCM Clause
createMissingTrXHCompClause q_trX f n x old_sc = do
  let
   old_tel = scTel old_sc
   old_ps = fromSplitPatterns $ scPats old_sc
   old_t = fromMaybe __IMPOSSIBLE__ $ scTarget old_sc

  reportSDoc "tc.cover.trx.hcomp" 20 $ "trX-hcomp clause for" <+> prettyTCM f
  reportSDoc "tc.cover.trx.hcomp" 20 $ nest 2 $ vcat $
    [ "old_tel:" <+> prettyTCM old_tel
    , "old_ps :" <+> addContext old_tel (prettyTCM $ patternsToElims old_ps)
    , "old_t  :" <+> addContext old_tel (prettyTCM old_t)
    ]

  -- old_tel = Γ1, (x : D η v), Δ
  -- α = boundary(old_ps)
  -- Γ1, (x : D η v), Δ ⊢ f old_ps : old_t [ α ↦ (f old_ps)[α] ]

  -- α' = boundary(old_ps[x = pat])
  -- Γ1, φ : I, p : Path X(η) _ v, ψ : I, u : I -> [ψ] → D η (p i0), u0 : D η (p i0) ⊢ pat := trX p φ (hcomp ψ u u0) : D η v

  -- Ξ = Γ1, φ : I, p : Path X(η) _ v, ψ : I, u : ..., u0 : D η (p i0), Δ[x = pat]

  -- Ξ ⊢ w1 := f old_ps[γ1,x = pat,δ] : old_t[γ1,x = pat,δ] -- the case we are defining. can only be used if specialized.

  -- Ξ ⊢ rhs : old_t[γ1,x = pat,δ] [ α' ↦ w1[α']
                                -- , φ  ↦ w1[φ = i1, p = refl]   = f old_ps[γ1,x = hcomp ψ u u0    ,δ]
                                -- , ψ  ↦ w1[ψ = i1]             = f old_ps[γ1,x = trX p φ (u i1 _),δ]
                                -- ]

  -- Ξ ⊢ q2 := tr (i. Path X(η) (q i0) (p i)) φ q : Path X(η) (q i0) (p i1)
  -- Ξ ⊢ pat_rec[0] = pat : D η v
  -- Ξ ⊢ pat_rec[1] = trX q2 (φ ∧ ψ) x0 : D η v
  -- Ξ ⊢ pat-rec[i] := trX (\ j → q (i ∨ j)) (i ∨ φ) (trX (q2_f i) (ψ ∧ (φ ∨ ~ i)) t)

  -- Ξ ⊢ δ_f[1] = tr (i. Δ[γ1,x = pat_rec[i]]) (φ ∧ ψ) δ : Δ[γ1,x = pat_rec[1]]
  -- Ξ ⊢ w0 := f old_ps[γ1,x = pat_rec[1] ,δ_f[1]] : old_t[γ1,x = pat_rec[1],δ_f[1]]
  -- Ξ ⊢ rhs := tr (i. old_t[γ1,x = pat_rec[~i], δ_f[~i]]) (φ ∧ ψ) w0 -- TODO plus sides.

  q_hcomp <- fromMaybe __IMPOSSIBLE__ <$> getName' builtinHComp
  let
   old_tel = scTel old_sc
   old_ps = fromSplitPatterns $ scPats old_sc
   old_t = fromMaybe __IMPOSSIBLE__ $ scTarget old_sc

  reportSDoc "tc.cover.trx.trx" 20 $ "trX-trX clause for" <+> prettyTCM f
  reportSDoc "tc.cover.trx.trx" 20 $ nest 2 $ vcat $
    [ "old_tel:" <+> prettyTCM old_tel
    , "old_ps :" <+> addContext old_tel (prettyTCM $ patternsToElims old_ps)
    , "old_t  :" <+> addContext old_tel (prettyTCM old_t)
    ]

  -- TODO: redo comments, the strategy changed.
  -- old_tel = Γ1, (x : D η v), Δ
  -- α = boundary(old_ps)
  -- Γ1, (x : D η v), Δ ⊢ f old_ps : old_t [ α ↦ (f old_ps)[α] ]

  -- α' = boundary(old_ps[x = pat])
  -- Γ1, φ : I, p : Path X(η) _ v, ψ : I, q : Path X(η) _ (p i0), x0 : D η (q i0) ⊢ pat := trX p φ (trX q ψ x0) : D η v

  -- Ξ = Γ1, φ : I, p : Path X(η) _ v, ψ : I, q : Path X(η) _ (p i0), x0 : D η (q i0), Δ[x = pat]

  -- Ξ ⊢ w1 := f old_ps[γ1,x = pat,δ] : old_t[γ1,x = pat,δ] -- the case we are defining. can only be used if specialized.

  -- Ξ ⊢ rhs : old_t[γ1,x = pat,δ] [ α' ↦ w1[α']
                                -- , φ  ↦ w1[φ = i1, p = refl]
                                -- , ψ  ↦ w1[ψ = i1, q = refl]
                                -- ]
  -- Ξ ⊢ q2 := tr (i. Path X(η) (q i0) (p i)) φ q : Path X(η) (q i0) (p i1)
  -- Ξ ⊢ pat_rec[0] = pat : D η v
  -- Ξ ⊢ pat_rec[1] = trX q2 (φ ∧ ψ) x0 : D η v
  -- Ξ ⊢ pat-rec[i] := trX (\ j → p (i ∨ j)) (i ∨ φ) (trX (q2_f i) (ψ ∧ (φ ∨ ~ i)) t)

  -- Ξ ⊢ δ_f[1] = tr (i. Δ[γ1,x = pat_rec[i]]) (φ ∧ ψ) δ
  -- Ξ ⊢ w0 := f old_ps[γ1,x = pat_rec[1] ,δ_f[1]] : old_t[γ1,x = pat_rec[1],δ_f[1]]
  -- Ξ ⊢ rhs := tr (i. old_t[γ1,x = pat_rec[~i], δ_f[~i]]) (φ ∧ ψ) w0 -- TODO plus sides.

  interval <- elInf primInterval
  iz <- primIZero
  io <- primIOne
  tHComp <- primHComp
  tNeg <- primINeg
  let neg i = pure tNeg <@> i
  let min i j = cl primIMin <@> i <@> j
  let max i j = cl primIMax <@> i <@> j
  let
    old_tel = scTel old_sc
    old_ps' = AbsN (teleNames old_tel) $ fromSplitPatterns $ scPats old_sc
    old_ps = pure $ old_ps'
    old_ty = pure $ AbsN (teleNames old_tel) $ fromMaybe __IMPOSSIBLE__ $ scTarget old_sc
  -- old_tel = Γ(x: D η v)Δ
  -- Γ1, (x : D η v)  ⊢ delta = (δ : Δ)
    (gamma1x,delta') = splitTelescopeAt (size old_tel - blockingVarNo x) old_tel
    delta = pure $ AbsN (teleNames gamma1x) $ delta'
    gamma1_size = (size gamma1x - 1)
    (gamma1,ExtendTel dType' _) = splitTelescopeAt gamma1_size gamma1x

  old_sides <- forM old_ps' $ \ ps -> do
    let vs = iApplyVars ps
    let tm = Def f $ patternsToElims ps
    xs <- forM vs $ \ v ->
        -- have to reduce these under the appropriate substitutions, otherwise non-normalizing(?)
          fmap (var v,) . reduce $ (inplaceS v iz `applySubst` tm, inplaceS v io `applySubst` tm)
    return $ concatMap (\(v,(l,r)) -> [(tNeg `apply` [argN v],l),(v,r)]) xs
  let
    gamma1ArgNames = teleArgNames gamma1
    deltaArgNames = teleArgNames delta'
  (params,xTel,dT) <- addContext gamma1 $ do
    Right (IsData, d, ps, _is, _cs, _) <- runExceptT $ isDatatype Inductive dType'
    def <- getConstInfo d
    let dTy = defType def
    let Datatype{dataSort = s} = theDef def
    TelV tel _ <- telView dTy
    let params = AbsN (teleNames gamma1) ps
        xTel = AbsN (teleNames gamma1) (tel `apply` ps)

    dT <- runNamesT [] $ do
          s <- open $ AbsN (teleNames tel) s
          bindNArg (teleArgNames gamma1) $ \ g1 -> do
          bindNArg (teleArgNames $ unAbsN xTel) $ \ x -> do
          params <- pure params `applyN` (fmap unArg <$> g1)
          x      <- sequence x
          s <- s `applyN` (map (pure . unArg) $ params ++ x)
          pure $ El s $ Def d [] `apply` (params ++ x)
    return $ (params, xTel,dT)

  let
    xTelI = pure $ expTelescope interval <$> xTel
    xTelIArgNames = teleArgNames (unAbsN xTel) -- same names

  -- Γ1, φ, p, ψ, q, x0 ⊢ pat := trX p φ (trX q ψ x0)
  let trX' = bindNArg gamma1ArgNames $ \ g1 -> do
             bindNArg ([defaultArg "phi"] ++ xTelIArgNames) $ \ phi_p -> do
             bindNArg [defaultArg "x0"] $ \ x0 -> do
             param_args <- fmap (map (setHiding Hidden . fmap (unnamed . dotP))) $
               pure params `applyN` (fmap unArg <$> g1)
             (phi:p) <- sequence phi_p
             x0 <- sequence x0
             pure $ DefP defaultPatternInfo q_trX $ param_args ++ p ++ [phi] ++ x0
      trX = (fmap . fmap . fmap) patternToTerm <$> trX'
  let
    hcompD' g1 v =
        bindNArg [argH "psi",argN "u", argN "u0"] $ \ x0 -> do
        x0 <- sequence x0
        Just (LEl l t) <- (toLType =<<) $ pure dT `applyN` g1 `applyN` v
        let ty = map (fmap (unnamed . dotP) . argH) [Level l,t]
        pure $ DefP defaultPatternInfo q_hcomp $ ty ++ x0
  hcompD <- runNamesT [] $
            bindN (map unArg $ gamma1ArgNames) $ \ g1 -> do
            bindN (teleNames $ unAbsN $ xTel) $ \ v -> do
            fmap patternToTerm <$> hcompD' g1 v
  let pat' =
            bindN (map unArg gamma1ArgNames) $ \ g1 -> do
            bindN (map unArg $ ([defaultArg "phi"] ++ xTelIArgNames)) $ \ phi_p -> do
            bindN ["psi","u","u0"] $ \ x0 -> do
            let trX = trX' `applyN` g1
            let p0 = flip map (tail phi_p) $ \ p -> p <@> pure iz
            trX `applyN` phi_p `applyN` [hcompD' g1 p0 `applyN` x0]
      pat = (fmap . fmap . fmap) patternToTerm <$> pat'
  let deltaPat g1 phi p x0 =
        delta `applyN` (g1 ++ [pat `applyN` g1 `applyN` (phi:p) `applyN` x0])
  -- Ξ
  cTel <- runNamesT [] $
    abstractN (pure gamma1) $ \ g1 -> do
    abstractT "φ" (pure interval) $ \ phi -> do
    abstractN (xTelI `applyN` g1) $ \ p -> do
    let p0 = flip map p $ \ p -> p <@> pure iz
    let ty = pure dT `applyN` g1 `applyN` p0
    abstractT "ψ" (pure interval) $ \ psi -> do
    abstractT "u" (pure interval --> pPi' "o" psi (\ _ -> ty)) $ \ u -> do
    abstractT "u0" ty $ \ u0 -> do
    deltaPat g1 phi p [psi,u,u0]

  ps_ty_rhs <- runNamesT [] $ do
    bindN (map unArg gamma1ArgNames) $ \ g1 -> do
    bind "φ" $ \ phi -> do
    bindN (map unArg xTelIArgNames) $ \ p -> do
    bind "ψ" $ \ psi -> do
    bind "u" $ \ u -> do
    bind "u0" $ \ u0 -> do
    bindN (map unArg deltaArgNames) $ \ d -> do
    let
      x0 = [psi,u,u0]
      ps :: NamesT TCM NAPs
      ps = old_ps `applyN` (g1
                          ++ [pat' `applyN` g1 `applyN` (phi:p) `applyN` x0]
                          ++ d)

      rhsTy = old_ty `applyN` (g1
                          ++ [pat `applyN` g1 `applyN` (phi:p) `applyN` x0]
                          ++ d)

    xTel <- (open =<<) $ pure xTel `applyN` g1
    -- Ξ ⊢ pat-rec[i] := trX .. (hfill ... (~ i))
    pat_rec <- (open =<<) $ bind "i" $ \ i -> do
          let tr x = trX `applyN` g1 `applyN` (phi:p) `applyN` [x]
          let p0 = flip map p $ \ p -> p <@> pure iz
          tr (hcomp (pure dT `applyN` g1 `applyN` p0)
                    [(psi,lam "j" $ \ j -> u <@> (min j (neg i)))
                    ,(i  ,lam "j" $ \ _ -> ilam "o" $ \ _ -> u0)]
                    u0)
    --   args : (i.old_tel)  -> ...
    let mkBndry args = do
            args1 <- (mapM open =<<) $ (absApp <$> args <*> pure io)
            -- faces ought to be constant on "j"
            faces <- pure (fmap (map fst) old_sides) `applyN` args1
            us <- forM (sequence (fmap (map snd) old_sides)) $ \ u -> do
                  lam "j" $ \ j -> ilam "o" $ \ _ -> do
                    args <- (mapM open =<<) $ (absApp <$> args <*> j)
                    pure u `applyN` args
            forM (zip faces us) $ \ (phi,u) -> liftM2 (,) (open phi) (open u)
    rhs <- do
      d_f <- (open =<<) $ bind "j" $ \ j -> do
        tel <- bind "j" $ \ j -> delta `applyN` (g1 ++ [absApp <$> pat_rec <*> j])
        face <- pure iz
        j <- j
        d <- map defaultArg <$> sequence d
        Right d_f <- lift $ runExceptT $ trFillTel tel face d j
        pure $ map unArg d_f
      let args = bind "j" $ \ j -> do
            g1 <- sequence g1
            x <- absApp <$> pat_rec <*> neg j
            ys <- absApp <$> d_f <*> neg j
            pure $ g1 ++ x:ys
      ty <- (open =<<) $ bind "j" $ \ j -> do
           args <- (mapM open =<<) $ absApp <$> args <*> j
           fmap unDom $ old_ty `applyN` args
      let face = pure iz
      othersys <- (open =<<) $ lam "j" $ \ j -> ilam "o" $ \ _ -> do
        args' <- (mapM open =<<) $ absApp <$> args <*> j
        fmap (Def f) $ (fmap patternsToElims <$> old_ps) `applyN` args'
      sys <- mkBndry args
      let
        -- we could specialize all of sysphi/syspsi/base to compute
        -- away trX or the hcomp respectively, should lead to
        -- smaller/more efficient terms.
        --
        -- we could also ditch sysphi completely,
        -- as the computation rule for hcomp would achieve the same.
        sysphi = othersys
        syspsi = othersys
      base <- (open =<<) $ do
        args' <- (mapM open =<<) $ absApp <$> args <*> pure iz
        fmap (Def f) $ (fmap patternsToElims <$> old_ps) `applyN` args'
      transpSys ty ((phi,sysphi):(psi,syspsi):sys) face base
    (,,) <$> ps <*> rhsTy <*> pure rhs
  let (ps,ty,rhs) = unAbsN $ unAbs $ unAbs $ unAbs $ unAbsN $ unAbs $ unAbsN $ ps_ty_rhs
  reportSDoc "tc.cover.trx.hcomp" 20 $ "trX-hcomp clause for" <+> prettyTCM f
  let c = Clause { clauseTel = cTel
                  , namedClausePats = ps
                  , clauseBody = Just rhs
                  , clauseType = Just $ Arg (getArgInfo ty) (unDom ty)
                  , clauseLHSRange = noRange
                  , clauseFullRange = noRange
                  , clauseCatchall = False
                  , clauseRecursive = Just True
                  , clauseUnreachable = Just False
                  , clauseEllipsis = NoEllipsis
                  }
  debugClause "tc.cover.trx.hcomp" c
  return $ c
createMissingTrXConClause :: QName -- trX
                            -> QName -- f defined
                            -> Arg Nat
                            -> BlockingVar
                            -> SplitClause
                            -> QName -- constructor name
                            -> UnifyEquiv
                            -> TCM Clause
createMissingTrXConClause q_trX f n x old_sc c (UE gamma gamma' xTel u v rho tau leftInv) = do
  reportSDoc "tc.cover.trxcon" 20 $ "trX-con clause for" <+> prettyTCM f <+> "with con" <+> prettyTCM c
  reportSDoc "tc.cover.trxcon" 20 $ nest 2 $ vcat $
    [ "gamma" <+> prettyTCM gamma
    , "gamma'" <+> prettyTCM gamma'
    , "xTel" <+> addContext gamma (prettyTCM xTel)
    , "u"  <+> addContext gamma (prettyTCM u)
    , "v"  <+> addContext gamma (prettyTCM v)
    , "rho" <+> addContext gamma' (prettyTCM rho)
    ]

  Constructor{conSrcCon = chead} <- theDef <$> getConstInfo c

  -- = TheInfo $ UE delta1' eqTel (map unArg conIxs) (map unArg givenIxs) rho0 tau leftInv

  -- η : Params_D ⊢ c : (a : Args(η)) → D η (ξ(η,a))

  -- scTel old_sc = Γ1, (x : D η v), Δ
  -- Γ1, (x : D η v), Δ ⊢ f old_ps : old_t [α(γ1,x,δ) ↦ e(γ1,x,δ)]

  -- Γ = Γ1, a : Args(η)
  -- Γ ⊢ u = ξ(η,a)
  -- Γ ⊢ c a : D η u

  -- Γ' ⊢ ρ : Γ

  -- Γ' ⊢ u[ρ] = v[ρ] : X(η)[ρ]

  -- Γ' ⊢ c a[ρ] : (D η v)[ρ]

  -- Γ' ⊢ ρx := ρ,x = c a[ρ] : Γ,(x : D η v)

  -- Γ',Δ[ρx] ⊢ old_t[ρx]
  -- Γ',Δ[ρx] ⊢ f old_ps[ρx] : old_t[ρx] [α[ρx] ↦ e[γ1,x,δ][ρx]]

  -- Γ,(φ : I),(p : Path X(η) u v) ⊢ τ : Γ'

  -- Γ,(φ : I),(p : Path X(η) u v) ⊢ [ρx][τ] = [ρ[τ], x = c a[ρ[τ]]] : Γ,(x : D η v)

  -- Γ,(φ : I),(p : Path X(η) u v) ⊢ leftInv : ρ[τ],i1,refl ≡ idS : Γ,(φ : I),(p : Path X(η) u v)

  -- Γ,(φ : I),(p : Path X(η) u v)| (i : I) ⊢ leftInv i : Γ,(φ : I),(p : Path X(η) u v)

  -- Γ,(φ : I),(p : Path X(η) u v) ⊢ leftInv i0 = ρ[τ],i1,refl : Γ,(φ : I),(p : Path X(η) u v)
  -- Γ,(φ : I),(p : Path X(η) u v) ⊢ leftInv i1 = γ   ,φ ,p    : Γ,(φ : I),(p : Path X(η) u v)
  --                                 leftInv[φ = i1][i] = idS

  -- Γ,(φ : I),(p : Path X(η) u v),Δ[ρx][τ] ⊢ τ' = liftS |Δ[ρx]| τ : Γ',Δ[ρx]

  -- Γ,(φ : I),(p : Path X(η) u v),Δ[ρx][τ] ⊢
  --            w = f old_ps[γ1[ρ[τ]],x = c a[ρ[τ]],δ] : old_t[ρx][τ'] = old_t[γ1[ρ[τ]],x = c a[ρ[τ]],δ]

  -- Γ,(φ : I),(p : Path X(η) u v),Δ[ρx][τ], α(γ1,x,δ)[ρx][τ'] ⊢ w = e(γ1,x,δ)[ρx][τ']

  -- Γ,(φ : I),(p : Path X(η) u v) ⊢ pat := trX p φ (c a) : D η v


  -- Ξ = Γ,(φ : I),(p : Path X(η) u v),(δ : Δ[x = pat])

  -- Ξ ⊢ δ_f[1] = trTel (i. Δ[γ1[leftInv (~ i)], pat[leftInv (~i)]]) φ δ : Δ[ρ[τ], x = c a[ρ[τ]]]

  -- Ξ ⊢ w[δ_f[1]] : old_t[γ1[ρ[τ]],x = c a[ρ[τ]],δ_f[1]]
  -- Ξ, α(γ1,x,δ)[ρx][τ'][δ = δ_f[1]] ⊢ w[δ_f[1]] = e(γ1,x,δ)[ρx][τ'][δ_f[1]]

  -- Ξ, α(γ1[ρ[τ]],c a[ρ[τ]],δ_f[1]) ⊢ w[δ_f[1]] = e(γ1[ρ[τ]],c a[ρ[τ]],δ_f[1])

  -- Ξ ⊢ ?rhs : old_t[γ1,x = pat,δ] [α(γ1,pat,δ) ↦ e(γ1,pat,δ)
  --                               ,φ           ↦ w
  --                               ]

  -- ?rhs := transp (i. old_t[γ1[leftInv i],x = pat[leftInv i], δ_f[~i]]) φ (w[δ_f[1]])

  -- we shall consider α(γ1,pat,δ) = α(γ1[ρ[τ]],c a[ρ[τ]],δ_f[1])
  -- also rather than (p : Path X(η) u v) we'll have (p : I -> X(η)), same as the type of trX.

  iz <- primIZero
  interval <- elInf primInterval
  let
      old_tel = scTel old_sc
      old_ps = pure $ AbsN (teleNames old_tel) $ fromSplitPatterns $ scPats old_sc
      old_ty = pure $ AbsN (teleNames old_tel) $ fromMaybe __IMPOSSIBLE__ $ scTarget old_sc
  -- old_tel = Γ(x: D η v)Δ
  -- Γ1, (x : D η v)  ⊢ delta = (δ : Δ)
      (gamma1x,delta') = splitTelescopeAt (size old_tel - blockingVarNo x) old_tel
  let
    gammaArgNames = teleArgNames gamma
    deltaArgNames = teleArgNames delta'
  let
    xTelI = pure $ AbsN (teleNames gamma) $ expTelescope interval xTel
    delta = pure $ AbsN (teleNames gamma1x) $ delta'
    gamma1_size = (size gamma1x - 1)
    (gamma1,ExtendTel dType' _) = splitTelescopeAt gamma1_size gamma1x
  params <- addContext gamma1 $ do
    Right (IsData, _d, ps, _is, _cs, _) <- runExceptT $ isDatatype Inductive dType'
    return $ AbsN (teleNames gamma1) ps
  -- Γ, φ , p ⊢ pat := trX p φ (c a)
  let pat' =
            bindNArg gammaArgNames $ \ g1_args -> do
            bindNArg ([defaultArg "phi"] ++ teleArgNames xTel) $ \ phi_p -> do
            let (g1,args) = splitAt gamma1_size g1_args
            (phi:p) <- sequence phi_p
            args <- sequence args
            let cargs = defaultArg $ unnamed $ ConP chead noConPatternInfo args
            param_args <- fmap (map (setHiding Hidden . fmap (unnamed . dotP))) $
              pure params `applyN` take gamma1_size (fmap unArg <$> g1_args)
            pure $ DefP defaultPatternInfo q_trX $ param_args ++ p ++ [phi,cargs]
      pat = (fmap . fmap) patternToTerm <$> pat'
      pat_left' = (fmap . fmap) (Abs "i" . (applySubst leftInv)) <$> pat
      g1_left' = bindN (map unArg gammaArgNames) $ \ g1_args -> do
                bindN (map unArg $ [defaultArg "phi"] ++ teleArgNames xTel) $ \ phi_p -> do
                g1 <- sequence $ take gamma1_size g1_args :: NamesT TCM [Term]
                pure $ Abs "i" (applySubst leftInv g1)

  gamma <- return $ pure gamma
  let deltaPat g1_args phi p =
        delta `applyN` (take gamma1_size g1_args ++ [pat `applyN` g1_args `applyN` (phi:p)])
  let neg i = cl primINeg <@> i
  -- Ξ
  cTel <- runNamesT [] $
    abstractN gamma $ \ g1_args -> do
    abstractT "φ" (pure interval) $ \ phi -> do
    abstractN (xTelI `applyN` g1_args) $ \ p -> do
    deltaPat g1_args phi p
  ps_ty_rhs <- runNamesT [] $ do
    bindN (map unArg gammaArgNames) $ \ g1_args -> do
    bind "phi" $ \ phi -> do
    bindN (teleNames xTel) $ \ p -> do
    bindN (map unArg $ deltaArgNames) $ \ d -> do
    let
      g1_left = g1_left' `applyN` g1_args `applyN` (phi:p)
      pat_left = pat_left' `applyN` g1_args `applyN` (phi:p)
      g1 :: Vars TCM
      g1 = take gamma1_size g1_args

      args :: Vars TCM
      args = drop gamma1_size g1_args

      ps :: NamesT TCM NAPs
      ps = old_ps `applyN` (g1 ++ [pat' `applyN` g1_args `applyN` (phi:p)] ++ d)

      rhsTy = old_ty `applyN` (g1 ++ [pat `applyN` g1_args `applyN` (phi:p)] ++ d)

    -- (i. Δ[γ1[leftInv (~ i)], pat[leftInv (~i)]])
    delta_f <- (open =<<) $ bind "i" $ \ i -> do
      let ni = neg i
      dargs <- (mapM open =<<) $ do
        xs <- absApp <$> g1_left <*> ni
        y <- absApp <$> pat_left <*> ni
        return $ xs ++ [y]
      delta `applyN` dargs

    --  trFillTel (i. Δ[γ1[leftInv (~ i)], pat[leftInv (~i)]]) φ δ
    d_f <- (open =<<) $ bind "i" $ \ i -> do
      delta_f <- delta_f
      phi <- phi
      d <- map defaultArg <$> sequence d
      i <- i
      Right d_f <- lift $ runExceptT $ trFillTel delta_f phi d i
      pure $ map unArg d_f

    -- w = Def f (old_ps[g1_left[i],pat_left[i],d_f[~ i]])
    w <- (open =<<) $ bind "i" $ \ i -> do
      psargs <- (mapM open =<<) $ do
        xs <- absApp <$> g1_left <*> i
        y <- absApp <$> pat_left <*> i
        zs <- absApp <$> d_f <*> neg i
        return $ xs ++ [y] ++ zs
      ps <- (fmap patternsToElims <$> old_ps) `applyN` psargs
      pure $ Def f ps


    -- (i. old_t[γ1[leftInv i],x = pat[leftInv i], δ_f[~i]])
    ty <- (open =<<) $ bind "i" $ \ i -> do
      tyargs <- (mapM open =<<) $ do
        xs <- absApp <$> g1_left <*> i
        y <- absApp <$> pat_left <*> i
        zs <- absApp <$> d_f <*> neg i
        return $ xs ++ [y] ++ zs
      fmap unDom $ old_ty `applyN` tyargs

    sys <- do
      sides <- do
        neg <- primINeg
        io <- primIOne
        vs <- iApplyVars <$> ps
        tm <- w
        xs <- forM vs $ \ v ->
            -- have to reduce these under the appropriate substitutions, otherwise non-normalizing(?)
              fmap (var v,) . reduce $ (inplaceS v iz `applySubst` tm, inplaceS v io `applySubst` tm)
        return $ concatMap (\(v,(l,r)) -> [(neg `apply` [argN v],l),(v,r)]) xs
      forM sides $ \ (psi,u') -> do
        u' <- open u'
        u <- lam "i" $ \ i -> ilam "o" $ \ o -> absApp <$> u' <*> i
        (,) <$> open psi <*> open u

    let rhs = transpSys ty sys phi (absApp <$> w <*> pure iz)

    (,,) <$> ps <*> rhsTy <*> rhs

  let (ps,ty,rhs) = unAbsN $ unAbsN $ unAbs $ unAbsN $ ps_ty_rhs
  let cl = Clause { clauseTel = cTel
                  , namedClausePats = ps
                  , clauseBody = Just rhs
                  , clauseType = Just $ Arg (getArgInfo ty) (unDom ty)
                  , clauseLHSRange = noRange
                  , clauseFullRange = noRange
                  , clauseCatchall = False
                  , clauseRecursive = Just True
                  , clauseUnreachable = Just False
                  , clauseEllipsis = NoEllipsis
                  }

  debugClause "tc.cover.trxcon" cl
  return cl

-- | If given @TheInfo{}@ then assumes "x : Id u v" and
--   returns both a @SplittingDone@ for conId, and the @Clause@ that covers it.
createMissingConIdClause :: QName         -- ^ function being defined
                         -> Arg Nat       -- ^ @covSplitArg@ index
                         -> BlockingVar   -- ^ @x@ variable being split on.
                         -> SplitClause   -- ^ clause before split
                         -> IInfo         -- ^ info from unification
                         -> TCM (Maybe ((SplitTag,SplitTree),Clause))
createMissingConIdClause f _n x old_sc (TheInfo info) = setCurrentRange f $ do
  let
    -- iΓ'
    itel = infoTel
    -- with 3 params, reflId : Id A u u -- no arguments.
    -- iΓ' ⊢ iρ : Γ
    --
    -- Δ = Γ,φ,(p : u ≡ v) ⊢ iτ : iΓ'
    -- ρ = iρ
    -- τ = iτ
    irho = infoRho info
    itau = infoTau info
    ileftInv = infoLeftInv info
  interval <- elInf primInterval
  tTrans  <- primTrans
  tComp  <- fromMaybe __IMPOSSIBLE__ <$> getTerm' builtinComp
  conId <- fromMaybe __IMPOSSIBLE__ <$> getName' builtinConId
  let bindSplit (tel1,tel2) = (tel1,AbsN (teleNames tel1) tel2)
  let
      old_tel = scTel old_sc

  -- old_tel = Γ(x: Id A u v)Δ
  -- Γ(x: Id A u v)Δ ⊢ old_t
  -- Γ ⊢ hdelta = (x : Id A u v)(δ : Δ)
      pair@(_gamma,_hdelta@(ExtendTel hdom delta)) = splitTelescopeAt (size old_tel - (blockingVarNo x + 1)) old_tel
      (gamma,hdelta) = bindSplit pair
      old_t  = AbsN (teleNames old_tel) $ fromJust $ scTarget old_sc
      old_ps = AbsN (teleNames old_tel) $ patternsToElims $ fromSplitPatterns $ scPats old_sc
      old_ps' = AbsN (teleNames old_tel) $ fromSplitPatterns $ scPats old_sc

  params <- runNamesT [] $ do
    hdelta <- open hdelta
    bindN (teleNames gamma) $ \ args -> do
       hdelta@(ExtendTel hdom _) <- applyN hdelta args
       Def _Id es@[_,_,_,_] <- reduce $ unEl $ unDom hdom
       return $ map unArg $ fromMaybe __IMPOSSIBLE__ $ allApplyElims es

  working_tel <- runNamesT [] $ do
    hdelta <- open hdelta
    params <- open params
    abstractN (pure gamma) $ \ args -> do
      pTel <- open =<< (lift $ pathTelescope (infoEqTel info) (map defaultArg $ infoEqLHS info) (map defaultArg $ infoEqRHS info))
      abstractN (pure (telFromList [defaultDom ("phi",interval)] :: Telescope)) $ \ [phi] ->
        abstractN pTel $ \ [p] -> do
          [l,bA,x,y] <- mapM open =<< applyN params args
          apply1 <$> applyN hdelta args <*> (cl primConId <#> l <#> bA <#> x <#> y <@> phi <@> p)
  -- working_tel ⊢ i. γ[leftInv i]
  (gamma_args_left :: Abs [Term], con_phi_p_left :: Abs Term) <- fmap (raise (size delta) . unAbsN) . runNamesT [] $ do
    params <- open params
    bindN (teleNames gamma ++ ["phi","p"]) $ \ args' -> do
      let (args,[phi,p]) = splitAt (size gamma) args'
      [l,bA,x,y] <- mapM open =<< applyN params args
      gargs <- Abs "i" . applySubst ileftInv <$> sequence args
      con_phi_p <- Abs "i" . applySubst ileftInv <$> do
        (cl primConId <#> l <#> bA <#> x <#> y <@> phi <@> p)
      return (gargs,con_phi_p)
  ps <- fmap unAbsN . runNamesT [] $ do
    old_ps' <- open $ old_ps'
    params <- open params
    bindN (teleNames working_tel) $ \ (wargs :: [NamesT TCM Term]) -> do
      let (g,phi:p:d) = splitAt (size gamma) $ telePatterns working_tel []
      params <- map (argH . unnamed . dotP) <$> applyN params (take (size gamma) wargs)
      let x = DefP defaultPatternInfo conId $ params ++ [phi,p]
      args <- open $ map namedArg g ++ [x] ++ map namedArg d
      applyN' old_ps' args
  -- tel = Γ',Δ[ρ,x = refl]
  -- Γ' ⊢ ρ : Γ
  -- Γ' ⊢ u[ρ] = v[ρ] : A[ρ]

  -- Γ' ⊢ ρ,x=refl : Γ,(x : Id A u v)

  -- Γ',Δ[ρ,x = refl] ⊢ old_t[ρ,x=refl] = Δ₂ -> t
  -- Γ',Δ[ρ,x = refl] ⊢ f old_ps[ρ,x = refl] : old_t[ρ,x = refl]
  -- Γ,(φ : I),(p : Path A u v) ⊢ τ : Γ'

  -- Γ' ⊢ [ρ,x = refl u[ρ]] : Γ,(x : Id A u v)

  -- Γ,(φ : I),(p : Path A u v) ⊢ [ρ,x = refl u[ρ]][τ] = [ρ[τ], x = refl u[ρ[τ]]] : Γ,(x : Id A u v)

  -- Γ,(φ : I),(p : Path A u v) ⊢ leftInv : ρ[τ],i1,refl ≡ idS : Γ,(φ : I),(p : Path A u v)

  -- Γ,(φ : I),(p : Path A u v)| (i : I) ⊢ leftInv i : Γ,(φ : I),(p : Path A u v)

  -- Γ,(φ : I),(p : Path A u v) ⊢ leftInv i0 = ρ[τ],i1,refl : Γ,(φ : I),(p : Path A u v)
  -- Γ,(φ : I),(p : Path A u v) ⊢ leftInv i1 = γ   ,φ ,p : Γ,(φ : I),(p : Path A u v)
  --                      leftInv[φ = i1][i] = idS

  -- Γ,(φ : I),(p : Path A u v),Δ[ρ,x = refl][τ] ⊢ τ' = liftS |Δ[ρ,x = refl]| τ : Γ',Δ[ρ,x = refl]

  -- Γ,(φ : I),(p : Path A u v),Δ[ρ,x = refl][τ] ⊢
  --            w = f old_ps[ρ[τ],x = refl u[ρ[τ]],δ] : old_t[ρ,x = refl][τ'] = old_t[ρ[τ],x = refl u[ρ[τ]],δ]

  -- Γ,(φ : I),(p : Path A u v) | (i : I) ⊢ μ = ⟨φ,p⟩[leftInv (~i)] : (Id A u v)[γ[leftInv (~ i)]]
  --                                     μ[0] = ⟨ φ             , p    ⟩
  --                                     μ[1] = ⟨ 1             , refl ⟩

  -- Γ,(φ : I),(p : Path A u v),(δ : Δ[x = ⟨ φ , p ⟩]) ⊢
  --         δ_f[1] = vecTransp (i. Δ[γ[leftInv (~ i)], ⟨φ,p⟩[leftInv (~i)]]) φ δ : Δ[ρ[τ], x = refl u[ρ[τ]]]

  -- Γ,(φ : I),(p : Path A u v),(δ : Δ[x = ⟨ φ , p ⟩]) ⊢ w[δ_f[1]] : old_t[ρ[τ],x = refl u[ρ[τ]],δ_f[1]]
  -- Γ,(φ : I),(p : Path A u v),Δ[x = ⟨ φ , p ⟩] ⊢ rhs = transp (i. old_t[γ[leftInv i],x = ⟨φ,p⟩[leftInv i], δ_f[~i]]) φ (w[δ_f[1]]) : old_t[γ,x = ⟨ φ , p ⟩,δ]
  let
      getLevel t = do
        s <- reduce $ getSort t
        case s of
          Type l -> pure (Level l)
          s      -> do
            reportSDoc "tc.cover.hcomp" 20 $ text "getLevel, s = " <+> prettyTCM s
            typeError . GenericDocError =<<
                    (text "The sort of" <+> prettyTCM t <+> text "should be of the form \"Set l\"")
  (ty,rhs) <- addContext working_tel $ runNamesT [] $ do
    let
        raiseFrom tel = raise (size working_tel - size tel)
        all_args = teleArgs working_tel :: Args
        (gamma_args,phi:p:delta_args) = splitAt (size gamma) all_args
    old_t <- open $ raiseFrom EmptyTel old_t
    old_ps <- open $ raiseFrom EmptyTel old_ps
    delta_args <- open delta_args
    gamma_args_left <- open gamma_args_left
    con_phi_p_left <- open con_phi_p_left
    hdelta <- open $ raiseFrom gamma hdelta
    delta_f <- bind "i" $ \ i -> do
      apply1 <$> applyN' hdelta (lazyAbsApp <$> gamma_args_left <*> (cl primINeg <@> i)) <*> (lazyAbsApp <$> con_phi_p_left <*> (cl primINeg <@> i))
    delta_f <- open delta_f
    [phi,p] <- mapM (open . unArg) [phi,p]
    delta_args_f <- bind "i" $ \ i -> do

      m <- trFillTel' True <$> delta_f <*> phi <*> delta_args <*> i
      either __IMPOSSIBLE__ id <$> (lift $ runExceptT m)
    delta_args_f <- open delta_args_f
    old_t_f <- (open =<<) $ bind "i" $ \ i -> do
      g <- lazyAbsApp <$> gamma_args_left <*> i
      x <- lazyAbsApp <$> con_phi_p_left <*> i
      d <- lazyAbsApp <$> delta_args_f <*> (cl primINeg <@> i)
      args <- open $ g ++ [x] ++ map unArg d
      applyN' old_t args
    w <- (open =<<) $ bind "i" $ \ i -> do
      g <- lazyAbsApp <$> gamma_args_left <*> i
      x <- lazyAbsApp <$> con_phi_p_left <*> i
      d <- lazyAbsApp <$> delta_args_f <*> (cl primINeg <@> i)
      args <- open $ g ++ [x] ++ map unArg d
      Def f <$> applyN' old_ps args

    ps <- open ps
    max <- primIMax
    iz <- primIZero
    alphas <- (open =<<) $ do
      vs <- iApplyVars <$> ps
      neg <- primINeg
      zero <- primIZero
      return $ foldr (\ x r -> max `apply` [argN $ max `apply` [argN x, argN (neg `apply` [argN x])], argN r]) zero $ map var vs
    sides <- (open =<<) $ do
      neg <- primINeg
      io <- primIOne
      bind "i" $ \ i -> do
        vs <- iApplyVars <$> ps
        tm <- lazyAbsApp <$> w <*> i
        xs <- forM vs $ \ v ->
          -- have to reduce these under the appropriate substitutions, otherwise non-normalizing
          fmap (var v,) . reduce $ (inplaceS v iz `applySubst` tm, inplaceS v io `applySubst` tm)
        phiv <- fromMaybe __IMPOSSIBLE__ . deBruijnView <$> phi
        -- extra assumption: phi |- w i = w 0, otherwise we need [ phi -> w 0 ] specifically
        tm_phi <- reduce $ inplaceS phiv io `applySubst` tm
        phi <- phi
        return $ (phi,tm_phi) : concatMap (\(v,(l,r)) -> [(neg `apply` [argN v],l),(v,r)]) xs

    imax <- return $ \ i j -> apply max . map argN $ [i,j]
    tPOr <- fromMaybe __IMPOSSIBLE__ <$> getTerm' builtinPOr
    let
      pOr l ty phi psi u0 u1 = do
          [phi,psi] <- mapM open [phi,psi]
          pure tPOr <#> l
                    <@> phi <@> psi
                    <#> (ilam "o" $ \ _ -> ty) <@> noilam u0 <@> u1

      noilam u = do
         u <- open u
         ilam "o" $ \ _ -> u

      combine l ty [] = __IMPOSSIBLE__
      combine l ty [(psi,u)] = noilam u
      combine l ty ((psi,u):xs) = pOr l ty psi (foldr imax iz (map fst xs)) u (combine l ty xs)

    let ty i = lazyAbsApp <$> old_t_f <*> i
    l <- (open =<<) $ lam "i" $ \ i -> do
           t <- unDom <$> ty i
           lift $ getLevel t
    ((,) <$> ty (cl primIOne) <*>) $ do
         n <- length . unAbs <$> sides
         -- TODO don't comp if the family and the sides "j. [ α ↦ u ]" are constant?
         if n > 1 then
           pure tComp <#> l <@> (lam "i" $ \ i -> unEl . unDom <$> ty i)
                <@> (cl primIMax <@> phi <@> alphas)
                <@> (lam "i" $ \ i -> combine (l <@> i) (unEl . unDom <$> ty i) =<< (lazyAbsApp <$> sides <*> i))
                <@> (lazyAbsApp <$> w <*> primIZero)
         else
           pure tTrans <#> l <@> (lam "i" $ \ i -> unEl . unDom <$> ty i)
                <@> phi
                <@> (lazyAbsApp <$> w <*> primIZero)

  reportSDoc "tc.cover.conid" 20 $ text "conid case for" <+> text (show f)
  reportSDoc "tc.cover.conid" 20 $ text "tel =" <+> prettyTCM working_tel
  reportSDoc "tc.cover.conid" 25 $ addContext working_tel $ prettyTCM rhs

  let cl =   Clause { clauseLHSRange  = noRange
                    , clauseFullRange = noRange
                    , clauseTel       = working_tel
                    , namedClausePats = ps
                    , clauseBody      = Just $ rhs
                    , clauseType      = Just $ Arg (domInfo ty) (unDom ty)
                    , clauseCatchall  = False
                    , clauseUnreachable = Just False  -- missing, thus, not unreachable
                    , clauseRecursive = Just False
                    , clauseEllipsis = NoEllipsis
                    }
  addClauses f [cl]
  return $ Just ((SplitCon conId,SplittingDone (size working_tel)),cl)
createMissingConIdClause f n x old_sc NoInfo = return Nothing


{-
  OLD leftInv case
  -- Γ,(φ : I),(p : Path A u v) ⊢ leftInv : ρ[τ] ≡ wkS 2 : Γ
  -- Γ,(φ : I),(p : Path A u v)(i : I) ⊢ leftInv i : Γ
  -- Γ,(φ : I),(p : Path A u v) ⊢ leftInv i0 = ρ[τ] : Γ
  -- Γ,(φ : I),(p : Path A u v) ⊢ leftInv i1 = wkS 2 : Γ
  -- leftInv[φ = i1][i] = wkS 2

  -- Γ,(φ : I),(p : Path A u v),Δ[ρ,x = refl][τ] ⊢ τ' = liftS |Δ[ρ,x = refl]| τ : Γ',Δ[ρ,x = refl]

  -- Γ,(φ : I),(p : Path A u v),Δ[ρ,x = refl][τ] ⊢ w = f old_ps[ρ,x = refl][τ'] : old_t[ρ,x = refl][τ']

  -- Γ,(φ : I),(p : Path A u v) | (i : I) ⊢ μ = ⟨ (φ ∨ ~ i) , (\ j → p (i ∧ j)) ⟩ : Id A u (p i) =?= (Id A u v)[leftInv (~ i)]
                                  μ[0] = ⟨ 1 , (\ _ → u[ρ[τ]]) ⟩
                                  μ[1] = ⟨ φ , p               ⟩
  -- Γ,(φ : I),(p : Path A u v),(δ : Δ[x = ⟨ φ , p ⟩]) ⊢ vecTransp (i. Δ[leftInv (~ i),μ[i]]) φ δ : Δ[ρ[τ], x = refl u[ρ[τ]]]
-}

-- | Append an hcomp clause to the clauses of a function.
createMissingHCompClause
  :: QName
       -- ^ Function name.
  -> Arg Nat -- ^ index of hcomp pattern
  -> BlockingVar -- ^ Blocking var that lead to hcomp split.
  -> SplitClause -- ^ Clause before the hcomp split
  -> SplitClause
       -- ^ Clause to add.
   -> TCM Clause
createMissingHCompClause f n x old_sc (SClause tel ps _sigma' _cps (Just t)) = setCurrentRange f $ do
  reportSDoc "tc.cover.hcomp" 20 $ addContext tel $ text "Trying to create right-hand side of type" <+> prettyTCM t
  reportSDoc "tc.cover.hcomp" 30 $ addContext tel $ text "ps = " <+> prettyTCMPatternList (fromSplitPatterns ps)
  reportSDoc "tc.cover.hcomp" 30 $ text "tel = " <+> prettyTCM tel

  io      <- fromMaybe __IMPOSSIBLE__ <$> getTerm' builtinIOne
  iz      <- fromMaybe __IMPOSSIBLE__ <$> getTerm' builtinIZero
  let
    cannotCreate doc t = do
      typeError . SplitError $ CannotCreateMissingClause f (tel,fromSplitPatterns ps) doc t
  let old_ps = patternsToElims $ fromSplitPatterns $ scPats old_sc
      old_t  = fromJust $ scTarget old_sc
      old_tel = scTel old_sc
      -- old_tel = Γ(x:H)Δ
      -- Γ(x:H)Δ ⊢ old_t
      -- vs = iApplyVars old_ps
      -- [ α ⇒ b ] = [(i,f old_ps (i=0),f old_ps (i=1)) | i <- vs]

      -- Γ(x:H)(δ : Δ) ⊢ [ α ⇒ b ]
      -- Γ(x:H)Δ ⊢ f old_ps : old_t [ α ⇒ b ]
      -- Γ,φ,u,u0,Δ(x = hcomp φ u u0) ⊢ rhs_we_define : (old_t[ α ⇒ b ])(x = hcomp φ u u0)

      -- Extra assumption:
      -- tel = Γ,φ,u,u0,Δ(x = hcomp φ u u0),Δ'
      -- ps = old_ps[x = hcomp φ u u0],ps'
      -- with Δ' and ps' introduced by fixTarget.
      -- So final clause will be:
      -- tel ⊢ ps ↦ rhs_we_define{wkS ..} ps'
      getLevel t = do
        s <- reduce $ getSort t
        case s of
          Type l -> pure (Level l)
          s      -> do
            reportSDoc "tc.cover.hcomp" 20 $ text "getLevel, s = " <+> prettyTCM s
            typeError . GenericDocError =<<
                    (text "The sort of" <+> prettyTCM t <+> text "should be of the form \"Set l\"")

      -- Γ ⊢ hdelta = (x : H)(δ : Δ)
      (gamma,hdelta@(ExtendTel hdom delta)) = splitTelescopeAt (size old_tel - (blockingVarNo x + 1)) old_tel

      -- Γ,φ,u,u0,Δ(x = hcomp φ u u0) ⊢
      (working_tel,_deltaEx) = splitTelescopeAt (size gamma + 3 + size delta) tel

      -- Γ,φ,u,u0,(x:H)(δ : Δ) ⊢ rhoS : Γ(x:H)(δ : Δ)
      {- rhoS = liftS (size hdelta) $ raiseS 3 -}
      vs = iApplyVars (scPats old_sc)

  -- Γ(x:H)(δ : Δ) ⊢ [ α ⇒ b ] = [(i,f old_ps (i=0),f old_ps (i=1)) | i <- vs]
  alphab <- forM vs $ \ i -> do
               let
                 -- Γ(x:H)(δ : Δ) ⊢
                 tm = Def f old_ps
               -- TODO only reduce IApply _ _ (0/1), as to avoid termination problems
               (l,r) <- reduce (inplaceS i iz `applySubst` tm, inplaceS i io `applySubst` tm)
               return $ (var i, (l, r))



  cl <- do
    (ty,rhs) <- addContext working_tel $ do
      -- Γ(x:H)Δ ⊢ g = f old_ps : old_t [ α ⇒ b ]
      -- Γ(x:H)(δ : Δ) ⊢ [ α ⇒ b ]
      -- Γ,φ,u,u0 ⊢ Δf = i.Δ[x = hfill φ u u0 i]
      -- Γ,φ,u,u0,δ : Δ(x = hcomp φ u u0) ⊢ δ_fill     = i.tFillTel (i. Δf[~i]) δ (~ i) : i.Δf[i]
      -- Γ,φ,u,u0,δ : Δ(x = hcomp φ u u0) ⊢ old_t_fill = i.old_t[x = hfill φ u u0 i, δ_fill[i]]
      -- Γ,φ,u,u0,δ : Δ(x = hcomp φ u u0) ⊢ comp (\ i. old_t_fill[i])
      --                 (\ i. [ φ ↦ g[x = hfill φ u u0 i,δ_fill[i]] = g[u i,δ_fill[i]]
      --                         α ↦ b[x = hfill φ u u0 i,δ_fill[i]]
      --                        ])
      --                 (g[x = u0,δ_fill[0]]) : old_t[x = hcomp φ u u0,δ]

      runNamesT [] $ do
          tPOr <- fromMaybe __IMPOSSIBLE__ <$> getTerm' builtinPOr
          tIMax <- fromMaybe __IMPOSSIBLE__ <$> getTerm' builtinIMax
          tIMin <- fromMaybe __IMPOSSIBLE__ <$> getTerm' builtinIMin
          tINeg <- fromMaybe __IMPOSSIBLE__ <$> getTerm' builtinINeg
          tHComp <- fromMaybe __IMPOSSIBLE__ <$> getTerm' builtinHComp
          tTrans <- fromMaybe __IMPOSSIBLE__ <$> getTerm' builtinTrans
          extra_ps <- open $ patternsToElims $ fromSplitPatterns $ drop (length old_ps) ps
          let
            ineg j = pure tINeg <@> j
            imax i j = pure tIMax <@> i <@> j
            trFillTel' a b c d = do
              m <- trFillTel <$> a <*> b <*> c <*> d
              x <- lift $ runExceptT m
              case x of
                Left bad_t -> cannotCreate "Cannot transport with type family:" bad_t
                Right args -> return args
          comp <- do
            let forward la bA r u = pure tTrans <#> lam "i" (\ i -> la <@> (i `imax` r))
                                              <@> lam "i" (\ i -> bA <@> (i `imax` r))
                                              <@> r
                                              <@> u
            return $ \ la bA phi u u0 ->
              pure tHComp <#> (la <@> pure io) <#> (bA <@> pure io) <#> phi
                        <@> lam "i" (\ i -> ilam "o" $ \ o ->
                                forward la bA i (u <@> i <..> o))
                        <@> forward la bA (pure iz) u0
          let
            hcomp la bA phi u u0 = pure tHComp <#> la <#> bA
                                               <#> phi
                                               <@> u
                                               <@> u0

            hfill la bA phi u u0 i = hcomp la bA
                                               (pure tIMax <@> phi <@> (pure tINeg <@> i))
                                               (lam "j" $ \ j -> pure tPOr <#> la <@> phi <@> (pure tINeg <@> i) <#> ilam "o" (\ _ -> bA)
                                                     <@> ilam "o" (\ o -> u <@> (pure tIMin <@> i <@> j) <..> o)
                                                     <@> ilam "o" (\ _ -> u0)
                                                   )
                                               u0
          -- Γ,φ,u,u0,(δ : Δ(x = hcomp φ u u0)) ⊢ hcompS : Γ(x:H)(δ : Δ)
          hcompS <- lift $ do
            hdom <- pure $ raise 3 hdom
            let
              [phi,u,u0] = map (pure . var) [2,1,0]
              htype = pure $ unEl . unDom $ hdom
              lvl = getLevel $ unDom hdom
            hc <- pure tHComp <#> lvl <#> htype
                                      <#> phi
                                      <@> u
                                      <@> u0
            return $ liftS (size delta) $ hc `consS` raiseS 3
          -- Γ,φ,u,u0,Δ(x = hcomp phi u u0) ⊢ raise 3+|Δ| hdom
          hdom <- pure $ raise (3+size delta) hdom
          htype <- open $ unEl . unDom $ hdom
          lvl <- open =<< (lift . getLevel $ unDom hdom)

          -- Γ,φ,u,u0,Δ(x = hcomp phi u u0) ⊢
          [phi,u,u0] <- mapM (open . raise (size delta) . var) [2,1,0]
          -- Γ,x,Δ ⊢ f old_ps
          -- Γ ⊢ abstract hdelta (f old_ps)
          g <- open $ raise (3+size delta) $ abstract hdelta (Def f old_ps)
          old_t <- open $ raise (3+size delta) $ abstract hdelta (unDom old_t)
          let bapp a x = lazyAbsApp <$> a <*> x
          (delta_fill :: NamesT TCM (Abs Args)) <- (open =<<) $ do
            -- Γ,φ,u,u0,Δ(x = hcomp phi u u0) ⊢ x.Δ
            delta <- open $ raise (3+size delta) delta
            -- Γ,φ,u,u0,Δ(x = hcomp phi u u0) ⊢ i.Δ(x = hfill phi u u0 (~ i))
            deltaf <- open =<< bind "i" (\ i ->
                           (delta `bapp` hfill lvl htype phi u u0 (ineg i)))
            -- Γ,φ,u,u0,Δ(x = hcomp phi u u0) ⊢ Δ(x = hcomp phi u u0) = Δf[0]
            args <- (open =<<) $ teleArgs <$> (lazyAbsApp <$> deltaf <*> pure iz)
            bind "i" $ \ i -> addContext ("i" :: String) $ do -- for error messages.
              -- Γ,φ,u,u0,Δ(x = hcomp phi u u0),(i:I) ⊢ ... : Δ(x = hfill phi u u0 i)
              trFillTel' deltaf (pure iz) args (ineg i)
          let
            apply_delta_fill i f = apply <$> f <*> (delta_fill `bapp` i)
            call v i = apply_delta_fill i $ g <@> v
          ty <- do
                return $ \ i -> do
                    v <- hfill lvl htype phi u u0 i
                    hd <- old_t
                    args <- delta_fill `bapp` i
                    lift $ piApplyM hd $ Arg (domInfo hdom) v : args
          ty_level <- do
            t <- bind "i" ty
            s <- reduce $ getSort (absBody t)
            reportSDoc "tc.cover.hcomp" 20 $ text "ty_level, s = " <+> prettyTCM s
            case s of
              Type l -> open =<< lam "i" (\ _ -> pure $ Level l)
              _      -> cannotCreate "Cannot compose with type family:" =<< liftTCM (buildClosure t)

          let
            pOr_ty i phi psi u0 u1 = pure tPOr <#> (ty_level <@> i)
                                               <@> phi <@> psi
                                               <#> ilam "o" (\ _ -> unEl <$> ty i) <@> u0 <@> u1
          alpha <- do
            vars <- mapM (open . applySubst hcompS . fst) alphab
            return $ foldr (imax . (\ v -> v `imax` ineg v)) (pure iz) vars

          -- Γ,φ,u,u0,Δ(x = hcomp φ u u0) ⊢ b : (i : I) → [α] -> old_t[x = hfill φ u u0 i,δ_fill[i]]
          b <- do
             sides <- forM alphab $ \ (psi,(side0,side1)) -> do
                psi <- open $ hcompS `applySubst` psi

                [side0,side1] <- mapM (open . raise (3+size delta) . abstract hdelta) [side0,side1]
                return $ (ineg psi `imax` psi, \ i -> pOr_ty i (ineg psi) psi (ilam "o" $ \ _ -> apply_delta_fill i $ side0 <@> hfill lvl htype phi u u0 i)
                                                            (ilam "o" $ \ _ -> apply_delta_fill i $ side1 <@> hfill lvl htype phi u u0 i))
             let recurse []           i = __IMPOSSIBLE__
                 recurse [(psi,u)]    i = u i
                 recurse ((psi,u):xs) i = pOr_ty i psi (foldr (imax . fst) (pure iz) xs) (u i) (recurse xs i)
             return $ recurse sides

          ((,) <$> ty (pure io) <*>) $ do
            comp ty_level
               (lam "i" $ fmap unEl . ty)
                           (phi `imax` alpha)
                           (lam "i" $ \ i ->
                               let rhs = (ilam "o" $ \ o -> call (u <@> i <..> o) i)
                               in if null alphab then rhs else
                                   pOr_ty i phi alpha rhs (b i)
                           )
                           (call u0 (pure iz))
    reportSDoc "tc.cover.hcomp" 20 $ text "old_tel =" <+> prettyTCM tel
    let n = size tel - (size gamma + 3 + size delta)
    reportSDoc "tc.cover.hcomp" 20 $ text "n =" <+> text (show n)
    (TelV deltaEx t,bs) <- telViewUpToPathBoundary' n ty
    rhs <- pure $ raise n rhs `applyE` teleElims deltaEx bs

    cxt <- getContextTelescope
    reportSDoc "tc.cover.hcomp" 30 $ text "cxt = " <+> prettyTCM cxt
    reportSDoc "tc.cover.hcomp" 30 $ text "tel = " <+> prettyTCM tel
    reportSDoc "tc.cover.hcomp" 20 $ addContext tel $ text "t = " <+> prettyTCM t
    reportSDoc "tc.cover.hcomp" 20 $ addContext tel $ text "rhs = " <+> prettyTCM rhs

    return $ Clause { clauseLHSRange  = noRange
                    , clauseFullRange = noRange
                    , clauseTel       = tel
                    , namedClausePats = fromSplitPatterns ps
                    , clauseBody      = Just $ rhs
                    , clauseType      = Just $ defaultArg t
                    , clauseCatchall  = False
                    , clauseRecursive   = Nothing     -- TODO: can it be recursive?
                    , clauseUnreachable = Just False  -- missing, thus, not unreachable
                    , clauseEllipsis  = NoEllipsis
                    }
  addClauses f [cl]  -- Important: add at the end.
  return cl
createMissingHCompClause _ _ _ _ (SClause _ _ _ _ Nothing) = __IMPOSSIBLE__

-- | Append a instance clause to the clauses of a function.
inferMissingClause
  :: QName
       -- ^ Function name.
  -> SplitClause
       -- ^ Clause to add.  Clause hiding (in 'clauseType') must be 'Instance'.
   -> TCM Clause
inferMissingClause f (SClause tel ps _ cps (Just t)) = setCurrentRange f $ do
  reportSDoc "tc.cover.infer" 20 $ addContext tel $ "Trying to infer right-hand side of type" <+> prettyTCM t
  rhs <-
    addContext tel
    $ locallyTC eCheckpoints (const cps)
    $ checkpoint IdS    -- introduce a fresh checkpoint
    $ case getHiding t of
        _ | Just tac <- domTactic t -> do
          reportSDoc "tc.cover.infer" 40 $ vcat
            [ "@tactic rhs"
            , nest 2 $ "target =" <+> pretty t ]
          (_, v) <- newValueMeta DontRunMetaOccursCheck CmpLeq (unDom t)
          v <$ unquoteTactic tac v (unDom t)
        Instance{} -> snd <$> newInstanceMeta "" (unDom t)
        Hidden     -> __IMPOSSIBLE__
        NotHidden  -> __IMPOSSIBLE__
  let cl = Clause { clauseLHSRange  = noRange
                  , clauseFullRange = noRange
                  , clauseTel       = tel
                  , namedClausePats = fromSplitPatterns ps
                  , clauseBody      = Just rhs
                  , clauseType      = Just (argFromDom t)
                  , clauseCatchall  = False
                  , clauseRecursive   = Nothing     -- could be recursive
                  , clauseUnreachable = Just False  -- missing, thus, not unreachable
                  , clauseEllipsis  = NoEllipsis
                  }
  addClauses f [cl]  -- Important: add at the end.
  return cl
inferMissingClause _ (SClause _ _ _ _ Nothing) = __IMPOSSIBLE__

splitStrategy :: BlockingVars -> Telescope -> TCM BlockingVars
splitStrategy bs tel = return $ updateLast setBlockingVarOverlap xs
  -- Make sure we do not insists on precomputed coverage when
  -- we make our last try to split.
  -- Otherwise, we will not get a nice error message.
  where
    xs             = strict ++ lazy
    (lazy, strict) = List.partition blockingVarLazy bs
{- KEEP!
--  Andreas, 2012-10-13
--  The following split strategy which prefers all-constructor columns
--  fails on test/fail/CoverStrategy
    xs       = ys ++ zs
    (ys, zs) = partition allConstructors bs
    allConstructors :: BlockingVar -> Bool
    allConstructors = isJust . snd
-}


-- | Check that a type is a non-irrelevant datatype or a record with
-- named constructor. Unless the 'Induction' argument is 'CoInductive'
-- the data type must be inductive.
isDatatype :: (MonadTCM tcm, MonadError SplitError tcm) =>
              Induction -> Dom Type ->
              tcm (DataOrRecord, QName, [Arg Term], [Arg Term], [QName], Bool)
isDatatype ind at = do
  let t       = unDom at
      throw f = throwError . f =<< do liftTCM $ buildClosure t
  t' <- liftTCM $ reduce t
  mInterval <- liftTCM $ getBuiltinName' builtinInterval
  mIsOne <- liftTCM $ getBuiltinName' builtinIsOne
  case unEl t' of
    Def d [] | Just d == mInterval -> throw NotADatatype
    Def d [Apply phi] | Just d == mIsOne -> do
                xs <- liftTCM $ decomposeInterval =<< reduce (unArg phi)
                if null xs
                   then return $ (IsData, d, [phi], [], [], False)
                   else throw NotADatatype
    Def d es -> do
      let ~(Just args) = allApplyElims es
      def <- liftTCM $ theDef <$> getConstInfo d
      case def of
        Datatype{dataPars = np, dataCons = cs}
          | otherwise -> do
              let (ps, is) = splitAt np args
              return (IsData, d, ps, is, cs, not $ null (dataPathCons def))
        Record{recPars = np, recConHead = con, recInduction = i, recEtaEquality'}
          | i == Just CoInductive && ind /= CoInductive ->
              throw CoinductiveDatatype
          | otherwise ->
              return (IsRecord i recEtaEquality', d, args, [], [conName con], False)
        _ -> throw NotADatatype
    _ -> throw NotADatatype

-- | Update the target type of the split clause after a case split.
fixTargetType :: SplitClause -> Dom Type -> TCM SplitClause
fixTargetType sc@SClause{ scTel = sctel, scSubst = sigma } target = do
    reportSDoc "tc.cover.target" 20 $ sep
      [ "split clause telescope: " <+> prettyTCM sctel
      ]
    reportSDoc "tc.cover.target" 60 $ sep
      [ "substitution          : " <+> prettyTCM sigma
      ]
    reportSDoc "tc.cover.target" 60 $ sep
      [ "target type before substitution:" <+> pretty target
      , "             after substitution:" <+> pretty (applySplitPSubst sigma target)
      ]
    return $ sc { scTarget = Just $ applySplitPSubst sigma target }


-- | Add more patterns to split clause if the target type is a function type.
--   Returns the domains of the function type (if any).
insertTrailingArgs :: SplitClause -> TCM (Telescope, SplitClause)
insertTrailingArgs sc@SClause{ scTel = sctel, scPats = ps, scSubst = sigma, scCheckpoints = cps, scTarget = target } =
  caseMaybe target (return (empty,sc)) $ \ a -> do
    (TelV tel b) <- telViewUpTo (-1) $ unDom a
    reportSDoc "tc.cover.target" 15 $ sep
      [ "target type telescope: " <+> do
          addContext sctel $ prettyTCM tel
      , "target type core     : " <+> do
          addContext sctel $ addContext tel $ prettyTCM b
      ]
    let n         = size tel
        -- Andreas, 2016-10-04 issue #2236
        -- Need to set origin to "Inserted" to avoid printing of hidden patterns.
        xs        = map (mapArgInfo hiddenInserted) $ teleNamedArgs tel
        -- Compute new split clause
        sctel'    = telFromList $ telToList (raise n sctel) ++ telToList tel
        -- Dot patterns in @ps@ need to be raised!  (Issue 1298)
        ps'       = applySubst (raiseS n) ps ++ xs
        newTarget = Just $ a $> b
        sc'       = SClause
          { scTel    = sctel'
          , scPats   = ps'
          , scSubst  = wkS n $ sigma -- Should be wkS instead of liftS since
                                     -- variables are only added to new tel.
          , scCheckpoints        = applySubst (raiseS n) cps
          , scTarget = newTarget
          }
    -- Separate debug printing to find cause of crash (Issue 1374)
    reportSDoc "tc.cover.target" 30 $ sep
      [ "new split clause telescope   : " <+> prettyTCM sctel'
      ]
    reportSDoc "tc.cover.target" 30 $ sep
      [ "new split clause patterns    : " <+> do
          addContext sctel' $ prettyTCMPatternList $ fromSplitPatterns ps'
      ]
    reportSDoc "tc.cover.target" 60 $ sep
      [ "new split clause substitution: " <+> prettyTCM (scSubst sc')
      ]
    reportSDoc "tc.cover.target" 30 $ sep
      [ "new split clause target      : " <+> do
          addContext sctel' $ prettyTCM $ fromJust newTarget
      ]
    reportSDoc "tc.cover.target" 20 $ sep
      [ "new split clause"
      , prettyTCM sc'
      ]
    return $ if n == 0 then (empty, sc { scTarget = newTarget }) else (tel, sc')

-- Andreas, 2017-01-18, issue #819, set visible arguments to UserWritten.
-- Otherwise, they will be printed as _.
hiddenInserted :: ArgInfo -> ArgInfo
hiddenInserted ai
  | visible ai = setOrigin UserWritten ai
  | otherwise  = setOrigin Inserted ai

computeHCompSplit  :: Telescope   -- ^ Telescope before split point.
  -> PatVarName                   -- ^ Name of pattern variable at split point.
  -> Telescope                    -- ^ Telescope after split point.
  -> QName                        -- ^ Name of datatype to split at.
  -> Args                         -- ^ Data type parameters.
  -> Args                         -- ^ Data type indices.
  -> Nat                          -- ^ Index of split variable.
  -> Telescope                    -- ^ Telescope for the patterns.
  -> [NamedArg SplitPattern]      -- ^ Patterns before doing the split.
  -> Map CheckpointId Substitution -- ^ Current checkpoints
  -- -> QName                        -- ^ Constructor to fit into hole.
  -> CoverM (Maybe (SplitTag,SplitClause))   -- ^ New split clause if successful.
computeHCompSplit delta1 n delta2 d pars ixs hix tel ps cps = do
    -- Get the type of the datatype
  -- Δ1 ⊢ dtype
  dsort <- liftTCM $ (parallelS (reverse $ map unArg pars) `applySubst`) . dataSort . theDef <$> getConstInfo d
  hCompName <- fromMaybe __IMPOSSIBLE__ <$> getPrimitiveName' builtinHComp
  theHCompT <- defType <$> getConstInfo hCompName
  let
    dlvl = Level . (\ (Type s) -> s) $ dsort
    dterm = Def d [] `apply` (pars ++ ixs)
  -- Δ1 ⊢ gamma
  TelV gamma _ <- lift $ telView (theHCompT `piApply` [setHiding Hidden $ defaultArg $ dlvl , defaultArg $ dterm])
  case (delta1 `abstract` gamma,IdS) of
    (delta1',rho0) -> do
--      debugSubst "rho0" rho0

      -- We have Δ₁' ⊢ ρ₀ : Δ₁Γ, so split it into the part for Δ₁ and the part for Γ
      let (rho1,rho2) = splitS (size gamma) $ toSplitPSubst rho0

      let defp = DefP defaultPatternInfo hCompName . map (setOrigin Inserted) $
                   map (fmap unnamed) [setHiding Hidden $ defaultArg $ applySubst rho1 $ DotP defaultPatternInfo $ dlvl
                                      ,setHiding Hidden $ defaultArg $ applySubst rho1 $ DotP defaultPatternInfo $ dterm]
                   ++ applySubst rho2 (teleNamedArgs gamma) -- rho0?
      -- Compute final context and substitution
      let rho3    = consS defp rho1            -- Δ₁' ⊢ ρ₃ : Δ₁(x:D)
          delta2' = applySplitPSubst rho3 delta2  -- Δ₂' = Δ₂ρ₃
          delta'  = delta1' `abstract` delta2' -- Δ'  = Δ₁'Δ₂'
          rho     = liftS (size delta2) rho3   -- Δ' ⊢ ρ : Δ₁(x:D)Δ₂

      -- debugTel "delta'" delta'
      -- debugSubst "rho" rho
      -- debugPs tel ps

      -- Apply the substitution
      let ps' = applySubst rho ps
      -- debugPlugged delta' ps'

      let cps' = applySplitPSubst rho cps

      return $ Just . (SplitCon hCompName,) $ SClause delta' ps' rho cps' Nothing -- target fixed later


data UnifyEquiv = UE { infoTel0 :: Telescope          -- Γ0
                     , infoTel :: Telescope           -- Γ'
                     , infoEqTel :: Telescope         -- Γ0 ⊢ Δ
                     , infoEqLHS :: [Term]            -- Γ0 ⊢ us : Δ
                     , infoEqRHS :: [Term]            -- Γ0 ⊢ vs : Δ
                     , infoRho :: PatternSubstitution -- Γ' ⊢ ρ : Γ0
                                                      -- Γ = Γ0,(φ : I),(eqs : Paths Δ us vs)
                                                      -- Γ' ⊢ ρ,i1,refls : Γ
                     , infoTau :: Substitution        -- Γ  ⊢ τ           : Γ'
                     , infoLeftInv :: Substitution    -- Γ | (i : I) ⊢ leftInv : Γ
                     -- leftInv[i=0] = ρ[τ],i1s,refls
                     -- leftInv[i=1] = idS
                     }
                  deriving Show

data IInfo = TheInfo UnifyEquiv | NoInfo deriving Show

-- | @computeNeighbourhood delta1 delta2 d pars ixs hix tel ps con@
--
--   @
--      delta1   Telescope before split point
--      n        Name of pattern variable at split point
--      delta2   Telescope after split point
--      d        Name of datatype to split at
--      pars     Data type parameters
--      ixs      Data type indices
--      hix      Index of split variable
--      tel      Telescope for patterns ps
--      ps       Patterns before doing the split
--      cps      Current module parameter checkpoints
--      con      Constructor to fit into hole
--   @
--   @dtype == d pars ixs@
computeNeighbourhood
  :: Telescope                    -- ^ Telescope before split point.
  -> PatVarName                   -- ^ Name of pattern variable at split point.
  -> Telescope                    -- ^ Telescope after split point.
  -> QName                        -- ^ Name of datatype to split at.
  -> Args                         -- ^ Data type parameters.
  -> Args                         -- ^ Data type indices.
  -> Nat                          -- ^ Index of split variable.
  -> Telescope                    -- ^ Telescope for the patterns.
  -> [NamedArg SplitPattern]      -- ^ Patterns before doing the split.
  -> Map CheckpointId Substitution -- ^ Current checkpoints
  -> QName                        -- ^ Constructor to fit into hole.
  -> CoverM (Maybe (SplitClause, IInfo))   -- ^ New split clause if successful.
computeNeighbourhood delta1 n delta2 d pars ixs hix tel ps cps c = do

  -- Get the type of the datatype
  dtype <- liftTCM $ (`piApply` pars) . defType <$> getConstInfo d

  -- Get the real constructor name
  con <- liftTCM $ fromRight __IMPOSSIBLE__ <$> getConForm c
  con <- return $ con { conName = c }  -- What if we restore the current name?
                                       -- Andreas, 2013-11-29 changes nothing!

  -- Get the type of the constructor
  ctype <- liftTCM $ defType <$> getConInfo con

  -- Lookup the type of the constructor at the given parameters
  (gamma0, cixs, boundary) <- do
    (TelV gamma0 (El _ d), boundary) <- liftTCM $ telViewPathBoundaryP (ctype `piApply` pars)
    let Def _ es = d
        Just cixs = allApplyElims es
    return (gamma0, cixs, boundary)

  -- Andreas, 2012-02-25 preserve name suggestion for recursive arguments
  -- of constructor

  let preserve (x, t@(El _ (Def d' _))) | d == d' = (n, t)
      preserve (x, t) = (x, t)
      gamma  = telFromList . map (fmap preserve) . telToList $ gamma0
      delta1Gamma = delta1 `abstract` gamma

  debugInit con ctype d pars ixs cixs delta1 delta2 gamma tel ps hix

  cforced <- defForced <$> getConstInfo c
      -- Variables in Δ₁ are not forced, since the unifier takes care to not introduce forced
      -- variables.
  let forced = replicate (size delta1) NotForced ++ cforced
      flex   = allFlexVars forced delta1Gamma -- All variables are flexible

  -- Unify constructor target and given type (in Δ₁Γ)
  let conIxs   = drop (size pars) cixs
      givenIxs = raise (size gamma) ixs

  -- Andrea 2019-07-17 propagate the Cohesion to the equation telescope
  -- TODO: should we propagate the modality in general?
  -- See also LHS checking.
  dtype <- do
         let (_, Dom{domInfo = info} : _) = splitAt (size tel - hix - 1) (telToList tel)
         let updCoh = composeCohesion (getCohesion info)
         TelV dtel dt <- telView dtype
         return $ abstract (mapCohesion updCoh <$> dtel) dt

<<<<<<< HEAD
  r <- unifyIndices'
=======
  withKIfStrict <- addContext delta1 $ reduce (getSort dtype) >>= \case
    SSet{} -> return $ locallyTC eSplitOnStrict $ const True
    _      -> return id

  r <- withKIfStrict $ unifyIndices
>>>>>>> da0c7617
         delta1Gamma
         flex
         (raise (size gamma) dtype)
         conIxs
         givenIxs

  TelV eqTel _ <- telView $ (raise (size gamma) dtype)

  case r of
    NoUnify {} -> debugNoUnify $> Nothing

    DontKnow errs -> do
      debugCantSplit
      throwError $ UnificationStuck (conName con) (delta1 `abstract` gamma) conIxs givenIxs errs
    Unifies (delta1',rho0,eqs,tauInv) -> do

      let unifyInfo | True -- moved the check higher up: Just d == mid -- here because we only handle Id for now.
                    , not $ null $ conIxs -- no point propagating this info if trivial?
                    , Right (tau,leftInv) <- tauInv
                    -- we report warning below if Left Illegal.
            = TheInfo $ UE delta1Gamma delta1' eqTel (map unArg conIxs) (map unArg givenIxs) rho0 tau leftInv
                    | otherwise
            = NoInfo

      when (isLeft tauInv) $ do
        whenM (optCubical <$> pragmaOptions) $ do
        -- TODO better error msg.
        lift $ genericWarning =<< text "No equiv while splitting on indexed family"

      debugSubst "rho0" rho0

      let rho0' = toSplitPSubst rho0

      -- We have Δ₁' ⊢ ρ₀ : Δ₁Γ, so split it into the part for Δ₁ and the part for Γ
      let (rho1,rho2) = splitS (size gamma) $ rho0'

      -- Andreas, 2015-05-01  I guess it is fine to use no @conPType@
      -- as the result of splitting is never used further down the pipeline.
      -- After splitting, Agda reloads the file.
      -- Andreas, 2017-09-03, issue #2729: remember that pattern was generated by case split.
      let cpi  = noConPatternInfo{ conPInfo = PatternInfo PatOSplit [] , conPRecord = True }
          conp = ConP con cpi $ applySubst rho0' $
                   map (mapArgInfo hiddenInserted) $ telePatterns' (tele2NamedArgs gamma0) gamma boundary
          -- Andreas, 2016-09-08, issue #2166: use gamma0 for correct argument names

      -- Compute final context and substitution
      let rho3    = consS conp rho1            -- Δ₁' ⊢ ρ₃ : Δ₁(x:D)
          delta2' = applySplitPSubst rho3 delta2  -- Δ₂' = Δ₂ρ₃
          delta'  = delta1' `abstract` delta2' -- Δ'  = Δ₁'Δ₂'
          rho     = liftS (size delta2) rho3   -- Δ' ⊢ ρ : Δ₁(x:D)Δ₂

      debugTel "delta'" delta'
      debugSubst "rho" rho
      debugPs tel ps

      -- Apply the substitution
      let ps' = applySubst rho ps
      debugPlugged delta' ps'

      let cps'  = applySplitPSubst rho cps

      return $ Just . (,unifyInfo) $ SClause delta' ps' rho cps' Nothing -- target fixed later

  where
    debugInit con ctype d pars ixs cixs delta1 delta2 gamma tel ps hix = liftTCM $ do
      reportSDoc "tc.cover.split.con" 20 $ vcat
        [ "computeNeighbourhood"
        , nest 2 $ vcat
          [ "context=" <+> (inTopContext . prettyTCM =<< getContextTelescope)
          , "con    =" <+> prettyTCM con
          , "ctype  =" <+> prettyTCM ctype
          , "ps     =" <+> do inTopContext $ addContext tel $ prettyTCMPatternList $ fromSplitPatterns ps
          , "d      =" <+> prettyTCM d
          , "pars   =" <+> do prettyList $ map prettyTCM pars
          , "ixs    =" <+> do addContext delta1 $ prettyList $ map prettyTCM ixs
          , "cixs   =" <+> do addContext gamma  $ prettyList $ map prettyTCM cixs
          , "delta1 =" <+> do inTopContext $ prettyTCM delta1
          , "delta2 =" <+> do inTopContext $ addContext delta1 $ addContext n $ prettyTCM delta2
          , "gamma  =" <+> do inTopContext $ addContext delta1 $ prettyTCM gamma
          , "tel  =" <+> do inTopContext $ prettyTCM tel
          , "hix    =" <+> text (show hix)
          ]
        ]
      reportSDoc "tc.cover.split.con" 70 $ vcat
        [ "computeNeighbourhood"
        , nest 2 $ vcat
          [ "context=" <+> (inTopContext . (text . show) =<< getContextTelescope)
          , "con    =" <+> (text . show) con
          , "ctype  =" <+> (text . show) ctype
          , "ps     =" <+> (text . show) ps
          , "d      =" <+> (text . show) d
          , "pars   =" <+> (text . show) pars
          , "ixs    =" <+> (text . show) ixs
          , "cixs   =" <+> (text . show) cixs
          , "delta1 =" <+> (text . show) delta1
          , "delta2 =" <+> (text . show) delta2
          , "gamma  =" <+> (text . show) gamma
          , "hix    =" <+> text (show hix)
          ]
        ]

    debugNoUnify =
      liftTCM $ reportSLn "tc.cover.split.con" 20 "  Constructor impossible!"

    debugCantSplit =
      liftTCM $ reportSLn "tc.cover.split.con" 20 "  Bad split!"

    debugSubst s sub =
      liftTCM $ reportSDoc "tc.cover.split.con" 20 $ nest 2 $ vcat
        [ text (s ++ " =") <+> prettyTCM sub
        ]

    debugTel s tel =
      liftTCM $ reportSDoc "tc.cover.split.con" 20 $ nest 2 $ vcat
        [ text (s ++ " =") <+> prettyTCM tel
        ]

    debugPs tel ps =
      liftTCM $ reportSDoc "tc.cover.split.con" 20 $
        inTopContext $ addContext tel $ nest 2 $ vcat
          [ "ps     =" <+> prettyTCMPatternList (fromSplitPatterns ps)
          ]

    debugPlugged delta' ps' = do
      liftTCM $ reportSDoc "tc.cover.split.con" 20 $
        inTopContext $ addContext delta' $ nest 2 $ vcat
          [ "ps'    =" <+> do prettyTCMPatternList $ fromSplitPatterns ps'
          ]

-- | Introduce trailing pattern variables?
data InsertTrailing
  = DoInsertTrailing
  | DontInsertTrailing
  deriving (Eq, Show)

-- | Allow partial covering for split?
data AllowPartialCover
  = YesAllowPartialCover  -- To try to coverage-check incomplete splits.
  | NoAllowPartialCover   -- Default.
  deriving (Eq, Show)

-- | Entry point from @Interaction.MakeCase@.
splitClauseWithAbsurd :: SplitClause -> Nat -> TCM (Either SplitError (Either SplitClause Covering))
splitClauseWithAbsurd c x =
  split' CheckEmpty Inductive NoAllowPartialCover DontInsertTrailing c (BlockingVar x [] [] True False)
  -- Andreas, 2016-05-03, issue 1950:
  -- Do not introduce trailing pattern vars after split,
  -- because this does not work for with-clauses.

-- | Entry point from @TypeChecking.Empty@ and @Interaction.BasicOps@.
--   @splitLast CoInductive@ is used in the @refine@ tactics.

splitLast :: Induction -> Telescope -> [NamedArg DeBruijnPattern] -> TCM (Either SplitError Covering)
splitLast ind tel ps = split ind NoAllowPartialCover sc (BlockingVar 0 [] [] True False)
  where sc = SClause tel (toSplitPatterns ps) empty empty target
        -- TODO 2ltt: allows (Empty_fib -> Empty_strict) which is not conservative
        target = (Just $ defaultDom $ El (Prop (Max 0 [])) $ Dummy "splitLastTarget" [])

-- | @split ind splitClause x = return res@
--   splits @splitClause@ at pattern var @x@ (de Bruijn index).
--
--   Possible results @res@ are:
--
--   1. @Left err@:
--      Splitting failed.
--
--   2. @Right covering@:
--      A covering set of split clauses, one for each valid constructor.
--      This could be the empty set (denoting an absurd clause).

split :: Induction
         -- ^ Coinductive constructors are allowed if this argument is
         -- 'CoInductive'.
      -> AllowPartialCover
         -- ^ Don't fail if computed 'Covering' does not cover all constructors.
      -> SplitClause
      -> BlockingVar
      -> TCM (Either SplitError Covering)
split ind allowPartialCover sc x =
  fmap blendInAbsurdClause <$> split' NoCheckEmpty ind allowPartialCover DoInsertTrailing sc x
  where
    n = lookupPatternVar sc $ blockingVarNo x
    blendInAbsurdClause :: Either SplitClause Covering -> Covering
    blendInAbsurdClause = fromRight (const $ Covering n [])

-- | Convert a de Bruijn index relative to the clause telescope to a de Bruijn
--   level. The result should be the argument position (counted from left,
--   starting with 0) to split at (dot patterns included!).
lookupPatternVar :: SplitClause -> Int -> Arg Nat
lookupPatternVar SClause{ scTel = tel, scPats = pats } x = arg $>
    if n < 0 then __IMPOSSIBLE__ else n
  where n = if k < 0
            then __IMPOSSIBLE__
            else fromMaybe __IMPOSSIBLE__ $ permPicks perm !!! k
        perm = fromMaybe __IMPOSSIBLE__ $ dbPatPerm $ fromSplitPatterns pats
        k = size tel - x - 1
        arg = indexWithDefault __IMPOSSIBLE__ (telVars (size tel) tel) k


data CheckEmpty = CheckEmpty | NoCheckEmpty

-- | @split' ind pc ft splitClause x = return res@
--   splits @splitClause@ at pattern var @x@ (de Bruijn index).
--
--   Possible results @res@ are:
--
--   1. @Left err@:
--      Splitting failed.
--
--   2. @Right (Left splitClause')@:
--      Absurd clause (type of @x@ has 0 valid constructors).
--
--   3. @Right (Right covering)@:
--      A covering set of split clauses, one for each valid constructor.

split' :: CheckEmpty
          -- ^ Use isEmptyType to check whether the type of the variable to
          -- split on is empty. This switch is necessary to break the cycle
          -- between split' and isEmptyType.
       -> Induction
          -- ^ Coinductive constructors are allowed if this argument is
          -- 'CoInductive'.
       -> AllowPartialCover
          -- ^ Don't fail if computed 'Covering' does not cover all constructors.
       -> InsertTrailing
          -- ^ If 'DoInsertTrailing', introduce new trailing variable patterns.
       -> SplitClause
       -> BlockingVar
       -> TCM (Either SplitError (Either SplitClause Covering))
split' checkEmpty ind allowPartialCover inserttrailing
       sc@(SClause tel ps _ cps target) (BlockingVar x pcons' plits overlap lazy) =
 liftTCM $ runExceptT $ do
  debugInit tel x ps cps

  -- Split the telescope at the variable
  -- t = type of the variable,  Δ₁ ⊢ t
  (n, t, delta1, delta2) <- do
    let (tel1, dom : tel2) = splitAt (size tel - x - 1) $ telToList tel
    return (fst $ unDom dom, snd <$> dom, telFromList tel1, telFromList tel2)

  -- Compute the neighbourhoods for the constructors
  let computeNeighborhoods = do
        -- Check that t is a datatype or a record
        -- Andreas, 2010-09-21, isDatatype now directly throws an exception if it fails
        -- cons = constructors of this datatype
        (dr, d, pars, ixs, cons', isHIT) <- inContextOfT $ isDatatype ind t
        cons <- case checkEmpty of
          CheckEmpty   -> ifM (liftTCM $ inContextOfT $ isEmptyType $ unDom t) (pure []) (pure cons')
          NoCheckEmpty -> pure cons'
        mns  <- forM cons $ \ con -> fmap (SplitCon con,) <$>
          computeNeighbourhood delta1 n delta2 d pars ixs x tel ps cps con
        hcompsc <- if (isHIT || size ixs > 0) && inserttrailing == DoInsertTrailing
                   then computeHCompSplit delta1 n delta2 d pars ixs x tel ps cps
                   else return Nothing
        return ( dr
               , not (null ixs) -- Is "d" indexed?
               , catMaybes (mns ++ [fmap (fmap (,NoInfo)) hcompsc | not $ null $ catMaybes mns])
               )

      computeLitNeighborhoods = do
        typeOk <- liftTCM $ do
          t' <- litType $ headWithDefault {-'-} __IMPOSSIBLE__ plits
          liftTCM $ dontAssignMetas $ tryConversion $ equalType (unDom t) t'
        unless typeOk $ throwError . NotADatatype =<< do liftTCM $ buildClosure (unDom t)
        ns <- forM plits $ \lit -> do
          let delta2' = subst 0 (Lit lit) delta2
              delta'  = delta1 `abstract` delta2'
              rho     = liftS x $ consS (litP lit) idS
              ps'     = applySubst rho ps
              cps'    = applySplitPSubst rho cps
          return (SplitLit lit , SClause delta' ps' rho cps' Nothing)
        ca <- do
          let delta' = tel -- telescope is unchanged for catchall branch
              varp   = VarP (PatternInfo PatOSplit []) $ SplitPatVar
                         { splitPatVarName   = underscore
                         , splitPatVarIndex  = 0
                         , splitExcludedLits = plits
                         }
              rho    = liftS x $ consS varp $ raiseS 1
              ps'    = applySubst rho ps
          return (SplitCatchall , SClause delta' ps' rho cps Nothing)

        -- If Agda is changed so that the type of a literal can belong
        -- to an inductive family (with at least one index), then the
        -- following code should be changed (the constructor False
        -- stands for "not indexed").
        return (IsData, False, map ((fmap (,NoInfo))) $ ns ++ [ ca ])

  (dr, isIndexed, ns) <- if null pcons' && not (null plits)
        then computeLitNeighborhoods
        else computeNeighborhoods

  ns <- case target of
    Just a  -> forM ns $ \ (con,(sc,info)) -> lift $ (con,) . (,info) <$> fixTargetType sc a
    Nothing -> return ns

  ns <- case inserttrailing of
    DontInsertTrailing -> return ns
    DoInsertTrailing   -> lift $ forM ns $ \(con,(sc,info)) ->
      (con,) . (,info) . snd <$> insertTrailingArgs sc

  -- Andreas, 2018-10-27, issue #3324; use isPropM.
  -- Need to reduce sort to decide on Prop.
  -- Cannot split if domain is a Prop but target is relevant.
  propArrowRel <- isPropM t `and2M`
    maybe (return True) (not <.> isPropM) target

  mHCompName <- getPrimitiveName' builtinHComp
  withoutK   <- collapseDefault . optWithoutK <$> pragmaOptions

  erased <- asksTC hasQuantity0
  reportSLn "tc.cover.split" 60 $ "We are in erased context = " ++ show erased
  let erasedError causedByWithoutK =
        throwError . ErasedDatatype causedByWithoutK =<<
          do liftTCM $ inContextOfT $ buildClosure (unDom t)
  case ns of
    []  -> do
      let absurdp = VarP (PatternInfo PatOAbsurd []) $ SplitPatVar underscore 0 []
          rho = liftS x $ consS absurdp $ raiseS 1
          ps' = applySubst rho ps
      return $ Left $ SClause
               { scTel  = tel
               , scPats = ps'
               , scSubst              = __IMPOSSIBLE__ -- not used
               , scCheckpoints        = __IMPOSSIBLE__ -- not used
               , scTarget             = Nothing
               }

    -- Jesper, 2018-05-24: If the datatype is in Prop we can
    -- only do empty splits, unless the target is in Prop too.
    (_ : _) | IsData <- dr, propArrowRel ->
      throwError . IrrelevantDatatype =<< do liftTCM $ inContextOfT $ buildClosure (unDom t)

    -- Andreas, 2018-10-17: If more than one constructor matches, we cannot erase.
    (_ : _ : _) | not erased && not (usableQuantity t) ->
      erasedError False

    -- If exactly one constructor matches and the K rule is turned
    -- off, then we only allow erasure for non-indexed data types
    -- (#4172).
    [_] | not erased && not (usableQuantity t) &&
          withoutK && isIndexed ->
      erasedError True

    _ -> do

      -- Andreas, 2012-10-10 fail if precomputed constructor set does not cover
      -- all the data type constructors
      -- Andreas, 2017-10-08 ... unless partial covering is explicitly allowed.
      let ptags = map (SplitCon . conName) pcons' ++ map SplitLit plits
      -- clauses for hcomp will be automatically generated.
      let inferred_tags = maybe Set.empty (Set.singleton . SplitCon) mHCompName
      let all_tags = Set.fromList ptags `Set.union` inferred_tags

      when (allowPartialCover == NoAllowPartialCover && not overlap) $
        for_ ns $ \(tag, (sc, _)) -> do
          unless (tag `Set.member` all_tags) $ do
            isImpossibleClause <- liftTCM $ isEmptyTel $ scTel sc
            unless isImpossibleClause $ do
              liftTCM $ reportSDoc "tc.cover" 10 $ vcat
                [ text "Missing case for" <+> prettyTCM tag
                , nest 2 $ prettyTCM sc
                ]
              throwError (GenericSplitError "precomputed set of constructors does not cover all cases")

      liftTCM $ checkSortOfSplitVar dr (unDom t) delta2 target
      return $ Right $ Covering (lookupPatternVar sc x) ns

  where
    inContextOfT, inContextOfDelta2 :: (MonadTCM tcm, MonadAddContext tcm, MonadDebug tcm) => tcm a -> tcm a
    inContextOfT      = addContext tel . escapeContext __IMPOSSIBLE__ (x + 1)
    inContextOfDelta2 = addContext tel . escapeContext __IMPOSSIBLE__ x

    -- Debug printing
    debugInit tel x ps cps = liftTCM $ inTopContext $ do
      reportSDoc "tc.cover.top" 10 $ vcat
        [ "TypeChecking.Coverage.split': split"
        , nest 2 $ vcat
          [ "tel     =" <+> prettyTCM tel
          , "x       =" <+> prettyTCM x
          , "ps      =" <+> do addContext tel $ prettyTCMPatternList $ fromSplitPatterns ps
          , "cps     =" <+> prettyTCM cps
          ]
        ]
      reportSDoc "tc.cover.top" 60 $ vcat
        [ "TypeChecking.Coverage.split': split"
        , nest 2 $ vcat
          [ "tel     =" <+> (text . show) tel
          , "x       =" <+> (text . show) x
          , "ps      =" <+> (text . show) ps
          , "cps     =" <+> (text . show) cps
          ]
        ]

    debugHoleAndType delta1 delta2 s ps t =
      liftTCM $ reportSDoc "tc.cover.top" 10 $ nest 2 $ vcat $
        [ "p      =" <+> text (patVarNameToString s)
        , "ps     =" <+> prettyTCMPatternList ps
        , "delta1 =" <+> prettyTCM delta1
        , "delta2 =" <+> inContextOfDelta2 (prettyTCM delta2)
        , "t      =" <+> inContextOfT (prettyTCM t)
        ]


-- | splitResult for MakeCase, tries to introduce IApply or ProjP copatterns
splitResult :: QName -> SplitClause -> TCM (Either SplitError [SplitClause])
splitResult f sc = do
  caseMaybeM (splitResultPath f sc)
             ((fmap . fmap) splitClauses $ splitResultRecord f sc)
             (return . Right . (:[]))


-- | Tries to split the result to introduce an IApply pattern.
splitResultPath :: QName -> SplitClause -> TCM (Maybe SplitClause)
splitResultPath f sc@(SClause tel ps _ _ target) = do
  caseMaybe target (return Nothing) $ \ t -> do
        caseMaybeM (isPath (unDom t)) (return Nothing) $ \ _ -> do
               (TelV i b, boundary) <- telViewUpToPathBoundary' 1 (unDom t)
               let tel' = abstract tel i
                   rho  = raiseS 1
                   ps' = applySubst rho (scPats sc) ++ telePatterns i boundary
                   cps' = applySubst rho (scCheckpoints sc)
                   target' = Just $ b <$ t
               return . Just $ SClause tel' ps' idS cps' target'

-- | @splitResultRecord f sc = return res@
--
--   If the target type of @sc@ is a record type, a covering set of
--   split clauses is returned (@sc@ extended by all valid projection patterns),
--   otherwise @res == Left _@.
--   Note that the empty set of split clauses is returned if the record has no fields.
splitResultRecord :: QName -> SplitClause -> TCM (Either SplitError Covering)
splitResultRecord f sc@(SClause tel ps _ _ target) = do
  reportSDoc "tc.cover.split" 10 $ vcat
    [ "splitting result:"
    , nest 2 $ "f      =" <+> prettyTCM f
    , nest 2 $ "target =" <+> addContext tel (maybe empty prettyTCM target)
    ]
  -- if we want to split projections, but have no target type, we give up
  let failure = return . Left
  caseMaybe target (failure CosplitNoTarget) $ \ t -> do
    isR <- addContext tel $ isRecordType $ unDom t
    case isR of
      Just (_r, vs, Record{ recFields = fs }) -> do
        reportSDoc "tc.cover" 20 $ sep
          [ text $ "we are of record type _r = " ++ prettyShow _r
          , text   "applied to parameters vs =" <+> addContext tel (prettyTCM vs)
          , text $ "and have fields       fs = " ++ prettyShow fs
          ]
        -- Andreas, 2018-06-09, issue #2170, we always have irrelevant projections
        -- available on the lhs.
        -- -- Andreas, 2018-03-19, issue #2971, check that we have a "strong" record type,
        -- -- i.e., with all the projections.  Otherwise, we may not split.
        -- ifNotM (strongRecord fs) (failure CosplitIrrelevantProjections) $ {-else-} do
        let es = patternsToElims $ fromSplitPatterns ps
        -- Note: module parameters are part of ps
        let self  = defaultArg $ Def f [] `applyE` es
            pargs = vs ++ [self]
            fieldValues = for fs $ \ proj -> unArg self `applyE` [Proj ProjSystem (unDom proj)]
        reportSDoc "tc.cover" 20 $ addContext tel $ sep
          [ text   "we are              self =" <+> prettyTCM (unArg self)
          , text   "            field values =" <+> prettyTCM fieldValues
          ]
        let n = defaultArg $ permRange $ fromMaybe __IMPOSSIBLE__ $ dbPatPerm $ fromSplitPatterns ps
            -- Andreas & James, 2013-11-19 includes the dot patterns!
            -- See test/succeed/CopatternsAndDotPatterns.agda for a case with dot patterns
            -- and copatterns which fails for @n = size tel@ with a broken case tree.

        -- Andreas, 2016-07-22 read the style of projections from the user's lips
        projOrigin <- ifM (optPostfixProjections <$> pragmaOptions) (return ProjPostfix) (return ProjPrefix)
        Right . Covering n <$> do
          forM (zip fs $ List.inits fieldValues) $ \ (proj, prevFields) -> do
            -- compute the new target
            dType <- defType <$> do getConstInfo $ unDom proj -- WRONG: typeOfConst $ unArg proj
            let -- Substitution for parameters and previous fields. Needs to be applied to potential
                -- tactic in proj.
                fieldSub = reverse (map unArg vs ++ prevFields) ++# EmptyS __IMPOSSIBLE__
                proj'    = applySubst fieldSub proj
                -- type of projection instantiated at self
                target' = Just $ proj' $> dType `piApply` pargs      -- Always visible (#2287)
                projArg = fmap (Named Nothing . ProjP projOrigin) $ argFromDom $ setHiding NotHidden proj
                sc' = sc { scPats   = scPats sc ++ [projArg]
                         , scSubst  = idS
                         , scTarget = target'
                         }
            reportSDoc "tc.cover.copattern" 40 $ vcat
              [ "fieldSub for" <+> prettyTCM (unDom proj)
              , nest 2 $ pretty fieldSub ]
            return (SplitCon (unDom proj), (sc', NoInfo))
      _ -> addContext tel $ do
        buildClosure (unDom t) >>= failure . CosplitNoRecordType
  -- Andreas, 2018-06-09, issue #2170: splitting with irrelevant fields is always fine!
  -- where
  -- -- A record type is strong if it has all the projections.
  -- -- This is the case if --irrelevant-projections or no field is irrelevant.
  -- -- TODO: what about shape irrelevance?
  -- strongRecord :: [Arg QName] -> TCM Bool
  -- strongRecord fs = (optIrrelevantProjections <$> pragmaOptions) `or2M`
  --   (return $ not $ any isIrrelevant fs)


-- * Boring instances

-- | For debugging only.
instance PrettyTCM SplitClause where
  prettyTCM (SClause tel pats sigma cps target) = sep
    [ "SplitClause"
    , nest 2 $ vcat
      [ "tel          =" <+> prettyTCM tel
      , "pats         =" <+> sep (map (prettyTCM . namedArg) pats)
      , "subst        =" <+> prettyTCM sigma
      , "checkpoints  =" <+> prettyTCM cps
      , "target       =" <+> do
          caseMaybe target empty $ \ t -> do
            addContext tel $ prettyTCM t
      -- Triggers crash (see Issue 1374).
      -- , "subst target = " <+> do
      --     caseMaybe target empty $ \ t -> do
      --       addContext tel $ prettyTCM $ applySubst sigma t
      ]
    ]<|MERGE_RESOLUTION|>--- conflicted
+++ resolved
@@ -2169,15 +2169,11 @@
          TelV dtel dt <- telView dtype
          return $ abstract (mapCohesion updCoh <$> dtel) dt
 
-<<<<<<< HEAD
-  r <- unifyIndices'
-=======
   withKIfStrict <- addContext delta1 $ reduce (getSort dtype) >>= \case
     SSet{} -> return $ locallyTC eSplitOnStrict $ const True
     _      -> return id
 
-  r <- withKIfStrict $ unifyIndices
->>>>>>> da0c7617
+  r <- withKIfStrict $ unifyIndices'
          delta1Gamma
          flex
          (raise (size gamma) dtype)
