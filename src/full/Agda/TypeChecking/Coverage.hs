--- conflicted
+++ resolved
@@ -915,11 +915,7 @@
   -- Andrea 2019-07-17 propagate the Cohesion to the equation telescope
   -- TODO: should we propagate the modality in general?
   -- See also LHS checking.
-<<<<<<< HEAD
   (dsort, dtype) <- do
-=======
-  dtype <- addContext delta1 $ do
->>>>>>> 4b3d540d
          let updCoh = composeCohesion (getCohesion info)
          TelV dtel dt <- telView dtype
          dsort <- fromMaybe __IMPOSSIBLE__ . isSort . unEl <$> do addContext dtel $ reduce dt
