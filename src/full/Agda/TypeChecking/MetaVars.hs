{-# LANGUAGE NondecreasingIndentation #-}
{-# LANGUAGE GADTs #-}
{-# LANGUAGE CPP #-}

module Agda.TypeChecking.MetaVars where

import Prelude hiding (null, subtract)

import Control.Monad        ( foldM, forM, forM_, liftM2, void )
import Control.Monad.Except ( MonadError(..), ExceptT, runExceptT )
import Control.Monad.Trans  ( lift )

import Data.Function
import qualified Data.IntSet as IntSet
import qualified Data.List as List
import qualified Data.Map.Strict as MapS
import qualified Data.Set as Set
import qualified Data.Foldable as Fold
import qualified Data.Traversable as Trav

import Agda.Interaction.Options

import Agda.Syntax.Abstract.Name as A
import Agda.Syntax.Common
import Agda.Syntax.Internal
import Agda.Syntax.Internal.Generic
import Agda.Syntax.Internal.MetaVars
import Agda.Syntax.Position (getRange, killRange)

import Agda.TypeChecking.Monad
-- import Agda.TypeChecking.Monad.Builtin
-- import Agda.TypeChecking.Monad.Context
import Agda.TypeChecking.Reduce
import Agda.TypeChecking.Sort
import Agda.TypeChecking.Substitute
import qualified Agda.TypeChecking.SyntacticEquality as SynEq
import Agda.TypeChecking.Telescope
import Agda.TypeChecking.Constraints
import Agda.TypeChecking.Free
import Agda.TypeChecking.Lock
import Agda.TypeChecking.Level (levelType)
import Agda.TypeChecking.Records
import Agda.TypeChecking.Pretty
import Agda.TypeChecking.Irrelevance
import Agda.TypeChecking.EtaContract
import Agda.TypeChecking.SizedTypes (boundedSizeMetaHook, isSizeProblem)
import {-# SOURCE #-} Agda.TypeChecking.CheckInternal
import {-# SOURCE #-} Agda.TypeChecking.Conversion
import Agda.TypeChecking.Heterogeneous hiding (length)

-- import Agda.TypeChecking.CheckInternal
-- import {-# SOURCE #-} Agda.TypeChecking.CheckInternal (checkInternal)
import Agda.TypeChecking.MetaVars.Occurs
import Agda.TypeChecking.MetaVars.VarSetBlocked (VarSetBlocked, freeVarsBlocked, freeVarsInterpolant)
import qualified Agda.TypeChecking.MetaVars.VarSetBlocked as VarSetBlocked

import Agda.Utils.Function
import Agda.Utils.IntSet.Typed (ISet)
import qualified Agda.Utils.IntSet.Typed as ISet
import Agda.Utils.Lens
import Agda.Utils.List
import Agda.Utils.Maybe
import Agda.Utils.Monad
import Agda.Utils.Size
import Agda.Utils.Tuple
import Agda.Utils.Permutation
import Agda.Utils.Pretty (Pretty, prettyShow, render)
import qualified Agda.Utils.ProfileOptions as Profile
import Agda.Utils.Singleton
import qualified Agda.Utils.Graph.TopSort as Graph
import Agda.Utils.VarSet (VarSet, subtract)
import qualified Agda.Utils.VarSet as VarSet
import Agda.Utils.WithDefault

import Agda.Utils.Impossible

instance MonadMetaSolver TCM where
  newMeta' = newMetaTCM'
  assignV_ dir x args v t = assignWrapper_ dir x (map Apply args) v $ assign_ dir x args v t
  assignTerm' = assignTermTCM'
  etaExpandMeta = etaExpandMetaTCM
  updateMetaVar = updateMetaVarTCM

  -- Right now we roll back the full state when aborting.
  -- TODO: only roll back the metavariables
  speculateMetas fallback m = do
    (a, s) <- localTCStateSaving m
    case a of
      KeepMetas     -> putTC s
      RollBackMetas -> fallback

-- | Find position of a value in a list.
--   Used to change metavar argument indices during assignment.
--
--   @reverse@ is necessary because we are directly abstracting over the list.
--
findIdx :: Eq a => [a] -> a -> Maybe Int
findIdx vs v = List.elemIndex v (reverse vs)

-- | Does the given local meta-variable have a twin meta-variable?

hasTwinMeta :: MetaId -> TCM Bool
hasTwinMeta x = do
    m <- lookupLocalMeta x
    return $ isJust $ mvTwin m

-- | Check whether a meta variable is a place holder for a blocked term.
isBlockedTerm :: MetaId -> TCM Bool
isBlockedTerm x = do
    reportSLn "tc.meta.blocked" 12 $ "is " ++ prettyShow x ++ " a blocked term? "
    i <- lookupMetaInstantiation x
    let r = case i of
            BlockedConst{}                 -> True
            PostponedTypeCheckingProblem{} -> True
            InstV{}                        -> False
            Open{}                         -> False
            OpenInstance{}                 -> False
    reportSLn "tc.meta.blocked" 12 $
      if r then "  yes, because " ++ prettyShow i else "  no"
    return r

isEtaExpandable :: [MetaKind] -> MetaId -> TCM Bool
isEtaExpandable kinds x = do
    i <- lookupMetaInstantiation x
    return $ case i of
      Open{}                         -> True
      OpenInstance{}                 -> Records `notElem` kinds
      InstV{}                        -> False
      BlockedConst{}                 -> False
      PostponedTypeCheckingProblem{} -> False

-- * Performing the assignment

-- | Performing the meta variable assignment.
--
--   The instantiation should not be an 'InstV' and the 'MetaId'
--   should point to something 'Open' or a 'BlockedConst'.
--   Further, the meta variable may not be 'Frozen'.
assignTerm :: MonadMetaSolver m => MetaId -> [Arg ArgName] -> Term -> m ()
assignTerm x tel v = do
     -- verify (new) invariants
    whenM (isFrozen x) __IMPOSSIBLE__
    assignTerm' x tel v

-- | Skip frozen check.  Used for eta expanding frozen metas.
assignTermTCM' :: MetaId -> [Arg ArgName] -> Term -> TCM ()
assignTermTCM' x tel v = do
    reportSDoc "tc.meta.assign" 70 $ vcat
      [ "assignTerm" <+> prettyTCM x <+> " := " <+> prettyTCM v
      , nest 2 $ "tel =" <+> prettyList_ (map (text . unArg) tel)
      ]
     -- verify (new) invariants
    whenM (not <$> asksTC envAssignMetas) __IMPOSSIBLE__

    whenProfile Profile.Metas $ liftTCM $ return () {-tickMax "max-open-metas" . (fromIntegral . size) =<< getOpenMetas-}
    updateMetaVarTCM x $ \ mv ->
      mv { mvInstantiation = InstV $ Instantiation
             { instTel = tel
             , instBody = v
             -- Andreas, 2022-04-28, issue #5875:
             -- Can't killRange the meta-solution, since this will destroy
             -- ranges of termination errors (and potentially other passes
             -- that run on internal syntax)!
             -- , instBody = killRange v
             }
         }
    etaExpandListeners x
    wakeupConstraints x
    reportSLn "tc.meta.assign" 20 $ "completed assignment of " ++ prettyShow x

-- * Creating meta variables.

-- | Create a sort meta that cannot be instantiated with 'Inf' (Setω).
newSortMetaBelowInf :: TCM Sort
newSortMetaBelowInf = do
  x <- newSortMeta
  hasBiggerSort x
  return x

-- | Create a sort meta that may be instantiated with 'Inf' (Setω).
newSortMeta :: MonadMetaSolver m => m Sort
newSortMeta =
  ifM hasUniversePolymorphism (newSortMetaCtx =<< getContextArgs)
  -- else (no universe polymorphism)
  $ do i   <- createMetaInfo
       let j = IsSort () __DUMMY_TYPE__
       x   <- newMeta Instantiable i normalMetaPriority (idP 0) j
       reportSDoc "tc.meta.new" 50 $
         "new sort meta" <+> prettyTCM x
       return $ MetaS x []

-- | Create a sort meta that may be instantiated with 'Inf' (Setω).
newSortMetaCtx :: MonadMetaSolver m => Args -> m Sort
newSortMetaCtx vs = do
    i   <- createMetaInfo
    tel <- getContextTelescope
    let t = telePi_ tel __DUMMY_TYPE__
    x   <- newMeta Instantiable i normalMetaPriority (idP $ size tel) $ IsSort () t
    reportSDoc "tc.meta.new" 50 $
      "new sort meta" <+> prettyTCM x <+> ":" <+> prettyTCM t
    return $ MetaS x $ map Apply vs

newTypeMeta' :: Comparison -> Sort -> TCM Type
newTypeMeta' cmp s = El s . snd <$> newValueMeta RunMetaOccursCheck cmp (sort s)

newTypeMeta :: Sort -> TCM Type
newTypeMeta = newTypeMeta' CmpLeq

newTypeMeta_ ::  TCM Type
newTypeMeta_  = newTypeMeta' CmpEq =<< (workOnTypes $ newSortMeta)
-- TODO: (this could be made work with new uni-poly)
-- Andreas, 2011-04-27: If a type meta gets solved, than we do not have to check
-- that it has a sort.  The sort comes from the solution.
-- newTypeMeta_  = newTypeMeta Inf

newLevelMeta :: MonadMetaSolver m => m Level
newLevelMeta = do
  (x, v) <- newValueMeta RunMetaOccursCheck CmpEq =<< levelType
  return $ case v of
    Level l    -> l
    _          -> atomicLevel v

-- | @newInstanceMeta s t cands@ creates a new instance metavariable
--   of type the output type of @t@ with name suggestion @s@.
newInstanceMeta
  :: MonadMetaSolver m
  => MetaNameSuggestion -> Type -> m (MetaId, Term)
newInstanceMeta s t = do
  vs  <- getContextArgs
  ctx <- getContextTelescope
  newInstanceMetaCtx s (telePi_ ctx t) vs

newInstanceMetaCtx
  :: MonadMetaSolver m
  => MetaNameSuggestion -> Type -> Args -> m (MetaId, Term)
newInstanceMetaCtx s t vs = do
  reportSDoc "tc.meta.new" 50 $ fsep
    [ "new instance meta:"
    , nest 2 $ prettyTCM vs <+> "|-"
    ]
  -- Andreas, 2017-10-04, issue #2753: no metaOccurs check for instance metas
  i0 <- createMetaInfo' DontRunMetaOccursCheck
  let i = i0 { miNameSuggestion = s }
  TelV tel _ <- telView t
  let perm = idP (size tel)
  x <- newMeta' OpenInstance Instantiable i normalMetaPriority perm (HasType () CmpLeq t)
  reportSDoc "tc.meta.new" 50 $ fsep
    [ nest 2 $ pretty x <+> ":" <+> prettyTCM t
    ]
  let c = FindInstance x Nothing
  -- If we're not already solving instance constraints we should add this
  -- to the awake constraints to make sure we don't forget about it. If we
  -- are solving constraints it will get woken up later (see #2690)
  ifM isSolvingConstraints (addConstraint alwaysUnblock c) (addAwakeConstraint alwaysUnblock c)
  etaExpandMetaSafe x
  return (x, MetaV x $ map Apply vs)

-- | Create a new value meta with specific dependencies, possibly η-expanding in the process.
newNamedValueMeta :: MonadMetaSolver m => RunMetaOccursCheck -> MetaNameSuggestion -> Comparison -> Type -> m (MetaId, Term)
newNamedValueMeta b s cmp t = do
  (x, v) <- newValueMeta b cmp t
  setMetaNameSuggestion x s
  return (x, v)

-- | Create a new value meta with specific dependencies without η-expanding.
newNamedValueMeta' :: MonadMetaSolver m => RunMetaOccursCheck -> MetaNameSuggestion -> Comparison -> Type -> m (MetaId, Term)
newNamedValueMeta' b s cmp t = do
  (x, v) <- newValueMeta' b cmp t
  setMetaNameSuggestion x s
  return (x, v)

-- | Create a new metavariable, possibly η-expanding in the process.
newValueMeta :: MonadMetaSolver m => RunMetaOccursCheck -> Comparison -> Type -> m (MetaId, Term)
newValueMeta b cmp t = do
  vs  <- getContextArgs
  tel <- getContextTelescope
  newValueMetaCtx Instantiable b cmp t tel (idP $ size tel) vs

newValueMetaCtx
  :: MonadMetaSolver m
  => Frozen -> RunMetaOccursCheck -> Comparison -> Type -> Telescope -> Permutation -> Args -> m (MetaId, Term)
newValueMetaCtx frozen b cmp t tel perm ctx =
  mapSndM instantiateFull =<< newValueMetaCtx' frozen b cmp t tel perm ctx

-- | Create a new value meta without η-expanding.
newValueMeta'
  :: MonadMetaSolver m
  => RunMetaOccursCheck -> Comparison -> Type -> m (MetaId, Term)
newValueMeta' b cmp t = do
  vs  <- getContextArgs
  tel <- getContextTelescope
  newValueMetaCtx' Instantiable b cmp t tel (idP $ size tel) vs

newValueMetaCtx'
  :: MonadMetaSolver m
  => Frozen -> RunMetaOccursCheck -> Comparison -> Type -> Telescope -> Permutation -> Args -> m (MetaId, Term)
newValueMetaCtx' frozen b cmp a tel perm vs = do
  i <- createMetaInfo' b
  let t     = telePi_ tel a
  x <- newMeta frozen i normalMetaPriority perm (HasType () cmp t)
  modality <- viewTC eModality
  reportSDoc "tc.meta.new" 50 $ fsep
    [ text $ "new meta (" ++ show (i ^. lensIsAbstract) ++ "):"
    , nest 2 $ prettyTCM vs <+> "|-"
    , nest 2 $ pretty x <+> ":" <+> pretty modality <+> prettyTCM t
    ]
  etaExpandMetaSafe x
  -- Andreas, 2012-09-24: for Metas X : Size< u add constraint X+1 <= u
  let u = MetaV x $ map Apply vs
  boundedSizeMetaHook u tel a
  return (x, u)

newTelMeta :: MonadMetaSolver m => Telescope -> m Args
newTelMeta tel = newArgsMeta (abstract tel $ __DUMMY_TYPE__)

type Condition = Dom Type -> Abs Type -> Bool

trueCondition :: Condition
trueCondition _ _ = True

newArgsMeta :: MonadMetaSolver m => Type -> m Args
newArgsMeta = newArgsMeta' trueCondition

newArgsMeta' :: MonadMetaSolver m => Condition -> Type -> m Args
newArgsMeta' condition t = do
  args <- getContextArgs
  tel  <- getContextTelescope
  newArgsMetaCtx' Instantiable condition t tel (idP $ size tel) args

newArgsMetaCtx :: Type -> Telescope -> Permutation -> Args -> TCM Args
newArgsMetaCtx = newArgsMetaCtx' Instantiable trueCondition

newArgsMetaCtx'
  :: MonadMetaSolver m
  => Frozen -> Condition -> Type -> Telescope -> Permutation -> Args -> m Args
newArgsMetaCtx' frozen condition (El s tm) tel perm ctx = do
  tm <- reduce tm
  case tm of
    Pi dom@(Dom{domInfo = info, unDom = a}) codom | condition dom codom -> do
      let mod  = getModality info
          -- Issue #3031: It's not enough to applyModalityToContext, since most (all?)
          -- of the context lives in tel. Don't forget the arguments in ctx.
          tel' = telFromList $
                 map (mod `inverseApplyModalityButNotQuantity`) $
                 telToList tel
          ctx' = map (mod `inverseApplyModalityButNotQuantity`) ctx
      (m, u) <- applyModalityToContext info $
                 newValueMetaCtx frozen RunMetaOccursCheck CmpLeq a tel' perm ctx'
      -- Jesper, 2021-05-05: When creating a metavariable from a
      -- generalizable variable, we must set the modality at which it
      -- will be generalized.  Don't do this for other metavariables,
      -- as they should keep the defaul modality (see #5363).
      whenM ((== YesGeneralizeVar) <$> viewTC eGeneralizeMetas) $
        setMetaGeneralizableArgInfo m $ hideOrKeepInstance info
      setMetaNameSuggestion m (absName codom)
      args <- newArgsMetaCtx' frozen condition (codom `absApp` u) tel perm ctx
      return $ Arg info u : args
    _  -> return []

-- | Create a metavariable of record type. This is actually one metavariable
--   for each field.
newRecordMeta :: QName -> Args -> TCM Term
newRecordMeta r pars = do
  args <- getContextArgs
  tel  <- getContextTelescope
  newRecordMetaCtx Instantiable r pars tel (idP $ size tel) args

newRecordMetaCtx
  :: Frozen  -- ^ Should the meta be created frozen?
  -> QName   -- ^ Name of record type
  -> Args    -- ^ Parameters of record type.
  -> Telescope -> Permutation -> Args -> TCM Term
newRecordMetaCtx frozen r pars tel perm ctx = do
  ftel   <- flip apply pars <$> getRecordFieldTypes r
  fields <- newArgsMetaCtx' frozen trueCondition
              (telePi_ ftel __DUMMY_TYPE__) tel perm ctx
  con    <- getRecordConstructor r
  return $ Con con ConOSystem (map Apply fields)

newQuestionMark :: InteractionId -> Comparison -> Type -> TCM (MetaId, Term)
newQuestionMark ii cmp = newQuestionMark' (newValueMeta' RunMetaOccursCheck) ii cmp


-- Since we are type-checking some code twice, e.g., record declarations
-- for the sake of the record constructor type and then again for the sake
-- of the record module (issue #434), we may encounter an interaction point
-- for which we already have a meta.  In this case, we want to reuse the meta.
-- Otherwise we get two meta for one interaction point which are not connected,
-- and e.g. Agda might solve one in some way
-- and the user the other in some other way...
--
-- New reference: Andreas, 2021-07-21, issues #5478 and #5463
-- Old reference: Andreas, 2016-07-29, issue 1720-2
-- See also: issue #2257
newQuestionMark'
  :: (Comparison -> Type -> TCM (MetaId, Term))
  -> InteractionId -> Comparison -> Type -> TCM (MetaId, Term)
newQuestionMark' new ii cmp t = lookupInteractionMeta ii >>= \case

  -- Case: new meta.
  Nothing -> do
    -- Do not run check for recursive occurrence of meta in definitions,
    -- because we want to give the recursive solution interactively (Issue 589)
    (x, m) <- new cmp t
    connectInteractionPoint ii x
    return (x, m)

  -- Case: existing meta.
  Just x -> do
    -- Get the context Γ in which the meta was created.
    MetaVar
      { mvInfo = MetaInfo{ miClosRange = Closure{ clEnv = TCEnv{ envContext = gamma }}}
      , mvPermutation = p
      } <- fromMaybe __IMPOSSIBLE__ <$> lookupLocalMeta' x
    -- Get the current context Δ.
    delta <- getContext
    -- A bit hazardous:
    -- we base our decisions on the names of the context entries.
    -- Ideally, Agda would organize contexts in ancestry trees
    -- with substitutions to move between parent and child.
    let glen = length gamma
    let dlen = length delta
    let gxs  = map (fst . unDom) gamma
    let dxs  = map (fst . unDom) delta
    reportSDoc "tc.interaction" 20 $ vcat
      [ "reusing meta"
      , nest 2 $ "creation context:" <+> pretty gxs
      , nest 2 $ "reusage  context:" <+> pretty dxs
      ]

    -- When checking a record declaration (e.g. Σ), creation context Γ
    -- might be of the forms Γ₀,Γ₁ or Γ₀,fst,Γ₁ or Γ₀,fst,snd,Γ₁ whereas
    -- Δ is of the form Γ₀,r,Γ₁,{Δ₂} for record variable r.
    -- So first find the record variable in Δ.
    rev_args <- case List.findIndex nameIsRecordName dxs of

      -- Case: no record variable in the context.
      -- Test whether Δ is an extension of Γ.
      Nothing -> do
        unless (gxs `List.isSuffixOf` dxs) $ do
          reportSDoc "impossible" 10 $ vcat
            [ "expecting meta-creation context"
            , nest 2 $ pretty gxs
            , "to be a suffix of the meta-reuse context"
            , nest 2 $ pretty dxs
            ]
          reportSDoc "impossible" 70 $ vcat
            [ "expecting meta-creation context"
            , nest 2 $ (text . show) gxs
            , "to be a suffix of the meta-reuse context"
            , nest 2 $ (text . show) dxs
            ]
          __IMPOSSIBLE__
        -- Apply the meta to |Γ| arguments from Δ.
        return $ map var [dlen - glen .. dlen - 1]

      -- Case: record variable in the context.
      Just k -> do
        -- Verify that the contexts relate as expected.
        let g0len = length dxs - k - 1
        -- Find out the Δ₂ and Γ₁ parts.
        -- However, as they do not share common ancestry, the @nameId@s differ,
        -- so we consider only the original concrete names.
        -- This is a bit risky... blame goes to #434.
        let gys = map nameCanonical gxs
        let dys = map nameCanonical dxs
        let (d2len, g1len) = findOverlap (take k dys) gys
        reportSDoc "tc.interaction" 30 $ vcat $ map (nest 2)
          [ "glen  =" <+> pretty glen
          , "g0len =" <+> pretty g0len
          , "g1len =" <+> pretty g1len
          , "d2len =" <+> pretty d2len
          ]
        -- The Γ₀ part should match.
        unless (drop (glen - g0len) gxs == drop (k + 1) dxs) $ do
          reportSDoc "impossible" 10 $ vcat
            [ "expecting meta-creation context (with fields instead of record var)"
            , nest 2 $ pretty gxs
            , "to share ancestry (suffix) with the meta-reuse context (with record var)"
            , nest 2 $ pretty dxs
            ]
          __IMPOSSIBLE__
        -- The Γ₁ part should match.
        unless ( ((==) `on` take g1len) gys (drop d2len dys) ) $ do
          reportSDoc "impossible" 10 $ vcat
            [ "expecting meta-creation context (with fields instead of record var)"
            , nest 2 $ pretty gxs
            , "to be an expansion of the meta-reuse context (with record var)"
            , nest 2 $ pretty dxs
            ]
          __IMPOSSIBLE__
        let (vs1, v : vs0) = splitAt g1len $ map var [d2len..dlen-1]
        -- We need to expand the record var @v@ into the correct number of fields.
        let numFields = glen - g1len - g0len
        if numFields <= 0 then return $ vs1 ++ vs0 else do
          -- Get the record type.
          let t = snd . unDom . fromMaybe __IMPOSSIBLE__ $ delta !!! k
          -- Get the record field names.
          fs <- getRecordTypeFields t
          -- Field arguments to the original meta are projections from the record var.
          let vfs = map ((\ x -> v `applyE` [Proj ProjSystem x]) . unDom) fs
          -- These are the final args to the original meta:
          return $ vs1 ++ reverse (take numFields vfs) ++ vs0

    -- Use ArgInfo from Γ.
    let args = reverse $ zipWith (<$) rev_args $ map argFromDom gamma
    -- Take the permutation into account (see TC.Monad.MetaVars.getMetaContextArgs).
    let vs = permute (takeP (length args) p) args
    reportSDoc "tc.interaction" 20 $ vcat
      [ "meta reuse arguments:" <+> prettyTCM vs ]
    return (x, MetaV x $ map Apply vs)

-- | Construct a blocked constant if there are constraints.
blockTerm
  :: (MonadMetaSolver m, MonadConstraint m, MonadFresh Nat m, MonadFresh ProblemId m)
  => Type -> m Term -> m Term
blockTerm t blocker = do
  (pid, v) <- newProblem blocker
  blockTermOnProblem t v pid

blockTermOnProblem
  :: (MonadMetaSolver m, MonadFresh Nat m)
  => Type -> Term -> ProblemId -> m Term
<<<<<<< HEAD
blockTermOnProblem t v pid = blockTermOnProblems t v (ISet.singleton pid)

blockTermOnProblems
  :: (MonadMetaSolver m, MonadFresh Nat m)
  => Type -> Term -> ISet ProblemId -> m Term
blockTermOnProblems t v pids =
  -- Andreas, 2012-09-27 do not block on unsolved size constraints
  -- TODO: Víctor, 2021-02-01
  -- It may be the case that only some for the problems are blocked, we
  -- should filter instead
  ifM (areAllProblemsSolved pids `or2M` allM (ISet.toList pids) isSizeProblem) (return v) $ do
=======
blockTermOnProblem t v pid = do
  -- Andreas, 2012-09-27 do not block on unsolved size constraints
  solved <- isProblemSolved pid
  ifM (return solved `or2M` isSizeProblem pid)
      (v <$ reportSLn "tc.meta.blocked" 20 ("Not blocking because " ++ show pid ++ " is " ++
                                            if solved then "solved" else "a size problem")) $ do
>>>>>>> 3ca4db8d
    i   <- createMetaInfo
    es  <- map Apply <$> getContextArgs
    tel <- getContextTelescope
    x   <- newMeta' (BlockedConst $ abstract tel v)
                    Instantiable
                    i
                    lowMetaPriority
                    (idP $ size tel)
                    (HasType () CmpLeq $ telePi_ tel t)
                    -- we don't instantiate blocked terms
    inTopContext $ addConstraint (unblockOnAllProblems pids) (UnBlock x)
    reportSDoc "tc.meta.blocked" 20 $ vcat
      [ "blocked" <+> prettyTCM x <+> ":=" <+> inTopContext
        (prettyTCM $ abstract tel v)
      , "     by" <+> (prettyTCM . mconcat =<< mapM getConstraintsForProblem (ISet.toList pids))
      ]
    inst <- isInstantiatedMeta x
    if inst
      then instantiate (MetaV x es)
      else do
        -- We don't return the blocked term instead create a fresh metavariable
        -- that we compare against the blocked term once it's unblocked. This way
        -- blocked terms can be instantiated before they are unblocked, thus making
        -- constraint solving a bit more robust against instantiation order.
        -- Andreas, 2015-05-22: DontRunMetaOccursCheck to avoid Issue585-17.
        (m', v) <- newValueMeta DontRunMetaOccursCheck CmpLeq t
        reportSDoc "tc.meta.blocked" 30
          $   "setting twin of"
          <+> prettyTCM m'
          <+> "to be"
          <+> prettyTCM x
        updateMetaVar m' (\mv -> mv { mvTwin = Just x })
        i   <- fresh
        -- This constraint is woken up when unblocking, so it doesn't need a problem id.
        cmp <- buildProblemConstraint_ (unblockOnMeta x) (ValueCmp CmpEq (AsTermsOf t) v (MetaV x es))
        reportSDoc "tc.constr.add" 20 $ "adding constraint" <+> prettyTCM cmp
        listenToMeta (CheckConstraint i cmp) x
        return v

blockTypeOnProblem
  :: (MonadMetaSolver m, MonadFresh Nat m)
  => Type -> ProblemId -> m Type
blockTypeOnProblem t pid = blockTypeOnProblems t (ISet.singleton pid)

blockTypeOnProblems
  :: (MonadMetaSolver m, MonadFresh Nat m)
  => Type -> ISet ProblemId -> m Type
blockTypeOnProblems (El s a) pids = El s <$> blockTermOnProblems (sort s) a pids

-- | @unblockedTester t@ returns a 'Blocker' for @t@.
--
--   Auxiliary function used when creating a postponed type checking problem.
unblockedTester :: Type -> TCM Blocker
unblockedTester t = ifBlocked t (\ b _ -> return b) (\ _ _ -> return alwaysUnblock)

-- | Create a postponed type checking problem @e : t@ that waits for type @t@
--   to unblock (become instantiated or its constraints resolved).
postponeTypeCheckingProblem_ :: TypeCheckingProblem -> TCM Term
postponeTypeCheckingProblem_ p = do
  postponeTypeCheckingProblem p =<< unblock p
  where
    unblock (CheckExpr _ _ t)         = unblockedTester t
    unblock (CheckArgs _ _ _ _ t _ _) = unblockedTester t  -- The type of the head of the application.
    unblock (CheckProjAppToKnownPrincipalArg _ _ _ _ _ _ _ _ t _) = unblockedTester t -- The type of the principal argument
    unblock (CheckLambda _ _ _ t)     = unblockedTester t
    unblock (DoQuoteTerm _ _ _)       = __IMPOSSIBLE__     -- also quoteTerm problems

-- | Create a postponed type checking problem @e : t@ that waits for conditon
--   @unblock@.  A new meta is created in the current context that has as
--   instantiation the postponed type checking problem.  An 'UnBlock' constraint
--   is added for this meta, which links to this meta.
postponeTypeCheckingProblem :: TypeCheckingProblem -> Blocker -> TCM Term
postponeTypeCheckingProblem p unblock | unblock == alwaysUnblock = do
  reportSDoc "impossible" 2 $ "Postponed without blocker:" <?> prettyTCM p
  __IMPOSSIBLE__
postponeTypeCheckingProblem p unblock = do
  i   <- createMetaInfo' DontRunMetaOccursCheck
  tel <- getContextTelescope
  cl  <- buildClosure p
  let t = problemType p
  m   <- newMeta' (PostponedTypeCheckingProblem cl)
                  Instantiable i normalMetaPriority (idP (size tel))
         $ HasType () CmpLeq $ telePi_ tel t
  inTopContext $ reportSDoc "tc.meta.postponed" 20 $ vcat
    [ "new meta" <+> prettyTCM m <+> ":" <+> prettyTCM (telePi_ tel t)
    , "for postponed typechecking problem" <+> prettyTCM p
    ]

  -- Create the meta that we actually return
  -- Andreas, 2012-03-15
  -- This is an alias to the pptc meta, in order to allow pruning (issue 468)
  -- and instantiation.
  -- Since this meta's solution comes from user code, we do not need
  -- to run the extended occurs check (metaOccurs) to exclude
  -- non-terminating solutions.
  es  <- map Apply <$> getContextArgs
  (_, v) <- newValueMeta DontRunMetaOccursCheck CmpLeq t
  cmp <- buildProblemConstraint_ (unblockOnMeta m) (ValueCmp CmpEq (AsTermsOf t) v (MetaV m es))
  reportSDoc "tc.constr.add" 20 $ "adding constraint" <+> prettyTCM cmp
  i   <- liftTCM fresh
  listenToMeta (CheckConstraint i cmp) m
  addConstraint unblock (UnBlock m)
  return v

-- | Type of the term that is produced by solving the 'TypeCheckingProblem'.
problemType :: TypeCheckingProblem -> Type
problemType (CheckExpr _ _ t         ) = t
problemType (CheckArgs _ _ _ _ _ t _ ) = t  -- The target type of the application.
problemType (CheckProjAppToKnownPrincipalArg _ _ _ _ _ t _ _ _ _) = t -- The target type of the application
problemType (CheckLambda _ _ _ t     ) = t
problemType (DoQuoteTerm _ _ t)        = t

-- | Eta expand metavariables listening on the current meta.
etaExpandListeners :: MetaId -> TCM ()
etaExpandListeners m = do
  ls <- getMetaListeners m
  clearMetaListeners m  -- we don't really have to do this
  mapM_ wakeupListener ls

-- | Wake up a meta listener and let it do its thing
wakeupListener :: Listener -> TCM ()
  -- Andreas 2010-10-15: do not expand record mvars, lazyness needed for irrelevance
wakeupListener (EtaExpand x)         = etaExpandMetaSafe x
wakeupListener (CheckConstraint _ c) = do
  reportSDoc "tc.meta.blocked" 20 $ "waking boxed constraint" <+> prettyTCM c
  modifyAwakeConstraints (c:)
  solveAwakeConstraints

-- | Do safe eta-expansions for meta (@SingletonRecords,Levels@).
etaExpandMetaSafe :: (MonadMetaSolver m) => MetaId -> m ()
etaExpandMetaSafe = etaExpandMeta [SingletonRecords,Levels]

-- | Eta-expand a local meta-variable, if it is of the specified kind.
--   Don't do anything if the meta-variable is a blocked term.
etaExpandMetaTCM :: [MetaKind] -> MetaId -> TCM ()
etaExpandMetaTCM kinds m = whenM ((not <$> isFrozen m) `and2M` asksTC envAssignMetas `and2M` isEtaExpandable kinds m) $ do
  verboseBracket "tc.meta.eta" 20 ("etaExpandMeta " ++ prettyShow m) $ do
    let waitFor b = do
          reportSDoc "tc.meta.eta" 20 $ do
            "postponing eta-expansion of meta variable" <+>
              prettyTCM m <+>
              "which is blocked by" <+> prettyTCM b
          mapM_ (listenToMeta (EtaExpand m)) $ Set.toList $ allBlockingMetas b
        dontExpand = do
          reportSDoc "tc.meta.eta" 20 $ do
            "we do not expand meta variable" <+> prettyTCM m <+>
              text ("(requested was expansion of " ++ show kinds ++ ")")
    meta <- lookupLocalMeta m
    case mvJudgement meta of
      IsSort{} -> dontExpand
      HasType _ cmp a -> do

        reportSDoc "tc.meta.eta" 40 $ sep
          [ text "considering eta-expansion at type "
          , prettyTCM a
          , text " raw: "
          , pretty a
          ]

        TelV tel b <- telView a
        reportSDoc "tc.meta.eta" 40 $ sep
          [ text "considering eta-expansion at type"
          , addContext tel (prettyTCM b)
          , text "under telescope"
          , prettyTCM tel
          ]

        -- Eta expanding metas with a domFinite will just make sure
        -- they go unsolved: conversion will compare them at the
        -- different cases for the domain, so it will not find the
        -- solution for the whole meta.
        if any domFinite (flattenTel tel) then dontExpand else do

        -- Issue #3774: continue with the right context for b
        addContext tel $ do

        -- if the target type @b@ of @m@ is a meta variable @x@ itself
        -- (@NonBlocked (MetaV{})@),
        -- or it is blocked by a meta-variable @x@ (@Blocked@), we cannot
        -- eta expand now, we have to postpone this.  Once @x@ is
        -- instantiated, we can continue eta-expanding m.  This is realized
        -- by adding @m@ to the listeners of @x@.
        ifBlocked (unEl b) (\ x _ -> waitFor x) $ \ _ t -> case t of
          lvl@(Def r es) ->
            ifM (isEtaRecord r) {- then -} (do
              let ps = fromMaybe __IMPOSSIBLE__ $ allApplyElims es
              let expand = do
                    u <- withMetaInfo' meta $
                      newRecordMetaCtx (mvFrozen meta) r ps tel (idP $ size tel) $ teleArgs tel
                    -- Andreas, 2019-03-18, AIM XXIX, issue #3597
                    -- When meta is frozen instantiate it with in-turn frozen metas.
                    inTopContext $ do
                      reportSDoc "tc.meta.eta" 15 $ sep
                          [ "eta expanding: " <+> pretty m <+> " --> "
                          , nest 2 $ prettyTCM u
                          ]
                      -- Andreas, 2012-03-29: No need for occurrence check etc.
                      -- we directly assign the solution for the meta
                      -- 2012-05-23: We also bypass the check for frozen.
                      noConstraints $ assignTerm' m (telToArgs tel) u  -- should never produce any constraints
              if Records `elem` kinds then
                expand
               else if (SingletonRecords `elem` kinds) then
                catchPatternErr (\x -> waitFor x) $ do
                 ifM (isSingletonRecord r ps) expand dontExpand
                else dontExpand
            ) $ {- else -} ifM (andM [ return $ Levels `elem` kinds
                            , typeInType
                            , (Just lvl ==) <$> getBuiltin' builtinLevel
                            ]) (do
              reportSLn "tc.meta.eta" 20 $ "Expanding level meta to 0 (type-in-type)"
              -- Andreas, 2012-03-30: No need for occurrence check etc.
              -- we directly assign the solution for the meta
              noConstraints $ assignTerm m (telToArgs tel) $ Level $ ClosedLevel 0
           ) $ {- else -} dontExpand
          _ -> dontExpand

-- | Eta expand blocking metavariables of record type, and reduce the
-- blocked thing.

etaExpandBlocked :: (MonadReduce m, MonadMetaSolver m, IsMeta t, Reduce t)
                 => Blocked t -> m (Blocked t)
etaExpandBlocked t@NotBlocked{} = return t
etaExpandBlocked t@(Blocked _ v) | Just{} <- isMeta v = return t
etaExpandBlocked (Blocked b t)  = do
  reportSDoc "tc.meta.eta" 30 $ "Eta expanding blockers" <+> pretty b
  mapM_ (etaExpandMeta [Records]) $ Set.toList $ allBlockingMetas b
  t <- reduceB t
  case t of
    Blocked b' _ | b /= b' -> etaExpandBlocked t
    _                      -> return t

assignWrapper :: (MonadMetaSolver m, MonadConstraint m, MonadError TCErr m, MonadDebug m, HasOptions m)
              => CompareDirection -> MetaId -> Elims -> Term -> m () -> m ()
assignWrapper dir x es v = assignWrapper_ dir x es (Het @'RHS v)

assignWrapper_ :: (MonadMetaSolver m, MonadConstraint m, MonadError TCErr m, MonadDebug m, HasOptions m)
               => CompareDirection -> MetaId -> Elims -> Het 'RHS Term -> m () -> m ()
assignWrapper_ dir x es v doAssign = do
  ifNotM (asksTC envAssignMetas) dontAssign $ {- else -} do
    reportSDoc "tc.meta.assign" 10 $ do
<<<<<<< HEAD
      "term" <+> prettyTCM (Het @'LHS$ MetaV x es) <+> text (":" ++ show dir) <+> prettyTCM v
=======
      "term" <+> prettyTCM (MetaV x es) <+> text (":" ++ prettyShow dir) <+> prettyTCM v
>>>>>>> 3ca4db8d
    nowSolvingConstraints doAssign `finally` solveAwakeConstraints

  where dontAssign = do
          reportSDoc "tc.meta.assign" 20 $ do
            "term" <+> prettyTCM (Het @'LHS$ MetaV x es) <+> text (":" ++ show dir) <+> prettyTCM v
          reportSLn "tc.meta.assign" 10 "don't assign metas"
          blocker <- (unblockOnMeta x `unblockOnEither`) <$> (maybe alwaysUnblock id <$> isBlocked v)
          patternViolation blocker    -- retry again when either the meta or the term can be reduced

-- | Miller pattern unification:
--
--   @assign dir x vs v a@ solves problem @x vs <=(dir) v : a@ for meta @x@
--   if @vs@ are distinct variables (linearity check)
--   and @v@ depends only on these variables
--   and does not contain @x@ itself (occurs check).
--
--   This is the basic story, but we have added some features:
--
--   1. Pruning.
--   2. Benign cases of non-linearity.
--   3. @vs@ may contain record patterns.
--
--   For a reference to some of these extensions, read
--   Andreas Abel and Brigitte Pientka's TLCA 2011 paper.

assign :: CompareDirection -> MetaId -> Args -> Term -> CompareAs -> TCM ()
assign dir x args v target = assign_ dir x args (asTwin v) (asTwin target)

assign_ :: CompareDirection -> MetaId -> Args -> H'RHS Term -> CompareAs_ -> TCM ()
assign_ dir x args v target = addOrUnblocker (unblockOnMeta x) $ do

  mvar <- lookupLocalMeta x  -- information associated with meta x
  let t = jMetaType $ mvJudgement mvar

  -- Andreas, 2011-05-20 TODO!
  -- full normalization  (which also happens during occurs check)
  -- is too expensive! (see Issue 415)
  -- need to do something cheaper, especially if
  -- we are dealing with a Miller pattern that can be solved
  -- immediately!
  -- Ulf, 2011-08-25 DONE!
  -- Just instantiating the top-level meta, which is cheaper. The occurs
  -- check will first try without unfolding any definitions (treating
  -- arguments to definitions as flexible), if that fails it tries again
  -- with full unfolding.
  v <- instantiate v
  reportSDoc "tc.meta.assign" 45 $
    "MetaVars.assign: assigning meta " <+> prettyTCM (MetaV x []) <+>
    " with args " <+> prettyList_ (map (prettyTCM . unArg) args) <+>
    " to " <+> prettyTCM v
  reportSDoc "tc.meta.assign" 45 $
    "MetaVars.assign: type of meta: " <+> prettyTCM t

  reportSDoc "tc.meta.assign" 75 $
    text "MetaVars.assign: assigning meta  " <> pretty x <> text "  with args  " <> pretty args <> text "  to  " <> pretty v

  case (twinAt @'RHS v, mvJudgement mvar) of
      (Sort s, HasType{}) -> hasBiggerSort s
      _                   -> return ()

  -- Jesper, 2019-09-13: When --no-sort-comparison is enabled,
  -- we equate the sort of the solution with the sort of the
  -- metavariable, in order to solve metavariables in sorts.
  -- Jesper, 2020-04-22: We do this before any of the other steps
  -- because comparing the sorts might lead to some metavariables
  -- being solved, which can help with pruning (see #4615).
  -- Jesper, 2020-08-25: --no-sort-comparison is now the default
  -- behaviour.
  --
  -- Under most circumstances, the conversion checker guarantees that
  -- the solution for the meta has the correct type, so there is no
  -- need to check anything. However, there are two circumstances in
  -- which we do need to check the type of the solution:
  --
  -- 1. When comparing two types they are not guaranteed to have the
  --    same sort.
  --
  -- 2. When --cumulativity is enabled the same can happen when
  --    comparing two terms at a sort type.

  cumulativity <- optCumulativity <$> pragmaOptions

  let checkSolutionSort cmp s v = do
        s' <- sortOf v
        reportSDoc "tc.meta.assign" 40 $
          "Instantiating sort" <+> prettyTCM s <+>
          "to sort" <+> prettyTCM s' <+> "of solution" <+> prettyTCM v
        traceCall (CheckMetaSolution (getRange mvar) x (sort s) v) $
          compareSort cmp s' s

  case (target , mvJudgement mvar) of
    -- Case 1 (comparing term to meta as types)
    (AsTypes{}   , HasType _ cmp0 t) -> do
        let cmp   = if cumulativity then cmp0 else CmpEq
            abort = patternViolation $ unblockOnAnyMetaIn t -- TODO: make piApplyM' compute unblocker
        t' <- piApplyM' abort t args
        s <- shouldBeSort t'
        onSide_ (checkSolutionSort cmp s) v

    -- Case 2 (comparing term to type-level meta as terms, with --cumulativity)
    (AsTermsOf{} , HasType _ cmp t)
      | cumulativity -> do
          let abort = patternViolation $ unblockOnAnyMetaIn t
          t' <- piApplyM' abort t args
          TelV tel t'' <- telView t'
          addContext tel $ ifNotSort t'' (return ()) $ \s -> do
            let v' = raise (size tel) v `apply` teleArgs tel
            onSide_ (checkSolutionSort cmp s) v'

    (AsTypes{}   , IsSort{}       ) -> return ()
    (AsTermsOf{} , _              ) -> return ()
    (AsSizes{}   , _              ) -> return ()  -- TODO: should we do something similar for sizes?



  -- We don't instantiate frozen mvars
  when (mvFrozen mvar == Frozen) $ do
    reportSLn "tc.meta.assign" 25 $ "aborting: meta is frozen!"
    patternViolation neverUnblock

  -- We never get blocked terms here anymore. TODO: we actually do. why?
  whenM (isBlockedTerm x) $ do
    reportSLn "tc.meta.assign" 25 $ "aborting: meta is a blocked term!"
    patternViolation (unblockOnMeta x)

  -- Andreas, 2010-10-15 I want to see whether rhs is blocked
  reportSLn "tc.meta.assign" 50 $ "MetaVars.assign: I want to see whether rhs is blocked"
  reportSDoc "tc.meta.assign" 25 $ do
    v0 <- reduceB v
    case v0 of
      Blocked m0 _ -> "r.h.s. blocked on:" <+> prettyTCM m0
      NotBlocked{} -> "r.h.s. not blocked"

  -- Turn the assignment problem @_X args >= SizeLt u@ into
  -- @_X args = SizeLt (_Y args@ and constraint
  -- @_Y args >= u@.
  subtypingForSizeLt dir x mvar t args v $ \ v -> do

    reportSDoc "tc.meta.assign.proj" 45 $ do
      cxt <- getContextTelescope
      vcat
        [ "context before projection expansion"
        , nest 2 $ inTopContext $ prettyTCM cxt
        ]

    -- Normalise and eta contract the arguments to the meta. These are
    -- usually small, and simplifying might let us instantiate more metas.
    -- Also, try to expand away projected vars in meta args.

    expandProjectedVars args (v, target) $ \ args (v, target) -> do

      reportSDoc "tc.meta.assign.proj" 45 $ do
        cxt <- getContext_
        vcat
          [ "context after projection expansion"
          , nest 2 $ inTopContext $ prettyTCM cxt
          ]

      -- Andreas, 2019-11-16, issue #4159:
      -- We would like to save the work we put into expanding projected variables.
      -- However, the Conversion checker speculatively tries some assignment
      -- in some places (e.g. shortcut) and relies on an exception to be thrown
      -- to try other alternatives next.
      -- If we catch the exception here, this (brittle) mechanism will be broken.
      -- Maybe one possibility would be to rethrow the exception with the
      -- new constraint.  Then, further up, it could be decided whether
      -- to discard the new constraint and do something different,
      -- or add the new constraint when postponing.

      -- BEGIN attempt #4159
      -- let constraint = case v of
      --       -- Sort s -> dirToCmp SortCmp dir (MetaS x $ map Apply args) s
      --       _      -> dirToCmp (\ cmp -> ValueCmp cmp target) dir (MetaV x $ map Apply args) v
      -- reportSDoc "tc.meta.assign.catch" 40 $ sep
      --   [ "assign: catching constraint:"
      --   , prettyTCM constraint
      --   ]
      -- -- reportSDoc "tc.meta.assign.catch" 60 $ sep
      -- --   [ "assign: catching constraint:"
      -- --   , pretty constraint
      -- --   ]
      -- reportSDoc "tc.meta.assign.catch" 80 $ sep
      --   [ "assign: catching constraint (raw):"
      --   , (text . show) constraint
      --   ]
      -- catchConstraint constraint $ do
      -- END attempt #4159


      -- Andreas, 2011-04-21 do the occurs check first
      -- e.g. _1 x (suc x) = suc (_2 x y)
      -- even though the lhs is not a pattern, we can prune the y from _2

      let
                vars        = freeVars args
                relVL       = filterVarMapToList isRelevant  vars
                nonstrictVL = filterVarMapToList isNonStrict vars
                irrVL       = filterVarMapToList (liftM2 (&&) isIrrelevant isUnguarded) vars
            -- Andreas, 2011-10-06 only irrelevant vars that are direct
            -- arguments to the meta, hence, can be abstracted over, may
            -- appear on the rhs.  (test/fail/Issue483b)
            -- Update 2011-03-27: Also irr. vars under record constructors.
            -- Andreas, 2019-06-25:  The reason is that when solving
            -- @X args = v@ we drop all irrelevant arguments that
            -- are not variables (after flattening of record constructors).
            -- (See isVarOrIrrelevant in inverseSubst.)
            -- Thus, the occurs-check needs to ensure only these variables
            -- are mentioned on the rhs.
            -- In the terminology of free variable analysis, the retained
            -- irrelevant variables are exactly the Unguarded ones.
            -- Jesper, 2019-10-15: This is actually wrong since it
            -- will lead to pruning of metas that should not be
            -- pruned, see #4136.

      reportSDoc "tc.meta.assign" 20 $
          let pr (Var n []) = text (show n)
              pr (Def c []) = prettyTCM c
              pr _          = ".."
          in vcat
               [ "mvar args:" <+> sep (map (pr . unArg) args)
               , "fvars lhs (rel):" <+> sep (map (text . show) relVL)
               , "fvars lhs (nonstrict):" <+> sep (map (text . show) nonstrictVL)
               , "fvars lhs (irr):" <+> sep (map (text . show) irrVL)
               ]

      -- Check that the x doesn't occur in the right hand side.
      -- Prune mvars on rhs such that they can only depend on lhs vars.
      -- Herein, distinguish relevant and irrelevant vars,
      -- since when abstracting irrelevant lhs vars, they may only occur
      -- irrelevantly on rhs.
      -- v <- liftTCM $ occursCheck x (relVL, nonstrictVL, irrVL) v
      v <- liftTCM $ occursCheck x vars v

      reportSLn "tc.meta.assign" 15 "passed occursCheck"
      verboseS "tc.meta.assign" 30 $ do
        let n = termSize v
        when (n > 200) $ reportSDoc "tc.meta.assign" 30 $
          sep [ "size" <+> text (show n)
--              , nest 2 $ "type" <+> prettyTCM t
              , nest 2 $ "term" <+> prettyTCM v
              ]

      -- Check linearity of @ids@
      -- Andreas, 2010-09-24: Herein, ignore the variables which are not
      -- free in v
      -- Ulf, 2011-09-22: we need to respect irrelevant vars as well, otherwise
      -- we'll build solutions where the irrelevant terms are not valid
      let fvs = allFreeVars v
      reportSDoc "tc.meta.assign" 20 $
        "fvars rhs:" <+> sep (map (text . show) $ VarSet.toList fvs)

      -- Check that the arguments are variables
      mids <- do
        res <- runExceptT $ inverseSubst args
        case res of
          -- all args are variables
          Right ids -> do
            reportSDoc "tc.meta.assign" 60 $
              "inverseSubst returns:" <+> sep (map pretty ids)
            reportSDoc "tc.meta.assign" 50 $
              "inverseSubst returns:" <+> sep (map prettyTCM ids)
            let boundVars = VarSet.fromList $ map fst ids
            if fvs `VarSet.isSubsetOf` boundVars
              then return $ Just ids
              else return Nothing
          -- we have proper values as arguments which could be cased on
          -- here, we cannot prune, since offending vars could be eliminated
          Left CantInvert  -> return Nothing
          -- we have non-variables, but these are not eliminateable
          Left NeutralArg  -> Just <$> attemptPruning x args fvs
          -- we have a projected variable which could not be eta-expanded away:
          -- same as neutral
          Left ProjVar{}   -> Just <$> attemptPruning x args fvs

      case mids of  -- vv Ulf 2014-07-13: actually not needed after all: attemptInertRHSImprovement x args v
        Nothing  -> patternViolation (unblockOnAnyMetaIn v)  -- TODO: more precise
        Just ids -> do
          -- Check linearity
          ids <- do
            res <- switchSide @'LHS $ runExceptT $ checkLinearity {- (`VarSet.member` fvs) -} ids
            case res of
              -- case: linear
              Right ids -> return ids
              -- case: non-linear variables that could possibly be pruned
              -- If pruning fails we need to unblock on any meta in the rhs, since they might get
              -- rid of the dependency on the non-linear variable. TODO: be more precise (all metas
              -- using non-linear variables need to be solved).
              Left ()   -> addOrUnblocker (unblockOnAnyMetaIn v) $ attemptPruning x args fvs

          -- Check ids is time respecting.
          () <- do
            let idvars = map (mapSnd allFreeVars) ids
            -- earlierThan α v := v "arrives" before α
            let earlierThan l j = j > l
            TelV tel' _ <- telViewUpToPath (length args) t
            forM_ ids $ \(i,u) -> do
              d <- lookupBV i
              when (getLock (getArgInfo d) == IsLock) $ do
                let us = IntSet.unions $ map snd $ filter (earlierThan i . fst) idvars
                -- us Earlier than u
                addContext tel' $ checkEarlierThan u us
                  `catchError` \case
                     TypeError{} -> patternViolation (unblockOnMeta x) -- If the earlier check hard-fails we need to
                     err         -> throwError err                     -- solve this meta in some other way.

          let n = length args
          TelV tel' _ <- telViewUpToPath n t

          -- Check that both sides of the context (and the type)
          -- are heterogeneously equal
          heterogeneousUnificationEnabled >>= \enabled -> when enabled $ do
            let fvArgs = freeVarsBlocked args
            let mV     = instantiateFull v
            let mFvV   = freeVarsBlocked <$> mV
            -- TODO: Use the intersection of both sides of the
            -- twin type here (instead of target)
            target' <- instantiateFull target
            let fvTarget  :: VarSetBlocked
                fvTarget  = freeVarsInterpolant target'
            reportSDoc "tc.conv.het" 30 $ sep
              [ "checking heterogeneous context equality prior to meta instantiation"
              , nest 2 $ "ctx: "  <+> (getContextHet >>= prettyTCM)
              , nest 2 $ "args: " <+>  prettyTCM args      <+> "(FV: " <+>  prettyTCM fvArgs <+> ")"
              , nest 2 $ "rhs: "  <+> (prettyTCM =<< mV)   <+> "(FV: " <+> (prettyTCM =<< mFvV) <+> ")"
              , nest 2 $ ("type"  <>   prettyTCM target)   <+> "(FV: " <+>  prettyTCM fvTarget <+> ")"
              ]

            let patternViolation_Het u = do reportSDoc "tc.conv.het" 30 $ "blocked on" <+> prettyTCM u
                                            patternViolation (unblockOnAny (Set.fromList [unblockOnMeta x, u]))

            checkCompareAsHetEqual target' >>= \case
              AlwaysUnblock -> do
                fvV <- mFvV
                checkContextHetEqual (VarSetBlocked.blockedOnBoth fvArgs fvTarget) (VarSetBlocked.blockedOnBoth fvV fvTarget) >>= \case
                  AlwaysUnblock -> reportSDoc "tc.conv.het" 30 "success"
                  u             -> patternViolation_Het u
              u -> patternViolation_Het u

          -- Check subtyping constraints on the context variables.

          -- Intuition: suppose @_X : (x : A) → B@, then to turn
          --   @
          --     Γ(x : A') ⊢ _X x =?= v : B'@
          --   @
          -- into
          --   @
          --     Γ ⊢ _X =?= λ x → v
          --   @
          -- we need to check that @A <: A'@ (due to contravariance).
          let sigma = parallelS $ reverse $ map unArg args
          hasSubtyping <- optCumulativity <$> pragmaOptions
          when hasSubtyping $ forM_ ids $ \(i , u) -> do
            -- @u@ is a (projected) variable, so we can infer its type
            a  <- applySubst sigma <$> addContext tel' (infer u)
            -- Víctor (2021-02-22) TODO: Implement subtyping
            a' <- twinAt @'Compat <$> typeOfBV_ i
            checkSubtypeIsEqual a' a
              `catchError` \case
                TypeError{} -> patternViolation (unblockOnMeta x) -- If the subtype check hard-fails we need to
                err         -> throwError err                     -- solve this meta in some other way.

          -- Solve.
          m <- getContextSize
          assignMeta' m x t n ids (twinAt @'RHS v)
  where
    -- Try to remove meta arguments from lhs that mention variables not occurring on rhs.
    attemptPruning
      :: MetaId  -- Meta-variable (lhs)
      -> Args    -- Meta arguments (lhs)
      -> FVs     -- Variables occuring on the rhs
      -> TCM a
    attemptPruning x args fvs = switchSide @'LHS $ do
      -- non-linear lhs: we cannot solve, but prune
      killResult <- prune x args $ (`VarSet.member` fvs)
      let success = killResult `elem` [PrunedSomething,PrunedEverything]
      reportSDoc "tc.meta.assign" 10 $
        "pruning" <+> prettyTCM x <+> do text $ if success then "succeeded" else "failed"
      patternViolation (if success then alwaysUnblock  -- If pruning succeeded we want to retry right away
                                   else unblockOnAnyMetaIn $ MetaV x $ map Apply args)
                                        -- TODO: could be more precise: only unblock on metas
                                        --       applied to offending variables

-- TODO: Only instantiate-full if actually needed
-- | Invariant and precondition: keys fvL ⊇ keys fvR
checkContextHetEqual :: VarSetBlocked ->
                        VarSetBlocked ->
                        TCM Blocker
checkContextHetEqual fvL fvR = do
  ctx <- getContext_
  reportSDoc "tc.conv.het" 40 $ do
    sep [ "checking heterogeneous context equality"
        , nest 2 $ "ctx: " <+> prettyTCM ctx
        , nest 2 $ "fvL: " <+> prettyTCM fvL
        , nest 2 $ "fvR: " <+> prettyTCM fvR
        ]
  isTwinSolved ctx >>= \case
    True  -> return AlwaysUnblock
    False -> go fvL fvR
  where
    go fvL fvR = do
      reportSDoc "tc.conv.het" 50 $ do
        sep [ nest 2 $ "fvL: " <+> pretty fvL
            , nest 2 $ "fvR: " <+> pretty fvR
            ]
      -- Check if the variable sets are empty, in which
      -- case the problem is trivial.
      if VarSetBlocked.null fvL || VarSetBlocked.null fvR then
        return AlwaysUnblock
      else
        getContextHet >>= \case
          Empty  -> return AlwaysUnblock
          _ :⊢ a -> escapeContext __IMPOSSIBLE__ 1 $ do
             let a' = (snd$ unDom a)
             case (VarSetBlocked.lookup 0 fvL, VarSetBlocked.lookup 0 fvR) of
               (Just bl, Just br)  -> checkTwinEqual a' >>= \case
                   AlwaysUnblock -> do
                      fvA  <- freeVarsInterpolant <$> instantiateFull a'
                      let fvAL = VarSetBlocked.map (unblockOnEither bl) fvA
                      let fvAR = VarSetBlocked.map (unblockOnEither br) fvA
                      go (VarSetBlocked.blockedOnBoth fvAL
                             (VarSetBlocked.subtract 1$ VarSetBlocked.delete 0$ fvL))
                         (VarSetBlocked.blockedOnBoth fvAR
                             (VarSetBlocked.subtract 1$ VarSetBlocked.delete 0$ fvR))
                   u -> return (unblockOnAny (Set.fromList [u,bl,br]))
               (Just bl,  Nothing) -> do
                   fvA <- freeVarsBlocked <$> instantiateFull (twinAt @'LHS a')
                   go (VarSetBlocked.blockedOnBoth
                               (VarSetBlocked.map (unblockOnEither bl) fvA)
                               (VarSetBlocked.subtract 1 (VarSetBlocked.delete 0 fvL)))
                         (VarSetBlocked.subtract 1 fvR)
               (Nothing, Nothing) -> go (VarSetBlocked.subtract 1 fvL)
                                        (VarSetBlocked.subtract 1 fvR)
               (Nothing, Just{})  -> __IMPOSSIBLE__

{-# INLINE checkTwinEqual #-}
-- TODO: Check the necessary bit, add new constraint if needed
checkTwinEqual :: TwinT -> TCM Blocker
checkTwinEqual = blockOnTwin . AttemptConversion

checkCompareAsHetEqual :: CompareAsHet -> TCM Blocker
checkCompareAsHetEqual (AsTermsOf a) = checkTwinEqual a
checkCompareAsHetEqual AsSizes       = return AlwaysUnblock
checkCompareAsHetEqual AsTypes       = return AlwaysUnblock

{- UNUSED
-- | When faced with @_X us == D vs@ for an inert D we can solve this by
--   @_X xs := D _Ys@ with new constraints @_Yi us == vi@. This is important
--   for instance arguments, where knowing the head D might enable progress.
attemptInertRHSImprovement :: MetaId -> Args -> Term -> TCM ()
attemptInertRHSImprovement m args v = do
  reportSDoc "tc.meta.inert" 30 $ vcat
    [ "attempting inert rhs improvement"
    , nest 2 $ sep [ prettyTCM (MetaV m $ map Apply args) <+> "=="
                   , prettyTCM v ] ]
  -- Check that the right-hand side has the form D vs, for some inert constant D.
  -- Returns the type of D and a function to build an application of D.
  (a, mkRHS) <- ensureInert v
  -- Check that all arguments to the meta are neutral and does not have head D.
  -- If there are non-neutral arguments there could be solutions to the meta
  -- that computes over these arguments. If D is an argument to the meta we get
  -- multiple solutions (for instance: _M Nat == Nat can be solved by both
  -- _M := \ x -> x and _M := \ x -> Nat).
  mapM_ (ensureNeutral (mkRHS []) . unArg) args
  tel <- theTel <$> (telView =<< getMetaType m)
  -- When attempting shortcut meta solutions, metas aren't necessarily fully
  -- eta expanded. If this is the case we skip inert improvement.
  when (length args < size tel) $ do
    reportSDoc "tc.meta.inert" 30 $ "not fully applied"
    patternViolation
  -- Solve the meta with _M := \ xs -> D (_Y1 xs) .. (_Yn xs), for fresh metas
  -- _Yi.
  metaArgs <- inTopContext $ addContext tel $ newArgsMeta a
  let varArgs = map Apply $ reverse $ zipWith (\i a -> var i <$ a) [0..] (reverse args)
      sol     = mkRHS metaArgs
      argTel  = map ("x" <$) args
  reportSDoc "tc.meta.inert" 30 $ nest 2 $ vcat
    [ "a       =" <+> prettyTCM a
    , "tel     =" <+> prettyTCM tel
    , "metas   =" <+> prettyList (map prettyTCM metaArgs)
    , "sol     =" <+> prettyTCM sol
    ]
  assignTerm m argTel sol
  patternViolation  -- throwing a pattern violation here lets the constraint
                    -- machinery worry about restarting the comparison.
  where
    ensureInert :: Term -> TCM (Type, Args -> Term)
    ensureInert v = do
      let notInert = do
            reportSDoc "tc.meta.inert" 30 $ nest 2 $ "not inert:" <+> prettyTCM v
            patternViolation
          toArgs elims =
            case allApplyElims elims of
              Nothing -> do
                reportSDoc "tc.meta.inert" 30 $ nest 2 $ "can't do projections from inert"
                patternViolation
              Just args -> return args
      case v of
        Var x elims -> (, Var x . map Apply) <$> typeOfBV x
        Con c ci args  -> notInert -- (, Con c ci) <$> defType <$> getConstInfo (conName c)
        Def f elims -> do
          def <- getConstInfo f
          let good = return (defType def, Def f . map Apply)
          case theDef def of
            Axiom{}       -> good
            Datatype{}    -> good
            Record{}      -> good
            Function{}    -> notInert
            Primitive{}   -> notInert
            Constructor{} -> __IMPOSSIBLE__

        Pi{}       -> notInert -- this is actually inert but improving doesn't buy us anything for Pi
        Lam{}      -> notInert
        Sort{}     -> notInert
        Lit{}      -> notInert
        Level{}    -> notInert
        MetaV{}    -> notInert
        DontCare{} -> notInert

    ensureNeutral :: Term -> Term -> TCM ()
    ensureNeutral rhs v = do
      b <- reduceB v
      let notNeutral v = do
            reportSDoc "tc.meta.inert" 30 $ nest 2 $ "not neutral:" <+> prettyTCM v
            patternViolation
          checkRHS arg
            | arg == rhs = do
              reportSDoc "tc.meta.inert" 30 $ nest 2 $ "argument shares head with RHS:" <+> prettyTCM arg
              patternViolation
            | otherwise  = return ()
      case b of
        Blocked{}      -> notNeutral v
        NotBlocked r v ->                      -- Andrea(s) 2014-12-06 can r be useful?
          case v of
            Var x _    -> checkRHS (Var x [])
            Def f _    -> checkRHS (Def f [])
            Pi{}       -> return ()
            Sort{}     -> return ()
            Level{}    -> return ()
            Lit{}      -> notNeutral v
            DontCare{} -> notNeutral v
            Con{}      -> notNeutral v
            Lam{}      -> notNeutral v
            MetaV{}    -> __IMPOSSIBLE__
-- END UNUSED -}

-- | @assignMeta m x t ids u@ solves @x ids = u@ for meta @x@ of type @t@,
--   where term @u@ lives in a context of length @m@.
--   Precondition: @ids@ is linear.
assignMeta :: Int -> MetaId -> Type -> [Int] -> Term -> TCM ()
assignMeta m x t ids v = do
  let n    = length ids
      cand = List.sort $ zip ids $ map var $ downFrom n
  assignMeta' m x t n cand v

-- | @assignMeta' m x t ids u@ solves @x = [ids]u@ for meta @x@ of type @t@,
--   where term @u@ lives in a context of length @m@,
--   and @ids@ is a partial substitution.
assignMeta' :: Int -> MetaId -> Type -> Int -> SubstCand -> Term -> TCM ()
assignMeta' m x t n ids v = do
  -- we are linear, so we can solve!
  reportSDoc "tc.meta.assign" 25 $
      "preparing to instantiate: " <+> prettyTCM v

  -- Rename the variables in v to make it suitable for abstraction over ids.
  -- Basically, if
  --   Γ   = a b c d e
  --   ids = d b e
  -- then
  --   v' = (λ a b c d e. v) _ 1 _ 2 0
  --
  -- Andreas, 2013-10-25 Solve using substitutions:
  -- Convert assocList @ids@ (which is sorted) into substitution,
  -- filling in __IMPOSSIBLE__ for the missing terms, e.g.
  -- [(0,0),(1,2),(3,1)] --> [0, 2, __IMP__, 1, __IMP__]
  -- ALT 1: O(m * size ids), serves as specification
  -- let ivs = [fromMaybe __IMPOSSIBLE__ $ lookup i ids | i <- [0..m-1]]
  -- ALT 2: O(m)
  let assocToList i = \case
        _           | i >= m -> []
        ((j,u) : l) | i == j -> Just u  : assocToList (i+1) l
        l                    -> Nothing : assocToList (i+1) l
      ivs = assocToList 0 ids
      rho = prependS impossible ivs $ raiseS n
      v'  = applySubst rho v

  -- Metas are top-level so we do the assignment at top-level.
  inTopContext $ do
    -- Andreas, 2011-04-18 to work with irrelevant parameters
    -- we need to construct tel' from the type of the meta variable
    -- (no longer from ids which may not be the complete variable list
    -- any more)
    reportSDoc "tc.meta.assign" 15 $ "type of meta =" <+> prettyTCM t

    (telv@(TelV tel' a), bs) <- telViewUpToPathBoundary n t
    reportSDoc "tc.meta.assign" 30 $ "tel'  =" <+> prettyTCM tel'
    reportSDoc "tc.meta.assign" 30 $ "#args =" <+> text (show n)
    -- Andreas, 2013-09-17 (AIM XVIII): if t does not provide enough
    -- types for the arguments, it might be blocked by a meta;
    -- then we give up. (Issue 903)
    when (size tel' < n) $ do
      a <- abortIfBlocked a
      reportSDoc "impossible" 10 $ "not enough pis, but not blocked?" <?> pretty a
      __IMPOSSIBLE__   -- If we get here it was _not_ blocked by a meta!

    -- Perform the assignment (and wake constraints).

    let vsol = abstract tel' v'

    -- Andreas, 2013-10-25 double check solution before assigning
    whenM (optDoubleCheck  <$> pragmaOptions) $ do
      m <- lookupLocalMeta x
      reportSDoc "tc.meta.check" 30 $ "double checking solution"
      catchConstraint (CheckMetaInst x) $
        addContext tel' $ checkSolutionForMeta x m v' a

    reportSDoc "tc.meta.assign" 10 $
      "solving" <+> prettyTCM x <+> ":=" <+> prettyTCM vsol

    v' <- blockOnBoundary telv bs v'

    assignTerm x (telToArgs tel') v'
  where
    blockOnBoundary :: TelView -> Boundary -> Term -> TCM Term
    blockOnBoundary telv         [] v = return v
    blockOnBoundary (TelV tel t) bs v = addContext tel $
      blockTerm t $ do
        neg <- primINeg
        forM_ bs $ \ (r,(x,y)) -> do
          equalTermOnFace (neg `apply1` r) t x v
          equalTermOnFace r  t y v
        return v

-- | Check that the instantiation of the given metavariable fits the
--   type of the metavariable. If the metavariable is not yet
--   instantiated, add a constraint to check the instantiation later.
checkMetaInst :: MetaId -> TCM ()
checkMetaInst x = do
  m <- lookupLocalMeta x
  let postpone = addConstraint (unblockOnMeta x) $ CheckMetaInst x
  case mvInstantiation m of
    BlockedConst{} -> postpone
    PostponedTypeCheckingProblem{} -> postpone
    Open{} -> postpone
    OpenInstance{} -> postpone
    InstV inst -> do
      let n = size (instTel inst)
          t = jMetaType $ mvJudgement m
      (telv@(TelV tel a),bs) <- telViewUpToPathBoundary n t
      catchConstraint (CheckMetaInst x) $ addContext tel $
        checkSolutionForMeta x m (instBody inst) a

-- | Check that the instantiation of the metavariable with the given
--   term is well-typed.
checkSolutionForMeta :: MetaId -> MetaVariable -> Term -> Type -> TCM ()
checkSolutionForMeta x m v a = do
  reportSDoc "tc.meta.check" 30 $ "checking solution for meta" <+> prettyTCM x
  case mvJudgement m of
    HasType{ jComparison = cmp } -> do
      reportSDoc "tc.meta.check" 30 $ nest 2 $
        prettyTCM x <+> " : " <+> prettyTCM a <+> ":=" <+> prettyTCM v
      reportSDoc "tc.meta.check" 50 $ nest 2 $ do
        ctx <- getContext
        inTopContext $ "in context: " <+> prettyTCM (PrettyContext ctx)
      traceCall (CheckMetaSolution (getRange m) x a v) $
        checkInternal v cmp a
    IsSort{}  -> void $ do
      reportSDoc "tc.meta.check" 30 $ nest 2 $
        prettyTCM x <+> ":=" <+> prettyTCM v <+> " is a sort"
      s <- shouldBeSort (El __DUMMY_SORT__ v)
      traceCall (CheckMetaSolution (getRange m) x (sort (univSort s)) (Sort s)) $
        checkSort defaultAction s

-- | Given two types @a@ and @b@ with @a <: b@, check that @a == b@.
checkSubtypeIsEqual :: Type -> Type -> TCM ()
checkSubtypeIsEqual a b = do
  reportSDoc "tc.meta.subtype" 30 $
    "checking that subtype" <+> prettyTCM a <+>
    "of" <+> prettyTCM b <+> "is actually equal."
  SynEq.checkSyntacticEquality a b (\_ _ -> return ()) $ \a b -> do
    cumulativity <- optCumulativity <$> pragmaOptions
    abortIfBlocked (unEl b) >>= \case
      Sort sb -> abortIfBlocked (unEl a) >>= \case
        Sort sa | cumulativity -> equalSort sa sb
                             | otherwise    -> return ()
        Dummy{} -> return () -- TODO: this shouldn't happen but
                             -- currently does because of generalized
                             -- metas being created in a dummy context
        a -> patternViolation (unblockOnAnyMetaIn a) -- TODO: can this happen?
      Pi b1 b2 -> abortIfBlocked (unEl a) >>= \case
        Pi a1 a2
          | getRelevance a1 /= getRelevance b1 -> patternViolation neverUnblock -- Can we recover from this?
          | getQuantity  a1 /= getQuantity  b1 -> patternViolation neverUnblock
          | getCohesion  a1 /= getCohesion  b1 -> patternViolation neverUnblock
          | otherwise -> do
              checkSubtypeIsEqual (unDom b1) (unDom a1)
              underAbstractionAbs a1 a2 $ \a2' -> checkSubtypeIsEqual a2' (absBody b2)
        Dummy{} -> return () -- TODO: this shouldn't happen but
                             -- currently does because of generalized
                             -- metas being created in a dummy context
        a -> patternViolation (unblockOnAnyMetaIn a)
      -- TODO: check subtyping for Size< types
      _ -> return ()


-- | Turn the assignment problem @_X args <= SizeLt u@ into
-- @_X args = SizeLt (_Y args)@ and constraint
-- @_Y args <= u@.
subtypingForSizeLt
  :: CompareDirection -- ^ @dir@
  -> MetaId           -- ^ The local meta-variable @x@.
  -> MetaVariable     -- ^ Its associated information @mvar <- lookupLocalMeta x@.
  -> Type             -- ^ Its type @t = jMetaType $ mvJudgement mvar@
  -> Args             -- ^ Its arguments.
  -> H'RHS Term             -- ^ Its to-be-assigned value @v@, such that @x args `dir` v@.
  -> (H'RHS Term -> TCM ()) -- ^ Continuation taking its possibly assigned value.
  -> TCM ()
subtypingForSizeLt DirEq x mvar t args v cont = cont v
subtypingForSizeLt dir   x mvar t args v cont = do
  let fallback = cont v
  -- Check whether we have built-ins SIZE and SIZELT
  (mSize, mSizeLt) <- getBuiltinSize
  caseMaybe mSize   fallback $ \ qSize   -> do
    caseMaybe mSizeLt fallback $ \ qSizeLt -> do
      -- Check whether v is a SIZELT
      v <- reduce v
      case twinAt @'RHS v of
        Def q [Apply (Arg ai u)] | q == qSizeLt -> do
          -- Clone the meta into a new size meta @y@.
          -- To this end, we swap the target of t for Size.
          TelV tel _ <- telView t
          let size = sizeType_ qSize
              t'   = telePi tel size
          y <- newMeta Instantiable (mvInfo mvar) (mvPriority mvar) (mvPermutation mvar)
                       (HasType __IMPOSSIBLE__ CmpLeq t')
          -- Note: no eta-expansion of new meta possible/necessary.
          -- Add the size constraint @y args `dir` u@.
          let yArgs = MetaV y $ map Apply args
          addConstraint (unblockOnMeta y) $ dirToCmp (`ValueCmp` AsSizes) dir yArgs u
          -- We continue with the new assignment problem, and install
          -- an exception handler, since we created a meta and a constraint,
          -- so we cannot fall back to the original handler.
          let xArgs = H'LHS $ MetaV x $ map Apply args
              v'    = H'RHS $ Def qSizeLt [Apply $ Arg ai yArgs]
          dirToCmp_ (\cmp t l r -> do
                       let c = ValueCmp_ cmp t (snd <$> l) (snd <$> r)
                       catchConstraint c $ case (l,r) of
                         -- Recover the position of v so that cont' runs in the original context
                         (_, v'@(H'RHS ('v',_))) -> cont (snd <$> v')
                         (v'@(H'LHS ('v',_)), _) -> flipContext $ cont $ flipHet (snd <$> v')
                         _                       -> __IMPOSSIBLE__)
            dir (asTwin$ AsTermsOf sizeUniv) (('x',) <$> xArgs) (('v',) <$> v')
        _ -> fallback

-- | Eta-expand bound variables like @z@ in @X (fst z)@.
expandProjectedVars
  :: ( Pretty a, PrettyTCM a, NoProjectedVar a
     -- , Normalise a, TermLike a, Subst Term a
     , ReduceAndEtaContract a
     , PrettyTCM b, TermSubst b
     )
  => a  -- ^ Meta variable arguments.
  -> (H'RHS b, CompareAs_)  -- ^ Right hand side.
  -> (a -> (H'RHS b, CompareAs_) -> TCM c)
  -> TCM c
expandProjectedVars args v ret = loop (args, v) where
  loop (args, v) = do
    reportSDoc "tc.meta.assign.proj" 45 $ "meta args: " <+> prettyTCM args
    args <- callByName $ reduceAndEtaContract args
    reportSDoc "tc.meta.assign.proj" 45 $ "norm args: " <+> prettyTCM args
    reportSDoc "tc.meta.assign.proj" 85 $ "norm args: " <+> pretty args
    let done = ret args v
    case noProjectedVar args of
      Right ()              -> do
        reportSDoc "tc.meta.assign.proj" 40 $
          "no projected var found in args: " <+> prettyTCM args
        done
      Left (ProjectedVar i _) -> etaExpandProjectedVar i (args, v) done loop

-- | Eta-expand a de Bruijn index of record type in context and passed term(s).
etaExpandProjectedVar :: (PrettyTCM a, TermSubst a) => Int -> a -> TCM c -> (a -> TCM c) -> TCM c
etaExpandProjectedVar i v fail succeed = do
  reportSDoc "tc.meta.assign.proj" 40 $
    "trying to expand projected variable" <+> prettyTCM (var i)
  caseMaybeM (etaExpandBoundVar_ i) fail $ \ (delta, sigma, tau) -> do
    reportSDoc "tc.meta.assign.proj" 25 $
      "eta-expanding var " <+> prettyTCM (var i) <+>
      " in terms " <+> prettyTCM v
    unsafeInTopContext $ addContext delta $
      succeed $ applySubst tau v

-- | Check whether one of the meta args is a projected var.
class NoProjectedVar a where
  noProjectedVar :: a -> Either ProjectedVar ()

  default noProjectedVar
    :: (NoProjectedVar b, Foldable t, t b ~ a)
    => a -> Either ProjectedVar ()
  noProjectedVar = Fold.mapM_ noProjectedVar

instance NoProjectedVar a => NoProjectedVar (Arg a)
instance NoProjectedVar a => NoProjectedVar [a]

instance NoProjectedVar Term where
  noProjectedVar = \case
      Var i es
        | qs@(_:_) <- takeWhileJust id $ map isProjElim es
        -> Left $ ProjectedVar i qs
      -- Andreas, 2015-09-12 Issue #1316:
      -- Also look in inductive record constructors
      Con (ConHead _ IsRecord{} Inductive _) _ es
        | Just vs <- allApplyElims es
        -> noProjectedVar vs
      _ -> return ()

-- | Normalize just far enough to be able to eta-contract maximally.
class (TermLike a, TermSubst a, Reduce a) => ReduceAndEtaContract a where
  reduceAndEtaContract :: a -> TCM a

  default reduceAndEtaContract
    :: (Traversable f, TermLike b, Subst b, Reduce b, ReduceAndEtaContract b, f b ~ a)
    => a -> TCM a
  reduceAndEtaContract = Trav.mapM reduceAndEtaContract

instance ReduceAndEtaContract a => ReduceAndEtaContract [a]
instance ReduceAndEtaContract a => ReduceAndEtaContract (Arg a)

instance ReduceAndEtaContract Term where
  reduceAndEtaContract u = do
    reduce u >>= \case
      -- In case of lambda or record constructor, it makes sense to
      -- reduce further.
      Lam ai (Abs x b) -> etaLam ai x =<< reduceAndEtaContract b
      Con c ci es -> etaCon c ci es $ \ r c ci args -> do
        args <- reduceAndEtaContract args
        etaContractRecord r c ci args
      v -> return v

{- UNUSED, BUT KEEP!
-- Wrong attempt at expanding bound variables.
-- The following code curries meta instead.

-- | @etaExpandProjectedVar mvar x t n qs@
--
--   @mvar@ is the meta var info.
--   @x@ is the meta variable we are trying to solve for.
--   @t@ is its type.
--   @n@ is the number of the meta arg we want to curry (starting at 0).
--   @qs@ is the projection path along which we curry.
--
etaExpandProjectedVar :: MetaVariable -> MetaId -> Type -> Int -> [QName] -> TCM a
etaExpandProjectedVar mvar x t n qs = inTopContext $ do
  (_, uncurry, t') <- curryAt t n
  let TelV tel a = telView' t'
      perm       = idP (size tel)
  y <- newMeta (mvInfo mvar) (mvPriority mvar) perm (HasType __IMPOSSIBLE__ t')
  assignTerm' x (uncurry $ MetaV y [])
  patternViolation
-}

{-
  -- first, strip the leading n domains (which remain unchanged)
  TelV gamma core <- telViewUpTo n t
  case unEl core of
    -- There should be at least one domain left
    Pi (Dom ai a) b -> do
      -- Eta-expand @dom@ along @qs@ into a telescope @tel@, computing a substitution.
      -- For now, we only eta-expand once.
      -- This might trigger another call to @etaExpandProjectedVar@ later.
      -- A more efficient version does all the eta-expansions at once here.
      (r, pars, def) <- fromMaybe __IMPOSSIBLE__ <$> isRecordType a
      unless (recEtaEquality def) __IMPOSSIBLE__
      let tel = recTel def `apply` pars
          m   = size tel
          v   = Con (recConHead def) $ map var $ downFrom m
          b'  = raise m b `absApp` v
          fs  = recFields def
          vs  = zipWith (\ f i -> Var i [Proj f]) fs $ downFrom m
          -- v = c (n-1) ... 1 0
      (tel, u) <- etaExpandAtRecordType a $ var 0
      -- TODO: compose argInfo ai with tel.
      -- Substitute into @b@.
      -- Abstract over @tel@.
      -- Abstract over @gamma@.
      -- Create new meta.
      -- Solve old meta, using substitution.
      patternViolation
    _ -> __IMPOSSIBLE__
-}

type FVs = VarSet
type SubstCand = [(Int,Term)] -- ^ a possibly non-deterministic substitution

-- | Turn non-det substitution into proper substitution, if possible.
--   Otherwise, raise the error.
checkLinearity :: SubstCand -> ExceptT () TCM SubstCand
checkLinearity ids0 = do
  let ids = List.sortBy (compare `on` fst) ids0  -- see issue 920
  let grps = groupOn fst ids
  concat <$> mapM makeLinear grps
  where
    -- Non-determinism can be healed if type is singleton. [Issue 593]
    -- (Same as for irrelevance.)
    makeLinear :: SubstCand -> ExceptT () TCM SubstCand
    makeLinear []            = __IMPOSSIBLE__
    makeLinear grp@[_]       = return grp
    makeLinear (p@(i,t) : _) =
      ifM ((Right True ==) <$> do lift . runBlocked . isSingletonTypeModuloRelevance =<< typeOfBV i)
        (return [p])
        (throwError ())

-- Intermediate result in the following function
type Res = [(Arg Nat, Term)]

-- | Exceptions raised when substitution cannot be inverted.
data InvertExcept
  = CantInvert                -- ^ Cannot recover.
  | NeutralArg                -- ^ A potentially neutral arg: can't invert, but can try pruning.
  | ProjVar ProjectedVar      -- ^ Try to eta-expand var to remove projs.

-- | Check that arguments @args@ to a metavar are in pattern fragment.
--   Assumes all arguments already in whnf and eta-reduced.
--   Parameters are represented as @Var@s so @checkArgs@ really
--   checks that all args are @Var@s and returns the "substitution"
--   to be applied to the rhs of the equation to solve.
--   (If @args@ is considered a substitution, its inverse is returned.)
--
--   The returned list might not be ordered.
--   Linearity, i.e., whether the substitution is deterministic,
--   has to be checked separately.
--
inverseSubst :: Args -> ExceptT InvertExcept TCM SubstCand
inverseSubst args = map (mapFst unArg) <$> loop (zip args terms)
  where
    loop  = foldM isVarOrIrrelevant []
    terms = map var (downFrom (size args))
    failure = do
      lift $ reportSDoc "tc.meta.assign" 15 $ vcat
        [ "not all arguments are variables: " <+> prettyTCM args
        , "  aborting assignment" ]
      throwError CantInvert
    neutralArg = throwError NeutralArg

    isVarOrIrrelevant :: Res -> (Arg Term, Term) -> ExceptT InvertExcept TCM Res
    isVarOrIrrelevant vars (Arg info v, t) = do
      let irr | isIrrelevant info = True
              | DontCare{} <- v   = True
              | otherwise         = False
      case stripDontCare v of
        -- i := x
        Var i [] -> return $ (Arg info i, t) `cons` vars

        -- π i := x  try to eta-expand projection π away!
        Var i es | Just qs <- mapM isProjElim es ->
          throwError $ ProjVar $ ProjectedVar i qs

        -- (i, j) := x  becomes  [i := fst x, j := snd x]
        -- Andreas, 2013-09-17 but only if constructor is fully applied
        Con c ci es -> do
          let fallback
               | isIrrelevant info = return vars
               | otherwise                              = failure
          irrProj <- optIrrelevantProjections <$> pragmaOptions
          lift (isRecordConstructor $ conName c) >>= \case
            Just (_, r@Record{ recFields = fs })
              | YesEta <- recEtaEquality r  -- Andreas, 2019-11-10, issue #4185: only for eta-records
              , length fs == length es
              , hasQuantity0 info || all usableQuantity fs     -- Andreas, 2019-11-12/17, issue #4168b
              , irrProj || all isRelevant fs -> do
                let aux (Arg _ v) Dom{domInfo = info', unDom = f} = (Arg ai v,) $ t `applyE` [Proj ProjSystem f] where
                     ai = ArgInfo
                       { argInfoHiding   = min (getHiding info) (getHiding info')
                       , argInfoModality = Modality
                         { modRelevance  = max (getRelevance info) (getRelevance info')
                         , modQuantity   = max (getQuantity  info) (getQuantity  info')
                         , modCohesion   = max (getCohesion  info) (getCohesion  info')
                         }
                       , argInfoOrigin   = min (getOrigin info) (getOrigin info')
                       , argInfoFreeVariables = unknownFreeVariables
                       , argInfoAnnotation    = argInfoAnnotation info'
                       }
                    vs = fromMaybe __IMPOSSIBLE__ $ allApplyElims es
                res <- loop $ zipWith aux vs fs
                return $ res `append` vars
              | otherwise -> fallback
            _ -> fallback

        -- An irrelevant argument which is not an irrefutable pattern is dropped
        _ | irr -> return vars

        -- Distinguish args that can be eliminated (Con,Lit,Lam,unsure) ==> failure
        -- from those that can only put somewhere as a whole ==> neutralArg
        Var{}      -> neutralArg
        Def{}      -> neutralArg  -- Note that this Def{} is in normal form and might be prunable.
        Lam{}      -> failure
        Lit{}      -> failure
        MetaV{}    -> failure
        Pi{}       -> neutralArg
        Sort{}     -> neutralArg
        Level{}    -> neutralArg
        DontCare{} -> __IMPOSSIBLE__ -- Ruled out by stripDontCare
        Dummy s _  -> __IMPOSSIBLE_VERBOSE__ s

    -- managing an assoc list where duplicate indizes cannot be irrelevant vars
    append :: Res -> Res -> Res
    append res vars = foldr cons vars res

    -- adding an irrelevant entry only if not present
    cons :: (Arg Nat, Term) -> Res -> Res
    cons a@(Arg ai i, t) vars
      | isIrrelevant ai = applyUnless (any ((i==) . unArg . fst) vars) (a :) vars
      | otherwise       = a :  -- adding a relevant entry
          -- filter out duplicate irrelevants
          filter (not . (\ a@(Arg info j, t) -> isIrrelevant info && i == j)) vars


-- | Turn open metas into postulates.
--
--   Preconditions:
--
--   1. We are 'inTopContext'.
--
--   2. 'envCurrentModule' is set to the top-level module.
--
openMetasToPostulates :: TCM ()
openMetasToPostulates = do
  m <- asksTC envCurrentModule

  -- Go through all open metas.
  ms <- MapS.assocs <$> useTC stOpenMetaStore
  forM_ ms $ \ (x, mv) -> do
    let t = dummyTypeToOmega $ jMetaType $ mvJudgement mv

    -- Create a name for the new postulate.
    let r = clValue $ miClosRange $ mvInfo mv
    s' <- render <$> prettyTCM x -- Using _ is a bad idea, as it prints as prefix op
    let s = "unsolved#meta." ++ filter (/= '_') s'
    n <- freshName r s
    let q = A.QName m n

    -- Debug.
    reportSDoc "meta.postulate" 20 $ vcat
      [ text ("Turning " ++ if isSortMeta_ mv then "sort" else "value" ++ " meta ")
          <+> prettyTCM x <+> " into postulate."
      , nest 2 $ vcat
        [ "Name: " <+> prettyTCM q
        , "Type: " <+> prettyTCM t
        ]
      ]

    -- Add the new postulate to the signature.
    addConstant' q defaultArgInfo q t defaultAxiom

    -- Solve the meta.
    let inst = InstV $ Instantiation
                 { instTel = [], instBody = Def q [] }
    updateMetaVar x $ \ mv0 -> mv0 { mvInstantiation = inst }
    return ()
  where
    -- Unsolved sort metas can have a type ending in a Dummy if they are allowed to be instantiated
    -- to Setω. This will crash the serializer (issue #3730). To avoid this we replace dummy type
    -- codomains by Setω.
    dummyTypeToOmega t =
      case telView' t of
        TelV tel (El _ Dummy{}) -> abstract tel (sort $ Inf IsFibrant 0)
        _ -> t

-- | Sort metas in dependency order.
dependencySortMetas :: [MetaId] -> TCM (Maybe [MetaId])
dependencySortMetas metas = do
  metaGraph <- concat <$> do
    forM metas $ \ m -> do
      deps <- allMetas (\ m' -> if m' `elem` metas then singleton m' else mempty) <$> getType m
      return [ (m, m') | m' <- Set.toList deps ]

  return $ Graph.topSort metas metaGraph

  where
    -- Sort metas don't have types, but we still want to sort them.
    getType m = do
      j <- lookupMetaJudgement m
      case j of
        IsSort{}                 -> return Nothing
        HasType{ jMetaType = t } -> Just <$> instantiateFull t<|MERGE_RESOLUTION|>--- conflicted
+++ resolved
@@ -46,7 +46,10 @@
 import Agda.TypeChecking.SizedTypes (boundedSizeMetaHook, isSizeProblem)
 import {-# SOURCE #-} Agda.TypeChecking.CheckInternal
 import {-# SOURCE #-} Agda.TypeChecking.Conversion
-import Agda.TypeChecking.Heterogeneous hiding (length)
+import Agda.TypeChecking.Heterogeneous
+  (AttemptConversion(..), blockOnTwin, dirToCmp_, flipContext, flipHet,
+   isTwinSolved)
+import qualified Agda.TypeChecking.Heterogeneous as H
 
 -- import Agda.TypeChecking.CheckInternal
 -- import {-# SOURCE #-} Agda.TypeChecking.CheckInternal (checkInternal)
@@ -412,6 +415,7 @@
       { mvInfo = MetaInfo{ miClosRange = Closure{ clEnv = TCEnv{ envContext = gamma }}}
       , mvPermutation = p
       } <- fromMaybe __IMPOSSIBLE__ <$> lookupLocalMeta' x
+    gamma <- return $ contextHetToList gamma
     -- Get the current context Δ.
     delta <- getContext
     -- A bit hazardous:
@@ -521,26 +525,21 @@
 blockTermOnProblem
   :: (MonadMetaSolver m, MonadFresh Nat m)
   => Type -> Term -> ProblemId -> m Term
-<<<<<<< HEAD
 blockTermOnProblem t v pid = blockTermOnProblems t v (ISet.singleton pid)
 
 blockTermOnProblems
   :: (MonadMetaSolver m, MonadFresh Nat m)
   => Type -> Term -> ISet ProblemId -> m Term
-blockTermOnProblems t v pids =
+blockTermOnProblems t v pids = do
   -- Andreas, 2012-09-27 do not block on unsolved size constraints
   -- TODO: Víctor, 2021-02-01
   -- It may be the case that only some for the problems are blocked, we
   -- should filter instead
-  ifM (areAllProblemsSolved pids `or2M` allM (ISet.toList pids) isSizeProblem) (return v) $ do
-=======
-blockTermOnProblem t v pid = do
-  -- Andreas, 2012-09-27 do not block on unsolved size constraints
-  solved <- isProblemSolved pid
-  ifM (return solved `or2M` isSizeProblem pid)
-      (v <$ reportSLn "tc.meta.blocked" 20 ("Not blocking because " ++ show pid ++ " is " ++
-                                            if solved then "solved" else "a size problem")) $ do
->>>>>>> 3ca4db8d
+  solved <- areAllProblemsSolved pids
+  ifM (return solved `or2M` allM (ISet.toList pids) isSizeProblem)
+      (v <$ reportSLn "tc.meta.blocked" 20
+              ("Not blocking because " ++ show pids ++ " are " ++
+               if solved then "solved" else "size problems")) $ do
     i   <- createMetaInfo
     es  <- map Apply <$> getContextArgs
     tel <- getContextTelescope
@@ -782,11 +781,8 @@
 assignWrapper_ dir x es v doAssign = do
   ifNotM (asksTC envAssignMetas) dontAssign $ {- else -} do
     reportSDoc "tc.meta.assign" 10 $ do
-<<<<<<< HEAD
-      "term" <+> prettyTCM (Het @'LHS$ MetaV x es) <+> text (":" ++ show dir) <+> prettyTCM v
-=======
-      "term" <+> prettyTCM (MetaV x es) <+> text (":" ++ prettyShow dir) <+> prettyTCM v
->>>>>>> 3ca4db8d
+      "term" <+> prettyTCM (Het @'LHS$ MetaV x es) <+>
+        text (":" ++ prettyShow dir) <+> prettyTCM v
     nowSolvingConstraints doAssign `finally` solveAwakeConstraints
 
   where dontAssign = do
