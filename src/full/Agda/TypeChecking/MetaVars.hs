--- conflicted
+++ resolved
@@ -10,6 +10,7 @@
 
 import Data.Function
 import qualified Data.IntMap as IntMap
+import qualified Data.IntSet as IntSet
 import qualified Data.List as List
 import qualified Data.Set as Set
 import qualified Data.Foldable as Fold
@@ -25,11 +26,8 @@
 import Agda.Syntax.Position (getRange, killRange)
 
 import Agda.TypeChecking.Monad
-<<<<<<< HEAD
-import Agda.TypeChecking.Monad.Builtin
-import Agda.TypeChecking.Monad.Context
-=======
->>>>>>> 8255ee2a
+-- import Agda.TypeChecking.Monad.Builtin
+-- import Agda.TypeChecking.Monad.Context
 import Agda.TypeChecking.Reduce
 import Agda.TypeChecking.Sort
 import Agda.TypeChecking.Substitute
@@ -37,12 +35,8 @@
 import Agda.TypeChecking.Telescope
 import Agda.TypeChecking.Constraints
 import Agda.TypeChecking.Free
-<<<<<<< HEAD
-import Agda.TypeChecking.Level
 import Agda.TypeChecking.Lock
-=======
 import Agda.TypeChecking.Level (levelType)
->>>>>>> 8255ee2a
 import Agda.TypeChecking.Records
 import Agda.TypeChecking.Pretty
 import Agda.TypeChecking.Irrelevance
@@ -843,18 +837,10 @@
               "inverseSubst returns:" <+> sep (map pretty ids)
             reportSDoc "tc.meta.assign" 50 $
               "inverseSubst returns:" <+> sep (map prettyTCM ids)
-<<<<<<< HEAD
-            -- -- from commit d3f3af7d98
-            -- let boundVars = VarSet.fromList $ map fst ids
-            -- if | fvs `VarSet.isSubsetOf` boundVars -> return $ Just ids
-            --    | otherwise                         -> return Nothing
-            return $ Just ids
-=======
             let boundVars = VarSet.fromList $ map fst ids
             if fvs `VarSet.isSubsetOf` boundVars
               then return $ Just ids
               else return Nothing
->>>>>>> 8255ee2a
           -- we have proper values as arguments which could be cased on
           -- here, we cannot prune, since offending vars could be eliminated
           Left CantInvert  -> return Nothing
@@ -876,7 +862,6 @@
               -- case: non-linear variables that could possibly be pruned
               Left ()   -> attemptPruning x args fvs
 
-<<<<<<< HEAD
           -- Check ids is time respecting.
           () <- do
             let idvars = map (mapSnd allFreeVars) ids
@@ -886,10 +871,10 @@
             forM_ ids $ \(i,u) -> do
               d <- lookupBV i
               when (getLock (getArgInfo d) == IsLock) $ do
-                let us = Set.unions $ map snd $ filter (earlierThan i . fst) idvars
+                let us = IntSet.unions $ map snd $ filter (earlierThan i . fst) idvars
                 -- us Earlier than u
                 addContext tel' $ checkEarlierThan u us
-=======
+
           let n = length args
           TelV tel' _ <- telViewUpToPath n t
 
@@ -914,7 +899,6 @@
               `catchError` \case
                 TypeError{} -> patternViolation
                 err         -> throwError err
->>>>>>> 8255ee2a
 
           -- Solve.
           m <- getContextSize
