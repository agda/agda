--- conflicted
+++ resolved
@@ -44,10 +44,7 @@
 
 import Agda.Utils.Either
 import Agda.Utils.Functor
-<<<<<<< HEAD
-=======
 import Agda.Utils.List
->>>>>>> 9526da90
 import qualified Agda.Utils.Map as Map
 import Agda.Utils.Maybe
 import Agda.Utils.Permutation hiding (dropFrom)
@@ -139,7 +136,7 @@
       Done xs t -> return (map (const True) xs, cc)
       Case i cs -> loops i cs
 
-    loops :: I.Arg Int            -- ^ split variable
+    loops :: Arg Int              -- ^ split variable
           -> Case CompiledClauses -- ^ original split tree
           -> TCM ([Bool], CompiledClauses)
     loops i cs@Branches{ projPatterns   = cop
@@ -233,7 +230,7 @@
 --   positions greater or equal to @i@ by one.
 --   Otherwise, we have to lower
 --
-replaceByProjections :: I.Arg Int -> [QName] -> CompiledClauses -> CompiledClauses
+replaceByProjections :: Arg Int -> [QName] -> CompiledClauses -> CompiledClauses
 replaceByProjections (Arg ai i) projs cc =
   let n = length projs
 
