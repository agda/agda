--- conflicted
+++ resolved
@@ -509,8 +509,16 @@
 etaExpandBoundVar_ i = fmap (\ (delta, sigma, tau, _) -> (delta, sigma, tau)) <$> do
   expandRecordVar_ i =<< getContextTelescope_
 
--- expandRecordVar :: Int -> Telescope -> TCM (Maybe (Telescope, Substitution, Substitution, Telescope))
--- expandRecordVar i tel = fmap (\(δΔ, σ, τ, γΓ) -> (twinAt @'Compat δΔ, σ, τ, twinAt @'Compat γΓ)) <$> expandRecordVar_ i (asTwin tel)
+-- TODO: Investigate if the implementation of expandRecordVar is
+-- correct. (The code used to be commented out, but it was restored
+-- because it was used in
+-- Agda.TypeChecking.Rules.LHS.Unify.LeftInverse.buildEquiv.)
+
+expandRecordVar ::
+  PureTCM m =>
+  Int -> Telescope ->
+  m (Maybe (Telescope, Substitution, Substitution, Telescope))
+expandRecordVar i tel = fmap (\(δΔ, σ, τ, γΓ) -> (twinAt @'Compat δΔ, σ, τ, twinAt @'Compat γΓ)) <$> expandRecordVar_ i (asTwin tel)
 
 -- | @expandRecordVar_ i Γ = (Δ, σ, τ, Γ')@
 --
@@ -519,14 +527,8 @@
 --     with constructor @c@ and fields @Γ'@.
 --
 --   Postcondition: @Δ = Γ₁, Γ', Γ₂[c Γ']@ and @Γ ⊢ σ : Δ@ and @Δ ⊢ τ : Γ@.
-<<<<<<< HEAD
-expandRecordVar_ :: Int -> Telescope_ -> TCM (Maybe (Telescope_, Substitution, Substitution, Telescope_))
+expandRecordVar_ :: PureTCM m => Int -> Telescope_ -> m (Maybe (Telescope_, Substitution, Substitution, Telescope_))
 expandRecordVar_ i gamma0 = do
-=======
-
-expandRecordVar :: PureTCM m => Int -> Telescope -> m (Maybe (Telescope, Substitution, Substitution, Telescope))
-expandRecordVar i gamma0 = do
->>>>>>> 3ca4db8d
   -- Get the context with last variable added last in list.
   let gamma = telToList gamma0
   -- Convert the de Bruijn index i to a de Bruijn level
