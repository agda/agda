--- conflicted
+++ resolved
@@ -840,13 +840,11 @@
 allowExec :: Flag PragmaOptions
 allowExec o = return $ o { optAllowExec = True }
 
-<<<<<<< HEAD
 noHeterogeneousConversionFlag :: Flag PragmaOptions
 noHeterogeneousConversionFlag o = return $ o { optHeterogeneousUnification = False }
-=======
+
 saveMetas :: Bool -> Flag PragmaOptions
 saveMetas save o = return $ o { optSaveMetas = Value save }
->>>>>>> 3ca4db8d
 
 integerArgument :: String -> String -> OptM Int
 integerArgument flag s = maybe usage return $ readMaybe s
@@ -1075,15 +1073,12 @@
                     "disable the implicit import of Agda.Primitive using (Set; Prop) at the start of each top-level module"
     , Option []     ["allow-exec"] (NoArg allowExec)
                     "allow system calls to trusted executables with primExec"
-<<<<<<< HEAD
     , Option []     ["no-heterogeneous-conversion"] (NoArg noHeterogeneousConversionFlag)
                     "check for heterogeneous unification"
-=======
     , Option []     ["save-metas"] (NoArg $ saveMetas True)
                     "save meta-variables"
     , Option []     ["no-save-metas"] (NoArg $ saveMetas False)
                     "do not save meta-variables (the default)"
->>>>>>> 3ca4db8d
     ]
 
 -- | Pragma options of previous versions of Agda.
