--- conflicted
+++ resolved
@@ -209,6 +209,7 @@
 import Agda.Interaction.Options.Warnings
 import Agda.Syntax.Concrete.Glyph ( unsafeSetUnicodeOrAscii, UnicodeOrAscii(..) )
 import Agda.Syntax.Common (Cubical(..))
+import Agda.Syntax.Common.Pretty
 import Agda.Syntax.TopLevelModuleName (TopLevelModuleName)
 
 import Agda.Utils.Boolean
@@ -222,7 +223,6 @@
 import qualified Agda.Utils.Maybe.Strict as Strict
 import Agda.Utils.Monad         ( tell1 )
 import Agda.Utils.Null
-import Agda.Syntax.Common.Pretty
 import Agda.Utils.ProfileOptions
 import Agda.Utils.String        ( unwords1 )
 import Agda.Utils.Trie          ( Trie )
@@ -296,13 +296,9 @@
   , optOnlyScopeChecking     :: Bool
       -- ^ Should the top-level module only be scope-checked, and not type-checked?
   , optTransliterate         :: Bool
-<<<<<<< HEAD
-    -- ^ Should code points that are not supported by the locale be transliterated?
+      -- ^ Should code points that are not supported by the locale be transliterated?
   , optDiagnosticsColour     :: DiagnosticsColours
-  -- ^ Configure colour output.
-=======
-      -- ^ Should code points that are not supported by the locale be transliterated?
->>>>>>> 3d393d65
+      -- ^ Configure colour output.
   }
   deriving (Show, Generic)
 
@@ -1239,27 +1235,20 @@
                           _ -> throwError $ "unknown printing option " ++ str ++ ". Please specify a number."
   return $ o { optTraceImports = mode }
 
-<<<<<<< HEAD
 diagnosticsColour :: Maybe String -> Flag CommandLineOptions
 diagnosticsColour arg o = case arg of
   Just "auto"   -> pure o { optDiagnosticsColour = AutoColour }
   Just "always" -> pure o { optDiagnosticsColour = AlwaysColour }
   Just "never"  -> pure o { optDiagnosticsColour = NeverColour }
-  Just str -> throwError $ "unknown printing option " ++ str ++ ". Please specify one of auto, always, or never."
+  Just str -> throwError $ "unknown colour option " ++ str ++ ". Please specify one of auto, always, or never."
   Nothing -> pure o { optDiagnosticsColour = AutoColour }
 
-asciiOnlyFlag :: Flag PragmaOptions
-asciiOnlyFlag o = return $ UNSAFE.unsafePerformIO $ do
-  unsafeSetUnicodeOrAscii AsciiOnly
-  return $ o { optUseUnicode = AsciiOnly }
-=======
 -- | Side effect for setting '_optUseUnicode'.
 --
 unicodeOrAsciiEffect :: UnicodeOrAscii -> Flag PragmaOptions
 unicodeOrAsciiEffect a o = return $ UNSAFE.unsafePerformIO $ do
   unsafeSetUnicodeOrAscii a
   return o
->>>>>>> 3d393d65
 
 ghciInteractionFlag :: Flag CommandLineOptions
 ghciInteractionFlag o = return $ o { optGHCiInteraction = True }
@@ -1404,12 +1393,6 @@
 integerArgument flag s = maybe usage return $ readMaybe s
   where
   usage = throwError $ "option '" ++ flag ++ "' requires an integer argument"
-
-<<<<<<< HEAD
-keepCoveringClausesFlag :: Flag PragmaOptions
-keepCoveringClausesFlag o = return $ o { optKeepCoveringClauses = True }
-=======
->>>>>>> 3d393d65
 
 standardOptions :: [OptDescr (Flag CommandLineOptions)]
 standardOptions =
