-- | Lenses for 'CommandLineOptions' and 'PragmaOptions'.
--
--   Add as needed.
--
--   Nothing smart happening here.

module Agda.Interaction.Options.Lenses where

import Control.Monad.State

import Data.Set (Set)
import qualified Data.Set as Set

import System.FilePath ((</>))

import Agda.TypeChecking.Monad.Base
import Agda.TypeChecking.Monad.State
import Agda.Interaction.Library (getPrimitiveLibDir)
import Agda.Interaction.Options

import Agda.Utils.Lens
import Agda.Utils.FileName

---------------------------------------------------------------------------
-- * Pragma options
---------------------------------------------------------------------------

class LensPragmaOptions a where
  getPragmaOptions  :: a -> PragmaOptions
  setPragmaOptions  :: PragmaOptions -> a -> a
  mapPragmaOptions  :: (PragmaOptions -> PragmaOptions) -> a -> a
  lensPragmaOptions :: Lens' PragmaOptions a
  -- lensPragmaOptions :: forall f. Functor f => (PragmaOptions -> f PragmaOptions) -> a -> f a

  -- default implementations
  setPragmaOptions     = mapPragmaOptions . const
  mapPragmaOptions f a = setPragmaOptions (f $ getPragmaOptions a) a

instance LensPragmaOptions CommandLineOptions where
  getPragmaOptions = optPragmaOptions
  setPragmaOptions opts st = st { optPragmaOptions = opts }
  lensPragmaOptions f st = f (optPragmaOptions st) <&> \ opts -> st { optPragmaOptions = opts }

instance LensPragmaOptions TCState where
  getPragmaOptions = (^.stPragmaOptions)
  setPragmaOptions = set stPragmaOptions
  lensPragmaOptions = stPragmaOptions

modifyPragmaOptions :: MonadTCState m => (PragmaOptions -> PragmaOptions) -> m ()
modifyPragmaOptions = modifyTC . mapPragmaOptions

---------------------------------------------------------------------------
-- ** Verbosity in the local pragma options
---------------------------------------------------------------------------

class LensVerbosity a where
  getVerbosity :: a -> Verbosity
  setVerbosity :: Verbosity -> a -> a
  mapVerbosity :: (Verbosity -> Verbosity) -> a -> a

  -- default implementations
  setVerbosity     = mapVerbosity . const
  mapVerbosity f a = setVerbosity (f $ getVerbosity a) a

instance LensVerbosity PragmaOptions where
  getVerbosity = optVerbose
  setVerbosity is opts = opts { optVerbose = is }

instance LensVerbosity TCState where
  getVerbosity = getVerbosity . getPragmaOptions
  mapVerbosity = mapPragmaOptions . mapVerbosity

modifyVerbosity :: MonadTCState m => (Verbosity -> Verbosity) -> m ()
modifyVerbosity = modifyTC . mapVerbosity

putVerbosity :: MonadTCState m => Verbosity -> m ()
putVerbosity = modifyTC . setVerbosity

---------------------------------------------------------------------------
-- * Command line options
---------------------------------------------------------------------------

class LensCommandLineOptions a where
  getCommandLineOptions :: a -> CommandLineOptions
  setCommandLineOptions :: CommandLineOptions -> a -> a
  mapCommandLineOptions :: (CommandLineOptions -> CommandLineOptions) -> a -> a

  -- default implementations
  setCommandLineOptions     = mapCommandLineOptions . const
  mapCommandLineOptions f a = setCommandLineOptions (f $ getCommandLineOptions a) a

instance LensCommandLineOptions PersistentTCState where
  getCommandLineOptions = stPersistentOptions
  setCommandLineOptions opts st = st { stPersistentOptions = opts }

instance LensCommandLineOptions TCState where
  getCommandLineOptions = getCommandLineOptions . stPersistentState
  mapCommandLineOptions = updatePersistentState . mapCommandLineOptions

modifyCommandLineOptions :: MonadTCState m => (CommandLineOptions -> CommandLineOptions) -> m ()
modifyCommandLineOptions = modifyTC . mapCommandLineOptions

---------------------------------------------------------------------------
-- ** Safe mode
---------------------------------------------------------------------------

type SafeMode = Bool

class LensSafeMode a where
  getSafeMode :: a -> SafeMode
  setSafeMode :: SafeMode -> a -> a
  mapSafeMode :: (SafeMode -> SafeMode) -> a -> a

  -- default implementations
  setSafeMode     = mapSafeMode . const
  mapSafeMode f a = setSafeMode (f $ getSafeMode a) a

instance LensSafeMode PragmaOptions where
  getSafeMode = optSafe
  setSafeMode is opts = opts { optSafe = is } -- setSafeOption

instance LensSafeMode CommandLineOptions where
  getSafeMode = getSafeMode . getPragmaOptions
  mapSafeMode = mapPragmaOptions . mapSafeMode

instance LensSafeMode PersistentTCState where
  getSafeMode = getSafeMode . getCommandLineOptions
  mapSafeMode = mapCommandLineOptions . mapSafeMode

instance LensSafeMode TCState where
  getSafeMode = getSafeMode . getCommandLineOptions
  mapSafeMode = mapCommandLineOptions . mapSafeMode

modifySafeMode :: MonadTCState m => (SafeMode -> SafeMode) -> m ()
modifySafeMode = modifyTC . mapSafeMode

putSafeMode :: MonadTCState m => SafeMode -> m ()
putSafeMode = modifyTC . setSafeMode

-- | These builtins may use postulates, and are still considered --safe

builtinModulesWithSafePostulates :: Set FilePath
builtinModulesWithSafePostulates =
  primitiveModules `Set.union` (Set.fromList
  [ "Agda" </> "Builtin" </> "Bool.agda"
  , "Agda" </> "Builtin" </> "Char.agda"
  , "Agda" </> "Builtin" </> "Char" </> "Properties.agda"
  , "Agda" </> "Builtin" </> "Coinduction.agda"
  , "Agda" </> "Builtin" </> "Cubical" </> "Glue.agda"
  , "Agda" </> "Builtin" </> "Cubical" </> "HCompU.agda"
  , "Agda" </> "Builtin" </> "Cubical" </> "Id.agda"
  , "Agda" </> "Builtin" </> "Cubical" </> "Path.agda"
  , "Agda" </> "Builtin" </> "Cubical" </> "Sub.agda"
  , "Agda" </> "Builtin" </> "Equality" </> "Erase.agda"
  , "Agda" </> "Builtin" </> "Equality.agda"
  , "Agda" </> "Builtin" </> "Float.agda"
  , "Agda" </> "Builtin" </> "Float" </> "Properties.agda"
  , "Agda" </> "Builtin" </> "FromNat.agda"
  , "Agda" </> "Builtin" </> "FromNeg.agda"
  , "Agda" </> "Builtin" </> "FromString.agda"
  , "Agda" </> "Builtin" </> "Int.agda"
  , "Agda" </> "Builtin" </> "IO.agda"
  , "Agda" </> "Builtin" </> "List.agda"
  , "Agda" </> "Builtin" </> "Maybe.agda"
  , "Agda" </> "Builtin" </> "Nat.agda"
  , "Agda" </> "Builtin" </> "Reflection.agda"
  , "Agda" </> "Builtin" </> "Reflection" </> "Properties.agda"
  , "Agda" </> "Builtin" </> "Reflection" </> "External.agda"
  , "Agda" </> "Builtin" </> "Sigma.agda"
  , "Agda" </> "Builtin" </> "Size.agda"
  , "Agda" </> "Builtin" </> "Strict.agda"
  , "Agda" </> "Builtin" </> "String.agda"
  , "Agda" </> "Builtin" </> "String" </> "Properties.agda"
  , "Agda" </> "Builtin" </> "Unit.agda"
  , "Agda" </> "Builtin" </> "Word.agda"
  , "Agda" </> "Builtin" </> "Word" </> "Properties.agda"
  ])

-- | These builtins may not use postulates under --safe. They are not
--   automatically unsafe, but will be if they use an unsafe feature.

builtinModulesWithUnsafePostulates :: Set FilePath
builtinModulesWithUnsafePostulates = Set.fromList
  [ "Agda" </> "Builtin" </> "TrustMe.agda"
  , "Agda" </> "Builtin" </> "Equality" </> "Rewrite.agda"
  ]

primitiveModules :: Set FilePath
primitiveModules = Set.fromList
  [ "Agda" </> "Primitive.agda"
  , "Agda" </> "Primitive" </> "Cubical.agda"
  ]

builtinModules :: Set FilePath
builtinModules = builtinModulesWithSafePostulates `Set.union`
                 builtinModulesWithUnsafePostulates

<<<<<<< HEAD
isPrimitiveModule :: FilePath -> TCM Bool
isPrimitiveModule file = do
  libdirPrim <- (</> "prim") <$> liftIO defaultLibDir
  return (file `Set.member` Set.map (libdirPrim </>) primitiveModules)

isBuiltinModule :: FilePath -> TCM Bool
=======
isPrimitiveModule :: MonadIO m => FilePath -> m Bool
isPrimitiveModule file = do
  libdirPrim <- liftIO getPrimitiveLibDir
  return (file `Set.member` Set.map (libdirPrim </>) primitiveModules)

isBuiltinModule :: MonadIO m => FilePath -> m Bool
>>>>>>> 2d05b836
isBuiltinModule file = do
  libdirPrim <- liftIO getPrimitiveLibDir
  return (file `Set.member` Set.map (libdirPrim </>) builtinModules)

isBuiltinModuleWithSafePostulates :: MonadIO m => FilePath -> m Bool
isBuiltinModuleWithSafePostulates file = do
  libdirPrim <- liftIO getPrimitiveLibDir
  let safeBuiltins   = Set.map (libdirPrim </>) builtinModulesWithSafePostulates
  return (file `Set.member` safeBuiltins)

---------------------------------------------------------------------------
-- ** Include directories
---------------------------------------------------------------------------

class LensIncludePaths a where
  getIncludePaths :: a -> [FilePath]
  setIncludePaths :: [FilePath] -> a -> a
  mapIncludePaths :: ([FilePath] -> [FilePath]) -> a -> a

  getAbsoluteIncludePaths :: a -> [AbsolutePath]
  setAbsoluteIncludePaths :: [AbsolutePath] -> a -> a
  mapAbsoluteIncludePaths :: ([AbsolutePath] -> [AbsolutePath]) -> a -> a

  -- default implementations
  setIncludePaths     = mapIncludePaths . const
  mapIncludePaths f a = setIncludePaths (f $ getIncludePaths a) a
  setAbsoluteIncludePaths     = mapAbsoluteIncludePaths . const
  mapAbsoluteIncludePaths f a = setAbsoluteIncludePaths (f $ getAbsoluteIncludePaths a) a

instance LensIncludePaths CommandLineOptions where
  getIncludePaths = optIncludePaths
  setIncludePaths is opts = opts { optIncludePaths = is }
  getAbsoluteIncludePaths = optAbsoluteIncludePaths
  setAbsoluteIncludePaths is opts = opts { optAbsoluteIncludePaths = is }

instance LensIncludePaths PersistentTCState where
  getIncludePaths = getIncludePaths . getCommandLineOptions
  mapIncludePaths = mapCommandLineOptions . mapIncludePaths
  getAbsoluteIncludePaths = getAbsoluteIncludePaths . getCommandLineOptions
  mapAbsoluteIncludePaths = mapCommandLineOptions . mapAbsoluteIncludePaths

instance LensIncludePaths TCState where
  getIncludePaths = getIncludePaths . getCommandLineOptions
  mapIncludePaths = mapCommandLineOptions . mapIncludePaths
  getAbsoluteIncludePaths = getAbsoluteIncludePaths . getCommandLineOptions
  mapAbsoluteIncludePaths = mapCommandLineOptions . mapAbsoluteIncludePaths

modifyIncludePaths :: MonadTCState m => ([FilePath] -> [FilePath]) -> m ()
modifyIncludePaths = modifyTC . mapIncludePaths

putIncludePaths :: MonadTCState m => [FilePath] -> m ()
putIncludePaths = modifyTC . setIncludePaths

modifyAbsoluteIncludePaths :: MonadTCState m => ([AbsolutePath] -> [AbsolutePath]) -> m ()
modifyAbsoluteIncludePaths = modifyTC . mapAbsoluteIncludePaths

putAbsoluteIncludePaths :: MonadTCState m => [AbsolutePath] -> m ()
putAbsoluteIncludePaths = modifyTC . setAbsoluteIncludePaths

---------------------------------------------------------------------------
-- ** Include directories
---------------------------------------------------------------------------

type PersistentVerbosity = Verbosity
class LensPersistentVerbosity a where
  getPersistentVerbosity :: a -> PersistentVerbosity
  setPersistentVerbosity :: PersistentVerbosity -> a -> a
  mapPersistentVerbosity :: (PersistentVerbosity -> PersistentVerbosity) -> a -> a

  -- default implementations
  setPersistentVerbosity     = mapPersistentVerbosity . const
  mapPersistentVerbosity f a = setPersistentVerbosity (f $ getPersistentVerbosity a) a

instance LensPersistentVerbosity PragmaOptions where
  getPersistentVerbosity = getVerbosity
  setPersistentVerbosity = setVerbosity

instance LensPersistentVerbosity CommandLineOptions where
  getPersistentVerbosity = getPersistentVerbosity . getPragmaOptions
  mapPersistentVerbosity = mapPragmaOptions . mapPersistentVerbosity

instance LensPersistentVerbosity PersistentTCState where
  getPersistentVerbosity = getPersistentVerbosity . getCommandLineOptions
  mapPersistentVerbosity = mapCommandLineOptions . mapPersistentVerbosity

instance LensPersistentVerbosity TCState where
  getPersistentVerbosity = getPersistentVerbosity . getCommandLineOptions
  mapPersistentVerbosity = mapCommandLineOptions . mapPersistentVerbosity

modifyPersistentVerbosity :: MonadTCState m => (PersistentVerbosity -> PersistentVerbosity) -> m ()
modifyPersistentVerbosity = modifyTC . mapPersistentVerbosity

putPersistentVerbosity :: MonadTCState m => PersistentVerbosity -> m ()
putPersistentVerbosity = modifyTC . setPersistentVerbosity<|MERGE_RESOLUTION|>--- conflicted
+++ resolved
@@ -195,21 +195,12 @@
 builtinModules = builtinModulesWithSafePostulates `Set.union`
                  builtinModulesWithUnsafePostulates
 
-<<<<<<< HEAD
-isPrimitiveModule :: FilePath -> TCM Bool
-isPrimitiveModule file = do
-  libdirPrim <- (</> "prim") <$> liftIO defaultLibDir
-  return (file `Set.member` Set.map (libdirPrim </>) primitiveModules)
-
-isBuiltinModule :: FilePath -> TCM Bool
-=======
 isPrimitiveModule :: MonadIO m => FilePath -> m Bool
 isPrimitiveModule file = do
   libdirPrim <- liftIO getPrimitiveLibDir
   return (file `Set.member` Set.map (libdirPrim </>) primitiveModules)
 
 isBuiltinModule :: MonadIO m => FilePath -> m Bool
->>>>>>> 2d05b836
 isBuiltinModule file = do
   libdirPrim <- liftIO getPrimitiveLibDir
   return (file `Set.member` Set.map (libdirPrim </>) builtinModules)
