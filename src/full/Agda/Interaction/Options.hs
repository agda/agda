--- conflicted
+++ resolved
@@ -36,12 +36,7 @@
 import Control.Monad ( when, void )
 import Control.Monad.Except ( Except, MonadError(throwError), runExcept )
 
-<<<<<<< HEAD
-import Data.IORef
-=======
 import qualified System.IO.Unsafe as UNSAFE (unsafePerformIO)
-import Data.Function ( on )
->>>>>>> 3a350ead
 import Data.Maybe
 import Data.Map                 ( Map )
 import qualified Data.Map as Map
@@ -312,26 +307,7 @@
   , optShowIdentitySubstitutions = False
   }
 
-<<<<<<< HEAD
--- | The default termination depth.
-
-defaultCutOff :: CutOff
-defaultCutOff = CutOff 0 -- minimum value
-
-type OptM = ExceptT String IO
-=======
--- | The default output directory for LaTeX.
-
-defaultLaTeXDir :: String
-defaultLaTeXDir = "latex"
-
--- | The default output directory for HTML.
-
-defaultHTMLDir :: String
-defaultHTMLDir = "html"
-
 type OptM = Except String
->>>>>>> 3a350ead
 
 runOptM :: Monad m => OptM opts -> m (Either String opts)
 runOptM = pure . runExcept
@@ -351,18 +327,7 @@
   | otherwise = return opts
   where
   matches = length . filter ($ opts)
-<<<<<<< HEAD
   atMostOne = map fst exclusive
-=======
-  optionChanged :: Eq a => (CommandLineOptions -> a) -> Bool
-  optionChanged opt = ((/=) `on` opt) opts defaultOptions
-
-  atMostOne =
-    [ optGenerateHTML
-    , isJust . optDependencyGraph
-    ] ++
-    map fst exclusive
->>>>>>> 3a350ead
 
   exclusive =
     [ ( optOnlyScopeChecking
