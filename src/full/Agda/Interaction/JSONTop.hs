--- conflicted
+++ resolved
@@ -22,13 +22,11 @@
 import Agda.Syntax.Common
 import qualified Agda.Syntax.Concrete as C
 import Agda.Syntax.Concrete.Name (NameInScope(..), Name)
-<<<<<<< HEAD
-import Agda.Syntax.Internal (telToList, Dom'(..), Dom, MetaId(..), ProblemId(..), Blocker(..), EffortDelta(..), NatExt(..))
-import Agda.Syntax.Position (Range, rangeIntervals, Interval'(..), Position'(..))
-=======
-import Agda.Syntax.Internal (telToList, Dom'(..), Dom, MetaId(..), ProblemId(..), Blocker(..), alwaysUnblock)
-import Agda.Syntax.Position (Range, rangeIntervals, Interval'(..), Position'(..), noRange)
->>>>>>> 3ca4db8d
+import Agda.Syntax.Internal
+  (telToList, Dom'(..), Dom, MetaId(..), ProblemId(..), Blocker(..),
+   EffortDelta(..), NatExt(..), alwaysUnblock)
+import Agda.Syntax.Position
+  (Range, rangeIntervals, Interval'(..), Position'(..), noRange)
 import Agda.VersionCommit
 import Agda.TypeChecking.Monad.Base (TwinT''(..), TwinT', ContextSide(..), Het(..), CompareDirection(..))
 
@@ -116,10 +114,7 @@
   toJSON DirGeq = String "DirGeq"
 
 instance ToJSON ProblemId where toJSON (ProblemId i) = toJSON i
-<<<<<<< HEAD
-instance ToJSON MetaId    where toJSON (MetaId    i) = toJSON i
 instance ToJSON EffortDelta where toJSON (EffortDelta i) = toJSON i
-=======
 
 instance ToJSON ModuleNameHash where
   toJSON (ModuleNameHash h) = toJSON h
@@ -129,7 +124,6 @@
     [ "id"     .= toJSON (metaId m)
     , "module" .= toJSON (metaModule m)
     ]
->>>>>>> 3ca4db8d
 
 instance EncodeTCM InteractionId where
   encodeTCM ii@(InteractionId i) = obj
