--- conflicted
+++ resolved
@@ -37,19 +37,12 @@
   rnms <- mapM (parseName rg >=> resolveName) nms
   let userIdentifiers = fmap (fmap anameName . anames) rnms
 
-<<<<<<< HEAD
-collectNamesInElim :: Elim -> [A.QName]
-collectNamesInElim (Apply a) = collectNamesInTerm $ Com.unArg a
-collectNamesInElim (Proj _ n)= [n]
-collectNamesInElim (IApply x y a) = concatMap collectNamesInTerm [x,y,a]
-=======
   -- We then collect all the things in scope, by name.
   -- Issue #2381: We explicitly filter out pattern synonyms because they
   -- don't have a type. Looking it up makes Agda panic!
   snms <- fmap (nsNames . allThingsInScope) $ currentModule >>= getNamedScope
   let namesInScope = filter ((PatternSynName /=) . anameKind . snd)
                    $ concatMap (uncurry $ map . (,)) $ Map.toList snms
->>>>>>> 2a6725ff
 
   -- Once we have the user-provided names and the names of all the
   -- thing in scope we can start the search: for each name in scope,
