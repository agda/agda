-- | Library management.
--
--   Sample use:
--
--   @
--     -- Get libraries as listed in @.agda/libraries@ file.
--     libs <- getInstalledLibraries Nothing
--
--     -- Get the libraries (and immediate paths) relevant for @projectRoot@.
--     -- This involves locating and processing the @.agda-lib@ file for the project.
--     (libNames, includePaths) <-  getDefaultLibraries projectRoot True
--
--     -- Get include paths of depended-on libraries.
--     resolvedPaths <- libraryIncludePaths Nothing libs libNames
--
--     let allPaths = includePaths ++ resolvedPaths
--   @
--
module Agda.Interaction.Library
  ( getDefaultLibraries
  , getInstalledLibraries
  , libraryIncludePaths
  , LibName
  , LibM
  -- * Exported for testing
  , VersionView(..), versionView, unVersionView
  , findLib'
  ) where

import Control.Arrow (first, second)
import Control.Exception
import Control.Monad.Writer
import Data.Char
import Data.Either
import Data.Function
import qualified Data.List as List
import Data.Maybe
import System.Directory ( getAppUserDataDirectory )
import System.Directory
import System.FilePath
import System.Environment

import Agda.Interaction.Library.Base
import Agda.Interaction.Library.Parse

import Agda.Utils.Environment
import Agda.Utils.Except ( ExceptT, runExceptT, MonadError(throwError) )
import Agda.Utils.IO ( catchIO )
import Agda.Utils.List
import Agda.Utils.Maybe
import Agda.Utils.Monad
import Agda.Utils.Pretty
import Agda.Utils.String ( trim, ltrim )

import Agda.Version

------------------------------------------------------------------------
-- Types and Monads
------------------------------------------------------------------------


data LibrariesFile = LibrariesFile
  { lfPath   :: FilePath
      -- ^ E.g. @~/.agda/libraries@.
  , lfExists :: Bool
       -- ^ The libraries file might not exist,
       --   but we may print its assumed location in error messages.
  } deriving (Show)

-- | Library names are structured into the base name and a suffix of version
--   numbers, e.g. @mylib-1.2.3@.  The version suffix is optional.
data VersionView = VersionView
  { vvBase    :: LibName
      -- ^ Actual library name.
  , vvNumbers :: [Integer]
      -- ^ Major version, minor version, subminor version, etc., all non-negative.
      --   Note: a priori, there is no reason why the version numbers should be @Int@s.
  } deriving (Eq, Show)

-- | Collected errors while processing library files.
--
data LibError
  = LibNotFound LibrariesFile LibName
      -- ^ Raised when a library name could no successfully be resolved
      --   to an @.agda-lib@ file.
      --
  | AmbiguousLib LibName [AgdaLibFile]
      -- ^ Raised when a library name is defined in several @.agda-lib files@.
  | OtherError String
      -- ^ Generic error.
  deriving (Show)

-- | Collects 'LibError's.
--
type LibErrorIO = WriterT [LibError] IO

-- | Throws 'Doc' exceptions.
type LibM = ExceptT Doc IO

-- | Raise collected 'LibErrors' as exception.
--
mkLibM :: [AgdaLibFile] -> LibErrorIO a -> LibM a
mkLibM libs m = do
  (x, err) <- lift $ runWriterT m
  case err of
    [] -> return x
    _  -> throwError =<< do lift $ vcat <$> mapM (formatLibError libs) err

------------------------------------------------------------------------
-- Resources
------------------------------------------------------------------------

-- | Get the path to @~/.agda@ (system-specific).
--   Can be overwritten by the @AGDA_DIR@ environment variable.
--
--   (This is not to be confused with the directory for the data files
--   that Agda needs (e.g. the primitive modules).)
--
getAgdaAppDir :: IO FilePath
getAgdaAppDir = do
  -- System-specific command to build the path to ~/.agda (Unix) or %APPDATA%\agda (Win)
  let agdaDir = getAppUserDataDirectory "agda"
  -- The default can be overwritten by setting the AGDA_DIR environment variable
  caseMaybeM (lookupEnv "AGDA_DIR") agdaDir $ \ dir ->
      ifM (doesDirectoryExist dir) (canonicalizePath dir) $ do
        d <- agdaDir
        putStrLn $ "Warning: Environment variable AGDA_DIR points to non-existing directory " ++ show dir ++ ", using " ++ show d ++ " instead."
        return d

-- | The @~/.agda/libraries@ file lists the libraries Agda should know about.
--   The content of @libraries@ is is a list of pathes to @.agda-lib@ files.
--
--   Agda honors also version specific @libraries@ files, e.g. @libraries-2.6.0@.
--
--   @defaultLibraryFiles@ gives a list of all @libraries@ files Agda should process
--   by default.
--
defaultLibraryFiles :: [FilePath]
defaultLibraryFiles = ["libraries-" ++ version, "libraries"]

-- | The @defaultsFile@ contains a list of library names relevant for each Agda project.
--
defaultsFile :: FilePath
defaultsFile = "defaults"

------------------------------------------------------------------------
-- * Get the libraries for the current project
------------------------------------------------------------------------

-- | Get pathes of @.agda-lib@ files in given project root.
--
--   If there are none, look in the parent directories until one is found.
--
findAgdaLibFiles
  :: FilePath       -- ^ Project root.
  -> IO [FilePath]  -- ^ Pathes of @.agda-lib@ files for this project (if any).
findAgdaLibFiles root = do
  libs <- map (root </>) . filter ((== ".agda-lib") . takeExtension) <$> getDirectoryContents root
  case libs of
    []    -> do
      up <- canonicalizePath $ root </> ".."
      if up == root then return [] else findAgdaLibFiles up
    files -> return files

-- | Get dependencies and include paths for given project root:
--
--   Look for @.agda-lib@ files according to 'findAgdaLibFiles'.
--   If none are found, use default dependencies (according to @defaults@ file)
--   and current directory (project root).
--
getDefaultLibraries
  :: FilePath  -- ^ Project root.
  -> Bool      -- ^ Use @defaults@ if no @.agda-lib@ file exists for this project?
  -> LibM ([LibName], [FilePath])  -- ^ The returned @LibName@s are all non-empty strings.
getDefaultLibraries root optDefaultLibs = mkLibM [] $ do
  libs <- lift $ findAgdaLibFiles root
  if null libs
    then (,[]) <$> if optDefaultLibs then (libNameForCurrentDir :) <$> readDefaultsFile else return []
    else libsAndPaths <$> parseLibFiles Nothing (map (0,) libs)
  where
    libsAndPaths ls = (concatMap libDepends ls, List.nub (concatMap libIncludes ls))

-- | Return list of libraries to be used by default.
--
--   None if the @defaults@ file does not exist.
--
readDefaultsFile :: LibErrorIO [LibName]
readDefaultsFile = do
    agdaDir <- lift $ getAgdaAppDir
    let file = agdaDir </> defaultsFile
    ifNotM (lift $ doesFileExist file) (return []) $ {-else-} do
      ls <- lift $ map snd . stripCommentLines <$> readFile file
      return $ concatMap splitCommas ls
  `catchIO` \ e -> do
    tell [ OtherError $ unlines ["Failed to read defaults file.", show e] ]
    return []

------------------------------------------------------------------------
-- * Reading the installed libraries
------------------------------------------------------------------------

-- | Returns the path of the @libraries@ file which lists the libraries Agda knows about.
--
--   Note: file may not exist.
--
getLibrariesFile
  :: Maybe FilePath -- ^ Override the default @libraries@ file?
  -> IO LibrariesFile
getLibrariesFile (Just overrideLibFile) =
  return $ LibrariesFile overrideLibFile True  -- Existence checked in cmdline option parser.
getLibrariesFile Nothing = do
  agdaDir <- getAgdaAppDir
  let defaults = map (agdaDir </>) defaultLibraryFiles  -- NB: non-empty list
  files <- filterM doesFileExist defaults
  case files of
    file : _ -> return $ LibrariesFile file True
    []       -> return $ LibrariesFile (last defaults) False -- doesn't exist, but that's ok

-- | Parse the descriptions of the libraries Agda knows about.
--
--   Returns none if there is no @libraries@ file.
--
getInstalledLibraries
  :: Maybe FilePath  -- ^ Override the default @libraries@ file?
  -> LibM [AgdaLibFile] -- ^ Content of library files.  (Might have empty @LibName@s.)
getInstalledLibraries overrideLibFile = mkLibM [] $ do
    file <- lift $ getLibrariesFile overrideLibFile
    if not (lfExists file) then return [] else do
      ls    <- lift $ stripCommentLines <$> readFile (lfPath file)
      files <- lift $ sequence [ (i, ) <$> expandEnvironmentVariables s | (i, s) <- ls ]
      parseLibFiles (Just file) files
  `catchIO` \ e -> do
    tell [ OtherError $ unlines ["Failed to read installed libraries.", show e] ]
    return []

-- | Parse the given library files.
--
parseLibFiles
  :: Maybe LibrariesFile       -- ^ Name of @libraries@ file for error reporting.
  -> [(LineNumber, FilePath)]  -- ^ Library files paired with their line number in @libraries@.
  -> LibErrorIO [AgdaLibFile]  -- ^ Content of library files.  (Might have empty @LibName@s.)
parseLibFiles mlibFile files = do
  rs <- lift $ mapM (parseLibFile . snd) files
  -- Format and raise the errors.
  let loc line | Just f <- mlibFile = lfPath f ++ ":" ++ show line ++ ": "
               | otherwise          = ""
  tell [ OtherError $ pos ++ err
       | ((line, path), Left err) <- zip files rs
       , let pos = if List.isPrefixOf "Failed to read" err
                   then loc line
                   else path ++ ":" ++ (if all isDigit (take 1 err) then "" else " ")
       ]
  return $ List.nubBy ((==) `on` libFile) $ rights rs

-- | Remove trailing white space and line comments.
--
stripCommentLines :: String -> [(LineNumber, String)]
stripCommentLines = concatMap strip . zip [1..] . lines
  where
    strip (i, s) = [ (i, s') | not $ null s' ]
      where s' = trimLineComment s

-- | Pretty-print 'LibError'.
formatLibError :: [AgdaLibFile] -> LibError -> IO Doc
formatLibError installed = \case

  LibNotFound file lib -> return $ vcat $
    [ text $ "Library '" ++ lib ++ "' not found."
    , sep [ "Add the path to its .agda-lib file to"
          , nest 2 $ text $ "'" ++ lfPath file ++ "'"
          , "to install."
          ]
    , "Installed libraries:"
    ] ++
    map (nest 2)
<<<<<<< HEAD
      (if null installed then [text "(none)"]
      else [ sep [ text $ libName l, nest 2 $ parens $ text $ libFile l ]
           | l <- installed ])
=======
      (if null installed then ["(none)"]
      else [ sep [ text $ libName l, nest 2 $ parens $ text $ libFile l ] | l <- installed ])
>>>>>>> cea37b1c

  AmbiguousLib lib tgts -> return $ vcat $
    [ sep [ text $ "Ambiguous library '" ++ lib ++ "'.", "Could refer to any one of" ]
    ] ++ [ nest 2 $ text (libName l) <+> parens (text $ libFile l) | l <- tgts ]

  OtherError err -> return $ text err

------------------------------------------------------------------------
-- * Resolving library names to include pathes
------------------------------------------------------------------------

-- | Get all include pathes for a list of libraries to use.
libraryIncludePaths
  :: Maybe FilePath  -- ^ @libraries@ file (error reporting only).
  -> [AgdaLibFile]   -- ^ Libraries Agda knows about.
  -> [LibName]       -- ^ (Non-empty) library names to be resolved to (lists of) pathes.
  -> LibM [FilePath] -- ^ Resolved pathes (no duplicates).  Contains "." if @[LibName]@ does.
libraryIncludePaths overrideLibFile libs xs0 = mkLibM libs $ WriterT $ do
    file <- getLibrariesFile overrideLibFile
    return $ runWriter $ (dot ++) . incs <$> find file [] xs
  where
    (dots, xs) = List.partition (== libNameForCurrentDir) $ map trim xs0
    incs = List.nub . concatMap libIncludes
    dot = [ "." | not $ null dots ]

    -- | Due to library dependencies, the work list may grow temporarily.
    find
      :: LibrariesFile  -- ^ Only for error reporting.
      -> [LibName]  -- ^ Already resolved libraries.
      -> [LibName]  -- ^ Work list: libraries left to be resolved.
      -> Writer [LibError] [AgdaLibFile]
    find _ _ [] = pure []
    find file visited (x : xs)
      | elem x visited = find file visited xs
      | otherwise =
          case findLib x libs of
            [l] -> (l :) <$> find file (x : visited) (libDepends l ++ xs)
            []  -> tell [LibNotFound file x] >> find file (x : visited) xs
            ls  -> tell [AmbiguousLib x ls]  >> find file (x : visited) xs

-- | @findLib x libs@ retrieves the matches for @x@ from list @libs@.
--
--   1. Case @x@ is unversioned:
--      If @x@ is contained in @libs@, then that match is returned.
--      Otherwise, the matches with the highest version number are returned.
--
--   2. Case @x@ is versioned: the matches with the highest version number are returned.
--
--   Examples, see 'findLib''.
--
findLib :: LibName -> [AgdaLibFile] -> [AgdaLibFile]
findLib = findLib' libName

-- | Generalized version of 'findLib' for testing.
--
--   > findLib' id "a"   [ "a-1", "a-02", "a-2", "b" ] == [ "a-02", "a-2" ]
--
--   > findLib' id "a"   [ "a", "a-1", "a-01", "a-2", "b" ] == [ "a" ]
--   > findLib' id "a-1" [ "a", "a-1", "a-01", "a-2", "b" ] == [ "a-1", "a-01" ]
--   > findLib' id "a-2" [ "a", "a-1", "a-01", "a-2", "b" ] == [ "a-2" ]
--   > findLib' id "c"   [ "a", "a-1", "a-01", "a-2", "b" ] == []
--
findLib' :: (a -> LibName) -> LibName -> [a] -> [a]
findLib' libName x libs =
  case ls of
    -- Take the first and all exact matches (modulo leading zeros in version numbers).
    l : ls' -> l : takeWhile (((==) `on` versionMeasure) l) ls'
    []      -> []
  where
    -- @LibName@s that match @x@, sorted descendingly.
    -- The unversioned LibName, if any, will come first.
    ls = List.sortBy (flip compare `on` versionMeasure) [ l | l <- libs, x `hasMatch` libName l ]

    -- foo > foo-2.2 > foo-2.0.1 > foo-2 > foo-1.0
    versionMeasure l = (rx, null vs, vs)
      where
        VersionView rx vs = versionView (libName l)

-- | @x `hasMatch` y@ if @x@ and @y@ have the same @vvBase@ and
--   either @x@ has no version qualifier or the versions also match.
hasMatch :: LibName -> LibName -> Bool
hasMatch x y = rx == ry && (vx == vy || null vx)
  where
    VersionView rx vx = versionView x
    VersionView ry vy = versionView y

-- | Split a library name into basename and a list of version numbers.
--
--   > versionView "foo-1.2.3"    == VersionView "foo" [1, 2, 3]
--   > versionView "foo-01.002.3" == VersionView "foo" [1, 2, 3]
--
--   Note that because of leading zeros, @versionView@ is not injective.
--   (@unVersionView . versionView@ would produce a normal form.)
versionView :: LibName -> VersionView
versionView s =
  case span (\ c -> isDigit c || c == '.') (reverse s) of
    (v, '-' : x) | valid vs ->
      VersionView (reverse x) $ reverse $ map (read . reverse) vs
      where vs = chopWhen (== '.') v
            valid [] = False
            valid vs = not $ any null vs
    _ -> VersionView s []

-- | Print a @VersionView@, inverse of @versionView@ (modulo leading zeros).
unVersionView :: VersionView -> LibName
unVersionView = \case
  VersionView base [] -> base
  VersionView base vs -> base ++ "-" ++ List.intercalate "." (map show vs)<|MERGE_RESOLUTION|>--- conflicted
+++ resolved
@@ -273,14 +273,8 @@
     , "Installed libraries:"
     ] ++
     map (nest 2)
-<<<<<<< HEAD
-      (if null installed then [text "(none)"]
-      else [ sep [ text $ libName l, nest 2 $ parens $ text $ libFile l ]
-           | l <- installed ])
-=======
       (if null installed then ["(none)"]
       else [ sep [ text $ libName l, nest 2 $ parens $ text $ libFile l ] | l <- installed ])
->>>>>>> cea37b1c
 
   AmbiguousLib lib tgts -> return $ vcat $
     [ sep [ text $ "Ambiguous library '" ++ lib ++ "'.", "Could refer to any one of" ]
