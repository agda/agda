--- conflicted
+++ resolved
@@ -447,14 +447,10 @@
         (_, SomeWarnings w)           -> return ()
         _                             -> storeDecodedModule i
 
-<<<<<<< HEAD
-
       reportSLn "warning.import" 10 $ unlines $
         [ "module: " ++ show (C.moduleNameParts x)
         , "WarningOnImport: " ++ show (iImportWarning i)
         ]
-      return (i, wt)
-=======
       return (i, wt')
 
 -- | Check if the options used for checking an imported module are
@@ -478,7 +474,6 @@
 
     showOptions opts = P.prettyList (map (\ (o, n) -> P.text n P.<> ": " P.<+> (P.pretty $ o opts))
                                  (coinfectiveOptions ++ infectiveOptions))
->>>>>>> fd533f1d
 
 -- | Check whether interface file exists and is in cache
 --   in the correct version (as testified by the interface file hash).
