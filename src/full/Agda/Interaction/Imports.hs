{-# LANGUAGE CPP #-}

{-| This module deals with finding imported modules and loading their
    interface files.
-}
module Agda.Interaction.Imports
  ( Mode(ScopeCheck, TypeCheck)
  , SourceInfo(..)
  , scopeCheckImport
  , sourceInfo
  , typeCheckMain

  -- Currently only used by test/api/Issue1168.hs:
  , readInterface
  ) where

import Prelude hiding (null)

import Control.Monad.Except
import Control.Monad.State
import Control.Monad.Trans.Maybe
import qualified Control.Exception as E

#if __GLASGOW_HASKELL__ < 808
import Control.Monad.Fail (MonadFail)
#endif

import Data.Either (lefts)
import qualified Data.Map as Map
import qualified Data.List as List
import Data.Set (Set)
import qualified Data.Set as Set
import Data.Maybe
import Data.Map (Map)
import qualified Data.HashMap.Strict as HMap
import Data.Text (Text)
import qualified Data.Text.Lazy as TL

import System.Directory (doesFileExist, removeFile)
import System.FilePath ((</>), takeDirectory)

import Agda.Benchmarking

import qualified Agda.Syntax.Abstract as A
import qualified Agda.Syntax.Concrete as C
import Agda.Syntax.Abstract.Name
import Agda.Syntax.Common
import Agda.Syntax.Parser
import Agda.Syntax.Position
import Agda.Syntax.Scope.Base
import Agda.Syntax.Translation.ConcreteToAbstract

import Agda.TypeChecking.Errors
import Agda.TypeChecking.Warnings hiding (warnings)
import Agda.TypeChecking.Reduce
import Agda.TypeChecking.Rewriting.Confluence ( checkConfluenceOfRules )
import Agda.TypeChecking.MetaVars ( openMetasToPostulates )
import Agda.TypeChecking.Monad
import Agda.TypeChecking.Serialise
import Agda.TypeChecking.Primitive
import Agda.TypeChecking.Pretty as P
import Agda.TypeChecking.DeadCode
import qualified Agda.TypeChecking.Monad.Benchmark as Bench

import Agda.TheTypeChecker

import Agda.Interaction.Base     ( InteractionMode(..) )
import Agda.Interaction.BasicOps ( getGoals, showGoals )
import Agda.Interaction.FindFile
import Agda.Interaction.Highlighting.Generate
import Agda.Interaction.Highlighting.Precise  ( compress )
import Agda.Interaction.Highlighting.Vim
import Agda.Interaction.Library
import Agda.Interaction.Options
import qualified Agda.Interaction.Options.Lenses as Lens
import Agda.Interaction.Options.Warnings (unsolvedWarnings)
import Agda.Interaction.Response
  (RemoveTokenBasedHighlighting(KeepHighlighting))

import Agda.Utils.FileName
import Agda.Utils.Lens
import Agda.Utils.Maybe
import qualified Agda.Utils.Maybe.Strict as Strict
import Agda.Utils.Monad
import Agda.Utils.Null
import Agda.Utils.IO.Binary
import Agda.Utils.Pretty hiding (Mode)
import Agda.Utils.Hash
import qualified Agda.Utils.Trie as Trie

import Agda.Utils.Impossible

-- | Whether to ignore interfaces (@.agdai@) other than built-in modules

ignoreInterfaces :: HasOptions m => m Bool
ignoreInterfaces = optIgnoreInterfaces <$> commandLineOptions

-- | Whether to ignore all interface files (@.agdai@)

ignoreAllInterfaces :: HasOptions m => m Bool
ignoreAllInterfaces = optIgnoreAllInterfaces <$> commandLineOptions

-- | Some information about the source code.

data SourceInfo = SourceInfo
  { siSource     :: TL.Text               -- ^ Source code.
  , siFileType   :: FileType              -- ^ Source file type
  , siOrigin     :: SourceFile            -- ^ Source location at the time of its parsing
  , siModule     :: C.Module              -- ^ The parsed module.
  , siModuleName :: C.TopLevelModuleName  -- ^ The top-level module name.
  , siProjectLibs :: [AgdaLibFile]        -- ^ The .agda-lib file(s) of the project this file belongs to.
  }

-- | Computes a 'SourceInfo' record for the given file.

sourceInfo :: SourceFile -> TCM SourceInfo
sourceInfo sourceFile@(SourceFile f) = Bench.billTo [Bench.Parsing] $ do
  source                <- runPM $ readFilePM f
  (parsedMod, fileType) <- runPM $
                           parseFile moduleParser f $ TL.unpack source
  parsedModName         <- moduleName f parsedMod
  let sourceDir = takeDirectory $ filePath f
  useLibs <- optUseLibs <$> commandLineOptions
  libs <- if | useLibs   -> libToTCM $ getAgdaLibFiles sourceDir
             | otherwise -> return []
  return SourceInfo
    { siSource     = source
    , siFileType   = fileType
    , siOrigin     = sourceFile
    , siModule     = parsedMod
    , siModuleName = parsedModName
    , siProjectLibs = libs
    }

siPragmas :: SourceInfo -> [OptionsPragma]
siPragmas si = defaultPragmas ++ pragmas
  where
  defaultPragmas = map _libPragmas (siProjectLibs si)
  cpragmas = C.modPragmas (siModule si)
  pragmas = [ opts | C.OptionsPragma _ opts <- cpragmas ]

-- | Is the aim to type-check the top-level module, or only to
-- scope-check it?

data Mode
  = ScopeCheck
  | TypeCheck InteractionMode
      -- ^ Depending on the 'InteractionMode' private declaration may be retained
      --   in the interface.
  deriving (Eq, Show)

-- | Are we loading the interface for the user-loaded file
--   or for an import?
data MainInterface
  = MainInterface Mode -- ^ For the main file.
                       --
                       --   In this case state changes inflicted by
                       --   'createInterface' are preserved.
  | NotMainInterface   -- ^ For an imported file.
                       --
                       --   In this case state changes inflicted by
                       --   'createInterface' are not preserved.
  deriving (Eq, Show)

-- | Should state changes inflicted by 'createInterface' be preserved?

includeStateChanges :: MainInterface -> Bool
includeStateChanges (MainInterface _) = True
includeStateChanges NotMainInterface  = False

-- | Merge an interface into the current proof state.
mergeInterface :: Interface -> TCM ()
mergeInterface i = do
    let sig     = iSignature i
        builtin = Map.toList $ iBuiltin i
        prim    = [ x | (_,Prim x) <- builtin ]
        bi      = Map.fromList [ (x,Builtin t) | (x,Builtin t) <- builtin ]
        warns   = iWarnings i
    bs <- getsTC stBuiltinThings
    reportSLn "import.iface.merge" 10 "Merging interface"
    reportSLn "import.iface.merge" 20 $
      "  Current builtins " ++ show (Map.keys bs) ++ "\n" ++
      "  New builtins     " ++ show (Map.keys bi)
    let check b = case (b1, b2) of
            (Builtin x, Builtin y)
              | x == y    -> return ()
              | otherwise -> typeError $ DuplicateBuiltinBinding b x y
            _ -> __IMPOSSIBLE__
          where
            Just b1 = Map.lookup b bs
            Just b2 = Map.lookup b bi
    mapM_ (check . fst) (Map.toList $ Map.intersection bs bi)
    addImportedThings sig bi
      (iPatternSyns i)
      (iDisplayForms i)
      (iUserWarnings i)
      (iPartialDefs i)
      warns
    reportSLn "import.iface.merge" 20 $
      "  Rebinding primitives " ++ show prim
    mapM_ rebind prim
    whenJustM (optConfluenceCheck <$> pragmaOptions) $ \confChk -> do
      reportSLn "import.iface.confluence" 20 $ "  Checking confluence of imported rewrite rules"
      checkConfluenceOfRules confChk $ concat $ HMap.elems $ sig ^. sigRewriteRules
    where
        rebind (x, q) = do
            PrimImpl _ pf <- lookupPrimitiveFunction x
            stImportedBuiltins `modifyTCLens` Map.insert x (Prim pf{ primFunName = q })

addImportedThings
  :: Signature
  -> BuiltinThings PrimFun
  -> A.PatternSynDefns
  -> DisplayForms
  -> Map A.QName Text      -- ^ Imported user warnings
  -> Set QName             -- ^ Name of imported definitions which are partial
  -> [TCWarning]
  -> TCM ()
addImportedThings isig ibuiltin patsyns display userwarn partialdefs warnings = do
  stImports              `modifyTCLens` \ imp -> unionSignatures [imp, isig]
  stImportedBuiltins     `modifyTCLens` \ imp -> Map.union imp ibuiltin
  stImportedUserWarnings `modifyTCLens` \ imp -> Map.union imp userwarn
  stImportedPartialDefs  `modifyTCLens` \ imp -> Set.union imp partialdefs
  stPatternSynImports    `modifyTCLens` \ imp -> Map.union imp patsyns
  stImportedDisplayForms `modifyTCLens` \ imp -> HMap.unionWith (++) imp display
  stTCWarnings           `modifyTCLens` \ imp -> imp `List.union` warnings
  addImportedInstances isig

-- | Scope checks the given module. A proper version of the module
-- name (with correct definition sites) is returned.

scopeCheckImport :: ModuleName -> TCM (ModuleName, Map ModuleName Scope)
scopeCheckImport x = do
    reportSLn "import.scope" 5 $ "Scope checking " ++ prettyShow x
    verboseS "import.scope" 10 $ do
      visited <- prettyShow <$> getPrettyVisitedModules
      reportSLn "import.scope" 10 $ "  visited: " ++ visited
    -- Since scopeCheckImport is called from the scope checker,
    -- we need to reimburse her account.
    i <- Bench.billTo [] $ getNonMainInterface (toTopLevelModuleName x) Nothing
    addImport x

    -- If that interface was supposed to raise a warning on import, do so.
    whenJust (iImportWarning i) $ warning . UserWarning

    -- let s = publicModules $ iInsideScope i
    let s = iScope i
    return (iModuleName i `withRangesOfQ` mnameToConcrete x, s)

-- | If the module has already been visited (without warnings), then
-- its interface is returned directly. Otherwise the computation is
-- used to find the interface and the computed interface is stored for
-- potential later use (unless the 'MainInterface' is @'MainInterface'
-- 'ScopeCheck'@).

alreadyVisited :: C.TopLevelModuleName ->
                  MainInterface ->
                  PragmaOptions ->
                  TCM (Interface, [TCWarning], Bool) ->
                  TCM (Interface, [TCWarning])
alreadyVisited x isMain currentOptions getIface =
  fmap (\(i, wt, _isPrim) -> (i, wt)) $
  case isMain of
    -- Andreas, 2020-05-13, issue 4647:
    -- For top-level interaction commands, we may not able to reuse
    -- the existing interface, since it does not contain the private
    -- declarations.  Thus, we always recheck.
    MainInterface (TypeCheck TopLevelInteraction) ->                     loadAndRecordVisited
    MainInterface (TypeCheck RegularInteraction)  -> eitherUseExistingOr loadAndRecordVisited
    NotMainInterface                              -> eitherUseExistingOr loadAndRecordVisited
    MainInterface ScopeCheck                      -> eitherUseExistingOr load
  where
  eitherUseExistingOr :: TCM (Interface, [TCWarning], Bool) -> TCM (Interface, [TCWarning], Bool)
  eitherUseExistingOr notYetVisited = fromMaybeM notYetVisited existingWithoutWarnings

  -- Case: already visited.
  --
  -- A module with warnings should never be allowed to be
  -- imported from another module.
  existingWithoutWarnings :: TCM (Maybe (Interface, [TCWarning], Bool))
  existingWithoutWarnings = runMaybeT $ exceptToMaybeT $ do
    mi <- maybeToExceptT "interface has not been visited in this context" $ MaybeT $
      getVisitedModule x

    let ModuleInfo { miInterface = i, miPrimitive = isPrim, miWarnings = ws } = mi

    when ws $
      throwError "previously-visited interface had warnings"

    reportSLn "import.visit" 10 $ "  Already visited " ++ prettyShow x

    lift $ processResultingModule (i, [], isPrim)

  processResultingModule :: (Interface, [TCWarning], Bool) -> TCM (Interface, [TCWarning], Bool)
  processResultingModule (i, ws, isPrim) = do
    -- Check that imported options are compatible with current ones (issue #2487),
    -- but give primitive modules a pass
    -- compute updated warnings if needed
    wt <- fromMaybe ws <$> (getOptionsCompatibilityWarnings isMain isPrim currentOptions i)

    return (i, wt, isPrim)

  loadAndRecordVisited :: TCM (Interface, [TCWarning], Bool)
  loadAndRecordVisited = do
    r <- load
    recordVisited r
    return r

  load :: TCM (Interface, [TCWarning], Bool)
  load = do
    reportSLn "import.visit" 5 $ "  Getting interface for " ++ prettyShow x
    mi@(i, ws, _isPrim) <- processResultingModule =<< getIface
    reportSLn "import.visit" 5 $ "  Now we've looked at " ++ prettyShow x

    -- Interfaces are not stored if we are only scope-checking, or
    -- if any warnings were encountered.
    case (isMain, ws) of
      (MainInterface ScopeCheck, _) -> return ()
      (_, _:_)                      -> return ()
      _                             -> storeDecodedModule i

    reportS "warning.import" 10
      [ "module: " ++ show (C.moduleNameParts x)
      , "WarningOnImport: " ++ show (iImportWarning i)
      ]

    return mi

  recordVisited :: (Interface, [TCWarning], Bool) -> TCM ()
  recordVisited (i, wt, isPrim) =
    visitModule ModuleInfo
      { miInterface  = i
      , miWarnings   = not . null $ wt
      , miPrimitive  = isPrim
      }

-- | Type checks the main file of the interaction.
--   This could be the file loaded in the interacting editor (emacs),
--   or the file passed on the command line.
--
--   First, the primitive modules are imported.
--   Then, @getInterface@ is called to do the main work.
--
--   If the 'Mode' is 'ScopeCheck', then type-checking is not
--   performed, only scope-checking. (This may include type-checking
--   of imported modules.) In this case the generated, partial
--   interface is not stored in the state ('stDecodedModules'). Note,
--   however, that if the file has already been type-checked, then a
--   complete interface is returned.

typeCheckMain
  :: Mode
     -- ^ Should the file be type-checked, or only scope-checked?
  -> SourceInfo
     -- ^ Information about the source code.
  -> TCM (Interface, [TCWarning])
typeCheckMain mode si = do
  -- liftIO $ putStrLn $ "This is typeCheckMain " ++ prettyShow f
  -- liftIO . putStrLn . show =<< getVerbosity
  reportSLn "import.main" 10 "Importing the primitive modules."
  libdir <- liftIO defaultLibDir
  let libdirPrim = libdir </> "prim"
  reportSLn "import.main" 20 $ "Library dir = " ++ show libdir
  -- Turn off import-chasing messages.
  -- We have to modify the persistent verbosity setting, since
  -- getInterface resets the current verbosity settings to the persistent ones.
  bracket_ (getsTC Lens.getPersistentVerbosity) Lens.putPersistentVerbosity $ do
    Lens.modifyPersistentVerbosity (Trie.delete [])  -- set root verbosity to 0

    -- We don't want to generate highlighting information for Agda.Primitive.
    withHighlightingLevel None $
      forM_ (Set.map (libdirPrim </>) Lens.primitiveModules) $ \f -> do
        primSourceInfo <- sourceInfo (SourceFile $ mkAbsolute f)
        checkModuleName' (siModuleName primSourceInfo) (siOrigin primSourceInfo)
        void $ getNonMainInterface (siModuleName primSourceInfo) (Just primSourceInfo)

  reportSLn "import.main" 10 $ "Done importing the primitive modules."

  -- Now do the type checking via getInterface.
  checkModuleName' (siModuleName si) (siOrigin si)
  (i, ws) <- getInterface (siModuleName si) (MainInterface mode) (Just si)

  stCurrentModule `setTCLens` Just (iModuleName i)

  return (i, ws)
  where
  checkModuleName' m f =
    -- Andreas, 2016-07-11, issue 2092
    -- The error range should be set to the file with the wrong module name
    -- not the importing one (which would be the default).
    setCurrentRange m $ checkModuleName m f Nothing

-- | Tries to return the interface associated to the given (imported) module.
--   The time stamp of the relevant interface file is also returned.
--   Calls itself recursively for the imports of the given module.
--   May type check the module.
--   An error is raised if a warning is encountered.
--
--   Do not use this for the main file, use 'typeCheckMain' instead.

getNonMainInterface
  :: C.TopLevelModuleName
  -> Maybe SourceInfo
     -- ^ Optional information about the source code.
  -> TCM Interface
getNonMainInterface x msi = do
  (i, wt) <- getInterface x NotMainInterface msi
  tcWarningsToError wt
  return i

-- | A more precise variant of 'getNonMainInterface'. If warnings are
-- encountered then they are returned instead of being turned into
-- errors.

getInterface
  :: C.TopLevelModuleName
  -> MainInterface
  -> Maybe SourceInfo
     -- ^ Optional information about the source code.
  -> TCM (Interface, [TCWarning])
<<<<<<< HEAD
getInterface x isMain msi =
  withIncreasedModuleNestingLevel $
=======
getInterface' x isMain msi =
  addImportCycleCheck x $
>>>>>>> c32c6026
    -- Preserve the pragma options unless we are checking the main
    -- interface.
    bracket_ (useTC stPragmaOptions)
             (unless (includeStateChanges isMain) . (stPragmaOptions `setTCLens`)) $ do
     -- We remember but reset the pragma options locally
     -- For the main interface, we also remember the pragmas from the file
     -- Issue #3644 (Abel 2020-05-08): Set approximate range for errors in options
     currentOptions <- setCurrentRange (C.modPragmas . siModule <$> msi) $ do
       when (includeStateChanges isMain) $ do
         let si = fromMaybe __IMPOSSIBLE__ msi
         mapM_ setOptionsFromPragma (siPragmas si)
       currentOptions <- useTC stPragmaOptions
       -- Now reset the options
       setCommandLineOptions . stPersistentOptions . stPersistentState =<< getTC
       return currentOptions

<<<<<<< HEAD
     alreadyVisited x isMain currentOptions $ addImportCycleCheck x $ do
      file <- maybe (findFile x) (pure . siOrigin) msi -- may require source to exist

      isPrim <- Lens.isPrimitiveModule (filePath (srcFilePath file))
=======
     alreadyVisited x isMain currentOptions $ do
      file <- findFile x  -- requires source to exist
>>>>>>> c32c6026

      reportSLn "import.iface" 10 $ "  Check for cycle"
      checkForImportCycle

      (stateChangesIncluded, (i, wt)) <- do
        -- -- Andreas, 2014-10-20 AIM XX:
        -- -- Always retype-check the main file to get the iInsideScope
        -- -- which is no longer serialized.
        -- let maySkip = isMain == NotMainInterface
        -- Andreas, 2015-07-13: Serialize iInsideScope again.
        -- Andreas, 2020-05-13 issue #4647: don't skip if reload because of top-level command
        stored <- runExceptT $ Bench.billTo [Bench.Import] $ do
          when (isMain == MainInterface (TypeCheck TopLevelInteraction)) $
            throwError "we always re-check the main interface in top-level interaction"
          (False,) <$> getStoredInterface x file msi

        let recheck = \reason -> do
              reportSLn "import.iface" 5 $ concat ["  ", prettyShow x, " is not up-to-date because ", reason, "."]
              case isMain of
                MainInterface _ -> (True,) <$> createInterface x file isMain msi
                NotMainInterface -> (False,) <$> createInterfaceIsolated x file msi

        either recheck pure stored

      visited <- isVisited x
      reportSLn "import.iface" 5 $ if visited then "  We've been here. Don't merge."
                                   else "  New module. Let's check it out."

      unless (visited || stateChangesIncluded) $ do
        mergeInterface i
        Bench.billTo [Bench.Highlighting] $
          ifTopLevelAndHighlightingLevelIs NonInteractive $
            highlightFromInterface i file

      return (i, wt, isPrim)

-- | Check if the options used for checking an imported module are
--   compatible with the current options. Raises Non-fatal errors if
--   not.
checkOptionsCompatible :: PragmaOptions -> PragmaOptions -> ModuleName -> TCM Bool
checkOptionsCompatible current imported importedModule = flip execStateT True $ do
  reportSDoc "import.iface.options" 5 $ P.nest 2 $ "current options  =" P.<+> showOptions current
  reportSDoc "import.iface.options" 5 $ P.nest 2 $ "imported options =" P.<+> showOptions imported
  forM_ coinfectiveOptions $ \ (opt, optName) -> do
    unless (opt current `implies` opt imported) $ do
      put False
      warning (CoInfectiveImport optName importedModule)
  forM_ infectiveOptions $ \ (opt, optName) -> do
    unless (opt imported `implies` opt current) $ do
      put False
      warning (InfectiveImport optName importedModule)
  where
    implies :: Bool -> Bool -> Bool
    p `implies` q = p <= q

    showOptions opts = P.prettyList (map (\ (o, n) -> (P.text n <> ": ") P.<+> P.pretty (o opts))
                                 (coinfectiveOptions ++ infectiveOptions))


-- | Compare options and return collected warnings.
-- | Returns `Nothing` if warning collection was skipped.

getOptionsCompatibilityWarnings :: MainInterface -> Bool -> PragmaOptions -> Interface -> TCM (Maybe [TCWarning])
getOptionsCompatibilityWarnings isMain isPrim currentOptions i = runMaybeT $ exceptToMaybeT $ do
  -- We're just dropping these reasons-for-skipping messages for now.
  -- They weren't logged before, but they're nice for documenting the early returns.
  when isPrim $
    throwError "Options consistency checking disabled for always-available primitive module"
  whenM (lift $ checkOptionsCompatible currentOptions (iOptionsUsed i) (iModuleName i)) $
    throwError "No warnings to collect because options were compatible"
  lift $ getAllWarnings' isMain ErrorWarnings

-- | Try to get the interface from interface file or cache.

getStoredInterface
  :: C.TopLevelModuleName
     -- ^ Module name of file we process.
  -> SourceFile
     -- ^ File we process.
  -> Maybe SourceInfo
  -> ExceptT String TCM (Interface, [TCWarning])
getStoredInterface x file msi = do
  -- Check whether interface file exists and is in cache
  --  in the correct version (as testified by the interface file hash).
  --
  -- This is a lazy action which may be skipped if there is no cached interface
  -- and we're ignoring interface files for some reason.
  let getIFileHashesET = do
        -- Check that the interface file exists and return its hash.
        ifile <- maybeToExceptT "the interface file could not be found" $ MaybeT $
          findInterfaceFile' file

        -- Check that the interface file exists and return its hash.
        hashes <- maybeToExceptT "the interface file hash could not be read" $ MaybeT $ liftIO $
          getInterfaceFileHashes ifile

        return (ifile, hashes)

  -- Examine the hash of the interface file. If it is different from the
  -- stored version (in stDecodedModules), or if there is no stored version,
  -- read and decode it. Otherwise use the stored version.
  --
  -- This is a lazy action which may be skipped if the cached or on-disk interface
  -- is invalid, missing, or skipped for some other reason.
  let checkSourceHashET ifaceH = do
        sourceH <- case msi of
                    Nothing -> liftIO $ hashTextFile (srcFilePath file)
                    Just si -> return $ hashText (siSource si)

        unless (sourceH == ifaceH) $
          throwError $ concat
            [ "the source hash (", show sourceH, ")"
            , " does not match the source hash for the interface (", show ifaceH, ")"
            ]

        reportSLn "import.iface" 5 $ concat ["  ", prettyShow x, " is up-to-date."]

  -- Check if we have cached the module.
  cachedE <- runExceptT $ maybeToExceptT "the interface has not been decoded" $ MaybeT $
      lift $ getDecodedModule x

  case cachedE of
    -- If it's cached ignoreInterfaces has no effect;
    -- to avoid typechecking a file more than once.
    Right i -> do
      (ifile, hashes) <- getIFileHashesET

      let ifp = filePath $ intFilePath ifile

      -- Make sure the hashes match.
      let cachedIfaceHash = iFullHash i
      let fileIfaceHash = snd hashes
      unless (cachedIfaceHash == fileIfaceHash) $ do
        lift $ dropDecodedModule x
        reportSLn "import.iface" 50 $ "  cached hash = " ++ show cachedIfaceHash
        reportSLn "import.iface" 50 $ "  stored hash = " ++ show fileIfaceHash
        reportSLn "import.iface" 5 $ "  file is newer, re-reading " ++ ifp
        throwError $ concat
          [ "the cached interface hash (", show cachedIfaceHash, ")"
          , " does not match interface file (", show fileIfaceHash, ")"
          ]

      Bench.billTo [Bench.Deserialization] $ do
        checkSourceHashET (iSourceHash i)

        reportSLn "import.iface" 5 $ "  using stored version of " ++ (filePath $ intFilePath ifile)
        validateLoadedInterface file i []

    Left whyNotCached -> withExceptT (\e -> concat [whyNotCached, " and ", e]) $ do
      whenM ignoreAllInterfaces $
        throwError "we're ignoring all interface files"

      whenM ignoreInterfaces $
        unlessM (lift $ Lens.isBuiltinModule (filePath $ srcFilePath file)) $
            throwError "we're ignoring non-builtin interface files"

      (ifile, hashes) <- getIFileHashesET

      let ifp = (filePath . intFilePath $ ifile)

      Bench.billTo [Bench.Deserialization] $ do
        checkSourceHashET (fst hashes)

        reportSLn "import.iface" 5 $ "  no stored version, reading " ++ ifp

        i <- maybeToExceptT "bad interface, re-type checking" $ MaybeT $
          readInterface ifile

        -- Ensure that the given module name matches the one in the file.
        let topLevelName = toTopLevelModuleName $ iModuleName i
        unless (topLevelName == x) $
          -- Andreas, 2014-03-27 This check is now done in the scope checker.
          -- checkModuleName topLevelName file
          lift $ typeError $ OverlappingProjects (srcFilePath file) topLevelName x

        r <- validateLoadedInterface file i []

        lift $ chaseMsg "Loading " x $ Just ifp
        -- print imported warnings
        let ws = filter ((Strict.Just (srcFilePath file) ==) . tcWarningOrigin) (iWarnings i)
        unless (null ws) $ reportSDoc "warning" 1 $ P.vcat $ P.prettyTCM <$> ws

        return r


validateLoadedInterface
  :: SourceFile
     -- ^ File we process.
  -> Interface
  -> [TCWarning]
  -> ExceptT String TCM (Interface, [TCWarning])
validateLoadedInterface file i ws = do
  let fp = filePath $ srcFilePath file

  -- Check that it's the right version
  reportSLn "import.iface" 5 $ "  imports: " ++ prettyShow (iImportedModules i)

  -- We set the pragma options of the skipped file here, so that
  -- we can check that they are compatible with those of the
  -- imported modules. Also, if the top-level file is skipped we
  -- want the pragmas to apply to interactive commands in the UI.
  lift $ mapM_ setOptionsFromPragma (iPragmaOptions i)

  -- Check that options that matter haven't changed compared to
  -- current options (issue #2487)
  unlessM (lift $ Lens.isBuiltinModule fp) $ do
    currentOptions <- useTC stPragmaOptions
    let disagreements =
          [ optName | (opt, optName) <- restartOptions,
                      opt currentOptions /= opt (iOptionsUsed i) ]
    unless (null disagreements) $ do
      reportSLn "import.iface.options" 4 $ concat
        [ "  Changes in the following options in "
        , prettyShow fp
        , ", re-typechecking: "
        , prettyShow disagreements
        ]
      throwError "options changed"

  -- If any of the imports are newer we need to retype check
  badHashMessages <- fmap lefts $ forM (iImportedModules i) $ \(impName, impHash) -> runExceptT $ do
    reportSLn "import.iface" 30 $ concat ["Checking that module hash of import ", prettyShow impName, " matches ", prettyShow impHash ]
    latestImpHash <- lift $ lift $ moduleHash impName
    reportSLn "import.iface" 30 $ concat ["Done checking module hash of import ", prettyShow impName]
    when (impHash /= latestImpHash) $
      throwError $ concat
        [ "module hash for imported module ", prettyShow impName, " is out of date"
        , " (import cached=", prettyShow impHash, ", latest=", prettyShow latestImpHash, ")"
        ]

  unlessNull badHashMessages (throwError . unlines)

  return (i, ws)

-- | Run the type checker on a file and create an interface.
--
--   Mostly, this function calls 'createInterface'.
--   But if it is not the main module we check,
--   we do it in a fresh state, suitably initialize,
--   in order to forget some state changes after successful type checking.

createInterfaceIsolated
  :: C.TopLevelModuleName
     -- ^ Module name of file we process.
  -> SourceFile
     -- ^ File we process.
  -> Maybe SourceInfo
     -- ^ Optional information about the source code.
  -> TCM (Interface, [TCWarning])
createInterfaceIsolated x file msi = do
      cleanCachedLog

      ms          <- getImportPath
      range       <- asksTC envRange
      call        <- asksTC envCall
      mf          <- useTC stModuleToSource
      vs          <- getVisitedModules
      ds          <- getDecodedModules
      opts        <- stPersistentOptions . stPersistentState <$> getTC
      isig        <- useTC stImports
      ibuiltin    <- useTC stImportedBuiltins
      display     <- useTC stImportsDisplayForms
      userwarn    <- useTC stImportedUserWarnings
      partialdefs <- useTC stImportedPartialDefs
      ipatsyns <- getPatternSynImports
      ho       <- getInteractionOutputCallback
      -- Every interface is treated in isolation. Note: Some changes to
      -- the persistent state may not be preserved if an error other
      -- than a type error or an IO exception is encountered in an
      -- imported module.
      (r, newModToSource, newDecodedModules) <- (either throwError pure =<<) $
           withoutCache $
           -- The cache should not be used for an imported module, and it
           -- should be restored after the module has been type-checked
           freshTCM $
             withImportPath ms $
             localTC (\e -> e
                              -- Andreas, 2014-08-18:
                              -- Preserve the range of import statement
                              -- for reporting termination errors in
                              -- imported modules:
                            { envRange              = range
                            , envCall               = call
                            }) $ do
               setDecodedModules ds
               setCommandLineOptions opts
               setInteractionOutputCallback ho
               stModuleToSource `setTCLens` mf
               setVisitedModules vs
               addImportedThings isig ibuiltin ipatsyns display userwarn partialdefs []

               r  <- createInterface x file NotMainInterface msi
               mf' <- useTC stModuleToSource
               ds' <- getDecodedModules
               return (r, mf', ds')

      stModuleToSource `setTCLens` newModToSource
      setDecodedModules newDecodedModules

      let (i, ws) = r

      -- We skip the file which has just been type-checked to
      -- be able to forget some of the local state from
      -- checking the module.
      -- Note that this doesn't actually read the interface
      -- file, only the cached interface. (This comment is not
      -- correct, see
      -- test/Fail/customised/NestedProjectRoots.err.)
      validated <- runExceptT $ validateLoadedInterface file i ws

      -- NOTE: This attempts to type-check FOREVER if for some
      -- reason it continually fails to validate interface.
      let recheckOnError = \msg -> do
            reportSLn "import.iface" 1 $ "Failed to validate just-loaded interface: " ++ msg
            createInterfaceIsolated x file msi

      either recheckOnError pure validated

-- | Formats and outputs the "Checking", "Finished" and "Loading " messages.

chaseMsg
  :: String               -- ^ The prefix, like @Checking@, @Finished@, @Loading @.
  -> C.TopLevelModuleName -- ^ The module name.
  -> Maybe String         -- ^ Optionally: the file name.
  -> TCM ()
chaseMsg kind x file = do
  indentation <- (`replicate` ' ') <$> asksTC (pred . length . envImportPath)
  let maybeFile = caseMaybe file "." $ \ f -> " (" ++ f ++ ")."
      vLvl | kind == "Checking" = 1
           | otherwise          = 2
  reportSLn "import.chase" vLvl $ concat
    [ indentation, kind, " ", prettyShow x, maybeFile ]

-- | Print the highlighting information contained in the given interface.

highlightFromInterface
  :: Interface
  -> SourceFile
     -- ^ The corresponding file.
  -> TCM ()
highlightFromInterface i file = do
  reportSLn "import.iface" 5 $
    "Generating syntax info for " ++ filePath (srcFilePath file) ++
    " (read from interface)."
  printHighlightingInfo KeepHighlighting (iHighlighting i)

-- | Read interface file corresponding to a module.

readInterface :: InterfaceFile -> TCM (Maybe Interface)
readInterface file = do
    let ifp = filePath $ intFilePath file
    -- Decode the interface file
    (s, close) <- liftIO $ readBinaryFile' ifp
    do  mi <- liftIO . E.evaluate =<< decodeInterface s

        -- Close the file. Note
        -- ⑴ that evaluate ensures that i is evaluated to WHNF (before
        --   the next IO operation is executed), and
        -- ⑵ that decode returns Nothing if an error is encountered,
        -- so it is safe to close the file here.
        liftIO close

        return $ constructIScope <$> mi
      -- Catch exceptions and close
      `catchError` \e -> liftIO close >> handler e
  -- Catch exceptions
  `catchError` handler
  where
    handler = \case
      IOException _ _ e -> do
        reportSLn "" 0 $ "IO exception: " ++ show e
        return Nothing   -- Work-around for file locking bug.
                         -- TODO: What does this refer to? Please
                         -- document.
      e -> throwError e

-- | Writes the given interface to the given file.
--
-- The written interface is decoded and returned.

writeInterface :: AbsolutePath -> Interface -> TCM Interface
writeInterface file i = let fp = filePath file in do
    reportSLn "import.iface.write" 5  $
      "Writing interface file " ++ fp ++ "."
    -- Andreas, 2015-07-13
    -- After QName memoization (AIM XXI), scope serialization might be cheap enough.
    -- -- Andreas, Makoto, 2014-10-18 AIM XX:
    -- -- iInsideScope is bloating the interface files, so we do not serialize it?
    -- i <- return $
    --   i { iInsideScope  = emptyScopeInfo
    --     }
    -- [Old: Andreas, 2016-02-02 this causes issue #1804, so don't do it:]
    -- Andreas, 2020-05-13, #1804, #4647: removed private declarations
    -- only when we actually write the interface.
    let filteredIface = i { iInsideScope  = withoutPrivates $ iInsideScope i }
    reportSLn "import.iface.write" 50 $
      "Writing interface file with hash " ++ show (iFullHash filteredIface) ++ "."
    encodedIface <- encodeFile fp filteredIface
    reportSLn "import.iface.write" 5 "Wrote interface file."
#if __GLASGOW_HASKELL__ >= 804
    fromMaybe __IMPOSSIBLE__ <$> (Bench.billTo [Bench.Deserialization] (decode encodedIface))
#else
    return filteredIface
#endif
  `catchError` \e -> do
    reportSLn "" 1 $
      "Failed to write interface " ++ fp ++ "."
    liftIO $
      whenM (doesFileExist fp) $ removeFile fp
    throwError e

-- | Tries to type check a module and write out its interface. The
-- function only writes out an interface file if it does not encounter
-- any warnings.
--
-- If appropriate this function writes out syntax highlighting
-- information.

createInterface
  :: C.TopLevelModuleName  -- ^ The expected module name.
  -> SourceFile            -- ^ The file to type check.
  -> MainInterface         -- ^ Are we dealing with the main module?
  -> Maybe SourceInfo      -- ^ Optional information about the source code.
  -> TCM (Interface, [TCWarning])
createInterface mname file isMain msi = do
  let x = mname
  let fp = filePath $ srcFilePath file
  let checkMsg = case isMain of
                   MainInterface ScopeCheck -> "Reading "
                   _                        -> "Checking"
      withMsgs = bracket_
       (chaseMsg checkMsg x $ Just fp)
       (const $ do ws <- getAllWarnings AllWarnings
                   let classified = classifyWarnings ws
                   let wa' = filter ((Strict.Just (srcFilePath file) ==) . tcWarningOrigin) (tcWarnings classified)
                   unless (null wa') $
                     reportSDoc "warning" 1 $ P.vcat $ P.prettyTCM <$> wa'
                   when (null (nonFatalErrors classified)) $ chaseMsg "Finished" x Nothing)

  withMsgs $
    Bench.billTo [Bench.TopModule mname] $
    localTC (\e -> e { envCurrentPath = Just (srcFilePath file) }) $ do

    let onlyScope = isMain == MainInterface ScopeCheck

    reportSLn "import.iface.create" 5 $
      "Creating interface for " ++ prettyShow mname ++ "."
    verboseS "import.iface.create" 10 $ do
      visited <- prettyShow <$> getPrettyVisitedModules
      reportSLn "import.iface.create" 10 $ "  visited: " ++ visited

    si <- maybe (sourceInfo file) pure msi

    let srcPath = srcFilePath $ siOrigin si

    fileTokenInfo <- Bench.billTo [Bench.Highlighting] $
                       generateTokenInfoFromSource
                         srcPath (TL.unpack $ siSource si)
    stTokens `setTCLens` fileTokenInfo

    mapM_ setOptionsFromPragma (siPragmas si)

    verboseS "import.iface.create" 15 $ do
      nestingLevel      <- asksTC (pred . length . envImportPath)
      highlightingLevel <- asksTC envHighlightingLevel
      reportSLn "import.iface.create" 15 $ unlines
        [ "  nesting      level: " ++ show nestingLevel
        , "  highlighting level: " ++ show highlightingLevel
        ]

    -- Scope checking.
    reportSLn "import.iface.create" 7 "Starting scope checking."
    topLevel <- Bench.billTo [Bench.Scoping] $ do
      let topDecls = C.modDecls $ siModule si
      concreteToAbstract_ (TopLevel srcPath mname topDecls)
    reportSLn "import.iface.create" 7 "Finished scope checking."

    let ds    = topLevelDecls topLevel
        scope = topLevelScope topLevel

    -- Highlighting from scope checker.
    reportSLn "import.iface.create" 7 "Starting highlighting from scope."
    Bench.billTo [Bench.Highlighting] $ do
      -- Generate and print approximate syntax highlighting info.
      ifTopLevelAndHighlightingLevelIs NonInteractive $
        printHighlightingInfo KeepHighlighting fileTokenInfo
      ifTopLevelAndHighlightingLevelIsOr NonInteractive onlyScope $
        mapM_ (\ d -> generateAndPrintSyntaxInfo d Partial onlyScope) ds
    reportSLn "import.iface.create" 7 "Finished highlighting from scope."


    -- Type checking.

    -- Now that all the options are in we can check if caching should
    -- be on.
    activateLoadedFileCache

    -- invalidate cache if pragmas change, TODO move
    cachingStarts
    opts <- useTC stPragmaOptions
    me <- readFromCachedLog
    case me of
      Just (Pragmas opts', _) | opts == opts'
        -> return ()
      _ -> do
        reportSLn "cache" 10 $ "pragma changed: " ++ show (isJust me)
        cleanCachedLog
    writeToCurrentLog $ Pragmas opts

    if onlyScope
      then do
        reportSLn "import.iface.create" 7 "Skipping type checking."
        cacheCurrentLog
      else do
        reportSLn "import.iface.create" 7 "Starting type checking."
        Bench.billTo [Bench.Typing] $ mapM_ checkDeclCached ds `finally_` cacheCurrentLog
        reportSLn "import.iface.create" 7 "Finished type checking."

    -- Ulf, 2013-11-09: Since we're rethrowing the error, leave it up to the
    -- code that handles that error to reset the state.
    -- Ulf, 2013-11-13: Errors are now caught and highlighted in InteractionTop.
    -- catchError_ (checkDecls ds) $ \e -> do
    --   ifTopLevelAndHighlightingLevelIs NonInteractive $
    --     printErrorInfo e
    --   throwError e

    unfreezeMetas

    -- Profiling: Count number of metas.
    verboseS "profile.metas" 10 $ do
      MetaId n <- fresh
      tickN "metas" (fromIntegral n)

    -- Highlighting from type checker.
    reportSLn "import.iface.create" 7 "Starting highlighting from type info."
    Bench.billTo [Bench.Highlighting] $ do

      -- Move any remaining token highlighting to stSyntaxInfo.
      toks <- useTC stTokens
      ifTopLevelAndHighlightingLevelIs NonInteractive $
        printHighlightingInfo KeepHighlighting toks
      stTokens `setTCLens` mempty

      -- Grabbing warnings and unsolved metas to highlight them
      warnings <- getAllWarnings AllWarnings
      unless (null warnings) $ reportSDoc "import.iface.create" 20 $
        "collected warnings: " <> prettyTCM warnings
      unsolved <- getAllUnsolvedWarnings
      unless (null unsolved) $ reportSDoc "import.iface.create" 20 $
        "collected unsolved: " <> prettyTCM unsolved
      let warningInfo = compress $ foldMap warningHighlighting $ unsolved ++ warnings

      stSyntaxInfo `modifyTCLens` \inf -> (inf `mappend` toks) `mappend` warningInfo

      whenM (optGenerateVimFile <$> commandLineOptions) $
        -- Generate Vim file.
        withScope_ scope $ generateVimFile $ filePath $ srcPath
    reportSLn "import.iface.create" 7 "Finished highlighting from type info."

    setScope scope
    reportSLn "scope.top" 50 $ "SCOPE " ++ show scope

    -- TODO: It would be nice if unsolved things were highlighted
    -- after every mutual block.

    openMetas           <- getOpenMetas
    unless (null openMetas) $ do
      reportSLn "import.metas" 10 "We have unsolved metas."
      reportSLn "import.metas" 10 =<< showGoals =<< getGoals

    ifTopLevelAndHighlightingLevelIs NonInteractive printUnsolvedInfo

    -- Andreas, 2016-08-03, issue #964
    -- When open metas are allowed,
    -- permanently freeze them now by turning them into postulates.
    -- This will enable serialization.
    -- savedMetaStore <- useTC stMetaStore
    unless (includeStateChanges isMain) $
      -- Andreas, 2018-11-15, re issue #3393:
      -- We do not get here when checking the main module
      -- (then includeStateChanges is True).
      whenM (optAllowUnsolved <$> pragmaOptions) $ do
        reportSLn "import.iface.create" 7 "Turning unsolved metas (if any) into postulates."
        withCurrentModule (scope ^. scopeCurrent) openMetasToPostulates
        -- Clear constraints as they might refer to what
        -- they think are open metas.
        stAwakeConstraints    `setTCLens` []
        stSleepingConstraints `setTCLens` []

    -- Serialization.
    reportSLn "import.iface.create" 7 "Starting serialization."
    i <- Bench.billTo [Bench.Serialization, Bench.BuildInterface] $
      buildInterface si topLevel

    reportS "tc.top" 101 $
      "Signature:" :
      [ unlines
          [ prettyShow q
          , "  type: " ++ show (defType def)
          , "  def:  " ++ show cc
          ]
      | (q, def) <- HMap.toList $ iSignature i ^. sigDefinitions,
        Function{ funCompiled = cc } <- [theDef def]
      ]
    reportSLn "import.iface.create" 7 "Finished serialization."

    mallWarnings <- getAllWarnings' isMain ErrorWarnings

    reportSLn "import.iface.create" 7 "Considering writing to interface file."
    finalIface <- constructIScope <$> case (mallWarnings, isMain) of
      (_:_, _) -> do
        -- Andreas, 2018-11-15, re issue #3393
        -- The following is not sufficient to fix #3393
        -- since the replacement of metas by postulates did not happen.
        -- -- | not (allowUnsolved && all (isUnsolvedWarning . tcWarning) allWarnings) -> do
        reportSLn "import.iface.create" 7 "We have warnings, skipping writing interface file."
        return i
      ([], MainInterface ScopeCheck) -> do
        reportSLn "import.iface.create" 7 "We are just scope-checking, skipping writing interface file."
        return i
      ([], MainInterface (TypeCheck TopLevelInteraction)) -> do
        reportSLn "import.iface.create" 7 "We are in top-level interaction mode and want to retain private declarations, skipping writing interface file."
        return i
      ([], _) -> Bench.billTo [Bench.Serialization] $ do
        reportSLn "import.iface.create" 7 "Actually calling writeInterface."
        -- The file was successfully type-checked (and no warnings were
        -- encountered), so the interface should be written out.
        ifile <- toIFile file
        serializedIface <- writeInterface ifile i
        reportSLn "import.iface.create" 7 "Finished writing to interface file."
        return serializedIface

    -- -- Restore the open metas, as we might continue in interaction mode.
    -- Actually, we do not serialize the metas if checking the MainInterface
    -- stMetaStore `setTCLens` savedMetaStore

    -- Profiling: Print statistics.
    printStatistics 30 (Just mname) =<< getStatistics

    -- Get the statistics of the current module
    -- and add it to the accumulated statistics.
    localStatistics <- getStatistics
    lensAccumStatistics `modifyTCLens` Map.unionWith (+) localStatistics
    verboseS "profile" 1 $ reportSLn "import.iface" 5 "Accumulated statistics."

    return (finalIface, mallWarnings)

-- | Expert version of 'getAllWarnings'; if 'isMain' is a
-- 'MainInterface', the warnings definitely include also unsolved
-- warnings.

getAllWarnings' :: (MonadFail m, ReadTCState m, MonadWarning m) => MainInterface -> WhichWarnings -> m [TCWarning]
getAllWarnings' (MainInterface _) = getAllWarningsPreserving unsolvedWarnings
getAllWarnings' NotMainInterface  = getAllWarningsPreserving Set.empty

-- Andreas, issue 964: not checking null interactionPoints
-- anymore; we want to serialize with open interaction points now!

-- | Reconstruct the 'iScope' (not serialized)
--   from the 'iInsideScope' (serialized).

constructIScope :: Interface -> Interface
constructIScope i = billToPure [ Deserialization ] $
  i{ iScope = publicModules $ iInsideScope i }

-- | Builds an interface for the current module, which should already
-- have been successfully type checked.

buildInterface
  :: SourceInfo
     -- ^ 'SourceInfo' for the current module.
  -> TopLevelInfo
     -- ^ 'TopLevelInfo' scope information for the current module.
  -> TCM Interface
buildInterface si topLevel = do
    reportSLn "import.iface" 5 "Building interface..."
    let mname = topLevelModuleName topLevel
        source = siSource si
        fileType = siFileType si
        pragmas = siPragmas si
    -- Andreas, 2014-05-03: killRange did not result in significant reduction
    -- of .agdai file size, and lost a few seconds performance on library-test.
    -- Andreas, Makoto, 2014-10-18 AIM XX: repeating the experiment
    -- with discarding also the nameBindingSite in QName:
    -- Saves 10% on serialization time (and file size)!
    --
    -- NOTE: We no longer discard all nameBindingSites (but the commit
    -- that introduced this change seems to have made Agda a bit
    -- faster and interface file sizes a bit smaller, at least for the
    -- standard library).
    builtin     <- useTC stLocalBuiltins
    ms          <- getImports
    mhs         <- mapM (\ m -> (m,) <$> moduleHash m) $ Set.toList ms
    foreignCode <- useTC stForeignCode
    -- Ulf, 2016-04-12:
    -- Non-closed display forms are not applicable outside the module anyway,
    -- and should be dead-code eliminated (#1928).
    origDisplayForms <- HMap.filter (not . null) . HMap.map (filter isClosed) <$> useTC stImportsDisplayForms
    -- TODO: Kill some ranges?
    (display, sig) <- eliminateDeadCode origDisplayForms =<< getSignature
    userwarns      <- useTC stLocalUserWarnings
    importwarn     <- useTC stWarningOnImport
    syntaxInfo     <- useTC stSyntaxInfo
    optionsUsed    <- useTC stPragmaOptions
    partialDefs    <- useTC stLocalPartialDefs

    -- Andreas, 2015-02-09 kill ranges in pattern synonyms before
    -- serialization to avoid error locations pointing to external files
    -- when expanding a pattern synonym.
    patsyns <- killRange <$> getPatternSyns
    let builtin' = Map.mapWithKey (\ x b -> (x,) . primFunName <$> b) builtin
    warnings <- getAllWarnings AllWarnings
    reportSLn "import.iface" 7 "  instantiating all meta variables"
    i <- instantiateFull Interface
      { iSourceHash      = hashText source
      , iSource          = source
      , iFileType        = fileType
      , iImportedModules = mhs
      , iModuleName      = mname
      , iScope           = empty -- publicModules scope
      , iInsideScope     = topLevelScope topLevel
      , iSignature       = sig
      , iDisplayForms    = display
      , iUserWarnings    = userwarns
      , iImportWarning   = importwarn
      , iBuiltin         = builtin'
      , iForeignCode     = foreignCode
      , iHighlighting    = syntaxInfo
      , iPragmaOptions   = pragmas
      , iOptionsUsed     = optionsUsed
      , iPatternSyns     = patsyns
      , iWarnings        = warnings
      , iPartialDefs     = partialDefs
      }
    reportSLn "import.iface" 7 "  interface complete"
    return i

-- | Returns (iSourceHash, iFullHash)
--   We do not need to check that the file exist because we only
--   accept @InterfaceFile@ as an input and not arbitrary @AbsolutePath@!
getInterfaceFileHashes :: InterfaceFile -> IO (Maybe (Hash, Hash))
getInterfaceFileHashes fp = do
  let ifile = filePath $ intFilePath fp
  (s, close) <- readBinaryFile' ifile
  let hs = decodeHashes s
  maybe 0 (uncurry (+)) hs `seq` close
  return hs

moduleHash :: ModuleName -> TCM Hash
moduleHash m = iFullHash <$> getNonMainInterface (toTopLevelModuleName m) Nothing<|MERGE_RESOLUTION|>--- conflicted
+++ resolved
@@ -418,13 +418,8 @@
   -> Maybe SourceInfo
      -- ^ Optional information about the source code.
   -> TCM (Interface, [TCWarning])
-<<<<<<< HEAD
 getInterface x isMain msi =
-  withIncreasedModuleNestingLevel $
-=======
-getInterface' x isMain msi =
   addImportCycleCheck x $
->>>>>>> c32c6026
     -- Preserve the pragma options unless we are checking the main
     -- interface.
     bracket_ (useTC stPragmaOptions)
@@ -441,15 +436,10 @@
        setCommandLineOptions . stPersistentOptions . stPersistentState =<< getTC
        return currentOptions
 
-<<<<<<< HEAD
-     alreadyVisited x isMain currentOptions $ addImportCycleCheck x $ do
+     alreadyVisited x isMain currentOptions $ do
       file <- maybe (findFile x) (pure . siOrigin) msi -- may require source to exist
 
       isPrim <- Lens.isPrimitiveModule (filePath (srcFilePath file))
-=======
-     alreadyVisited x isMain currentOptions $ do
-      file <- findFile x  -- requires source to exist
->>>>>>> c32c6026
 
       reportSLn "import.iface" 10 $ "  Check for cycle"
       checkForImportCycle
