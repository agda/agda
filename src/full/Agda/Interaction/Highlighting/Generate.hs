
-- | Generates data used for precise syntax highlighting.

module Agda.Interaction.Highlighting.Generate
  ( Level(..)
  , generateAndPrintSyntaxInfo
  , generateTokenInfo, generateTokenInfoFromSource
  , generateTokenInfoFromString
  , printSyntaxInfo
  , printErrorInfo, errorHighlighting
  , printUnsolvedInfo
  , printHighlightingInfo
  , highlightAsTypeChecked
  , warningHighlighting
  , computeUnsolvedMetaWarnings
  , computeUnsolvedConstraints
  , storeDisambiguatedName, disambiguateRecordFields
  ) where

import Prelude hiding (null)

import Control.Monad
import Control.Arrow (second)

import Data.Generics.Geniplate
import qualified Data.Map as Map
import Data.Maybe
import Data.List ((\\))
import qualified Data.List as List
import qualified Data.Foldable as Fold (fold, foldMap, toList)
import qualified Data.IntMap as IntMap
import Data.HashMap.Strict (HashMap)
import qualified Data.HashMap.Strict as HMap
import Data.Sequence (Seq)
import qualified Data.Set as Set
import qualified Data.Text.Lazy as T
import Data.Void

import Agda.Interaction.Response
  ( Response( Resp_HighlightingInfo )
  , RemoveTokenBasedHighlighting( KeepHighlighting )
  )
import Agda.Interaction.Highlighting.Precise
import Agda.Interaction.Highlighting.Range (rToR, minus)  -- Range is ambiguous

import qualified Agda.TypeChecking.Errors as E
import Agda.TypeChecking.MetaVars (isBlockedTerm)
import Agda.TypeChecking.Monad
  hiding (ModuleInfo, MetaInfo, Primitive, Constructor, Record, Function, Datatype)
import qualified Agda.TypeChecking.Monad as M
import Agda.TypeChecking.Positivity.Occurrence
import Agda.TypeChecking.Warnings (runPM)

import Agda.Syntax.Abstract (IsProjP(..))
import qualified Agda.Syntax.Abstract as A
import Agda.Syntax.Concrete (FieldAssignment'(..))
import Agda.Syntax.Concrete.Definitions ( DeclarationWarning(..) )
import qualified Agda.Syntax.Common as Common
import qualified Agda.Syntax.Concrete.Name as C
import Agda.Syntax.Fixity
import Agda.Syntax.Notation
import Agda.Syntax.Info ( ModuleInfo(..), defMacro )
import qualified Agda.Syntax.Internal as I
import qualified Agda.Syntax.Literal as L
import qualified Agda.Syntax.Parser as Pa
import qualified Agda.Syntax.Parser.Tokens as T
import qualified Agda.Syntax.Position as P
import Agda.Syntax.Position (Range, getRange, noRange)

import Agda.Utils.FileName
import Agda.Utils.Function
import Agda.Utils.Functor
import Agda.Utils.Lens
import Agda.Utils.List
import Agda.Utils.Maybe
import qualified Agda.Utils.Maybe.Strict as Strict
import Agda.Utils.Null
import Agda.Utils.Pretty

import Agda.Utils.Impossible

-- | @highlightAsTypeChecked rPre r m@ runs @m@ and returns its
--   result. Additionally, some code may be highlighted:
--
-- * If @r@ is non-empty and not a sub-range of @rPre@ (after
--   'P.continuousPerLine' has been applied to both): @r@ is
--   highlighted as being type-checked while @m@ is running (this
--   highlighting is removed if @m@ completes /successfully/).
--
-- * Otherwise: Highlighting is removed for @rPre - r@ before @m@
--   runs, and if @m@ completes successfully, then @rPre - r@ is
--   highlighted as being type-checked.

highlightAsTypeChecked
  :: MonadTCM tcm
  => Range   -- ^ @rPre@
  -> Range   -- ^ @r@
  -> tcm a
  -> tcm a
highlightAsTypeChecked rPre r m
  | r /= noRange && delta == rPre' = wrap r'    highlight clear
  | otherwise                      = wrap delta clear     highlight
  where
  rPre'     = rToR (P.continuousPerLine rPre)
  r'        = rToR (P.continuousPerLine r)
  delta     = rPre' `minus` r'
  clear     = mempty
  highlight = parserBased { otherAspects = Set.singleton TypeChecks }

  wrap rs x y = do
    p rs x
    v <- m
    p rs y
    return v
    where
    p rs x = printHighlightingInfo KeepHighlighting (singletonC rs x)

-- | Lispify and print the given highlighting information.

printHighlightingInfo ::
  MonadTCM tcm =>
  RemoveTokenBasedHighlighting ->
  HighlightingInfo ->
  tcm ()
printHighlightingInfo remove info = do
  modToSrc <- useTC stModuleToSource
  method   <- viewTC eHighlightingMethod
  liftTCM $ reportS "highlighting" 50
    [ "Printing highlighting info:"
    , show info
    , "  modToSrc = " ++ show modToSrc
    ]
  unless (null $ ranges info) $ do
    liftTCM $ appInteractionOutputCallback $
        Resp_HighlightingInfo info remove method modToSrc

-- | Highlighting levels.

data Level
  = Full
    -- ^ Full highlighting. Should only be used after typechecking has
    --   completed successfully.
  | Partial
    -- ^ Highlighting without disambiguation of overloaded
    --   constructors.

-- | Generate syntax highlighting information for the given
-- declaration, and (if appropriate) print it. If the boolean is
-- 'True', then the state is additionally updated with the new
-- highlighting info (in case of a conflict new info takes precedence
-- over old info).
--
-- The procedure makes use of some of the token highlighting info in
-- 'stTokens' (that corresponding to the interval covered by the
-- declaration). If the boolean is 'True', then this token
-- highlighting info is additionally removed from 'stTokens'.

generateAndPrintSyntaxInfo
  :: A.Declaration
  -> Level
  -> Bool
     -- ^ Update the state?
  -> TCM ()
generateAndPrintSyntaxInfo decl _ _ | null $ getRange decl = return ()
generateAndPrintSyntaxInfo decl hlLevel updateState = do
  file <- getCurrentPath

  reportSLn "import.iface.create" 15 $
      "Generating syntax info for " ++ filePath file ++ ' ' :
        case hlLevel of
            Full    {} -> "(final)"
            Partial {} -> "(first approximation)"
        ++ "."

  reportSLn "highlighting.names" 60 $ "highlighting names = " ++ prettyShow names

  M.ignoreAbstractMode $ do
    modMap <- sourceToModule
    kinds  <- nameKinds hlLevel decl

    let nameInfo = mconcat $ map (generate modMap file kinds) names

    -- Constructors are only highlighted after type checking, since they
    -- can be overloaded.
    constructorInfo <- case hlLevel of
      Full{} -> generateConstructorInfo modMap file kinds decl
      _      -> return mempty

    cm <- P.rangeFile <$> viewTC eRange
    reportSLn "highlighting.warning" 60 $ "current path = " ++ show cm

    warnInfo <- Fold.foldMap warningHighlighting
                 . filter ((cm ==) . tcWarningOrigin) <$> useTC stTCWarnings

    let (from, to) = case P.rangeToInterval (getRange decl) of
          Nothing -> __IMPOSSIBLE__
          Just i  -> ( fromIntegral $ P.posPos $ P.iStart i
                     , fromIntegral $ P.posPos $ P.iEnd i)
    (prevTokens, (curTokens, postTokens)) <-
      second (splitAtC to) . splitAtC from <$> useTC stTokens

    -- theRest needs to be placed before nameInfo here since record
    -- field declarations contain QNames. constructorInfo also needs
    -- to be placed before nameInfo since, when typechecking is done,
    -- constructors are included in both lists. Finally the token
    -- information is placed last since token highlighting is more
    -- crude than the others.
    let syntaxInfo = compress (mconcat [ constructorInfo
                                       , theRest modMap file
                                       , nameInfo
                                       , warnInfo
                                       ])
                       `mappend`
                     curTokens

    when updateState $ do
      stSyntaxInfo `modifyTCLens` mappend syntaxInfo
      stTokens     `setTCLens` (prevTokens `mappend` postTokens)

    ifTopLevelAndHighlightingLevelIs NonInteractive $
      printHighlightingInfo KeepHighlighting syntaxInfo
  where
  -- All names mentioned in the syntax tree (not bound variables).
  names :: [A.AmbiguousQName]
  names =
    (map I.unambiguous $
     filter (not . isExtendedLambdaName) $
     universeBi decl) ++
    universeBi decl

  -- Bound variables, dotted patterns, record fields, module names,
  -- the "as" and "to" symbols.
  theRest modMap file = mconcat
    [ Fold.foldMap getFieldDecl   $ universeBi decl
    , Fold.foldMap getVarAndField $ universeBi decl
    , Fold.foldMap getLet         $ universeBi decl
    , Fold.foldMap getLam         $ universeBi decl
    , Fold.foldMap getTyped       $ universeBi decl
    , Fold.foldMap getPattern     $ universeBi decl
    , Fold.foldMap getPatternSyn  $ universeBi decl
    , Fold.foldMap getExpr        $ universeBi decl
    , Fold.foldMap getPatSynArgs  $ universeBi decl
    , Fold.foldMap getModuleName  $ universeBi decl
    , Fold.foldMap getModuleInfo  $ universeBi decl
    , Fold.foldMap getNamedArgE   $ universeBi decl
    , Fold.foldMap getNamedArgP   $ universeBi decl
    , Fold.foldMap getNamedArgB   $ universeBi decl
    , Fold.foldMap getNamedArgL   $ universeBi decl
    , Fold.foldMap getQuantityAttr$ universeBi decl
    ]
    where
    bound A.BindName{ unBind = n } =
      nameToFile modMap file [] (A.nameConcrete n) noRange
                 (\isOp -> parserBased { aspect =
                             Just $ Name (Just Bound) isOp })
                 (Just $ A.nameBindingSite n)

    patsyn n =               -- TODO: resolve overloading
              nameToFileA modMap file (I.headAmbQ n) True $ \isOp ->
                  parserBased { aspect =
                    Just $ Name (Just $ Constructor Common.Inductive) isOp }

    macro n = nameToFileA modMap file n True $ \isOp ->
                  parserBased { aspect = Just $ Name (Just Macro) isOp }

    field :: [C.Name] -> C.Name -> File
    field m n = nameToFile modMap file m n noRange
                           (\isOp -> parserBased { aspect =
                                       Just $ Name (Just Field) isOp })
                           Nothing

    asName :: C.Name -> File
    asName n = nameToFile modMap file []
                          n noRange
                          (\isOp -> parserBased { aspect =
                                      Just $ Name (Just Module) isOp })
                          Nothing

    -- For top level modules, we set the binding site to the beginning of the file
    -- so that clicking on an imported module will jump to the beginning of the file
    -- which defines this module.
    mod isTopLevelModule n =
      nameToFile modMap file []
                 (A.nameConcrete n) noRange
                 (\isOp -> parserBased { aspect =
                             Just $ Name (Just Module) isOp })
                 (Just $ applyWhen isTopLevelModule P.beginningOfFile $
                           A.nameBindingSite n)

    getVarAndField :: A.Expr -> File
    getVarAndField (A.Var x)            = bound $ A.mkBindName x
    -- Andreas, 2018-06-09, issue #3120
    -- The highlighting for record field tags is now created by the type checker in
    -- function disambiguateRecordFields.
    -- Andreas, Nisse, 2018-10-26, issue #3322
    -- Still, we extract the highlighting info here for uses such as QuickLatex.
    -- The aspects from the disambiguation will be merged in.
    getVarAndField (A.Rec       _ fs)   = mconcat [ field [] x | Left (FieldAssignment x _) <- fs ]
    getVarAndField (A.RecUpdate _ _ fs) = mconcat [ field [] x |      (FieldAssignment x _) <- fs ]
    getVarAndField _                    = mempty

    -- Ulf, 2019-01-30: It would be nicer to not have to specialize it, but
    -- you can't have polymorphic functions in universeBi.
    getNamedArgE :: Common.NamedArg A.Expr -> File
    getNamedArgE = getNamedArg
    getNamedArgP :: Common.NamedArg A.Pattern -> File
    getNamedArgP = getNamedArg
    getNamedArgB :: Common.NamedArg A.BindName -> File
    getNamedArgB = getNamedArg
    getNamedArgL :: Common.NamedArg A.LHSCore -> File
    getNamedArgL = getNamedArg

    getNamedArg :: Common.NamedArg a -> File
    getNamedArg x = caseMaybe (Common.nameOf $ Common.unArg x) mempty $ \ s ->
      singleton (rToR $ getRange s) $
        parserBased { aspect = Just $ Name (Just Argument) False }

    getBinder :: A.Binder -> File
    getBinder (A.Binder p n) = mconcat $ bound n : map getPattern (maybeToList p)

    getLet :: A.LetBinding -> File
    getLet (A.LetBind _ _ x _ _)     = bound x
    getLet A.LetPatBind{}            = mempty
    getLet A.LetApply{}              = mempty
    getLet A.LetOpen{}               = mempty
    getLet (A.LetDeclaredVariable x) = bound x

    getLam :: A.LamBinding -> File
    getLam (A.DomainFree _ xs) = getBinder (Common.namedArg xs)
    getLam (A.DomainFull {})   = mempty

    getTyped :: A.TypedBinding -> File
    getTyped (A.TBind _ _ xs _) = Fold.foldMap (getBinder . Common.namedArg) xs
    getTyped A.TLet{}           = mempty

    getPatSynArgs :: A.Declaration -> File
    getPatSynArgs (A.PatternSynDef _ xs _) = mconcat $ map (bound . A.mkBindName . Common.unArg) xs
    getPatSynArgs _                        = mempty

    getPattern' :: IsProjP e => A.Pattern' e -> File
    getPattern' (A.VarP x)    = bound x
    getPattern' (A.AsP _ x _) = bound x
    getPattern' (A.DotP pi e)
      | Just _ <- isProjP e = mempty
      | otherwise =
          singleton (rToR $ getRange pi)
                (parserBased { otherAspects = Set.singleton DottedPattern })
    getPattern' (A.PatternSynP _ q _) = patsyn q
    -- Andreas, 2018-06-09, issue #3120
    -- The highlighting for record field tags is now created by the type checker in
    -- function disambiguateRecordFields.
    -- Andreas, Nisse, 2018-10-26, issue #3322
    -- Still, we extract the highlighting info here for uses such as QuickLatex.
    -- The aspects from the disambiguation will be merged in.
    getPattern' (A.RecP _ fs) = mconcat [ field [] x | FieldAssignment x _ <- fs ]
    getPattern' _             = mempty

    getPattern :: A.Pattern -> File
    getPattern = getPattern'

    getPatternSyn :: A.Pattern' Void -> File
    getPatternSyn = getPattern'

    getExpr :: A.Expr -> File
    getExpr (A.PatternSyn q) = patsyn q
    getExpr (A.Macro q)      = macro q
    getExpr _                = mempty

    getFieldDecl :: A.Declaration -> File
    getFieldDecl (A.RecDef _ _ _ _ _ _ _ _ fs) = Fold.foldMap extractField fs
      where
      extractField (A.ScopedDecl _ ds) = Fold.foldMap extractField ds
      extractField (A.Field _ x _)     = field (concreteQualifier x)
                                               (concreteBase x)
      extractField _                   = mempty
    getFieldDecl _                   = mempty

    getModuleName :: A.ModuleName -> File
    getModuleName m@(A.MName { A.mnameToList = xs }) =
      mconcat $ map (mod isTopLevelModule) xs
      where
      isTopLevelModule =
        case mapMaybe (join .
                  fmap (Strict.toLazy . P.srcFile) .
                  P.rStart .
                  A.nameBindingSite) xs of
          f : _ -> Map.lookup f modMap ==
                   Just (C.toTopLevelModuleName $ A.mnameToConcrete m)
          []    -> False

    getModuleInfo :: ModuleInfo -> File
    getModuleInfo (ModuleInfo{ minfoAsTo, minfoAsName }) =
      singleton (rToR minfoAsTo) (parserBased { aspect = Just Symbol })
        `mappend`
      maybe mempty asName minfoAsName

    -- If the Quantity attribute comes with a Range, highlight the
    -- corresponding attribute as Symbol.
    getQuantityAttr :: Common.Quantity -> File
    getQuantityAttr q = singleton (rToR $ getRange q) (parserBased { aspect = Just Symbol })

-- | Generate and return the syntax highlighting information for the
-- tokens in the given file.

generateTokenInfo :: AbsolutePath -> TCM CompressedFile
generateTokenInfo file =
  generateTokenInfoFromSource file . T.unpack =<<
    runPM (Pa.readFilePM file)

-- | Generate and return the syntax highlighting information for the
-- tokens in the given file.

generateTokenInfoFromSource
  :: AbsolutePath
     -- ^ The module to highlight.
  -> String
     -- ^ The file contents. Note that the file is /not/ read from
     -- disk.
  -> TCM CompressedFile
generateTokenInfoFromSource file input =
  runPM $ tokenHighlighting <$> fst <$> Pa.parseFile Pa.tokensParser file input

-- | Generate and return the syntax highlighting information for the
-- tokens in the given string, which is assumed to correspond to the
-- given range.

generateTokenInfoFromString :: Range -> String -> TCM CompressedFile
generateTokenInfoFromString r _ | r == noRange = return mempty
generateTokenInfoFromString r s = do
  runPM $ tokenHighlighting <$> Pa.parsePosString Pa.tokensParser p s
  where
    Just p = P.rStart r

-- | Compute syntax highlighting for the given tokens.
tokenHighlighting :: [T.Token] -> CompressedFile
tokenHighlighting = merge . map tokenToCFile
  where
  -- Converts an aspect and a range to a file.
  aToF a r = singletonC (rToR r) (mempty { aspect = Just a })

  -- Merges /sorted, non-overlapping/ compressed files.
  merge = CompressedFile . concat . map ranges

  tokenToCFile :: T.Token -> CompressedFile
  tokenToCFile (T.TokSetN (i, _))               = aToF PrimitiveType (getRange i)
  tokenToCFile (T.TokPropN (i, _))              = aToF PrimitiveType (getRange i)
  tokenToCFile (T.TokKeyword T.KwSet  i)        = aToF PrimitiveType (getRange i)
  tokenToCFile (T.TokKeyword T.KwProp i)        = aToF PrimitiveType (getRange i)
  tokenToCFile (T.TokKeyword T.KwForall i)      = aToF Symbol (getRange i)
  tokenToCFile (T.TokKeyword _ i)               = aToF Keyword (getRange i)
  tokenToCFile (T.TokSymbol  _ i)               = aToF Symbol (getRange i)
  tokenToCFile (T.TokLiteral (L.LitNat    r _)) = aToF Number r
  tokenToCFile (T.TokLiteral (L.LitWord64 r _)) = aToF Number r
  tokenToCFile (T.TokLiteral (L.LitFloat  r _)) = aToF Number r
  tokenToCFile (T.TokLiteral (L.LitString r _)) = aToF String r
  tokenToCFile (T.TokLiteral (L.LitChar   r _)) = aToF String r
  tokenToCFile (T.TokLiteral (L.LitQName  r _)) = aToF String r
  tokenToCFile (T.TokLiteral (L.LitMeta r _ _)) = aToF String r
  tokenToCFile (T.TokComment (i, _))            = aToF Comment (getRange i)
  tokenToCFile (T.TokTeX (i, _))                = aToF Background (getRange i)
  tokenToCFile (T.TokMarkup (i, _))             = aToF Markup (getRange i)
  tokenToCFile (T.TokId {})                     = mempty
  tokenToCFile (T.TokQId {})                    = mempty
  tokenToCFile (T.TokString (i,s))              = aToF Pragma (getRange i)
  tokenToCFile (T.TokDummy {})                  = mempty
  tokenToCFile (T.TokEOF {})                    = mempty

-- | A function mapping names to the kind of name they stand for.

type NameKinds = A.QName -> Maybe NameKind

-- | Builds a 'NameKinds' function.

nameKinds :: Level
             -- ^ This should only be @'Full'@ if
             -- type-checking completed successfully (without any
             -- errors).
          -> A.Declaration
          -> TCM NameKinds
nameKinds hlLevel decl = do
  imported <- fix <$> useTC stImports
  local    <- case hlLevel of
    Full{} -> fix <$> useTC stSignature
    _      -> return HMap.empty
      -- Traverses the syntax tree and constructs a map from qualified
      -- names to name kinds. TODO: Handle open public.
  let syntax = foldr ($) HMap.empty $ map declToKind $ universeBi decl
  let merged = unions [local, imported, syntax]
  return (\n -> HMap.lookup n merged)
  where
  fix = HMap.map (defnToKind . theDef) . (^. sigDefinitions)

  -- | The 'M.Axiom' constructor is used to represent various things
  -- which are not really axioms, so when maps are merged 'Postulate's
  -- are thrown away whenever possible. The 'declToKind' function
  -- below can return several explanations for one qualified name; the
  -- 'Postulate's are bogus.
  merge Postulate k = k
  merge _     Macro = Macro  -- If the abstract syntax says macro, it's a macro.
  merge k         _ = k

  unions = foldr (HMap.unionWith merge) HMap.empty
  insert = HMap.insertWith merge

  defnToKind :: Defn -> NameKind
  defnToKind   M.Axiom{}                           = Postulate
  defnToKind   M.DataOrRecSig{}                    = Postulate
  defnToKind   M.GeneralizableVar{}                = Generalizable
  defnToKind d@M.Function{} | isProperProjection d = Field
                            | otherwise            = Function
  defnToKind   M.Datatype{}                        = Datatype
  defnToKind   M.Record{}                          = Record
  defnToKind   M.Constructor{ M.conInd = i }       = Constructor i
  defnToKind   M.Primitive{}                       = Primitive
  defnToKind   M.AbstractDefn{}                    = __IMPOSSIBLE__

  declToKind :: A.Declaration ->
                HashMap A.QName NameKind -> HashMap A.QName NameKind
  declToKind (A.Axiom _ i _ _ q _)
    | defMacro i == Common.MacroDef = insert q Macro
    | otherwise                     = insert q Postulate
  declToKind (A.Field _ q _)        = insert q Field -- Function
    -- Note that the name q can be used both as a field name and as a
    -- projection function. Highlighting of field names is taken care
    -- of by "theRest" above, which does not use NameKinds.
  declToKind (A.Primitive _ q _)    = insert q Primitive
  declToKind (A.Mutual {})          = id
  declToKind (A.Section {})         = id
  declToKind (A.Apply {})           = id
  declToKind (A.Import {})          = id
  declToKind (A.Pragma {})          = id
  declToKind (A.ScopedDecl {})      = id
  declToKind (A.Open {})            = id
  declToKind (A.PatternSynDef q _ _) = insert q (Constructor Common.Inductive)
  declToKind (A.Generalize _ _ _ q _) = insert q Generalizable
  declToKind (A.FunDef  _ q _ _)     = insert q Function
  declToKind (A.UnquoteDecl _ _ qs _) = foldr (\ q f -> insert q Function . f) id qs
  declToKind (A.UnquoteDef _ qs _)    = foldr (\ q f -> insert q Function . f) id qs
  declToKind (A.DataSig _ q _ _)      = insert q Datatype
  declToKind (A.DataDef _ q _ _ cs)   = \m ->
                                      insert q Datatype $
                                      foldr (\d -> insert (A.axiomName d)
                                                          (Constructor Common.Inductive))
                                            m cs
  declToKind (A.RecSig _ q _ _)       = insert q Record
  declToKind (A.RecDef _ q _ _ _ c _ _ _) = insert q Record .
                                      case c of
                                        Nothing -> id
                                        Just q  -> insert q (Constructor Common.Inductive)

-- | Generates syntax highlighting information for all constructors
-- occurring in patterns and expressions in the given declaration.
--
-- This function should only be called after type checking.
-- Constructors can be overloaded, and the overloading is resolved by
-- the type checker.

generateConstructorInfo
  :: SourceToModule  -- ^ Maps source file paths to module names.
  -> AbsolutePath    -- ^ The module to highlight.
  -> NameKinds
  -> A.Declaration
  -> TCM File
generateConstructorInfo modMap file kinds decl = do

  -- Get boundaries of current declaration.
  -- @noRange@ should be impossible, but in case of @noRange@
  -- it makes sense to return the empty File.
  ifNull (P.rangeIntervals $ getRange decl)
         (return mempty) $ \is -> do
    let start = fromIntegral $ P.posPos $ P.iStart $ head is
        end   = fromIntegral $ P.posPos $ P.iEnd   $ last is

    -- Get all disambiguated names that fall within the range of decl.
    m0 <- useTC stDisambiguatedNames
    let (_, m1) = IntMap.split (pred start) m0
        (m2, _) = IntMap.split end m1
        constrs = IntMap.elems m2

    -- Return suitable syntax highlighting information.
    let files = for constrs $ \ q -> generate modMap file kinds $ I.unambiguous q
    return $ Fold.fold files

printSyntaxInfo :: Range -> TCM ()
printSyntaxInfo r = do
  syntaxInfo <- useTC stSyntaxInfo
  ifTopLevelAndHighlightingLevelIs NonInteractive $
      printHighlightingInfo KeepHighlighting (selectC r syntaxInfo)

-- | Prints syntax highlighting info for an error.

printErrorInfo :: TCErr -> TCM ()
printErrorInfo e =
  printHighlightingInfo KeepHighlighting . compress =<<
    errorHighlighting e

-- | Generate highlighting for error.
--   Does something special for termination errors.

errorHighlighting :: TCErr -> TCM File
errorHighlighting e = do

  -- Erase previous highlighting.
  let r     = getRange e
      erase = singleton (rToR $ P.continuousPerLine r) mempty

  -- Print new highlighting.
  s <- E.prettyError e
  let error = singleton (rToR r)
         $ parserBased { otherAspects = Set.singleton Error
                       , note         = Just s
                       }
  return $ mconcat [ erase, error ]

-- | Generate syntax highlighting for warnings.

warningHighlighting :: TCWarning -> File
warningHighlighting w = case tcWarning w of
  TerminationIssue terrs     -> terminationErrorHighlighting terrs
  NotStrictlyPositive d ocs  -> positivityErrorHighlighting d ocs
  -- #3965 highlight each unreachable clause independently: they
  -- may be interleaved with actually reachable clauses!
  UnreachableClauses _ rs    -> Fold.foldMap deadcodeHighlighting rs
  CoverageIssue{}            -> coverageErrorHighlighting $ getRange w
  CoverageNoExactSplit{}     -> catchallHighlighting $ getRange w
  UnsolvedConstraints cs     -> constraintsHighlighting cs
  UnsolvedMetaVariables rs   -> metasHighlighting rs
  AbsurdPatternRequiresNoRHS{} -> deadcodeHighlighting $ getRange w
  ModuleDoesntExport{}         -> deadcodeHighlighting $ getRange w
  FixityInRenamingModule rs    -> Fold.foldMap deadcodeHighlighting rs
  -- expanded catch-all case to get a warning for new constructors
  CantGeneralizeOverSorts{}  -> mempty
  UnsolvedInteractionMetas{} -> mempty
  OldBuiltin{}               -> mempty
  EmptyRewritePragma{}       -> deadcodeHighlighting $ getRange w
  IllformedAsClause{}        -> deadcodeHighlighting $ getRange w
  UselessPublic{}            -> mempty
  UselessInline{}            -> mempty
  WrongInstanceDeclaration{} -> mempty
  InstanceWithExplicitArg{}  -> deadcodeHighlighting $ getRange w
  InstanceNoOutputTypeName{} -> mempty
  InstanceArgWithExplicitArg{} -> mempty
  ParseWarning{}             -> mempty
  InversionDepthReached{}    -> mempty
  GenericWarning{}           -> mempty
  GenericNonFatalError{}     -> mempty
  SafeFlagPostulate{}        -> mempty
  SafeFlagPragma{}           -> mempty
  SafeFlagNonTerminating     -> mempty
  SafeFlagTerminating        -> mempty
  SafeFlagWithoutKFlagPrimEraseEquality -> mempty
  SafeFlagInjective          -> mempty
  SafeFlagNoCoverageCheck    -> mempty
  WithoutKFlagPrimEraseEquality -> mempty
  SafeFlagNoPositivityCheck  -> mempty
  SafeFlagPolarity           -> mempty
  SafeFlagNoUniverseCheck    -> mempty
  DeprecationWarning{}       -> mempty
  UserWarning{}              -> mempty
  LibraryWarning{}           -> mempty
  InfectiveImport{}          -> mempty
  CoInfectiveImport{}        -> mempty
  RewriteNonConfluent{}      -> confluenceErrorHighlighting $ getRange w
  RewriteMaybeNonConfluent{} -> confluenceErrorHighlighting $ getRange w
  PragmaCompileErased{}      -> deadcodeHighlighting $ getRange w
  NicifierIssue w           -> case w of
    -- we intentionally override the binding of `w` here so that our pattern of
    -- using `getRange w` still yields the most precise range information we
    -- can get.
<<<<<<< HEAD
    NotAllowedInMutual{}             -> deadcodeHighlighting $ getRange w
    EmptyAbstract{}                  -> deadcodeHighlighting $ getRange w
    EmptyInstance{}                  -> deadcodeHighlighting $ getRange w
    EmptyMacro{}                     -> deadcodeHighlighting $ getRange w
    EmptyMutual{}                    -> deadcodeHighlighting $ getRange w
    EmptyPostulate{}                 -> deadcodeHighlighting $ getRange w
    EmptyPrivate{}                   -> deadcodeHighlighting $ getRange w
    EmptyGeneralize{}                -> deadcodeHighlighting $ getRange w
    EmptyField{}                     -> deadcodeHighlighting $ getRange w
    UselessAbstract{}                -> deadcodeHighlighting $ getRange w
    UselessInstance{}                -> deadcodeHighlighting $ getRange w
    UselessPrivate{}                 -> deadcodeHighlighting $ getRange w
    InvalidNoPositivityCheckPragma{} -> deadcodeHighlighting $ getRange w
    InvalidNoUniverseCheckPragma{}   -> deadcodeHighlighting $ getRange w
    InvalidTerminationCheckPragma{}  -> deadcodeHighlighting $ getRange w
    InvalidCoverageCheckPragma{}     -> deadcodeHighlighting $ getRange w
    EmptyPrimitive{}                 -> deadcodeHighlighting $ getRange w
    -- TODO: explore highlighting opportunities here!
    InvalidCatchallPragma{} -> mempty
    MissingDefinitions{} -> mempty
=======
    NotAllowedInMutual{} -> deadcodeHighlighting $ getRange w
    EmptyAbstract{}      -> deadcodeHighlighting $ getRange w
    EmptyInstance{}      -> deadcodeHighlighting $ getRange w
    EmptyMacro{}         -> deadcodeHighlighting $ getRange w
    EmptyMutual{}        -> deadcodeHighlighting $ getRange w
    EmptyPostulate{}     -> deadcodeHighlighting $ getRange w
    EmptyPrivate{}       -> deadcodeHighlighting $ getRange w
    EmptyGeneralize{}    -> deadcodeHighlighting $ getRange w
    EmptyField{}         -> deadcodeHighlighting $ getRange w
    UselessAbstract{}    -> deadcodeHighlighting $ getRange w
    UselessInstance{}    -> deadcodeHighlighting $ getRange w
    UselessPrivate{}     -> deadcodeHighlighting $ getRange w
    ShadowingInTelescope nrs -> Fold.foldMap (shadowingTelHighlighting . snd) nrs
    -- TODO: explore highlighting opportunities here!
    EmptyPrimitive{}                  -> mempty
    InvalidCatchallPragma{}           -> mempty
    InvalidNoPositivityCheckPragma{}  -> mempty
    InvalidNoUniverseCheckPragma{}    -> mempty
    InvalidTerminationCheckPragma{}   -> mempty
    MissingDefinitions{}              -> mempty
>>>>>>> 8bee8727
    PolarityPragmasButNotPostulates{} -> mempty
    PragmaNoTerminationCheck{}        -> mempty
    PragmaCompiled{}                  -> mempty
    UnknownFixityInMixfixDecl{}       -> mempty
    UnknownNamesInFixityDecl{}        -> mempty
    UnknownNamesInPolarityPragmas{}   -> mempty


-- | Generate syntax highlighting for termination errors.

terminationErrorHighlighting :: [TerminationError] -> File
terminationErrorHighlighting termErrs = functionDefs `mappend` callSites
  where
    m            = parserBased { otherAspects = Set.singleton TerminationProblem }
    functionDefs = Fold.foldMap (\x -> singleton (rToR $ bindingSite x) m) $
                   concatMap M.termErrFunctions termErrs
    callSites    = Fold.foldMap (\r -> singleton (rToR r) m) $
                   concatMap (map M.callInfoRange . M.termErrCalls) termErrs

-- | Generate syntax highlighting for not-strictly-positive inductive
-- definitions.

-- TODO: highlight also the problematic occurrences
positivityErrorHighlighting :: I.QName -> Seq OccursWhere -> File
positivityErrorHighlighting q os =
  several (rToR <$> getRange q : rs) m
  where
    rs = map (\(OccursWhere r _ _) -> r) (Fold.toList os)
    m  = parserBased { otherAspects = Set.singleton PositivityProblem }

deadcodeHighlighting :: Range -> File
deadcodeHighlighting r = singleton (rToR $ P.continuous r) m
  where m = parserBased { otherAspects = Set.singleton Deadcode }

coverageErrorHighlighting :: Range -> File
coverageErrorHighlighting r = singleton (rToR $ P.continuousPerLine r) m
  where m = parserBased { otherAspects = Set.singleton CoverageProblem }

shadowingTelHighlighting :: [Range] -> File
shadowingTelHighlighting =
  -- we do not want to highlight the one variable in scope as deadcode
  -- so we take the @init@ segment of the ranges in question
  Fold.foldMap deadcodeHighlighting . init

catchallHighlighting :: Range -> File
catchallHighlighting r = singleton (rToR $ P.continuousPerLine r) m
  where m = parserBased { otherAspects = Set.singleton CatchallClause }

confluenceErrorHighlighting :: Range -> File
confluenceErrorHighlighting r = singleton (rToR $ P.continuousPerLine r) m
  where m = parserBased { otherAspects = Set.singleton ConfluenceProblem }

-- | Generates and prints syntax highlighting information for unsolved
-- meta-variables and certain unsolved constraints.

printUnsolvedInfo :: TCM ()
printUnsolvedInfo = do
  metaInfo       <- computeUnsolvedMetaWarnings
  constraintInfo <- computeUnsolvedConstraints

  printHighlightingInfo KeepHighlighting
    (compress $ metaInfo `mappend` constraintInfo)

-- | Generates syntax highlighting information for unsolved meta
-- variables.

computeUnsolvedMetaWarnings :: TCM File
computeUnsolvedMetaWarnings = do
  is <- getInteractionMetas

  -- We don't want to highlight blocked terms, since
  --   * there is always at least one proper meta responsible for the blocking
  --   * in many cases the blocked term covers the highlighting for this meta
  let notBlocked m = not <$> isBlockedTerm m
  ms <- filterM notBlocked =<< getOpenMetas

  rs <- mapM getMetaRange (ms \\ is)
  return $ metasHighlighting rs

metasHighlighting :: [Range] -> File
metasHighlighting rs = several (map (rToR . P.continuousPerLine) rs)
                     $ parserBased { otherAspects = Set.singleton UnsolvedMeta }

-- | Generates syntax highlighting information for unsolved constraints
--   (ideally: that are not connected to a meta variable).

computeUnsolvedConstraints :: TCM File
computeUnsolvedConstraints = constraintsHighlighting <$> getAllConstraints

constraintsHighlighting :: Constraints -> File
constraintsHighlighting cs =
  several (map (rToR . P.continuousPerLine) rs)
          (parserBased { otherAspects = Set.singleton UnsolvedConstraint })
  where
  -- get ranges of interesting unsolved constraints
  rs = (`mapMaybe` (map theConstraint cs)) $ \case
    Closure{ clValue = IsEmpty r t           } -> Just r
    Closure{ clEnv = e, clValue = ValueCmp{} } -> Just $ getRange (envRange e)
    Closure{ clEnv = e, clValue = ElimCmp{}  } -> Just $ getRange (envRange e)
    Closure{ clEnv = e, clValue = TypeCmp{}  } -> Just $ getRange (envRange e)
    Closure{ clEnv = e, clValue = TelCmp{}   } -> Just $ getRange (envRange e)
    Closure{ clEnv = e, clValue = SortCmp{}  } -> Just $ getRange (envRange e)
    Closure{ clEnv = e, clValue = LevelCmp{} } -> Just $ getRange (envRange e)
    Closure{ clEnv = e, clValue = CheckSizeLtSat{} } -> Just $ getRange (envRange e)
    _ -> Nothing

-- | Generates a suitable file for a possibly ambiguous name.

generate :: SourceToModule
            -- ^ Maps source file paths to module names.
         -> AbsolutePath
            -- ^ The module to highlight.
         -> NameKinds
         -> A.AmbiguousQName
         -> File
generate modMap file kinds (A.AmbQ qs) =
  Fold.foldMap (\ q -> nameToFileA modMap file q include m) qs
  where
    ks   = map kinds (Fold.toList qs)
    -- Ulf, 2014-06-03: [issue1064] It's better to pick the first rather
    -- than doing no highlighting if there's an ambiguity between an
    -- inductive and coinductive constructor.
    kind = case [ k | Just k <- ks ] of
             k : _ -> Just k
             []    -> Nothing
    -- kind = case (allEqual ks, ks) of
    --          (True, Just k : _) -> Just k
    --          _                  -> Nothing
    -- Note that all names in an AmbiguousQName should have the same
    -- concrete name, so either they are all operators, or none of
    -- them are.
    m isOp  = parserBased { aspect = Just $ Name kind isOp }
    include = allEqual (map bindingSite $ Fold.toList qs)

-- | Converts names to suitable 'File's.

nameToFile :: SourceToModule
              -- ^ Maps source file paths to module names.
           -> AbsolutePath
              -- ^ The file name of the current module. Used for
              -- consistency checking.
           -> [C.Name]
              -- ^ The name qualifier (may be empty).
           -> C.Name
              -- ^ The base name.
           -> Range
              -- ^ The 'Range' of the name in its fixity declaration (if any).
           -> (Bool -> Aspects)
              -- ^ Meta information to be associated with the name.
              -- The argument is 'True' iff the name is an operator.
           -> Maybe Range
              -- ^ The definition site of the name. The calculated
              -- meta information is extended with this information,
              -- if possible.
           -> File
nameToFile modMap file xs x fr m mR =
  -- We don't care if we get any funny ranges.
  if all (== Strict.Just file) fileNames then
    frFile `mappend`
    several (map rToR rs)
            (aspects { definitionSite = mFilePos })
   else
    mempty
  where
  aspects    = m $ C.isOperator x
  fileNames  = mapMaybe (fmap P.srcFile . P.rStart . getRange) (x : xs)
  frFile     = singleton (rToR fr) (aspects { definitionSite = notHere <$> mFilePos })
  rs         = map getRange (x : xs)

  -- The fixity declaration should not get a symbolic anchor.
  notHere d = d { defSiteHere = False }

  mFilePos  :: Maybe DefinitionSite
  mFilePos   = do
    r <- mR
    P.Pn { P.srcFile = Strict.Just f, P.posPos = p } <- P.rStart r
    mod <- Map.lookup f modMap
    -- Andreas, 2017-06-16, Issue #2604: Symbolic anchors.
    -- We drop the file name part from the qualifiers, since
    -- this is contained in the html file name already.
    -- We want to get anchors of the form:
    -- @<a name="TopLevelModule.html#LocalModule.NestedModule.identifier">@
    let qualifiers = drop (length $ C.moduleNameParts mod) xs
    -- For bound variables, we do not create symbolic anchors.
        local = maybe True isLocalAspect $ aspect aspects
    return $ DefinitionSite
      { defSiteModule = mod
      , defSitePos    = fromIntegral p
        -- Is our current position the definition site?
      , defSiteHere   = r == getRange x
        -- For bound variables etc. we do not create a symbolic anchor name.
        -- Also not for names that include anonymous modules,
        -- otherwise, we do not get unique anchors.
      , defSiteAnchor = if local || C.isNoName x || any Common.isUnderscore qualifiers
          then Nothing
          else Just $ prettyShow $ foldr C.Qual (C.QName x) qualifiers
      }

  -- Is the name a bound variable or similar? If in doubt, yes.
  isLocalAspect :: Aspect -> Bool
  isLocalAspect = \case
    Name mkind _ -> maybe True isLocal mkind
    _ -> True
  isLocal :: NameKind -> Bool
  isLocal = \case
    Bound         -> True
    Generalizable -> True
    Argument      -> True
    Constructor{} -> False
    Datatype      -> False
    Field         -> False
    Function      -> False
    Module        -> False
    Postulate     -> False
    Primitive     -> False
    Record        -> False
    Macro         -> False

-- | A variant of 'nameToFile' for qualified abstract names.

nameToFileA
  :: SourceToModule
     -- ^ Maps source file paths to module names.
  -> AbsolutePath
     -- ^ The file name of the current module. Used for
     -- consistency checking.
  -> A.QName
     -- ^ The name.
  -> Bool
     -- ^ Should the binding site be included in the file?
  -> (Bool -> Aspects)
     -- ^ Meta information to be associated with the name.
     -- ^ The argument is 'True' iff the name is an operator.
  -> File
nameToFileA modMap file x include m =
  nameToFile modMap
             file
             (concreteQualifier x)
             (concreteBase x)
             r
             m
             (if include then Just $ bindingSite x else Nothing)
    `mappend` notationFile
  where
    -- Andreas, 2016-09-08, for issue #2140:
    -- Range of name from fixity declaration:
    fr = theNameRange $ A.nameFixity $ A.qnameName x
    -- Somehow we import fixity ranges from other files, we should ignore them.
    -- (I do not understand how we get them as they should not be serialized...)
    r = if P.rangeFile fr == Strict.Just file then fr else noRange

    notationFile = mconcat $ map genPartFile $ theNotation $ A.nameFixity $ A.qnameName x
    boundAspect = parserBased{ aspect = Just $ Name (Just Bound) False }
    genPartFile (BindHole r i)   = several [rToR r, rToR $ getRange i] boundAspect
    genPartFile (NormalHole r i) = several [rToR r, rToR $ getRange i] boundAspect
    genPartFile WildHole{}       = mempty
    genPartFile (IdPart x)       = singleton (rToR $ getRange x) (m False)

concreteBase :: I.QName -> C.Name
concreteBase = A.nameConcrete . A.qnameName

concreteQualifier :: I.QName -> [C.Name]
concreteQualifier = map A.nameConcrete . A.mnameToList . A.qnameModule

bindingSite :: I.QName -> Range
bindingSite = A.nameBindingSite . A.qnameName

-- | Remember a name disambiguation (during type checking).
--   To be used later during syntax highlighting.
storeDisambiguatedName :: A.QName -> TCM ()
storeDisambiguatedName q = whenJust (start $ getRange q) $ \ i ->
  stDisambiguatedNames `modifyTCLens` IntMap.insert i q
  where
  start r = fromIntegral . P.posPos <$> P.rStart' r

-- | Store a disambiguation of record field tags for the purpose of highlighting.
disambiguateRecordFields
  :: [C.Name]   -- ^ Record field names in a record expression.
  -> [A.QName]  -- ^ Record field names in the corresponding record type definition
  -> TCM ()
disambiguateRecordFields cxs axs = forM_ cxs $ \ cx -> do
  caseMaybe (List.find ((cx ==) . A.nameConcrete . A.qnameName) axs) (return ()) $ \ ax -> do
    storeDisambiguatedName ax { A.qnameName = (A.qnameName ax) { A.nameConcrete = cx } }<|MERGE_RESOLUTION|>--- conflicted
+++ resolved
@@ -667,13 +667,13 @@
     -- we intentionally override the binding of `w` here so that our pattern of
     -- using `getRange w` still yields the most precise range information we
     -- can get.
-<<<<<<< HEAD
     NotAllowedInMutual{}             -> deadcodeHighlighting $ getRange w
     EmptyAbstract{}                  -> deadcodeHighlighting $ getRange w
     EmptyInstance{}                  -> deadcodeHighlighting $ getRange w
     EmptyMacro{}                     -> deadcodeHighlighting $ getRange w
     EmptyMutual{}                    -> deadcodeHighlighting $ getRange w
     EmptyPostulate{}                 -> deadcodeHighlighting $ getRange w
+    EmptyPrimitive{}                 -> deadcodeHighlighting $ getRange w
     EmptyPrivate{}                   -> deadcodeHighlighting $ getRange w
     EmptyGeneralize{}                -> deadcodeHighlighting $ getRange w
     EmptyField{}                     -> deadcodeHighlighting $ getRange w
@@ -685,31 +685,10 @@
     InvalidTerminationCheckPragma{}  -> deadcodeHighlighting $ getRange w
     InvalidCoverageCheckPragma{}     -> deadcodeHighlighting $ getRange w
     EmptyPrimitive{}                 -> deadcodeHighlighting $ getRange w
-    -- TODO: explore highlighting opportunities here!
-    InvalidCatchallPragma{} -> mempty
-    MissingDefinitions{} -> mempty
-=======
-    NotAllowedInMutual{} -> deadcodeHighlighting $ getRange w
-    EmptyAbstract{}      -> deadcodeHighlighting $ getRange w
-    EmptyInstance{}      -> deadcodeHighlighting $ getRange w
-    EmptyMacro{}         -> deadcodeHighlighting $ getRange w
-    EmptyMutual{}        -> deadcodeHighlighting $ getRange w
-    EmptyPostulate{}     -> deadcodeHighlighting $ getRange w
-    EmptyPrivate{}       -> deadcodeHighlighting $ getRange w
-    EmptyGeneralize{}    -> deadcodeHighlighting $ getRange w
-    EmptyField{}         -> deadcodeHighlighting $ getRange w
-    UselessAbstract{}    -> deadcodeHighlighting $ getRange w
-    UselessInstance{}    -> deadcodeHighlighting $ getRange w
-    UselessPrivate{}     -> deadcodeHighlighting $ getRange w
     ShadowingInTelescope nrs -> Fold.foldMap (shadowingTelHighlighting . snd) nrs
     -- TODO: explore highlighting opportunities here!
-    EmptyPrimitive{}                  -> mempty
     InvalidCatchallPragma{}           -> mempty
-    InvalidNoPositivityCheckPragma{}  -> mempty
-    InvalidNoUniverseCheckPragma{}    -> mempty
-    InvalidTerminationCheckPragma{}   -> mempty
     MissingDefinitions{}              -> mempty
->>>>>>> 8bee8727
     PolarityPragmasButNotPostulates{} -> mempty
     PragmaNoTerminationCheck{}        -> mempty
     PragmaCompiled{}                  -> mempty
