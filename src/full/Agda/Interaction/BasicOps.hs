{-# LANGUAGE BangPatterns          #-}
{-# LANGUAGE UndecidableInstances  #-}
{-# LANGUAGE NondecreasingIndentation #-}

{-# OPTIONS_GHC -fno-warn-orphans #-}

module Agda.Interaction.BasicOps where

import Prelude hiding (null)

import Control.Arrow (first)
import Control.Monad.Reader
import Control.Monad.State
import Control.Monad.Identity

import qualified Data.IntMap as IntMap
import qualified Data.Map as Map
import qualified Data.Set as Set
import Data.Maybe
import Data.Monoid

import Agda.Interaction.Options
import {-# SOURCE #-} Agda.Interaction.Imports (MaybeWarnings'(..), getMaybeWarnings)
import Agda.Interaction.Response (Goals, ResponseContextEntry(..))

import qualified Agda.Syntax.Concrete as C -- ToDo: Remove with instance of ToConcrete
import Agda.Syntax.Position
import Agda.Syntax.Abstract as A hiding (Open, Apply, Assign)
import Agda.Syntax.Abstract.Views as A
import Agda.Syntax.Abstract.Pretty
import Agda.Syntax.Common
import Agda.Syntax.Info (MetaInfo(..),emptyMetaInfo,exprNoRange,defaultAppInfo_,defaultAppInfo)
import qualified Agda.Syntax.Info as Info
import Agda.Syntax.Internal as I
import Agda.Syntax.Literal
import Agda.Syntax.Translation.InternalToAbstract
import Agda.Syntax.Translation.AbstractToConcrete
import Agda.Syntax.Translation.ConcreteToAbstract
import Agda.Syntax.Scope.Base
import Agda.Syntax.Scope.Monad
import Agda.Syntax.Fixity(Precedence(..), argumentCtx_)
import Agda.Syntax.Parser

import Agda.TheTypeChecker
import Agda.TypeChecking.Constraints
import Agda.TypeChecking.Conversion
import Agda.TypeChecking.Errors ( stringTCErr )
import Agda.TypeChecking.Monad as M hiding (MetaInfo)
import Agda.TypeChecking.MetaVars
import Agda.TypeChecking.MetaVars.Mention
import Agda.TypeChecking.Reduce
import Agda.TypeChecking.Substitute
import Agda.TypeChecking.Telescope
import Agda.TypeChecking.With
import Agda.TypeChecking.Coverage
import Agda.TypeChecking.Coverage.Match ( SplitPattern )
import Agda.TypeChecking.Records
import Agda.TypeChecking.Irrelevance (wakeIrrelevantVars)
import Agda.TypeChecking.Pretty ( PrettyTCM, prettyTCM )
import Agda.TypeChecking.IApplyConfluence
import Agda.TypeChecking.Primitive
import Agda.TypeChecking.Names
import Agda.TypeChecking.Free
import Agda.TypeChecking.CheckInternal
import Agda.TypeChecking.SizedTypes.Solve
import qualified Agda.TypeChecking.Pretty as TP
import Agda.TypeChecking.Warnings
  ( runPM, warning, WhichWarnings(..), classifyWarnings, isMetaTCWarning
  , WarningsAndNonFatalErrors, emptyWarningsAndNonFatalErrors )

import Agda.Termination.TermCheck (termMutual)

import Agda.Utils.Except ( MonadError(catchError, throwError) )
import Agda.Utils.Functor
import Agda.Utils.Lens
import Agda.Utils.List
import Agda.Utils.Maybe
import Agda.Utils.Monad
import Agda.Utils.Null
import Agda.Utils.Pretty
import Agda.Utils.Permutation
import Agda.Utils.Size

import Agda.Utils.Impossible

-- | Parses an expression.

parseExpr :: Range -> String -> TCM C.Expr
parseExpr rng s = do
  C.ExprWhere e wh <- runPM $ parsePosString exprWhereParser pos s
  unless (null wh) $ typeError $ GenericError $
    "where clauses are not supported in holes"
  return e
  where pos = fromMaybe (startPos Nothing) $ rStart rng

parseExprIn :: InteractionId -> Range -> String -> TCM Expr
parseExprIn ii rng s = do
    mId <- lookupInteractionId ii
    updateMetaVarRange mId rng
    mi  <- getMetaInfo <$> lookupMeta mId
    e   <- parseExpr rng s
    -- Andreas, 2019-08-19, issue #4007
    -- We need to be in the TCEnv of the meta variable
    -- such that the scope checker can label the clause
    -- of a parsed extended lambda as IsAbstract if the
    -- interaction point was created in AbstractMode.
    withMetaInfo mi $
      concreteToAbstract (clScope mi) e

giveExpr :: UseForce -> Maybe InteractionId -> MetaId -> Expr -> TCM ()
-- When translator from internal to abstract is given, this function might return
-- the expression returned by the type checker.
giveExpr force mii mi e = do
    mv <- lookupMeta mi
    -- In the context (incl. signature) of the meta variable,
    -- type check expression and assign meta
    withMetaInfo (getMetaInfo mv) $ do
      let t = case mvJudgement mv of
                IsSort{}    -> __IMPOSSIBLE__
                HasType _ _ t -> t
      reportSDoc "interaction.give" 20 $
        "give: meta type =" TP.<+> prettyTCM t
      -- Here, we must be in the same context where the meta was created.
      -- Thus, we can safely apply its type to the context variables.
      ctx <- getContextArgs
      t' <- t `piApplyM` permute (takeP (length ctx) $ mvPermutation mv) ctx
      traceCall (CheckExprCall CmpLeq e t') $ do
        reportSDoc "interaction.give" 20 $ do
          a <- asksTC envAbstractMode
          TP.hsep
            [ TP.text ("give(" ++ show a ++ "): instantiated meta type =")
            , prettyTCM t'
            ]
        v <- checkExpr e t'
        case mvInstantiation mv of

          InstV xs v' -> unlessM ((Irrelevant ==) <$> asksTC getRelevance) $ do
            reportSDoc "interaction.give" 20 $ TP.sep
              [ "meta was already set to value v' = " TP.<+> prettyTCM v'
                TP.<+> " with free variables " TP.<+> return (fsep $ map pretty xs)
              , "now comparing it to given value v = " TP.<+> prettyTCM v
              , "in context " TP.<+> inTopContext (prettyTCM ctx)
              ]
            -- The number of free variables should be at least the size of the context
            -- (Ideally, if we implemented contextual type theory, it should be the same.)
            when (length xs < size ctx) __IMPOSSIBLE__
            -- if there are more free variables than the context has
            -- we need to abstract over the additional ones (xs2)
            let (_xs1, xs2) = splitAt (size ctx) xs
            v' <- return $ foldr mkLam v' xs2
            reportSDoc "interaction.give" 20 $ TP.sep
              [ "in meta context, v' = " TP.<+> prettyTCM v'
              ]
            equalTerm t' v v'  -- Note: v' now lives in context of meta

          _ -> do -- updateMeta mi v
            reportSLn "interaction.give" 20 "give: meta unassigned, assigning..."
            args <- getContextArgs
            nowSolvingConstraints $ assign DirEq mi args v (AsTermsOf t')

        reportSDoc "interaction.give" 20 $ "give: meta variable updated!"
        unless (force == WithForce) $ redoChecks mii
        wakeupConstraints mi
        solveSizeConstraints DontDefaultToInfty
        cubical <- optCubical <$> pragmaOptions
        -- don't double check with cubical, because it gets in the way too often.
        unless (cubical || force == WithForce) $ do
          -- Double check.
          reportSDoc "interaction.give" 20 $ "give: double checking"
          vfull <- instantiateFull v
          checkInternal vfull CmpLeq t'

-- | After a give, redo termination etc. checks for function which was complemented.
redoChecks :: Maybe InteractionId -> TCM ()
redoChecks Nothing = return ()
redoChecks (Just ii) = do
  reportSLn "interaction.give" 20 $
    "give: redoing termination check for function surrounding " ++ show ii
  ip <- lookupInteractionPoint ii
  case ipClause ip of
    IPNoClause -> return ()
<<<<<<< HEAD
    IPClause f _ _ _ -> do
=======
    IPClause{ipcQName = f} -> do
>>>>>>> 4ff455ff
      mb <- mutualBlockOf f
      terErrs <- localTC (\ e -> e { envMutualBlock = Just mb }) $ termMutual []
      unless (null terErrs) $ warning $ TerminationIssue terErrs
  -- TODO redo positivity check!

-- | Try to fill hole by expression.
--
--   Returns the given expression unchanged
--   (for convenient generalization to @'refine'@).
give
  :: UseForce       -- ^ Skip safety checks?
  -> InteractionId  -- ^ Hole.
  -> Maybe Range
  -> Expr           -- ^ The expression to give.
  -> TCM Expr       -- ^ If successful, the very expression is returned unchanged.
give force ii mr e = liftTCM $ do
  -- if Range is given, update the range of the interaction meta
  mi  <- lookupInteractionId ii
  whenJust mr $ updateMetaVarRange mi
  reportSDoc "interaction.give" 10 $ "giving expression" TP.<+> prettyTCM e
  reportSDoc "interaction.give" 50 $ TP.text $ show $ deepUnscope e
  -- Try to give mi := e
  do setMetaOccursCheck mi DontRunMetaOccursCheck -- #589, #2710: Allow giving recursive solutions.
     giveExpr force (Just ii) mi e
    `catchError` \ case
      -- Turn PatternErr into proper error:
      PatternErr -> typeError . GenericDocError =<< do
        withInteractionId ii $ "Failed to give" TP.<+> prettyTCM e
      err -> throwError err
  removeInteractionPoint ii
  return e


-- | Try to refine hole by expression @e@.
--
--   This amounts to successively try to give @e@, @e ?@, @e ? ?@, ...
--   Returns the successfully given expression.
refine
  :: UseForce       -- ^ Skip safety checks when giving?
  -> InteractionId  -- ^ Hole.
  -> Maybe Range
  -> Expr           -- ^ The expression to refine the hole with.
  -> TCM Expr       -- ^ The successfully given expression.
refine force ii mr e = do
  mi <- lookupInteractionId ii
  mv <- lookupMeta mi
  let range = fromMaybe (getRange mv) mr
      scope = M.getMetaScope mv
  reportSDoc "interaction.refine" 10 $
    "refining with expression" TP.<+> prettyTCM e
  reportSDoc "interaction.refine" 50 $
    TP.text $ show $ deepUnscope e
  -- We try to append up to 10 meta variables
  tryRefine 10 range scope e
  where
    tryRefine :: Int -> Range -> ScopeInfo -> Expr -> TCM Expr
    tryRefine nrOfMetas r scope e = try nrOfMetas e
      where
        try :: Int -> Expr -> TCM Expr
        try 0 e = throwError $ stringTCErr "Cannot refine"
        try n e = give force ii (Just r) e `catchError` (\_ -> try (n - 1) =<< appMeta e)

        -- Apply A.Expr to a new meta
        appMeta :: Expr -> TCM Expr
        appMeta e = do
          let rng = rightMargin r -- Andreas, 2013-05-01 conflate range to its right margin to ensure that appended metas are last in numbering.  This fixes issue 841.
          -- Make new interaction point
          ii <- registerInteractionPoint False rng Nothing
          let info = Info.MetaInfo
                { Info.metaRange = rng
                , Info.metaScope = set scopePrecedence [argumentCtx_] scope
                    -- Ulf, 2017-09-07: The `argumentCtx_` above is causing #737.
                    -- If we're building an operator application the precedence
                    -- should be something else.
                , metaNumber = Nothing -- in order to print just as ?, not ?n
                , metaNameSuggestion = ""
                }
              metaVar = QuestionMark info ii

              count x e = getSum $ foldExpr isX e
                where isX (A.Var y) | x == y = Sum 1
                      isX _                  = mempty

              lamView (A.Lam _ (DomainFree _ x) e) = Just (namedArg x, e)
              lamView (A.Lam i (DomainFull (TBind r t (x : xs) a)) e)
                | null xs   = Just (namedArg x, e)
                | otherwise = Just (namedArg x, A.Lam i (DomainFull $ TBind r t xs a) e)
              lamView _ = Nothing

              -- reduce beta-redexes where the argument is used at most once
              smartApp i e arg =
                case fmap (first A.binderName) (lamView $ unScope e) of
                  Just (A.BindName{unBind = x}, e) | count x e < 2 -> mapExpr subX e
                    where subX (A.Var y) | x == y = namedArg arg
                          subX e = e
                  _ -> App i e arg
          return $ smartApp (defaultAppInfo r) e $ defaultNamedArg metaVar

-- Andreas, 2017-12-16:
-- Ulf, your attempt to fix #737 introduced regression #2873.
-- Going through concrete syntax does some arbitrary disambiguation
-- of constructors, which subsequently makes refine fail.
-- I am not convinced of the printing-parsing shortcut to address problems.
-- (Unless you prove the roundtrip property.)
--
--           rescopeExpr scope $ smartApp (defaultAppInfo r) e $ defaultNamedArg metaVar
-- -- | Turn an abstract expression into concrete syntax and then back into
-- --   abstract. This ensures that context precedences are set correctly for
-- --   abstract expressions built by hand. Used by refine above.
-- rescopeExpr :: ScopeInfo -> Expr -> TCM Expr
-- rescopeExpr scope = withScope_ scope . (concreteToAbstract_ <=< runAbsToCon . preserveInteractionIds . toConcrete)

{-| Evaluate the given expression in the current environment -}
evalInCurrent :: Expr -> TCM Expr
evalInCurrent e =
    do  (v, t) <- inferExpr e
        v' <- {- etaContract =<< -} normalise v
        reify v'


evalInMeta :: InteractionId -> Expr -> TCM Expr
evalInMeta ii e =
   do   m <- lookupInteractionId ii
        mi <- getMetaInfo <$> lookupMeta m
        withMetaInfo mi $
            evalInCurrent e

-- | Modifier for interactive commands,
--   specifying the amount of normalization in the output.
--
data Rewrite =  AsIs | Instantiated | HeadNormal | Simplified | Normalised
    deriving (Show, Read)

normalForm :: (Reduce t, Simplify t, Normalise t) => Rewrite -> t -> TCM t
normalForm AsIs         t = return t
normalForm Instantiated t = return t   -- reify does instantiation
normalForm HeadNormal   t = {- etaContract =<< -} reduce t
normalForm Simplified   t = {- etaContract =<< -} simplify t
normalForm Normalised   t = {- etaContract =<< -} normalise t

-- | Modifier for the interactive computation command,
--   specifying the mode of computation and result display.
--
data ComputeMode = DefaultCompute | IgnoreAbstract | UseShowInstance
  deriving (Show, Read, Eq)

computeIgnoreAbstract :: ComputeMode -> Bool
computeIgnoreAbstract DefaultCompute  = False
computeIgnoreAbstract IgnoreAbstract  = True
computeIgnoreAbstract UseShowInstance = True
  -- UseShowInstance requires the result to be a string literal so respecting
  -- abstract can only ever break things.

computeWrapInput :: ComputeMode -> String -> String
computeWrapInput UseShowInstance s = "show (" ++ s ++ ")"
computeWrapInput _               s = s

showComputed :: ComputeMode -> Expr -> TCM Doc
showComputed UseShowInstance e =
  case e of
    A.Lit (LitString _ s) -> pure (text s)
    _                     -> ("Not a string:" $$) <$> prettyATop e
showComputed _ e = prettyATop e

-- | Modifier for interactive commands,
--   specifying whether safety checks should be ignored.
data UseForce
  = WithForce     -- ^ Ignore additional checks, like termination/positivity...
  | WithoutForce  -- ^ Don't ignore any checks.
  deriving (Eq, Read, Show)

data OutputForm a b = OutputForm Range [ProblemId] (OutputConstraint a b)
  deriving (Functor)

data OutputConstraint a b
      = OfType b a | CmpInType Comparison a b b
                   | CmpElim [Polarity] a [b] [b]
      | JustType b | CmpTypes Comparison b b
                   | CmpLevels Comparison b b
                   | CmpTeles Comparison b b
      | JustSort b | CmpSorts Comparison b b
      | Guard (OutputConstraint a b) ProblemId
      | Assign b a | TypedAssign b a a | PostponedCheckArgs b [a] a a
      | IsEmptyType a
      | SizeLtSat a
      | FindInstanceOF b a [(a,a)]
      | PTSInstance b b
      | PostponedCheckFunDef QName a
  deriving (Functor)

-- | A subset of 'OutputConstraint'.

data OutputConstraint' a b = OfType'
  { ofName :: b
  , ofExpr :: a
  }

data OutputContextEntry name ty val
  = ContextVar name ty
  | ContextLet name ty val

outputFormId :: OutputForm a b -> b
outputFormId (OutputForm _ _ o) = out o
  where
    out o = case o of
      OfType i _                 -> i
      CmpInType _ _ i _          -> i
      CmpElim _ _ (i:_) _        -> i
      CmpElim _ _ [] _           -> __IMPOSSIBLE__
      JustType i                 -> i
      CmpLevels _ i _            -> i
      CmpTypes _ i _             -> i
      CmpTeles _ i _             -> i
      JustSort i                 -> i
      CmpSorts _ i _             -> i
      Guard o _                  -> out o
      Assign i _                 -> i
      TypedAssign i _ _          -> i
      PostponedCheckArgs i _ _ _ -> i
      IsEmptyType _              -> __IMPOSSIBLE__   -- Should never be used on IsEmpty constraints
      SizeLtSat{}                -> __IMPOSSIBLE__
      FindInstanceOF _ _ _        -> __IMPOSSIBLE__
      PTSInstance i _            -> i
      PostponedCheckFunDef{}     -> __IMPOSSIBLE__

instance Reify ProblemConstraint (Closure (OutputForm Expr Expr)) where
  reify (PConstr pids cl) = withClosure cl $ \ c ->
    OutputForm (getRange c) (Set.toList pids) <$> reify c

reifyElimToExpr :: MonadReify m => I.Elim -> m Expr
reifyElimToExpr e = case e of
    I.IApply _ _ v -> appl "iapply" <$> reify (defaultArg $ v) -- TODO Andrea: endpoints?
    I.Apply v -> appl "apply" <$> reify v
    I.Proj _o f -> appl "proj" <$> reify ((defaultArg $ I.Def f []) :: Arg Term)
  where
    appl :: String -> Arg Expr -> Expr
    appl s v = A.App defaultAppInfo_ (A.Lit (LitString noRange s)) $ fmap unnamed v

instance Reify Constraint (OutputConstraint Expr Expr) where
    reify (ValueCmp cmp (AsTermsOf t) u v) = CmpInType cmp <$> reify t <*> reify u <*> reify v
    reify (ValueCmp cmp AsSizes u v) = CmpInType cmp <$> (reify =<< sizeType) <*> reify u <*> reify v
    reify (ValueCmp cmp AsTypes u v) = CmpTypes cmp <$> reify u <*> reify v
    reify (ValueCmpOnFace cmp p t u v) = CmpInType cmp <$> (reify =<< ty) <*> reify (lam_o u) <*> reify (lam_o v)
      where
        lam_o = I.Lam (setRelevance Irrelevant defaultArgInfo) . NoAbs "_"
        ty = runNamesT [] $ do
          p <- open p
          t <- open t
          pPi' "o" p (\ o -> t)
    reify (ElimCmp cmp _ t v es1 es2) =
      CmpElim cmp <$> reify t <*> mapM reifyElimToExpr es1
                              <*> mapM reifyElimToExpr es2
    reify (LevelCmp cmp t t')    = CmpLevels cmp <$> reify t <*> reify t'
    reify (TelCmp a b cmp t t')  = CmpTeles cmp <$> (ETel <$> reify t) <*> (ETel <$> reify t')
    reify (SortCmp cmp s s')     = CmpSorts cmp <$> reify s <*> reify s'
    reify (Guarded c pid) = do
        o  <- reify c
        return $ Guard o pid
    reify (UnquoteTactic _ tac _ goal) = do
        tac <- A.App defaultAppInfo_ (A.Unquote exprNoRange) . defaultNamedArg <$> reify tac
        OfType tac <$> reify goal
    reify (UnBlock m) = do
        mi <- mvInstantiation <$> lookupMeta m
        m' <- reify (MetaV m [])
        case mi of
          BlockedConst t -> do
            e  <- reify t
            return $ Assign m' e
          PostponedTypeCheckingProblem cl _ -> enterClosure cl $ \case
            CheckExpr cmp e a -> do
                a  <- reify a
                return $ TypedAssign m' e a
            CheckLambda cmp (Arg ai (xs, mt)) body target -> do
              domType <- maybe (return underscore) reify mt
              target  <- reify target
              let mkN (WithHiding h x) = setHiding h $ defaultNamedArg $ A.mkBinder_ x
                  bs = mkTBind noRange (map mkN xs) domType
                  e  = A.Lam Info.exprNoRange (DomainFull bs) body
              return $ TypedAssign m' e target
            CheckArgs _ _ args t0 t1 _ -> do
              t0 <- reify t0
              t1 <- reify t1
              return $ PostponedCheckArgs m' (map (namedThing . unArg) args) t0 t1
            CheckProjAppToKnownPrincipalArg cmp e _ _ _ t _ _ _ -> TypedAssign m' e <$> reify t
            DoQuoteTerm cmp v t -> do
              tm <- A.App defaultAppInfo_ (A.QuoteTerm exprNoRange) . defaultNamedArg <$> reify v
              OfType tm <$> reify t
          Open{}  -> __IMPOSSIBLE__
          OpenInstance{}  -> __IMPOSSIBLE__
          InstV{} -> __IMPOSSIBLE__
    reify (FindInstance m _b mcands) = FindInstanceOF
      <$> (reify $ MetaV m [])
      <*> (reify =<< getMetaType m)
      <*> (forM (fromMaybe [] mcands) $ \ (Candidate tm ty _) -> do
            (,) <$> reify tm <*> reify ty)
    reify (IsEmpty r a) = IsEmptyType <$> reify a
    reify (CheckSizeLtSat a) = SizeLtSat  <$> reify a
    reify (CheckFunDef d i q cs) = do
      a <- reify =<< defType <$> getConstInfo q
      return $ PostponedCheckFunDef q a
    reify (HasBiggerSort a) = OfType <$> reify a <*> reify (UnivSort a)
    reify (HasPTSRule a b) = do
      (a,(x,b)) <- reify (unDom a,b)
      return $ PTSInstance a b
    reify (CheckMetaInst m) = do
      t <- jMetaType . mvJudgement <$> lookupMeta m
      OfType <$> reify (MetaV m []) <*> reify t


instance (Pretty a, Pretty b) => Pretty (OutputForm a b) where
  pretty (OutputForm r pids c)
    | null pids = sep [pretty c, prange r]
    | otherwise = sep [pretty pids, nest 2 $ sep [pretty c, prange r]]
    where
      prange r | null s = empty
               | otherwise = text $ " [ at " ++ s ++ " ]"
        where s = prettyShow r

instance (Pretty a, Pretty b) => Pretty (OutputConstraint a b) where
  pretty oc =
    case oc of
      OfType e t           -> pretty e .: t
      JustType e           -> "Type" <+> pretty e
      JustSort e           -> "Sort" <+> pretty e
      CmpInType cmp t e e' -> pcmp cmp e e' .: t
      CmpElim cmp t e e'   -> pcmp cmp e e' .: t
      CmpTypes  cmp t t'   -> pcmp cmp t t'
      CmpLevels cmp t t'   -> pcmp cmp t t'
      CmpTeles  cmp t t'   -> pcmp cmp t t'
      CmpSorts cmp s s'    -> pcmp cmp s s'
      Guard o pid          -> pretty o <?> brackets ("blocked by problem" <+> pretty pid)
      Assign m e           -> bin (pretty m) ":=" (pretty e)
      TypedAssign m e a    -> bin (pretty m) ":=" $ bin (pretty e) ":?" (pretty a)
      PostponedCheckArgs m es t0 t1 ->
        bin (pretty m) ":=" $ (parens ("_" .: t0) <+> fsep (map (paren . pretty) es)) .: t1
        where paren d = mparens (any (`elem` [' ', '\n']) $ show d) d
      IsEmptyType a        -> "Is empty:" <+> pretty a
      SizeLtSat a          -> "Not empty type of sizes:" <+> pretty a
      FindInstanceOF s t cs -> vcat
        [ "Resolve instance argument" <?> (pretty s .: t)
        , nest 2 $ "Candidate:"
        , nest 4 $ vcat [ pretty v .: t | (v, t) <- cs ] ]
      PTSInstance a b      -> "PTS instance for" <+> pretty (a, b)
      PostponedCheckFunDef q a -> "Check definition of" <+> pretty q <+> ":" <+> pretty a
    where
      bin a op b = sep [a, nest 2 $ op <+> b]
      pcmp cmp a b = bin (pretty a) (pretty cmp) (pretty b)
      val .: ty = bin val ":" (pretty ty)


instance (ToConcrete a c, ToConcrete b d) =>
         ToConcrete (OutputForm a b) (OutputForm c d) where
    toConcrete (OutputForm r pid c) = OutputForm r pid <$> toConcrete c

instance (ToConcrete a c, ToConcrete b d) =>
         ToConcrete (OutputConstraint a b) (OutputConstraint c d) where
    toConcrete (OfType e t) = OfType <$> toConcrete e <*> toConcreteCtx TopCtx t
    toConcrete (JustType e) = JustType <$> toConcrete e
    toConcrete (JustSort e) = JustSort <$> toConcrete e
    toConcrete (CmpInType cmp t e e') =
      CmpInType cmp <$> toConcreteCtx TopCtx t <*> toConcreteCtx argumentCtx_ e
                                               <*> toConcreteCtx argumentCtx_ e'
    toConcrete (CmpElim cmp t e e') =
      CmpElim cmp <$> toConcreteCtx TopCtx t <*> toConcreteCtx TopCtx e <*> toConcreteCtx TopCtx e'
    toConcrete (CmpTypes cmp e e') = CmpTypes cmp <$> toConcreteCtx argumentCtx_ e
                                                  <*> toConcreteCtx argumentCtx_ e'
    toConcrete (CmpLevels cmp e e') = CmpLevels cmp <$> toConcreteCtx argumentCtx_ e
                                                    <*> toConcreteCtx argumentCtx_ e'
    toConcrete (CmpTeles cmp e e') = CmpTeles cmp <$> toConcrete e <*> toConcrete e'
    toConcrete (CmpSorts cmp e e') = CmpSorts cmp <$> toConcreteCtx argumentCtx_ e
                                                  <*> toConcreteCtx argumentCtx_ e'
    toConcrete (Guard o pid) = Guard <$> toConcrete o <*> pure pid
    toConcrete (Assign m e) = noTakenNames $ Assign <$> toConcrete m <*> toConcreteCtx TopCtx e
    toConcrete (TypedAssign m e a) = TypedAssign <$> toConcrete m <*> toConcreteCtx TopCtx e
                                                                  <*> toConcreteCtx TopCtx a
    toConcrete (PostponedCheckArgs m args t0 t1) =
      PostponedCheckArgs <$> toConcrete m <*> toConcrete args <*> toConcrete t0 <*> toConcrete t1
    toConcrete (IsEmptyType a) = IsEmptyType <$> toConcreteCtx TopCtx a
    toConcrete (SizeLtSat a) = SizeLtSat <$> toConcreteCtx TopCtx a
    toConcrete (FindInstanceOF s t cs) =
      FindInstanceOF <$> toConcrete s <*> toConcrete t
                     <*> mapM (\(tm,ty) -> (,) <$> toConcrete tm <*> toConcrete ty) cs
    toConcrete (PTSInstance a b) = PTSInstance <$> toConcrete a <*> toConcrete b
    toConcrete (PostponedCheckFunDef q a) = PostponedCheckFunDef q <$> toConcrete a

instance (Pretty a, Pretty b) => Pretty (OutputConstraint' a b) where
  pretty (OfType' e t) = pretty e <+> ":" <+> pretty t

instance (ToConcrete a c, ToConcrete b d) =>
            ToConcrete (OutputConstraint' a b) (OutputConstraint' c d) where
  toConcrete (OfType' e t) = OfType' <$> toConcrete e <*> toConcreteCtx TopCtx t

instance Reify a e => Reify (IPBoundary' a) (IPBoundary' e) where
  reify = traverse reify

instance ToConcrete a c => ToConcrete (IPBoundary' a) (IPBoundary' c) where
  toConcrete = traverse (toConcreteCtx TopCtx)

instance Pretty c => Pretty (IPBoundary' c) where
  pretty (IPBoundary eqs val meta over) = do
    let
      xs = map (\ (l,r) -> pretty l <+> "=" <+> pretty r) eqs
      rhs = case over of
              Overapplied    -> "=" <+> pretty meta
              NotOverapplied -> mempty
    prettyList_ xs <+> "⊢" <+> pretty val <+> rhs


prettyConstraints :: [Closure Constraint] -> TCM [OutputForm C.Expr C.Expr]
prettyConstraints cs = do
  forM cs $ \ c -> do
            cl <- reify (PConstr Set.empty c)
            enterClosure cl abstractToConcrete_

getConstraints :: TCM [OutputForm C.Expr C.Expr]
getConstraints = getConstraints' return $ const True


getConstraintsMentioning :: Rewrite -> MetaId -> TCM [OutputForm C.Expr C.Expr]
getConstraintsMentioning norm m = getConstrs instantiateBlockingFull (mentionsMeta m)
  -- could be optimized by not doing a full instantiation up front, with a more clever mentionsMeta.
  where
    instantiateBlockingFull p
      = locallyTCState stInstantiateBlocking (const True) $
          instantiateFull p

    -- Trying to find the actual meta application, as long as it's not
    -- buried too deep.
    -- We could look further but probably not under binders as that would mess with
    -- the call to @unifyElimsMeta@ below.
    hasHeadMeta c =
      case c of
        ValueCmp _ _ u v           -> isMeta u `mplus` isMeta v
        ValueCmpOnFace cmp p t u v -> isMeta u `mplus` isMeta v
        TypeCmp cmp a b            -> isMeta (unEl a) `mplus` isMeta (unEl b)
        -- TODO: extend to other comparisons?
        ElimCmp cmp fs t v as bs   -> Nothing
        LevelCmp cmp u v           -> Nothing
        TelCmp a b cmp tela telb   -> Nothing
        SortCmp cmp a b            -> Nothing
        Guarded c pid              -> hasHeadMeta c
        UnBlock{}                  -> Nothing
        FindInstance{}             -> Nothing
        IsEmpty r t                -> isMeta (unEl t)
        CheckSizeLtSat t           -> isMeta t
        CheckFunDef{}              -> Nothing
        HasBiggerSort a            -> Nothing
        HasPTSRule a b             -> Nothing
        UnquoteTactic{}            -> Nothing
        CheckMetaInst{}            -> Nothing

    isMeta (MetaV m' es_m)
      | m == m' = Just es_m
    isMeta _  = Nothing

    getConstrs g f = liftTCM $ do
      cs <- filter f <$> (mapM g =<< M.getAllConstraints)
      reportSDoc "constr.ment" 20 $ "getConstraintsMentioning"
      forM cs $ \(PConstr s c) -> do
        c <- normalForm norm c
        case hasHeadMeta $ clValue c of
          Just es_m -> do
            -- unifyElimsMeta tries to move the constraint into
            -- (an extension of) the context where @m@ comes from.
            unifyElimsMeta m es_m c $ \ eqs c -> do
              flip enterClosure abstractToConcrete_ =<< reify . PConstr s =<< buildClosure c
          _ -> do
            cl <- reify $ PConstr s c
            enterClosure cl abstractToConcrete_


getConstraints' :: (ProblemConstraint -> TCM ProblemConstraint) -> (ProblemConstraint -> Bool) -> TCM [OutputForm C.Expr C.Expr]
getConstraints' g f = liftTCM $ do
    cs <- filter f <$> (mapM g =<< M.getAllConstraints)
    cs <- forM cs $ \c -> do
            cl <- reify c
            enterClosure cl abstractToConcrete_
    ss <- mapM toOutputForm =<< getSolvedInteractionPoints True AsIs -- get all
    return $ ss ++ cs
  where
    toOutputForm (ii, mi, e) = do
      mv <- getMetaInfo <$> lookupMeta mi
      withMetaInfo mv $ do
        let m = QuestionMark emptyMetaInfo{ metaNumber = Just $ fromIntegral ii } ii
        abstractToConcrete_ $ OutputForm noRange [] $ Assign m e


getIPBoundary :: Rewrite -> InteractionId -> TCM [IPBoundary' C.Expr]
getIPBoundary norm ii = do
      ip <- lookupInteractionPoint ii
      case ipClause ip of
        IPClause { ipcBoundary = cs } -> do
          forM cs $ \ cl -> enterClosure cl $ \ b ->
            abstractToConcrete_ =<< reifyUnblocked =<< normalForm norm b
        IPNoClause -> return []

-- | Goals and Warnings

getGoals :: TCM Goals
getGoals = do
  -- visible metas (as-is)
  visibleMetas <- typesOfVisibleMetas AsIs
  -- hidden metas (unsolved implicit arguments simplified)
  unsolvedNotOK <- not . optAllowUnsolved <$> pragmaOptions
  hiddenMetas <- (guard unsolvedNotOK >>) <$> typesOfHiddenMetas Simplified
  return (visibleMetas, hiddenMetas)

getWarningsAndNonFatalErrors :: TCM WarningsAndNonFatalErrors
getWarningsAndNonFatalErrors = do
  mws <- getMaybeWarnings AllWarnings
  let notMetaWarnings = filter (not . isMetaTCWarning) <$> mws
  return $ case notMetaWarnings of
    SomeWarnings ws@(_:_) -> classifyWarnings ws
    _ -> emptyWarningsAndNonFatalErrors

-- | Collecting the context of the given meta-variable.
getResponseContext
  :: Rewrite      -- ^ Normalise?
  -> InteractionId
  -> TCM [ResponseContextEntry]
getResponseContext norm ii = contextOfMeta ii norm

-- | @getSolvedInteractionPoints True@ returns all solutions,
--   even if just solved by another, non-interaction meta.
--
--   @getSolvedInteractionPoints False@ only returns metas that
--   are solved by a non-meta.

getSolvedInteractionPoints :: Bool -> Rewrite -> TCM [(InteractionId, MetaId, Expr)]
getSolvedInteractionPoints all norm = concat <$> do
  mapM solution =<< getInteractionIdsAndMetas
  where
    solution (i, m) = do
      mv <- lookupMeta m
      withMetaInfo (getMetaInfo mv) $ do
        args  <- getContextArgs
        scope <- getScope
        let sol v = do
              -- Andreas, 2014-02-17 exclude metas solved by metas
              v <- instantiate v
              let isMeta = case v of MetaV{} -> True; _ -> False
              if isMeta && not all then return [] else do
                e <- blankNotInScope =<< reify =<< normalForm norm v
                return [(i, m, ScopedExpr scope e)]
            unsol = return []
        case mvInstantiation mv of
          InstV{}                        -> sol (MetaV m $ map Apply args)
          Open{}                         -> unsol
          OpenInstance{}                 -> unsol
          BlockedConst{}                 -> unsol
          PostponedTypeCheckingProblem{} -> unsol

typeOfMetaMI :: Rewrite -> MetaId -> TCM (OutputConstraint Expr NamedMeta)
typeOfMetaMI norm mi =
     do mv <- lookupMeta mi
        withMetaInfo (getMetaInfo mv) $
          rewriteJudg mv (mvJudgement mv)
   where
    rewriteJudg :: MetaVariable -> Judgement MetaId ->
                   TCM (OutputConstraint Expr NamedMeta)
    rewriteJudg mv (HasType i cmp t) = do
      ms <- getMetaNameSuggestion i
      -- Andreas, 2019-03-17, issue #3638:
      -- Need to put meta type into correct context _before_ normalizing,
      -- otherwise rewrite rules in parametrized modules will not fire.
      vs <- getContextArgs
      t <- t `piApplyM` permute (takeP (size vs) $ mvPermutation mv) vs
      t <- normalForm norm t
      let x = NamedMeta ms i
      reportSDoc "interactive.meta" 10 $ TP.vcat
        [ TP.text $ unwords ["permuting", show i, "with", show $ mvPermutation mv]
        , TP.nest 2 $ TP.vcat
          [ "len  =" TP.<+> TP.text (show $ length vs)
          , "args =" TP.<+> prettyTCM vs
          , "t    =" TP.<+> prettyTCM t
          , "x    =" TP.<+> TP.pretty x
          ]
        ]
      reportSDoc "interactive.meta.scope" 20 $ TP.text $ show $ getMetaScope mv
      -- Andreas, 2016-01-19, issue #1783: need piApplyM instead of just piApply
      OfType x <$> reifyUnblocked t
    rewriteJudg mv (IsSort i t) = do
      ms <- getMetaNameSuggestion i
      return $ JustSort $ NamedMeta ms i


typeOfMeta :: Rewrite -> InteractionId -> TCM (OutputConstraint Expr InteractionId)
typeOfMeta norm ii = typeOfMeta' norm . (ii,) =<< lookupInteractionId ii

typeOfMeta' :: Rewrite -> (InteractionId, MetaId) -> TCM (OutputConstraint Expr InteractionId)
typeOfMeta' norm (ii, mi) = fmap (\_ -> ii) <$> typeOfMetaMI norm mi

typesOfVisibleMetas :: Rewrite -> TCM [OutputConstraint Expr InteractionId]
typesOfVisibleMetas norm =
  liftTCM $ mapM (typeOfMeta' norm) =<< getInteractionIdsAndMetas

typesOfHiddenMetas :: Rewrite -> TCM [OutputConstraint Expr NamedMeta]
typesOfHiddenMetas norm = liftTCM $ do
  is    <- getInteractionMetas
  store <- IntMap.filterWithKey (openAndImplicit is . MetaId) <$> getMetaStore
  mapM (typeOfMetaMI norm . MetaId) $ IntMap.keys store
  where
  openAndImplicit is x m | isJust (mvTwin m) = False
  openAndImplicit is x m =
    case mvInstantiation m of
      M.InstV{} -> False
      M.Open    -> x `notElem` is
      M.OpenInstance -> x `notElem` is  -- OR: True !?
      M.BlockedConst{} -> False
      M.PostponedTypeCheckingProblem{} -> False

-- | Create type of application of new helper function that would solve the goal.
metaHelperType :: Rewrite -> InteractionId -> Range -> String -> TCM (OutputConstraint' Expr Expr)
metaHelperType norm ii rng s = case words s of
  []    -> failure
  f : _ -> withInteractionId ii $ do
    ensureName f
    A.Application h args <- A.appView . getBody . deepUnscope <$> parseExprIn ii rng ("let " ++ f ++ " = _ in " ++ s)
    inCxt   <- hasElem <$> getContextNames
    cxtArgs <- getContextArgs
    a0      <- (`piApply` cxtArgs) <$> (getMetaType =<< lookupInteractionId ii)
    case mapM (isVar . namedArg) args >>= \ xs -> xs <$ guard (all inCxt xs) of

     -- Andreas, 2019-10-11
     -- If all arguments are variables, there is no need to abstract.
     -- We simply make exactly the given arguments visible and all other hidden.
     Just xs -> do
      let inXs = hasElem xs
      let hideButXs dom = setHiding (if inXs $ fst $ unDom dom then NotHidden else Hidden) dom
      tel  <- telFromList . map (fmap (first nameToArgName) . hideButXs) . reverse <$> getContext
      OfType' h <$> do
        -- Andreas, 2019-10-11: I actually prefer pi-types over ->.
        localTC (\e -> e { envPrintDomainFreePi = True }) $ reify $ telePiVisible tel a0

     -- If some arguments are not variables.
     Nothing -> do
      cxtArgs  <- getContextArgs
      -- cleanupType relies on with arguments being named 'w',
      -- so we'd better rename any actual 'w's to avoid confusion.
      tel  <- runIdentity . onNamesTel unW <$> getContextTelescope
      let a = runIdentity . onNames unW $ a0
      vtys <- mapM (\ a -> fmap (WithHiding (getHiding a) . fmap OtherType) $ inferExpr $ namedArg a) args
      -- Remember the arity of a
      TelV atel _ <- telView a
      let arity = size atel
          (delta1, delta2, _, a', vtys') = splitTelForWith tel a vtys
      a <- localTC (\e -> e { envPrintDomainFreePi = True }) $ do
        reify =<< cleanupType arity args =<< normalForm norm =<< fst <$> withFunctionType delta1 vtys' delta2 a'
      reportSDoc "interaction.helper" 10 $ TP.vcat $
        let extractOtherType = \case { OtherType a -> a; _ -> __IMPOSSIBLE__ } in
        let (vs, as)   = unzipWith (fmap extractOtherType . whThing) vtys in
        let (vs', as') = unzipWith (fmap extractOtherType . whThing) vtys' in
        [ "generating helper function"
        , TP.nest 2 $ "tel    = " TP.<+> inTopContext (prettyTCM tel)
        , TP.nest 2 $ "a      = " TP.<+> prettyTCM a
        , TP.nest 2 $ "vs     = " TP.<+> prettyTCM vs
        , TP.nest 2 $ "as     = " TP.<+> prettyTCM as
        , TP.nest 2 $ "delta1 = " TP.<+> inTopContext (prettyTCM delta1)
        , TP.nest 2 $ "delta2 = " TP.<+> inTopContext (addContext delta1 $ prettyTCM delta2)
        , TP.nest 2 $ "a'     = " TP.<+> inTopContext (addContext delta1 $ addContext delta2 $ prettyTCM a')
        , TP.nest 2 $ "as'    = " TP.<+> inTopContext (addContext delta1 $ prettyTCM as')
        , TP.nest 2 $ "vs'    = " TP.<+> inTopContext (addContext delta1 $ prettyTCM vs')
        ]
      return $ OfType' h a
  where
    failure = typeError $ GenericError $ "Expected an argument of the form f e1 e2 .. en"
    ensureName f = do
      ce <- parseExpr rng f
      flip (caseMaybe $ isName ce) (\ _ -> return ()) $ do
         reportSLn "interaction.helper" 10 $ "ce = " ++ show ce
         failure
    isName :: C.Expr -> Maybe C.Name
    isName = \case
      C.Ident (C.QName x)              -> Just x
      C.RawApp _ [C.Ident (C.QName x)] -> Just x
      _ -> Nothing
    isVar :: A.Expr -> Maybe A.Name
    isVar = \case
      A.Var x -> Just x
      _ -> Nothing
    cleanupType arity args t = do
      -- Get the arity of t
      TelV ttel _ <- telView t
      -- Compute the number of pi-types subject to stripping.
      let n = size ttel - arity
      -- It cannot be negative, otherwise we would have performed a
      -- negative number of with-abstractions.
      unless (n >= 0) __IMPOSSIBLE__
      return $ evalState (renameVars $ stripUnused n t) args

    getBody (A.Let _ _ e)      = e
    getBody _                  = __IMPOSSIBLE__

    -- Strip the non-dependent abstractions from the first n abstractions.
    stripUnused n (El s v) = El s $ strip n v
    strip 0 v = v
    strip n v = case v of
      I.Pi a b -> case stripUnused (n-1) <$> b of
        b | absName b == "w"   -> I.Pi a b
        NoAbs _ b              -> unEl b
        Abs s b | 0 `freeIn` b -> I.Pi (hide a) (Abs s b)
                | otherwise    -> strengthen __IMPOSSIBLE__ (unEl b)
      _ -> v  -- todo: handle if goal type is a Pi

    -- renameVars = onNames (stringToArgName <.> renameVar . argNameToString)
    renameVars = onNames renameVar

    -- onNames :: Applicative m => (ArgName -> m ArgName) -> Type -> m Type
    onNames :: Applicative m => (String -> m String) -> Type -> m Type
    onNames f (El s v) = El s <$> onNamesTm f v

    -- onNamesTel :: Applicative f => (ArgName -> f ArgName) -> I.Telescope -> f I.Telescope
    onNamesTel :: Applicative f => (String -> f String) -> I.Telescope -> f I.Telescope
    onNamesTel f I.EmptyTel = pure I.EmptyTel
    onNamesTel f (I.ExtendTel a b) = I.ExtendTel <$> traverse (onNames f) a <*> onNamesAbs f onNamesTel b

    onNamesTm f v = case v of
      I.Var x es   -> I.Var x <$> onNamesElims f es
      I.Def q es   -> I.Def q <$> onNamesElims f es
      I.Con c ci args -> I.Con c ci <$> onNamesArgs f args
      I.Lam i b    -> I.Lam i <$> onNamesAbs f onNamesTm b
      I.Pi a b     -> I.Pi <$> traverse (onNames f) a <*> onNamesAbs f onNames b
      I.DontCare v -> I.DontCare <$> onNamesTm f v
      I.Lit{}      -> pure v
      I.Sort{}     -> pure v
      I.Level{}    -> pure v
      I.MetaV{}    -> pure v
      I.Dummy{}    -> pure v
    onNamesElims f = traverse $ traverse $ onNamesTm f
    onNamesArgs f  = traverse $ traverse $ onNamesTm f
    onNamesAbs f   = onNamesAbs' f (stringToArgName <.> f . argNameToString)
    onNamesAbs' f f' nd (Abs   s x) = Abs   <$> f' s <*> nd f x
    onNamesAbs' f f' nd (NoAbs s x) = NoAbs <$> f' s <*> nd f x

    unW "w" = return ".w"
    unW s   = return s

    renameVar "w" = betterName
    renameVar s   = pure s

    betterName = do
      xs <- get
      case xs of
        []         -> __IMPOSSIBLE__
        arg : args -> do
          put args
          return $ if
            | Arg _ (Named _ (A.Var x)) <- arg -> prettyShow $ A.nameConcrete x
            | Just x <- bareNameOf arg         -> argNameToString x
            | otherwise                        -> "w"


-- | Gives a list of names and corresponding types.
--   This list includes not only the local variables in scope, but also the let-bindings.

contextOfMeta :: InteractionId -> Rewrite -> TCM [ResponseContextEntry]
contextOfMeta ii norm = withInteractionId ii $ do
  info <- getMetaInfo <$> (lookupMeta =<< lookupInteractionId ii)
  withMetaInfo info $ do
    -- List of local variables.
    cxt <- getContext
    let n         = length cxt
        localVars = zipWith raise [1..] cxt
    -- List of let-bindings.
    letVars <- Map.toAscList <$> asksTC envLetBindings
    -- Reify the types and filter out bindings without a name.
    (++) <$> forMaybeM (reverse localVars) mkVar
         <*> forMaybeM letVars mkLet

  where
    mkVar :: Dom (Name, Type) -> TCM (Maybe ResponseContextEntry)
    mkVar Dom{ domInfo = ai, unDom = (name, t) } = do
      if shouldHide name then return Nothing else Just <$> do
        let n = nameConcrete name
        x  <- abstractToConcrete_ name
        let s = C.isInScope x
        ty <- reifyUnblocked =<< normalForm norm t
        return $ ResponseContextEntry n x (Arg ai ty) Nothing s

    mkLet :: (Name, Open (Term, Dom Type)) -> TCM (Maybe ResponseContextEntry)
    mkLet (name, lb) = do
      (tm, !dom) <- getOpen lb
      if shouldHide name then return Nothing else Just <$> do
        let n = nameConcrete name
        x  <- abstractToConcrete_ name
        let s = C.isInScope x
        ty <- reifyUnblocked =<< normalForm norm dom
        v  <- reifyUnblocked =<< normalForm norm tm
        return $ ResponseContextEntry n x ty (Just v) s

    shouldHide :: A.Name -> Bool
    shouldHide n = isNoName n || nameIsRecordName n

-- | Returns the type of the expression in the current environment
--   We wake up irrelevant variables just in case the user want to
--   invoke that command in an irrelevant context.
typeInCurrent :: Rewrite -> Expr -> TCM Expr
typeInCurrent norm e =
    do  (_,t) <- wakeIrrelevantVars $ inferExpr e
        v <- normalForm norm t
        reifyUnblocked v



typeInMeta :: InteractionId -> Rewrite -> Expr -> TCM Expr
typeInMeta ii norm e =
   do   m <- lookupInteractionId ii
        mi <- getMetaInfo <$> lookupMeta m
        withMetaInfo mi $
            typeInCurrent norm e

withInteractionId :: InteractionId -> TCM a -> TCM a
withInteractionId i ret = do
  m <- lookupInteractionId i
  withMetaId m ret

withMetaId :: MetaId -> TCM a -> TCM a
withMetaId m ret = do
  mv <- lookupMeta m
  withMetaInfo' mv ret

-- | The intro tactic.
--
-- Returns the terms (as strings) that can be
-- used to refine the goal. Uses the coverage checker
-- to find out which constructors are possible.
--
introTactic :: Bool -> InteractionId -> TCM [String]
introTactic pmLambda ii = do
  mi <- lookupInteractionId ii
  mv <- lookupMeta mi
  withMetaInfo (getMetaInfo mv) $ case mvJudgement mv of
    HasType _ _ t -> do
        t <- reduce =<< piApplyM t =<< getContextArgs
        -- Andreas, 2013-03-05 Issue 810: skip hidden domains in introduction
        -- of constructor.
        TelV tel' t <- telViewUpTo' (-1) notVisible t
        -- if we cannot introduce a constructor, we try a lambda
        let fallback = do
              cubical <- optCubical <$> pragmaOptions
              TelV tel _ <- (if cubical then telViewPath else telView) t
              reportSDoc "interaction.intro" 20 $ TP.sep
                [ "introTactic/fallback"
                , "tel' = " TP.<+> prettyTCM tel'
                , "tel  = " TP.<+> prettyTCM tel
                ]
              case (tel', tel) of
                (EmptyTel, EmptyTel) -> return []
                _ -> introFun (telToList tel' ++ telToList tel)

        case unEl t of
          I.Def d _ -> do
            def <- getConstInfo d
            case theDef def of
              Datatype{}    -> addContext tel' $ introData t
              Record{ recNamedCon = name }
                | name      -> addContext tel' $ introData t
                | otherwise -> addContext tel' $ introRec d
              _ -> fallback
          _ -> fallback
     `catchError` \_ -> return []
    _ -> __IMPOSSIBLE__
  where
    conName :: [NamedArg SplitPattern] -> [I.ConHead]
    conName [p] = [ c | I.ConP c _ _ <- [namedArg p] ]
    conName _   = __IMPOSSIBLE__

    showTCM :: PrettyTCM a => a -> TCM String
    showTCM v = render <$> prettyTCM v

    introFun :: ListTel -> TCM [String]
    introFun tel = addContext tel' $ do
        reportSDoc "interaction.intro" 10 $ do "introFun" TP.<+> prettyTCM (telFromList tel)
        imp <- showImplicitArguments
        let okHiding0 h = imp || h == NotHidden
            -- if none of the vars were displayed, we would get a parse error
            -- thus, we switch to displaying all
            allHidden   = null (filter okHiding0 hs)
            okHiding    = if allHidden then const True else okHiding0
        vars <- -- setShowImplicitArguments (imp || allHidden) $
                (if allHidden then withShowAllArguments else id) $
                  mapM showTCM [ setHiding h $ defaultArg $ var i :: Arg Term
                               | (h, i) <- zip hs $ downFrom n
                               , okHiding h
                               ]
        if pmLambda
           then return [ unwords $ ["λ", "{"] ++ vars ++ ["→", "?", "}"] ]
           else return [ unwords $ ["λ"]      ++ vars ++ ["→", "?"] ]
      where
        n = size tel
        hs   = map getHiding tel
        tel' = telFromList [ fmap makeName b | b <- tel ]
        makeName ("_", t) = ("x", t)
        makeName (x, t)   = (x, t)

    introData :: I.Type -> TCM [String]
    introData t = do
      let tel  = telFromList [defaultDom ("_", t)]
          pat  = [defaultArg $ unnamed $ debruijnNamedVar "c" 0]
      r <- splitLast CoInductive tel pat
      case r of
        Left err -> return []
        Right cov -> mapM showTCM $ concatMap (conName . scPats) $ splitClauses cov

    introRec :: QName -> TCM [String]
    introRec d = do
      hfs <- getRecordFieldNames d
      fs <- ifM showImplicitArguments
            (return $ map unArg hfs)
            (return [ unArg a | a <- hfs, visible a ])
      let e = C.Rec noRange $ for fs $ \ f ->
            Left $ C.FieldAssignment f $ C.QuestionMark noRange Nothing
      return [ prettyShow e ]
      -- Andreas, 2019-02-25, remark:
      -- prettyShow is ok here since we are just printing something like
      -- record { f1 = ? ; ... ; fn = ?}
      -- which does not involve any qualified names, and the fi are C.Name.

-- | Runs the given computation as if in an anonymous goal at the end
--   of the top-level module.
--
--   Sets up current module, scope, and context.
atTopLevel :: TCM a -> TCM a
atTopLevel m = inConcreteMode $ do
  let err = typeError $ GenericError "The file has not been loaded yet."
  caseMaybeM (useTC stCurrentModule) err $ \ current -> do
    caseMaybeM (getVisitedModule $ toTopLevelModuleName current) __IMPOSSIBLE__ $ \ mi -> do
      let scope = iInsideScope $ miInterface mi
      tel <- lookupSection current
      -- Get the names of the local variables from @scope@
      -- and put them into the context.
      --
      -- Andreas, 2017-04-24, issue #2552:
      --
      -- Delete the let-bound ones, since they are not represented
      -- in the module telescope.
      --
      -- This is a temporary fix until a better solution is available,
      -- e.g., when the module telescope represents let-bound variables.
      --
      -- Unfortunately, referring to let-bound variables
      -- from the top level module telescope will for now result in a not-in-scope error.
      let names :: [A.Name]
          names = map localVar $ filter ((LetBound /=) . localBindingSource)
                               $ map snd $ reverse $ scope ^. scopeLocals
      -- Andreas, 2016-12-31, issue #2371
      -- The following is an unnecessary complication, as shadowed locals
      -- are not in scope anyway (they are ambiguous).
      -- -- Replace the shadowed names by fresh names (such that they do not shadow imports)
      -- let mnames :: [Maybe A.Name]
      --     mnames = map (notShadowedLocal . snd) $ reverse $ scopeLocals scope
      -- names <- mapM (maybe freshNoName_ return) mnames
      let types :: [Dom I.Type]
          types = map (snd <$>) $ telToList tel
          gamma :: ListTel' A.Name
          gamma = fromMaybe __IMPOSSIBLE__ $
                    zipWith' (\ x dom -> (x,) <$> dom) names types
      reportSDoc "interaction.top" 20 $ TP.vcat
        [ "BasicOps.atTopLevel"
        , "  names = " TP.<+> TP.sep (map prettyA   names)
        , "  types = " TP.<+> TP.sep (map prettyTCM types)
        ]
      M.withCurrentModule current $
        withScope_ scope $
          addContext gamma $ do
            -- We're going inside the top-level module, so we have to set the
            -- checkpoint for it and all its submodules to the new checkpoint.
            cp <- viewTC eCurrentCheckpoint
            stModuleCheckpoints `modifyTCLens` fmap (const cp)
            m

-- | Parse a name.
parseName :: Range -> String -> TCM C.QName
parseName r s = do
  m <- parseExpr r s
  case m of
    C.Ident m              -> return m
    C.RawApp _ [C.Ident m] -> return m
    _                      -> typeError $
      GenericError $ "Not an identifier: " ++ show m ++ "."

-- | Check whether an expression is a (qualified) identifier.
isQName :: C.Expr -> Maybe C.QName
isQName m = do
  case m of
    C.Ident m              -> return m
    C.RawApp _ [C.Ident m] -> return m
    _ -> Nothing

-- | Returns the contents of the given module or record.

moduleContents
  :: Rewrite
     -- ^ How should the types be presented?
  -> Range
     -- ^ The range of the next argument.
  -> String
     -- ^ The module name.
  -> TCM ([C.Name], I.Telescope, [(C.Name, Type)])
     -- ^ Module names,
     --   context extension needed to print types,
     --   names paired up with corresponding types.

moduleContents norm rng s = traceCall ModuleContents $ do
  e <- parseExpr rng s
  case isQName e of
    -- If the expression is not a single identifier, it is not a module name
    -- and treated as a record expression.
    Nothing -> getRecordContents norm e
    -- Otherwise, if it is not in scope as a module name, it is treated
    -- as a record name.
    Just x  -> do
      ms :: [AbstractModule] <- scopeLookup x <$> getScope
      if null ms then getRecordContents norm e else getModuleContents norm x

-- | Returns the contents of the given record identifier.

getRecordContents
  :: Rewrite  -- ^ Amount of normalization in types.
  -> C.Expr   -- ^ Expression presumably of record type.
  -> TCM ([C.Name], I.Telescope, [(C.Name, Type)])
              -- ^ Module names,
              --   context extension,
              --   names paired up with corresponding types.
getRecordContents norm ce = do
  e <- toAbstract ce
  (_, t) <- inferExpr e
  let notRecordType = typeError $ ShouldBeRecordType t
  (q, vs, defn) <- fromMaybeM notRecordType $ isRecordType t
  case defn of
    Record{ recFields = fs, recTel = rtel } -> do
      let xs   = map (nameConcrete . qnameName . unArg) fs
          tel  = apply rtel vs
          doms = flattenTel tel
      -- Andreas, 2019-04-10, issue #3687: use flattenTel
      -- to bring types into correct scope.
      reportSDoc "interaction.contents.record" 20 $ TP.vcat
        [ "getRecordContents"
        , "  cxt  = " TP.<+> (prettyTCM =<< getContextTelescope)
        , "  tel  = " TP.<+> prettyTCM tel
        , "  doms = " TP.<+> prettyTCM doms
        , "  doms'= " TP.<+> (addContext tel $ prettyTCM doms)
        ]
      ts <- mapM (normalForm norm . unDom) doms
      return ([], tel, zip xs ts)
    _ -> __IMPOSSIBLE__

-- | Returns the contents of the given module.

getModuleContents
  :: Rewrite  -- ^ Amount of normalization in types.
  -> C.QName  -- ^ Module name.
  -> TCM ([C.Name], I.Telescope, [(C.Name, Type)])
              -- ^ Module names,
              --   context extension,
              --   names paired up with corresponding types.
getModuleContents norm m = do
  modScope <- getNamedScope . amodName =<< resolveModule m
  let modules :: ThingsInScope AbstractModule
      modules = exportedNamesInScope modScope
      names :: ThingsInScope AbstractName
      names = exportedNamesInScope modScope
      xns = [ (x,n) | (x, ns) <- Map.toList names, n <- ns ]
  types <- forM xns $ \(x, n) -> do
    d <- getConstInfo $ anameName n
    t <- normalForm norm =<< (defType <$> instantiateDef d)
    return (x, t)
  return (Map.keys modules, EmptyTel, types)


whyInScope :: String -> TCM (Maybe LocalVar, [AbstractName], [AbstractModule])
whyInScope s = do
  x     <- parseName noRange s
  scope <- getScope
  return ( lookup x $ map (first C.QName) $ scope ^. scopeLocals
         , scopeLookup x scope
         , scopeLookup x scope )<|MERGE_RESOLUTION|>--- conflicted
+++ resolved
@@ -179,11 +179,7 @@
   ip <- lookupInteractionPoint ii
   case ipClause ip of
     IPNoClause -> return ()
-<<<<<<< HEAD
-    IPClause f _ _ _ -> do
-=======
     IPClause{ipcQName = f} -> do
->>>>>>> 4ff455ff
       mb <- mutualBlockOf f
       terErrs <- localTC (\ e -> e { envMutualBlock = Just mb }) $ termMutual []
       unless (null terErrs) $ warning $ TerminationIssue terErrs
@@ -618,7 +614,6 @@
       case c of
         ValueCmp _ _ u v           -> isMeta u `mplus` isMeta v
         ValueCmpOnFace cmp p t u v -> isMeta u `mplus` isMeta v
-        TypeCmp cmp a b            -> isMeta (unEl a) `mplus` isMeta (unEl b)
         -- TODO: extend to other comparisons?
         ElimCmp cmp fs t v as bs   -> Nothing
         LevelCmp cmp u v           -> Nothing
