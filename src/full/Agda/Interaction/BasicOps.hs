--- conflicted
+++ resolved
@@ -92,12 +92,9 @@
 import Agda.Utils.String
 
 import Agda.Utils.Impossible
-<<<<<<< HEAD
 import Agda.Utils.Tuple
-=======
 import qualified Agda.Utils.SmallSet as SmallSet
 import Agda.TypeChecking.ProjectionLike (reduceProjectionLike)
->>>>>>> 2ce92ce4
 
 -- | Parses an expression.
 
@@ -1492,15 +1489,9 @@
 whyInScope cwd s = do
   x     <- parseName noRange s
   scope <- getScope
-<<<<<<< HEAD
-  return ( lookup x $ map (first C.QName) $ scope ^. scopeLocals
-         , scopeLookup x scope
-         , scopeLookup x scope )
-=======
   return $ WhyInScopeData
     x
     cwd
     (lookup x $ map (first C.QName) $ scope ^. scopeLocals)
     (scopeLookup x scope)
-    (scopeLookup x scope)
->>>>>>> 2ce92ce4
+    (scopeLookup x scope)