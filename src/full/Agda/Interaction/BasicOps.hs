--- conflicted
+++ resolved
@@ -537,14 +537,6 @@
 instance (ToConcrete a, ToConcrete b) => ToConcrete (OutputConstraint a b) where
     type ConOfAbs (OutputConstraint a b) = OutputConstraint (ConOfAbs a) (ConOfAbs b)
 
-<<<<<<< HEAD
-instance ToConcrete a b => ToConcrete (Het side a) (Het side b) where
-    toConcrete = traverse toConcrete
-
-instance (ToConcrete a c, ToConcrete b d) =>
-         ToConcrete (OutputConstraint a b) (OutputConstraint c d) where
-=======
->>>>>>> 878927c6
     toConcrete (OfType e t) = OfType <$> toConcrete e <*> toConcreteCtx TopCtx t
     toConcrete (JustType e) = JustType <$> toConcrete e
     toConcrete (JustSort e) = JustSort <$> toConcrete e
@@ -584,6 +576,10 @@
 instance (ToConcrete a, ToConcrete b) => ToConcrete (OutputConstraint' a b) where
   type ConOfAbs (OutputConstraint' a b) = OutputConstraint' (ConOfAbs a) (ConOfAbs b)
   toConcrete (OfType' e t) = OfType' <$> toConcrete e <*> toConcreteCtx TopCtx t
+
+instance ToConcrete a => ToConcrete (Het side a) where
+  type ConOfAbs (Het side a) = Het side (ConOfAbs a)
+  toConcrete = traverse toConcrete
 
 instance Reify a => Reify (IPBoundary' a) where
   type ReifiesTo (IPBoundary' a) = IPBoundary' (ReifiesTo a)
