--- conflicted
+++ resolved
@@ -215,15 +215,9 @@
   -- Get function clause which contains the interaction point.
   InteractionPoint { ipMeta = mm, ipClause = ipCl} <- lookupInteractionPoint hole
   let meta = fromMaybe __IMPOSSIBLE__ mm
-<<<<<<< HEAD
-  (f, clauseNo, rhs) <- case ipCl of
-    IPClause f clauseNo rhs _ -> return (f, clauseNo, rhs)
-    IPNoClause -> typeError $ GenericError $
-=======
   (f, clauseNo, clTy, clWithSub, absCl@A.Clause{ clauseRHS = rhs }, clClos) <- case ipCl of
-    IPClause f i t sub cl clo -> return (f, i, t, sub, cl, clo)
+    IPClause f i t sub cl clo _ -> return (f, i, t, sub, cl, clo)
     IPNoClause                -> typeError $ GenericError $
->>>>>>> 4ff455ff
       "Cannot split here, as we are not in a function definition"
   (casectxt, (prevClauses0, _clause, follClauses0)) <- getClauseZipperForIP f clauseNo
 
