--- conflicted
+++ resolved
@@ -233,12 +233,8 @@
     handleNastyErrors m = commandMToIO $ \ toIO -> do
       let handle e =
             Right <$>
-<<<<<<< HEAD
-              toIO (handleErr $ Exception noRange $ text $ show e)
-=======
-              (toIO $ handleErr (Just Direct) $
+              toIO (handleErr (Just Direct) $
                         Exception noRange $ text $ show e)
->>>>>>> 6346ee71
 
           asyncHandler e@AsyncCancelled = return (Left e)
 
