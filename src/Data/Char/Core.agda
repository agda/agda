--- conflicted
+++ resolved
@@ -6,12 +6,6 @@
 
 module Data.Char.Core where
 
-<<<<<<< HEAD
-open import Data.Nat.Base  using (ℕ)
-open import Data.Bool.Base using (Bool)
-
-=======
->>>>>>> 4c8d3ae8
 ------------------------------------------------------------------------
 -- The type
 
