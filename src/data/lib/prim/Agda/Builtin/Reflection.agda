{-# OPTIONS --without-K --safe --no-sized-types --no-guardedness #-}

module Agda.Builtin.Reflection where

open import Agda.Builtin.Unit
open import Agda.Builtin.Bool
open import Agda.Builtin.Nat
open import Agda.Builtin.Word
open import Agda.Builtin.List
open import Agda.Builtin.String
open import Agda.Builtin.Char
open import Agda.Builtin.Float
open import Agda.Builtin.Int
open import Agda.Builtin.Sigma

-- Names --

postulate Name : Set
{-# BUILTIN QNAME Name #-}

primitive
  primQNameEquality : Name → Name → Bool
  primQNameLess     : Name → Name → Bool
  primShowQName     : Name → String

-- Fixity --

data Associativity : Set where
  left-assoc  : Associativity
  right-assoc : Associativity
  non-assoc   : Associativity

data Precedence : Set where
  related   : Float → Precedence
  unrelated : Precedence

data Fixity : Set where
  fixity : Associativity → Precedence → Fixity

{-# BUILTIN ASSOC      Associativity #-}
{-# BUILTIN ASSOCLEFT  left-assoc    #-}
{-# BUILTIN ASSOCRIGHT right-assoc   #-}
{-# BUILTIN ASSOCNON   non-assoc     #-}

{-# BUILTIN PRECEDENCE    Precedence #-}
{-# BUILTIN PRECRELATED   related    #-}
{-# BUILTIN PRECUNRELATED unrelated  #-}

{-# BUILTIN FIXITY       Fixity #-}
{-# BUILTIN FIXITYFIXITY fixity #-}

{-# COMPILE GHC Associativity = data MAlonzo.RTE.Assoc (MAlonzo.RTE.LeftAssoc | MAlonzo.RTE.RightAssoc | MAlonzo.RTE.NonAssoc) #-}
{-# COMPILE GHC Precedence    = data MAlonzo.RTE.Precedence (MAlonzo.RTE.Related | MAlonzo.RTE.Unrelated) #-}
{-# COMPILE GHC Fixity        = data MAlonzo.RTE.Fixity (MAlonzo.RTE.Fixity) #-}

{-# COMPILE JS Associativity  = function (x,v) { return v[x](); } #-}
{-# COMPILE JS left-assoc     = "left-assoc"  #-}
{-# COMPILE JS right-assoc    = "right-assoc" #-}
{-# COMPILE JS non-assoc      = "non-assoc"   #-}

{-# COMPILE JS Precedence     =
  function (x,v) {
    if (x === "unrelated") { return v[x](); } else { return v["related"](x); }} #-}
{-# COMPILE JS related        = function(x) { return x; } #-}
{-# COMPILE JS unrelated      = "unrelated"               #-}

{-# COMPILE JS Fixity         = function (x,v) { return v["fixity"](x["assoc"], x["prec"]); } #-}
{-# COMPILE JS fixity         = function (x) { return function (y) { return { "assoc": x, "prec": y}; }; } #-}

primitive
  primQNameFixity : Name → Fixity
  primQNameToWord64s : Name → Σ Word64 (λ _ → Word64)

-- Metavariables --

postulate Meta : Set
{-# BUILTIN AGDAMETA Meta #-}

primitive
  primMetaEquality : Meta → Meta → Bool
  primMetaLess     : Meta → Meta → Bool
  primShowMeta     : Meta → String
  primMetaToNat    : Meta → Nat

-- Arguments --

-- Arguments can be (visible), {hidden}, or {{instance}}.
data Visibility : Set where
  visible hidden instance′ : Visibility

{-# BUILTIN HIDING   Visibility #-}
{-# BUILTIN VISIBLE  visible    #-}
{-# BUILTIN HIDDEN   hidden     #-}
{-# BUILTIN INSTANCE instance′  #-}

-- Arguments can be relevant or irrelevant.
data Relevance : Set where
  relevant irrelevant : Relevance

{-# BUILTIN RELEVANCE  Relevance  #-}
{-# BUILTIN RELEVANT   relevant   #-}
{-# BUILTIN IRRELEVANT irrelevant #-}

data ArgInfo : Set where
  arg-info : (v : Visibility) (r : Relevance) → ArgInfo

data Arg {a} (A : Set a) : Set a where
  arg : (i : ArgInfo) (x : A) → Arg A

{-# BUILTIN ARGINFO    ArgInfo  #-}
{-# BUILTIN ARGARGINFO arg-info #-}
{-# BUILTIN ARG        Arg      #-}
{-# BUILTIN ARGARG     arg      #-}

-- Name abstraction --

data Abs {a} (A : Set a) : Set a where
  abs : (s : String) (x : A) → Abs A

{-# BUILTIN ABS    Abs #-}
{-# BUILTIN ABSABS abs #-}

-- Literals --

data Literal : Set where
  nat    : (n : Nat)    → Literal
  word64 : (n : Word64) → Literal
  float  : (x : Float)  → Literal
  char   : (c : Char)   → Literal
  string : (s : String) → Literal
  name   : (x : Name)   → Literal
  meta   : (x : Meta)   → Literal

{-# BUILTIN AGDALITERAL   Literal #-}
{-# BUILTIN AGDALITNAT    nat     #-}
{-# BUILTIN AGDALITWORD64 word64  #-}
{-# BUILTIN AGDALITFLOAT  float   #-}
{-# BUILTIN AGDALITCHAR   char    #-}
{-# BUILTIN AGDALITSTRING string  #-}
{-# BUILTIN AGDALITQNAME  name    #-}
{-# BUILTIN AGDALITMETA   meta    #-}

-- Patterns --

data Pattern : Set where
  con    : (c : Name) (ps : List (Arg Pattern)) → Pattern
  dot    : Pattern
  var    : (s : String)  → Pattern
  lit    : (l : Literal) → Pattern
  proj   : (f : Name)    → Pattern
  absurd : Pattern

{-# BUILTIN AGDAPATTERN   Pattern #-}
{-# BUILTIN AGDAPATCON    con     #-}
{-# BUILTIN AGDAPATDOT    dot     #-}
{-# BUILTIN AGDAPATVAR    var     #-}
{-# BUILTIN AGDAPATLIT    lit     #-}
{-# BUILTIN AGDAPATPROJ   proj    #-}
{-# BUILTIN AGDAPATABSURD absurd  #-}

-- Terms --

data Sort   : Set
data Clause : Set
data Term   : Set
Type = Term

data Term where
  var       : (x : Nat) (args : List (Arg Term)) → Term
  con       : (c : Name) (args : List (Arg Term)) → Term
  def       : (f : Name) (args : List (Arg Term)) → Term
  lam       : (v : Visibility) (t : Abs Term) → Term
  pat-lam   : (cs : List Clause) (args : List (Arg Term)) → Term
  pi        : (a : Arg Type) (b : Abs Type) → Term
  agda-sort : (s : Sort) → Term
  lit       : (l : Literal) → Term
  meta      : (x : Meta) → List (Arg Term) → Term
  unknown   : Term

data Sort where
  set     : (t : Term) → Sort
  lit     : (n : Nat) → Sort
  unknown : Sort

data Clause where
  clause        : (ps : List (Arg Pattern)) (t : Term) → Clause
  absurd-clause : (ps : List (Arg Pattern)) → Clause

{-# BUILTIN AGDASORT    Sort   #-}
{-# BUILTIN AGDATERM    Term   #-}
{-# BUILTIN AGDACLAUSE  Clause #-}

{-# BUILTIN AGDATERMVAR         var       #-}
{-# BUILTIN AGDATERMCON         con       #-}
{-# BUILTIN AGDATERMDEF         def       #-}
{-# BUILTIN AGDATERMMETA        meta      #-}
{-# BUILTIN AGDATERMLAM         lam       #-}
{-# BUILTIN AGDATERMEXTLAM      pat-lam   #-}
{-# BUILTIN AGDATERMPI          pi        #-}
{-# BUILTIN AGDATERMSORT        agda-sort #-}
{-# BUILTIN AGDATERMLIT         lit       #-}
{-# BUILTIN AGDATERMUNSUPPORTED unknown   #-}

{-# BUILTIN AGDASORTSET         set     #-}
{-# BUILTIN AGDASORTLIT         lit     #-}
{-# BUILTIN AGDASORTUNSUPPORTED unknown #-}

{-# BUILTIN AGDACLAUSECLAUSE clause        #-}
{-# BUILTIN AGDACLAUSEABSURD absurd-clause #-}

-- Definitions --

data Definition : Set where
  function    : (cs : List Clause) → Definition
  data-type   : (pars : Nat) (cs : List Name) → Definition
  record-type : (c : Name) (fs : List (Arg Name)) → Definition
  data-cons   : (d : Name) → Definition
  axiom       : Definition
  prim-fun    : Definition

{-# BUILTIN AGDADEFINITION                Definition  #-}
{-# BUILTIN AGDADEFINITIONFUNDEF          function    #-}
{-# BUILTIN AGDADEFINITIONDATADEF         data-type   #-}
{-# BUILTIN AGDADEFINITIONRECORDDEF       record-type #-}
{-# BUILTIN AGDADEFINITIONDATACONSTRUCTOR data-cons   #-}
{-# BUILTIN AGDADEFINITIONPOSTULATE       axiom       #-}
{-# BUILTIN AGDADEFINITIONPRIMITIVE       prim-fun    #-}

-- Errors --

data ErrorPart : Set where
  strErr  : String → ErrorPart
  termErr : Term → ErrorPart
  nameErr : Name → ErrorPart

{-# BUILTIN AGDAERRORPART       ErrorPart #-}
{-# BUILTIN AGDAERRORPARTSTRING strErr    #-}
{-# BUILTIN AGDAERRORPARTTERM   termErr   #-}
{-# BUILTIN AGDAERRORPARTNAME   nameErr   #-}


-- Constraints --
data Comparison : Set where
  cmpEq  : Comparison
  cmpLEq : Comparison

{-# BUILTIN AGDACOMPARISON       Comparison #-}
{-# BUILTIN AGDACMPEQ            cmpEq      #-}
{-# BUILTIN AGDACMPLEQ           cmpLEq     #-}

data CompareAs : Set where
  asTermsOf : Term → CompareAs
  asTypes   : CompareAs

{-# BUILTIN AGDACOMPAREAS       CompareAs #-}
{-# BUILTIN AGDAASTERMSOF       asTermsOf #-}
{-# BUILTIN AGDAASTYPES         asTypes   #-}

data Constraint : Set where
  valueCmp    : Comparison → CompareAs → Term → Term → Constraint
  unsupported : Constraint

{-# BUILTIN AGDACONSTRAINT             Constraint  #-}
{-# BUILTIN AGDACONSTRAINTVALUECMP     valueCmp    #-}
{-# BUILTIN AGDACONSTRAINTUNSUPPORTED  unsupported #-}

-- TC monad --

postulate
  TC               : ∀ {a} → Set a → Set a
  returnTC         : ∀ {a} {A : Set a} → A → TC A
  bindTC           : ∀ {a b} {A : Set a} {B : Set b} → TC A → (A → TC B) → TC B
  unify            : Term → Term → TC ⊤
  typeError        : ∀ {a} {A : Set a} → List ErrorPart → TC A
  inferType        : Term → TC Type
  checkType        : Term → Type → TC Term
  normalise        : Term → TC Term
  reduce           : Term → TC Term
  catchTC          : ∀ {a} {A : Set a} → TC A → TC A → TC A
  quoteTC          : ∀ {a} {A : Set a} → A → TC Term
  unquoteTC        : ∀ {a} {A : Set a} → Term → TC A
  getContext       : TC (List (Arg Type))
  extendContext    : ∀ {a} {A : Set a} → Arg Type → TC A → TC A
  inContext        : ∀ {a} {A : Set a} → List (Arg Type) → TC A → TC A
  freshName        : String → TC Name
  declareDef       : Arg Name → Type → TC ⊤
  declarePostulate : Arg Name → Type → TC ⊤
  defineFun        : Name → List Clause → TC ⊤
  getType          : Name → TC Type
  getDefinition    : Name → TC Definition
  blockOnMeta      : ∀ {a} {A : Set a} → Meta → TC A
  commitTC         : TC ⊤
  isMacro          : Name → TC Bool

  -- If the argument is 'true' makes the following primitives also normalise
  -- their results: inferType, checkType, quoteTC, getType, and getContext
  withNormalisation : ∀ {a} {A : Set a} → Bool → TC A → TC A

  -- Prints the third argument if the corresponding verbosity level is turned
  -- on (with the -v flag to Agda).
  debugPrint : String → Nat → List ErrorPart → TC ⊤

  -- Fail if the given computation gives rise to new, unsolved
  -- "blocking" constraints.
  noConstraints : ∀ {a} {A : Set a} → TC A → TC A

  -- Tries to solve all constraints.
  solveConstraints : TC ⊤

  -- Wakes up all constraints mentioning the given meta-variables, and
  -- then tries to solve all awake constraints.
  solveConstraintsMentioning : List Meta → TC ⊤

-- Gets all the constraints that mention the given meta-variables.
  getConstraintsMentioning : List Meta → TC (List Constraint)

  -- Run the given TC action and return the first component. Resets to
  -- the old TC state if the second component is 'false', or keep the
  -- new TC state if it is 'true'.
  runSpeculative : ∀ {a} {A : Set a} → TC (Σ A λ _ → Bool) → TC A
  
  -- Delay the execution of a macro till the Declaration it is
  -- used in, has been typechecked.
  delayMacro : TC ⊤

{-# BUILTIN AGDATCM                           TC                         #-}
{-# BUILTIN AGDATCMRETURN                     returnTC                   #-}
{-# BUILTIN AGDATCMBIND                       bindTC                     #-}
{-# BUILTIN AGDATCMUNIFY                      unify                      #-}
{-# BUILTIN AGDATCMTYPEERROR                  typeError                  #-}
{-# BUILTIN AGDATCMINFERTYPE                  inferType                  #-}
{-# BUILTIN AGDATCMCHECKTYPE                  checkType                  #-}
{-# BUILTIN AGDATCMNORMALISE                  normalise                  #-}
{-# BUILTIN AGDATCMREDUCE                     reduce                     #-}
{-# BUILTIN AGDATCMCATCHERROR                 catchTC                    #-}
{-# BUILTIN AGDATCMQUOTETERM                  quoteTC                    #-}
{-# BUILTIN AGDATCMUNQUOTETERM                unquoteTC                  #-}
{-# BUILTIN AGDATCMGETCONTEXT                 getContext                 #-}
{-# BUILTIN AGDATCMEXTENDCONTEXT              extendContext              #-}
{-# BUILTIN AGDATCMINCONTEXT                  inContext                  #-}
{-# BUILTIN AGDATCMFRESHNAME                  freshName                  #-}
{-# BUILTIN AGDATCMDECLAREDEF                 declareDef                 #-}
{-# BUILTIN AGDATCMDECLAREPOSTULATE           declarePostulate           #-}
{-# BUILTIN AGDATCMDEFINEFUN                  defineFun                  #-}
{-# BUILTIN AGDATCMGETTYPE                    getType                    #-}
{-# BUILTIN AGDATCMGETDEFINITION              getDefinition              #-}
{-# BUILTIN AGDATCMBLOCKONMETA                blockOnMeta                #-}
{-# BUILTIN AGDATCMCOMMIT                     commitTC                   #-}
{-# BUILTIN AGDATCMISMACRO                    isMacro                    #-}
{-# BUILTIN AGDATCMWITHNORMALISATION          withNormalisation          #-}
{-# BUILTIN AGDATCMDEBUGPRINT                 debugPrint                 #-}
{-# BUILTIN AGDATCMNOCONSTRAINTS              noConstraints              #-}
{-# BUILTIN AGDATCMSOLVECONSTRAINTS           solveConstraints           #-}
{-# BUILTIN AGDATCMSOLVECONSTRAINTSMENTIONING solveConstraintsMentioning #-}
<<<<<<< HEAD
{-# BUILTIN AGDATCMRUNSPECULATIVE             runSpeculative             #-}
{-# BUILTIN AGDATCMDELAYMACRO                 delayMacro                 #-}
=======
{-# BUILTIN AGDATCMGETCONSTRAINTSMENTIONING   getConstraintsMentioning   #-}
{-# BUILTIN AGDATCMRUNSPECULATIVE             runSpeculative             #-}
>>>>>>> c71a8e77
<|MERGE_RESOLUTION|>--- conflicted
+++ resolved
@@ -352,10 +352,6 @@
 {-# BUILTIN AGDATCMNOCONSTRAINTS              noConstraints              #-}
 {-# BUILTIN AGDATCMSOLVECONSTRAINTS           solveConstraints           #-}
 {-# BUILTIN AGDATCMSOLVECONSTRAINTSMENTIONING solveConstraintsMentioning #-}
-<<<<<<< HEAD
-{-# BUILTIN AGDATCMRUNSPECULATIVE             runSpeculative             #-}
-{-# BUILTIN AGDATCMDELAYMACRO                 delayMacro                 #-}
-=======
 {-# BUILTIN AGDATCMGETCONSTRAINTSMENTIONING   getConstraintsMentioning   #-}
 {-# BUILTIN AGDATCMRUNSPECULATIVE             runSpeculative             #-}
->>>>>>> c71a8e77
+{-# BUILTIN AGDATCMDELAYMACRO                 delayMacro                 #-}