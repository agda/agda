--- conflicted
+++ resolved
@@ -346,17 +346,15 @@
   -- variable (it does not have to be an instance meta).
   getInstances : Meta → TC (List Term)
 
-<<<<<<< HEAD
-  -- Parse and type check the given string against the given type, returning
-  -- the resulting term (when successful).
-  checkFromStringTC : String → Type → TC Term
-=======
   -- Try to solve open instance constraints. When wrapped in `noConstraints`,
   -- fails if there are unsolved instance constraints left over that originate
   -- from the current macro invokation. Outside constraints are still attempted,
   -- but failure to solve them are ignored by `noConstraints`.
   solveInstanceConstraints : TC ⊤
->>>>>>> 20915c36
+
+  -- Parse and type check the given string against the given type, returning
+  -- the resulting term (when successful).
+  checkFromStringTC : String → Type → TC Term
 
 {-# BUILTIN AGDATCM                           TC                         #-}
 {-# BUILTIN AGDATCMRETURN                     returnTC                   #-}
@@ -401,11 +399,8 @@
 {-# BUILTIN AGDATCMWORKONTYPES                workOnTypes                #-}
 {-# BUILTIN AGDATCMRUNSPECULATIVE             runSpeculative             #-}
 {-# BUILTIN AGDATCMGETINSTANCES               getInstances               #-}
-<<<<<<< HEAD
+{-# BUILTIN AGDATCMSOLVEINSTANCES             solveInstanceConstraints   #-}
 {-# BUILTIN AGDATCMCHECKFROMSTRING            checkFromStringTC          #-}
-=======
-{-# BUILTIN AGDATCMSOLVEINSTANCES             solveInstanceConstraints   #-}
->>>>>>> 20915c36
 
 -- All the TC primitives are compiled to functions that return
 -- undefined, rather than just undefined, in an attempt to make sure
