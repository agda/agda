--- conflicted
+++ resolved
@@ -15,14 +15,8 @@
 
 {-# COMPILED_DATA List MAlonzo.Code.Agda.Builtin.List.AgdaList [] (:) #-}
 {-# COMPILED_DATA_UHC List __LIST__ __NIL__ __CONS__ #-}
-<<<<<<< HEAD
-
-{-# COMPILED_JS List function(x,v) {
-  if (x.length < 1) { return v["[]"](); } else { return v["_∷_"](x.slice(0,1), x.slice(1)); }
-=======
 {-# COMPILED_JS List function(x,v) {
   if (x.length < 1) { return v["[]"](); } else { return v["_∷_"](x[0], x.slice(1)); }
->>>>>>> 0440fe07
 } #-}
 {-# COMPILED_JS [] Array() #-}
 {-# COMPILED_JS _∷_ function (x) { return function(y) { return Array(x).concat(y); }; } #-}