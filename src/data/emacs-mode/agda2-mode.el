;;; agda2-mode.el --- Major mode for Agda       -*- lexical-binding: t; -*-

;; Version: 2.6.3
;; Package-Requires: ((emacs "25.1") (annotation "1.0") (eri "1.0"))
;; Keywords: languages
;; URL: https://github.com/agda/agda/tree/master/src/data/emacs-mode
;; SPDX-License-Identifier: MIT License

;;; Commentary:

;; A major mode for editing Agda (the dependently typed programming
;; language / interactive theorem prover).
;;
;; Major features include:
;;
;; - syntax highlighting.
;; - on the fly Agda interpretation.
;; - goal-driven development
;; - interactive case-splitting
;; - proof search
;; - input support (for utf8 characters)
;;
;; See https://agda.readthedocs.io/ for more information.

;;; Code:

(defvar agda2-version "2.6.5"
  "The version of the Agda mode.
Note that the same version of the Agda executable must be used.")

(require 'cl-lib)
(require 'compile)
(require 'time-date)
(require 'eri)
(require 'annotation)
(require 'fontset)
(require 'agda-input)
(require 'agda2)
(require 'agda2-highlight)
(require 'agda2-abbrevs)

;; Load filladapt, if it is installed.
(require 'filladapt nil :noerror)

;;;; User options

(defgroup agda2 nil
  "Major mode for interactively developing Agda programs."
  :group 'languages)

(defcustom agda2-program-name "agda"
  "The name of the Agda executable."
  :type 'string
  :group 'agda2)

(defcustom agda2-program-args nil
  "Command-line arguments given to the Agda executable (one per string).

Note: Do not give several arguments in the same string.

The flag \"--interaction\" is always included as the first
argument, and does not need to be listed here."
  :type '(repeat string)
  :group 'agda2)

(defvar agda2-backends '("GHC" "GHCNoMain" "JS" "LaTeX" "QuickLaTeX")
  "Compilation backends.")

(defcustom agda2-backend
  ""
  "The backend used to compile Agda programs (leave blank to ask every time)."
  :type 'string
  :group 'agda2)

(defcustom agda2-information-window-max-height
  0.35
  "The maximum height of the information window.
A multiple of the frame height."
  :type 'number
  :group 'agda2)

(defcustom agda2-fontset-name
  (unless (or (eq window-system 'mac)
              ;; Emacs-23 uses a revamped font engine which should
              ;; make agda2-fontset-name unnecessary in most cases.
              ;; And if it turns out to be necessary, we should
              ;; probably use face-remapping-alist rather than
              ;; set-frame-font so the special font only applies to
              ;; Agda buffers, and so it applies in all frames where
              ;; Agda buffers are displayed.
              (boundp 'face-remapping-alist))
    "fontset-agda2")
  "Default font to use in the selected frame when activating the Agda mode.
This is only used if it's non-nil and Emacs is not running in a
terminal.

Note that this setting (if non-nil) affects non-Agda buffers as
well, and that you have to restart Emacs if you want settings to
this variable to take effect."
  :type '(choice (string :tag "Fontset name")
                 (const :tag "Do not change the font" nil))
  :group 'agda2)

(defcustom agda2-fontset-spec-of-fontset-agda2
    "-*-fixed-Medium-r-Normal-*-18-*-*-*-c-*-fontset-agda2,
    ascii:-Misc-Fixed-Medium-R-Normal--18-120-100-100-C-90-ISO8859-1,
    latin-iso8859-2:-*-Fixed-*-r-*-*-18-*-*-*-c-*-iso8859-2,
    latin-iso8859-3:-*-Fixed-*-r-*-*-18-*-*-*-c-*-iso8859-3,
    latin-iso8859-4:-*-Fixed-*-r-*-*-18-*-*-*-c-*-iso8859-4,
    cyrillic-iso8859-5:-*-Fixed-*-r-*-*-18-*-*-*-c-*-iso8859-5,
    greek-iso8859-7:-*-Fixed-*-r-*-*-18-*-*-*-c-*-iso8859-7,
    latin-iso8859-9:-*-Fixed-*-r-*-*-18-*-*-*-c-*-iso8859-9,
    mule-unicode-0100-24ff:-Misc-Fixed-Medium-R-Normal--18-120-100-100-C-90-ISO10646-1,
    mule-unicode-2500-33ff:-Misc-Fixed-Medium-R-Normal--18-120-100-100-C-90-ISO10646-1,
    mule-unicode-e000-ffff:-Misc-Fixed-Medium-R-Normal--18-120-100-100-C-90-ISO10646-1,
    japanese-jisx0208:-Misc-Fixed-Medium-R-Normal-ja-18-*-*-*-C-*-JISX0208.1990-0,
    japanese-jisx0212:-Misc-Fixed-Medium-R-Normal-ja-18-*-*-*-C-*-JISX0212.1990-0,
    thai-tis620:-Misc-Fixed-Medium-R-Normal--24-240-72-72-C-120-TIS620.2529-1,
    lao:-Misc-Fixed-Medium-R-Normal--24-240-72-72-C-120-MuleLao-1,
    tibetan:-TibMdXA-fixed-medium-r-normal--16-160-72-72-m-160-MuleTibetan-0,
    tibetan-1-column:-TibMdXA-fixed-medium-r-normal--16-160-72-72-m-80-MuleTibetan-1,
    korean-ksc5601:-Daewoo-Mincho-Medium-R-Normal--16-120-100-100-C-160-KSC5601.1987-0,
    chinese-gb2312:-ISAS-Fangsong ti-Medium-R-Normal--16-160-72-72-c-160-GB2312.1980-0,
    chinese-cns11643-1:-HKU-Fixed-Medium-R-Normal--16-160-72-72-C-160-CNS11643.1992.1-0,
    chinese-big5-1:-ETen-Fixed-Medium-R-Normal--16-150-75-75-C-160-Big5.ETen-0,
    chinese-big5-2:-ETen-Fixed-Medium-R-Normal--16-150-75-75-C-160-Big5.ETen-0"
  "Specification of the \"fontset-agda2\" fontset.
This fontset is only created if `agda2-fontset-name' is
\"fontset-agda2\" and Emacs is not run in a terminal.

Note that the text \"fontset-agda2\" has to be part of the
string (in a certain way; see the default setting) in order for the
agda2 fontset to be created properly.

Note also that the default setting may not work unless suitable
fonts are installed on your system. Refer to the README file
accompanying the Agda distribution for more details.

Note finally that you have to restart Emacs if you want settings
to this variable to take effect."
  :group 'agda2
  :type 'string)

(if (and (equal agda2-fontset-name "fontset-agda2") window-system)
    (create-fontset-from-fontset-spec agda2-fontset-spec-of-fontset-agda2 t t))

;;;; Global and buffer-local vars, initialization

(defvar agda2-mode-syntax-table
  (let ((tbl (make-syntax-table)))
    ;; Set the syntax of every char to "w" except for those whose default
    ;; syntax in `standard-syntax-table' is `paren' or `whitespace'.
    (map-char-table (lambda (keys val)
                      ;; `keys' here can be a normal char, a generic char
                      ;; (Emacs<23), or a char range (Emacs>=23).
                      (unless (memq (car val)
                                    (eval-when-compile
                                      (mapcar #'car
                                              (list (string-to-syntax "(")
                                                    (string-to-syntax ")")
                                                    (string-to-syntax " ")))))
                        (modify-syntax-entry keys "w" tbl)))
                    (standard-syntax-table))
    ;; Then override the remaining special cases.
    (dolist (cs '((?- . "w 12") (?\n . ">")
                  (?. . ".") (?\; . ".") (?! . ".")))
      (modify-syntax-entry (car cs) (cdr cs) tbl))
    tbl)
  "Syntax table used by the Agda mode:

-   | Comment character, word constituent.
\n  | Comment ender.
.;! | Punctuation.

Remaining characters inherit their syntax classes from the
standard syntax table if that table treats them as matching
parentheses or whitespace.  Otherwise they are treated as word
constituents.")

(defvar agda2-mode-map
  (let ((m (make-sparse-keymap)))
    (define-key m (kbd "C-c C-s") #'agda2-solve-maybe-all)
    (define-key m (kbd "C-c C-a") #'agda2-auto-maybe-all)
    (define-key m (kbd "C-c C-d") #'agda2-infer-type-maybe-toplevel)
    (define-key m (kbd "C-c C-w") #'agda2-why-in-scope-maybe-toplevel)
    (define-key m (kbd "C-c C-z") #'agda2-search-about-toplevel)
    (define-key m (kbd "C-c C-o") #'agda2-module-contents-maybe-toplevel)
    (define-key m (kbd "C-c C-n") #'agda2-compute-normalised-maybe-toplevel)
    (define-key m (kbd "TAB")             #'eri-indent)
    (define-key m (kbd "S-<iso-lefttab>") #'eri-indent-reverse)
    (define-key m (kbd "S-<lefttab>")     #'eri-indent-reverse)
    (define-key m (kbd "S-<tab>")         #'eri-indent-reverse)
    (define-key m (kbd "<mouse-2>")       #'xref-find-definitions-at-mouse)
    (define-key m (kbd "C-c C-l")         #'agda2-load)
    (define-key m (kbd "C-c C-x C-c")     #'agda2-compile)
    (define-key m (kbd "C-c C-x C-q")     #'agda2-quit)
    (define-key m (kbd "C-c C-x C-r")     #'agda2-restart)
    (define-key m (kbd "C-c C-x C-a")     #'agda2-abort)
    (define-key m (kbd "C-c C-x C-d")     #'agda2-remove-annotations)
    (define-key m (kbd "C-c C-x C-h")     #'agda2-display-implicit-arguments)
    (define-key m (kbd "C-c C-x C-i")     #'agda2-display-irrelevant-arguments)
    (define-key m (kbd "C-c C-=")         #'agda2-show-constraints)
    (define-key m (kbd "C-c C-?")         #'agda2-show-goals)
    (define-key m (kbd "C-c C-f")         #'agda2-next-goal) ; Forward.
    (define-key m (kbd "C-c C-b")         #'agda2-previous-goal) ; Back.
    (define-key m (kbd "C-c C-x M-;")     #'agda2-comment-dwim-rest-of-buffer)
    (define-key m (kbd "C-c C-x C-s")     #'agda2-set-program-version)
    (define-key m (kbd "<down-mouse-3>") #'agda2-popup-menu-3)
    (define-key m (kbd "C-c C-SPC")       #'agda2-give)
    (define-key m (kbd "C-c SPC")         #'agda2-give)
    (define-key m (kbd "C-c C-m")         #'agda2-elaborate-give)
    (define-key m (kbd "C-c C-r")         #'agda2-refine)
    (define-key m (kbd "C-c C-c")         #'agda2-make-case)
    (define-key m (kbd "C-c C-t")         #'agda2-goal-type)
    (define-key m (kbd "C-c C-e")         #'agda2-show-context)
    (define-key m (kbd "C-c C-h")         #'agda2-helper-function-type)
    (define-key m (kbd "C-c C-,")         #'agda2-goal-and-context)
    (define-key m (kbd "C-c C-.")         #'agda2-goal-and-context-and-inferred)
    (define-key m (kbd "C-c C-;")         #'agda2-goal-and-context-and-checked)
    m)
  "Bindings for `agda2-mode'.")

(defvar agda2-common-menu-items
  '(["Solve constraints" agda2-solve-maybe-all]
    ["Auto" agda2-auto-maybe-all]
    ["Infer (deduce) type" agda2-infer-type-maybe-toplevel]
    ["Explain why a particular name is in scope" agda2-why-in-scope-maybe-toplevel]
    ["Search About" agda2-search-about-toplevel]
    ["Module contents" agda2-module-contents-maybe-toplevel]
    ["Evaluate term to normal form" agda2-compute-normalised-maybe-toplevel])
  "Menu items between `agda2-mode-menu' and `agda2-goal-menu'.")

(easy-menu-define agda2-mode-menu agda2-mode-map
  "Menu for Agda mode."
  `(Agda
    ,@agda2-common-menu-items
    ["Load" agda2-load]
    ["Compile" agda2-compile]
    ["Quit" agda2-quit]
    ["Kill and restart Agda" agda2-restart]
    ["Abort a command" agda2-abort]
    ["Remove goals and highlighting (\"deactivate\")" agda2-remove-annotations]
    ["Toggle display of hidden arguments" agda2-display-implicit-arguments]
    ["Toggle display of irrelevant arguments" agda2-display-irrelevant-arguments]
    ["Show constraints" agda2-show-constraints]
    ["Show goals" agda2-show-goals]
    ["Next goal" agda2-next-goal] ; Forward.
    ["Previous goal" agda2-previous-goal] ; Back.
    ["Information about the character at point" describe-char]
    ["Comment/uncomment the rest of the buffer" agda2-comment-dwim-rest-of-buffer]
    ["Version" agda2-display-program-version]
    ["Switch to another version of Agda" agda2-set-program-version]))

(easy-menu-define agda2-goal-menu agda2-mode-map
  "Menu for Agda mode."
  `(Agda
    ,@agda2-common-menu-items
    ["Give" agda2-give]
    ["Elaborate and Give" agda2-elaborate-give]
    ["Refine" agda2-refine]
    ["Case" agda2-make-case]
    ["Goal type" agda2-goal-type]
    ["Context (environment)" agda2-show-context]
    ["Helper function type" agda2-helper-function-type]
    ["Goal type and context" agda2-goal-and-context]
    ["Goal type, context and inferred type" agda2-goal-and-context-and-inferred]
    ["Goal type, context and checked type" agda2-goal-and-context-and-checked]))

(defvar agda2-info-buffer nil
  "Agda information buffer.")

(defvar agda2-process-buffer nil
  "Agda subprocess buffer.
Set in `agda2-restart'.")

(defvar agda2-process nil
  "Agda subprocess.
Set in `agda2-restart'.")

(defvar agda2-in-progress nil
  "Is the Agda process currently busy?
Valid values: nil (not busy), `busy' (busy),
`not-so-busy' (busy with something that should typically
terminate fairly quickly).")

;; Some buffer locals
(defvar-local agda2-buffer-external-status ""
  "External status of an `agda2-mode' buffer (dictated by the Haskell side).")

(defvar agda2-output-prompt "Agda2> "
  "The Agda2 buffer's prompt.")

(defconst agda2-help-address
  ""
  "Address accepting submissions of bug reports and questions.")

;; Annotation for a goal
;; {! .... !}
;; ----------  overlay:    agda2-gn num, face highlight, after-string num,
;;                         modification-hooks (agda2-protect-goal-markers)
;; -           text-props: category agda2-delim1
;;  -          text-props: category agda2-delim2
;;         -   text-props: category agda2-delim3
;;          -  text-props: category agda2-delim4
;;
;; Char categories for {! ... !}
(defvar agda2-open-brace  "{")
(defvar agda2-close-brace " }")
(setplist 'agda2-delim1 `(display ,agda2-open-brace))
(setplist 'agda2-delim2 `(display ,agda2-open-brace rear-nonsticky t
                                  agda2-delim2 t))
(setplist 'agda2-delim3 `(display ,agda2-close-brace agda2-delim3 t))
(setplist 'agda2-delim4 `(display ,agda2-close-brace rear-nonsticky t))

;; Note that strings used with the display property are compared by
;; reference. If the agda2-*-brace definitions were inlined, then
;; goals would be displayed as "{{ }}n" instead of "{ }n".

;; The following variables are used by the filter process,
;; `agda2-output-filter'. Their values are only modified by the filter
;; process, `agda2-go', `agda2-restart', `agda2-abort-highlighting',
;; and `agda2-abort-done'.

(defvar-local agda2-last-responses nil
  "Response commands which should be run after other commands.
The command which arrived last is stored first in the list.")

(defvar agda2-file-buffer nil
  "The Agda buffer.
Note that this variable is not buffer-local.")

(defvar agda2-in-agda2-file-buffer nil
  "Was `agda2-file-buffer' active when `agda2-output-filter' started?
Note that this variable is not buffer-local.")

;;;; `agda2-mode' Definition

;;;###autoload
(define-derived-mode agda2-mode prog-mode "Agda"
  "Major mode for Agda files.

The following paragraph does not apply to Emacs 23 or newer.

  Note that when this mode is activated the default font of the
  current frame is changed to the fontset `agda2-fontset-name'.
  The reason is that Agda programs often use mathematical symbols
  and other Unicode characters, so we try to provide a suitable
  default font setting, which can display many of the characters
  encountered.  If you prefer to use your own settings, set
  `agda2-fontset-name' to nil.

Special commands:
\\{agda2-mode-map}"

 (if (boundp 'agda2-include-dirs)
     (display-warning 'agda2 "Note that the variable agda2-include-dirs is
no longer used. You may want to update your configuration. You
have at least two choices:
* Use the library management system.
* Set the include path using agda2-program-args.

One way to avoid seeing this warning is to make sure that
agda2-include-dirs is not bound." :warning))

 (setq local-abbrev-table agda2-mode-abbrev-table
       indent-tabs-mode   nil
       mode-line-process
         '((:eval (unless (eq 0 (length agda2-buffer-external-status))
                    (concat ":" agda2-buffer-external-status)))))
 (when (and (display-graphic-p) agda2-fontset-name)
   (condition-case nil
       (set-frame-font agda2-fontset-name)
     (error (error "Unable to change the font; change agda2-fontset-name or tweak agda2-fontset-spec-of-fontset-agda2"))))
 ;; Deactivate highlighting if the buffer is edited before
 ;; typechecking is complete.
 (add-hook 'first-change-hook #'agda2-abort-highlighting nil 'local)
 ;; If Agda is not running syntax highlighting does not work properly.
 (unless (eq 'run (agda2-process-status))
   (ignore-errors (agda2-restart)))
 ;; Make sure that Font Lock mode is not used.
 (font-lock-mode 0)
 (agda2-highlight-setup)
 (condition-case err
     (agda2-highlight-reload)
   (error (message "Highlighting not loaded: %s"
                   (error-message-string err))))
 (agda2-comments-and-paragraphs-setup)
 (force-mode-line-update)
 ;; Don't take script into account when determining word boundaries
 (setq-local word-combining-categories (cons '(nil . nil) word-combining-categories))
 (activate-input-method "Agda")
 ;; Highlighting etc. is removed when we switch from the Agda mode.
 ;; Use case: When a file M.lagda with a local variables list
 ;; including "mode: latex" is loaded chances are that the Agda mode
 ;; is activated before the LaTeX mode, and the LaTeX mode does not
 ;; seem to remove the text properties set by the Agda mode.
 (add-hook 'change-major-mode-hook #'agda2-quit nil 'local))

(defun agda2-restart ()
  "Try to start or restart the Agda process."
  (interactive)

  ;; Kill any running instance of the Agda process.
  (condition-case nil
      (agda2-term)
    (error nil))

  ;; Check that the right version of Agda is used.
  (let* ((coding-system-for-read 'utf-8)
         (output (with-output-to-string
                   (call-process agda2-program-name
                                 nil standard-output nil "--version")))
         (version (and (string-match "^Agda version \\([0-9.]+\\)" output)
                       (match-string 1 output))))
    (unless (equal version agda2-version)
      (error "The Agda mode's version (%s) does not match that of %s (%s)"
             agda2-version
             agda2-program-name (or version "unknown"))))

  (let ((all-program-args (cons "--interaction" agda2-program-args)))

    ;; Check that the arguments are not malformed.
    (let* ((coding-system-for-read 'utf-8)
           (status)
           (output
            (with-output-to-string
              (setq status
                    (apply #'call-process agda2-program-name
                           nil standard-output nil all-program-args)))))
      (unless (zerop status)
        (error "Failed to start the Agda process:\n%s" output)))

    ;; Start the Agda process.
    (let ((agda2-bufname " *agda2*"))

      (let ((process-connection-type nil)) ; Pipes are faster than PTYs.
        (setq agda2-process
              (apply #'start-process "Agda2" agda2-bufname
                     agda2-program-name all-program-args)))

      (set-process-coding-system agda2-process 'utf-8 'utf-8)
      (set-process-query-on-exit-flag agda2-process nil)
      (set-process-filter agda2-process #'agda2-output-filter)
      (setq agda2-in-progress nil
            agda2-file-buffer (current-buffer))

      (with-current-buffer agda2-bufname
        (setq agda2-process-buffer (current-buffer)
              mode-name            "Agda executable"
              agda2-last-responses nil)
        (set-buffer-file-coding-system 'utf-8))

      (agda2-remove-annotations))))

;;;; Communicating with Agda

(defun agda2-raise-error ()
  "Raise an error.
The error message directs the user to the *agda2* buffer."
  (error "Problem encountered, the *agda2* buffer can perhaps explain why"))

(defun agda2-running-p nil
  "Does the *agda2* buffer exist, and is the Agda2 process running?"
  (and (buffer-live-p agda2-process-buffer)
       (eq (agda2-process-status) 'run)))

(defun agda2-send-command (restart &rest args)
  "Send a command to the Agda process.
Sends the list of strings ARGS to the process.  If RESTART is
non-nil and the process is not running, or the *agda2*
buffer does not exist, then an attempt is made to restart the
process."
  (when (and restart (not (agda2-running-p)))
    ;; Try restarting automatically, but only once, in case there is
    ;; some major problem.
    (agda2-restart)
    (unless (agda2-running-p)
      (agda2-raise-error)))
  (let ((command (apply #'concat (agda2-intersperse " " args))))
    (with-current-buffer agda2-process-buffer
      (goto-char (point-max))
      (insert command)
      (insert "\n")
      (process-send-string agda2-process (concat command "\n")))))

(defun agda2-go (save highlight how-busy do-abort &rest args)
  "Execute commands in the Agda2 interpreter.
Sends the list of strings ARGS to the Agda2 interpreter, waits
for output and executes the responses, if any.

If SAVE is \\='save, then the buffer is saved first.

If HIGHLIGHT is non-nil, then the buffer's syntax highlighting
may be updated.  This is also the case if the Agda process is
busy (or `not-so-busy') and `agda2-highlight-in-process' is
non-nil.

The value HOW-BUSY should be `busy' if it should not be possible
to invoke other commands while this command is running (with the
exception of commands for which DO-ABORT is nil).  Otherwise it
should be `not-so-busy' (which should only be used for commands
that typically terminate fairly quickly).

If the Agda process is busy (or `not-so-busy'), and the current
buffer does not match `agda2-file-buffer', then the command is
not executed and an error is raised.  The same applies if DO-ABORT
is non-nil and the Agda process is `busy'."

  ; Check that how-busy is well-formed.
  (cl-assert (memq how-busy '(busy not-so-busy)))

  (when (and agda2-in-progress
             (not (eq agda2-file-buffer (current-buffer))))
    (error "Agda is busy with something in the buffer %s"
           agda2-file-buffer))

  (when (and do-abort
             (eq agda2-in-progress 'busy))
    (error "Agda is busy with something
\(you have the option to abort or restart Agda)"))

  (setq agda2-file-buffer (current-buffer))

  (setq agda2-highlight-in-progress
        (or highlight
            (and agda2-in-progress
                 agda2-highlight-in-progress)))

  (setq agda2-in-progress
        (if (or (eq how-busy 'busy)
                (eq agda2-in-progress 'busy))
            'busy
          'not-so-busy))

  (when (eq save 'save) (save-buffer))

  (apply #'agda2-send-command
         'restart
         "IOTCM"
         (agda2-string-quote (buffer-file-name))
         (if highlight (agda2-highlight-level) "None")
         "Indirect"
         "("
         (append args '(")"))))

(defun agda2-abort ()
  "Try to abort the current computation, if any.
May be more efficient than restarting Agda."
  (interactive)
  (agda2-send-command nil
                      "IOTCM"
                      (agda2-string-quote (buffer-file-name))
                      "None"
                      "Indirect"
                      "Cmd_abort"))

(defun agda2-abort-done ()
  "Reset certain variables.
Intended to be used by the backend if an abort command was
successful."
  (agda2-info-action "*Aborted*" "Aborted." t)
  (setq agda2-highlight-in-progress nil
        agda2-last-responses        nil))

(defun agda2-output-filter (_proc chunk)
  "Evaluate the Agda partial output CHUNK.
This filter function assumes that every line contains either some
kind of error message (which cannot be parsed as a list), or
exactly one command.

Every command is run by this function, unless it has the form
\"(('last . priority) . cmd)\", in which case it is run by
`agda2-run-last-commands' at the end, after the Agda2 prompt
has reappeared, after all non-last commands, and after all
interactive highlighting is complete.  The last commands can have
different integer priorities; those with the lowest priority are
executed first.

Non-last commands should not call the Agda process.

All commands are echoed to the *agda2* buffer, with the exception
of commands of the form \"(agda2-highlight-... ...)\".

The non-last commands are run in the order in which they appear.

When the prompt has been reached highlighting annotations are
reloaded from `agda2-highlighting-file', unless
`agda2-highlighting-in-progress' is nil."
  ;; Beware: the buffer may have been killed in the mean time.  E.g. when
  ;; viewing an attachment containing Agda code in Gnus, Gnus will
  ;; create a temp buffer, set it in agda2-mode, call font-lock-ensure on it
  ;; (which won't know that it needs to wait for some process to reply), then
  ;; extract the fontified text and kill the temp buffer; so when Agda
  ;; finally answers, the temp buffer is long gone.
  (when (buffer-live-p agda2-file-buffer)
    (setq agda2-in-agda2-file-buffer
          (and agda2-file-buffer
               (eq (current-buffer) agda2-file-buffer)))
    (with-current-buffer agda2-process-buffer
      (goto-char (point-max))           ;append to the end
      (save-excursion (insert chunk))
      (while (not (eobp))               ;continue until last line
        (unless (looking-at (concat "^" agda2-output-prompt))
          (condition-case nil
              ;; We attempt to read an s-expression in the current
              ;; buffer at point, which might raise an error if the
              ;; contents are malformed.  We catch that case using
              ;; `condition-case' and skip any further parsing of the
              ;; output.
              (let* ((start (point)) (cmd (read (current-buffer))))
                ;; We have to distinguish between commands that are
                ;; to be evaluated immediately, and those tagged to
                ;; be executed later.  These have the form ((last
                ;; . DIGIT) . COMMAND), where DIGIT indicates the
                ;; priority in which COMMAND will be executed by
                ;; `agda2-run-last-commands'.
                (if (eq 'last (car-safe (car cmd)))
                    (push (cons (cdar cmd) (cdr cmd)) agda2-last-responses)
                  (with-current-buffer agda2-file-buffer
                    (agda2-exec-response cmd)))
                ;; Remove highlighting commands from the process
                ;; buffer, the rest is kept for later inspection.
                (when (and cmd (symbolp (car cmd))
                           (string-match-p
                            "\\`agda2-highlight-"
                            (symbol-name (car cmd))))
                  (skip-chars-forward "\t\n\r\s")
                  (delete-region start (point))))
            (invalid-read-syntax nil)))
        (forward-line))

      (setq agda2-in-progress nil)      ;unset any "busy" flag

      ;; Check if the prompt has been reached. This function assumes
      ;; that the prompt does not include any newline characters.
      (when (looking-back (concat "^" agda2-output-prompt)
                          (line-beginning-position))
        (agda2-run-last-commands)))))

(defun agda2-run-last-commands nil
  "Execute the last commands in the right order.
\(After the prompt has reappeared.) See `agda2-output-filter'."

  ;; with-current-buffer is used repeatedly below, because some last
  ;; commands may switch the focus to another buffer.

  (while (with-current-buffer agda2-file-buffer
           (and (not agda2-in-progress) (consp agda2-last-responses)))
    (with-current-buffer agda2-file-buffer
      ;; The list is sorted repeatedly because this function may be
      ;; called recursively (via `agda2-exec-response').
      (setq agda2-last-responses (sort agda2-last-responses
                                       (lambda (x y) (<= (car x) (car y)))))
      (let ((r (pop agda2-last-responses)))
        (agda2-exec-response (cdr r)))))

  ;; Unset agda2-highlight-in-progress when all the asynchronous
  ;; commands have terminated.
  (unless agda2-in-progress
    (setq agda2-highlight-in-progress nil)))

(defun agda2-abort-highlighting nil
  "Abort any interactive highlighting.
This function should be used in `first-change-hook'."
  (when agda2-highlight-in-progress
    (setq agda2-highlight-in-progress nil)
    (message "\"%s\" has been modified. Interrupting highlighting."
             (buffer-name (current-buffer)))))

(defun agda2-goal-cmd (cmd save &optional want ask &rest args)
  "Read input from goal or minibuffer and sends command to Agda.

An error is raised if point is not in a goal.

The command sent to Agda is

  CMD <goal number> <goal range> <user input> ARGS.

The user input is computed as follows:

* If WANT is nil, then the user input is the empty string.

* If WANT is a string, and either ASK is non-nil or the goal only
  contains whitespace, then the input is taken from the
  minibuffer.  In this case WANT is used as the prompt string.

* Otherwise (including if WANT is \\='goal) the goal contents are
  used.

If the user input is not taken from the goal, then an empty goal
range is given.

If SAVE is \\='save, then the buffer is saved just before the
command is sent to Agda (if it is sent)."
  (cl-multiple-value-bind (o g) (agda2-goal-at (point))
    (unless g (error "For this command, please place the cursor in a goal"))
    (let ((txt (buffer-substring-no-properties (+ (overlay-start o) 2)
                                               (- (overlay-end   o) 2)))
          (input-from-goal nil))
      (cond ((null want) (setq txt ""))
            ((and (stringp want)
                  (or ask (string-match "\\`\\s *\\'" txt)))
             (setq txt (read-string (concat want ": ") nil nil txt t)))
            (t (setq input-from-goal t)))
      (apply #'agda2-go save input-from-goal 'busy t cmd
             (format "%d" g)
             (if input-from-goal (agda2-goal-Range o) (agda2-mkRange nil))
             (agda2-string-quote txt) args))))

;; Note that the following function is a security risk, since it
;; evaluates code without first inspecting it. The code (supposedly)
;; comes from the Agda backend, but there could be bugs in the backend
;; which can be exploited by an attacker which manages to trick
;; someone into type-checking compromised Agda code.

(defun agda2-exec-response (response)
  "Execute RESPONSE with `inhibit-read-only' enabled."
  (let ((inhibit-read-only t))
    (eval response)))

;;;; User commands and response processing

(defun agda2-load ()
  "Load current buffer."
  (interactive)
  (agda2-go 'save t 'busy t "Cmd_load"
            (agda2-string-quote (buffer-file-name))
            (agda2-list-quote agda2-program-args)))

(defun agda2-compile ()
  "Compile the current module.

The variable `agda2-backend' determines which backend is used."
  (interactive)
  (let ((backend (cond ((equal agda2-backend "MAlonzo")       "GHC")
                       ((equal agda2-backend "MAlonzoNoMain") "GHCNoMain")
                       ((equal agda2-backend "")
                        (completing-read "Backend: " agda2-backends
                                         nil nil nil nil nil
                                         'inherit-input-method))
                       (t agda2-backend))))
    (when (equal backend "") (error "No backend chosen"))
    (agda2-go 'save t 'busy t "Cmd_compile"
              backend
              (agda2-string-quote (buffer-file-name))
              (agda2-list-quote agda2-program-args))))

(defmacro agda2-maybe-forced (name comment cmd save want)
  "Construct a function NAME to run CMD.
COMMENT is used to build the function's comment.  The function
NAME takes a prefix argument which tells whether it should
apply force or not when running CMD (through
`agda2-goal-cmd';
SAVE is used as `agda2-goal-cmd's SAVE argument and
WANT is used as `agda2-goal-cmd's WANT argument)."
  (let ((eval (make-symbol "eval")))
  `(defun ,name (&optional prefix)
     ,(concat comment ".

The action depends on the prefix argument:

* If the prefix argument is `nil' (i.e., if no prefix argument is
  given), then no force is applied.

* If any other prefix argument is used (for instance, if C-u is
  typed once or twice right before the command is invoked), then
  force is applied.")
     (interactive "P")
     (let ((,eval (cond ((null prefix) "WithoutForce")
                        ("WithForce"))))
       (agda2-goal-cmd (concat ,cmd " " ,eval)
                       ,save ,want)))))

(agda2-maybe-forced
  agda2-give
  "Give to the goal at point the expression in it"
  "Cmd_give"
  'save
  "expression to give")

;; (defun agda2-give()
;;   "Give to the goal at point the expression in it" (interactive)
;;   (agda2-goal-cmd "Cmd_give" 'save "expression to give"))

(defun agda2-give-action (old-g paren)
  "Update the goal OLD-G with the expression in it.
See `agda2-update' for details on PAREN."
  (let
     ;; Don't run modification hooks: we don't want this to
      ;; trigger agda2-abort-highlighting.
      ((inhibit-modification-hooks t))
  (agda2-update old-g paren)))

(defun agda2-refine (pmlambda)
  "Refine the goal at point.
If the goal contains an expression e, and some \"suffix\" of the
type of e unifies with the goal type, then the goal is replaced
by e applied to a suitable number of new goals.

PMLAMBDA is only used if the goal has a functional type.
When the prefix argument is given a pattern maching lambda will
be inserted, otherwise a standard lambda will be used.

If the goal is empty, the goal type is a data type, and there is
exactly one constructor which unifies with this type, then the
goal is replaced by the constructor applied to a suitable number
of new goals."
  (interactive "P")
  (if pmlambda
      (agda2-goal-cmd "Cmd_refine_or_intro True" 'save 'goal)
    (agda2-goal-cmd "Cmd_refine_or_intro False" 'save 'goal)))

(defun agda2-autoOne ()
  "Simple proof search."
  (interactive)
 (agda2-goal-cmd "Cmd_autoOne" 'save 'goal))

(defun agda2-autoAll ()
  "Solves all goals by simple proof search."
  (interactive)
<<<<<<< HEAD
  (agda2-go nil nil 'busy t "Cmd_autoAll"))
=======
  (agda2-go nil nil 'busy t "Cmd_autoAll")
)
>>>>>>> f0a4b483

(defun agda2-make-case ()
  "Refine the pattern variables given in the goal.
Assumes that <clause> = {!<variables>!} is on one line."
  (interactive)
  (agda2-goal-cmd "Cmd_make_case" 'save "pattern variables to case (empty for split on result)"))

(defun agda2-make-case-action (newcls)
  "Replace the line at point with new clauses NEWCLS and reload."
  (agda2-forget-all-goals);; we reload later anyway.
  (let* ((p0 (point))
         (p1 (goto-char (+ (current-indentation) (line-beginning-position))))
         (indent (current-column))
         cl)
    (delete-region p1 (line-end-position))
    (while (setq cl (pop newcls))
      (insert cl)
      (if newcls (insert "\n" (make-string indent ? ))))
    (goto-char p0))
  (agda2-load))

(defun agda2-make-case-action-extendlam (newcls)
  "Replace definition of extended lambda with new clauses NEWCLS and reload."
  (agda2-forget-all-goals);; we reload later anyway.
  (let* ((p0 (point))
         (pmax (re-search-forward "!}"))
         (bracketCount 0)
         (p1 (goto-char (+ (current-indentation) (line-beginning-position))))
         (indent (current-column))
         cl)
    (goto-char p0)
    (re-search-backward "{!")
    (while (and (not (eq (preceding-char) ?\;)) (>= bracketCount 0) (> (point) p1))
      (backward-char)
      (if (eq (preceding-char) ?}) (cl-incf bracketCount))
      (if (eq (preceding-char) ?{) (cl-decf bracketCount)))
    (let* ((is-lambda-where (= (point) p1))
           (p (point)))
      (delete-region (point) pmax)
      (if (not is-lambda-where) (insert " "))
      (while (setq cl (pop newcls))
        (insert cl)
        (if newcls (if is-lambda-where (insert "\n" (make-string indent ? )) (insert " ; "))))
      (goto-char p)))
  (agda2-load))

(defun agda2-status-action (status)
  "Display the string STATUS in the current buffer's mode line.
\(precondition: the current buffer has to use the Agda mode as the
major mode)."
  (setq agda2-buffer-external-status status)
  (force-mode-line-update))

(defmacro agda2-information-buffer (buffer kind title)
  "Define a function BUFFER that will create a KIND of buffer.
TITLE will be used for the title of the buffer if it doesn't
already exists."
  `(defun ,buffer nil
     ,(concat "Creates the Agda " kind
              " buffer, if it does not already exist.
The buffer is returned.")
  (unless (buffer-live-p ,buffer)
    (setq ,buffer
          (generate-new-buffer ,title))

    (with-current-buffer ,buffer
      (compilation-mode "AgdaInfo")
      ;; Support for jumping to positions mentioned in the text.
      (setq-local compilation-error-regexp-alist
                  '(("\\([\\\\/][^[:space:]]*\\):\\([0-9]+\\),\\([0-9]+\\)-\\(\\([0-9]+\\),\\)?\\([0-9]+\\)"
                     1 (2 . 5) (3 . 6))))
      ;; Do not skip errors that start in the same position as the
      ;; current one.
      (setq-local compilation-skip-to-next-location nil)
      ;; No support for recompilation. The key binding is removed, and
      ;; attempts to run `recompile' will (hopefully) result in an
      ;; error.
      (let ((map (copy-keymap (current-local-map))))
        (define-key map (kbd "g") 'undefined)
        (use-local-map map))
      (setq-local compile-command
                  'agda2-does-not-support-compilation-via-the-compilation-mode)

      (set-syntax-table agda2-mode-syntax-table)
      (setq-local word-combining-categories (cons '(nil . nil) word-combining-categories))
      (set-input-method "Agda")))

  ,buffer))

(agda2-information-buffer agda2-info-buffer "info" "*Agda information*")

(defun agda2-info-action (name text &optional append)
  "Insert TEXT into the Agda info buffer and display it.
NAME is displayed in the buffer's mode line.

If APPEND is non-nil, then TEXT is appended at the end of the
buffer, and point placed after this text.

If APPEND is nil, then any previous text is removed before TEXT
is inserted, and point is placed before this text."
  (interactive)
  (let ((buf (agda2-info-buffer)))
    (with-current-buffer buf
      ;; In some cases the jump-to-position-mentioned-in-text
      ;; functionality (see compilation-error-regexp-alist above)
      ;; didn't work: Emacs jumped to the wrong position. However, it
      ;; seems to work if compilation-forget-errors is used. This
      ;; problem may be related to Emacs bug #9679
      ;; (http://debbugs.gnu.org/cgi/bugreport.cgi?bug=9679). The idea
      ;; to use compilation-forget-errors comes from a comment due to
      ;; Oleksandr Manzyuk
      ;; (https://github.com/haskell/haskell-mode/issues/67).
      (compilation-forget-errors)
      (unless append (erase-buffer))
      (save-excursion
        (goto-char (point-max))
        (insert text))
      (put-text-property 0 (length name) 'face '(:weight bold) name)
      (setq mode-line-buffer-identification name)
      (force-mode-line-update))
    ;; If the current window displays the information buffer, then the
    ;; window configuration is left untouched.
    (unless (eq (window-buffer) buf)
      (let ((agda-window
              (and agda2-file-buffer
                   (car-safe
                     ;; All windows, including minibuffers, on any
                     ;; frame on the current terminal, displaying the
                     ;; present Agda file buffer.
                     (get-buffer-window-list agda2-file-buffer t 0)))))
        (save-selected-window
          ;; Select a window displaying the Agda file buffer (if such
          ;; a window exists). With certain configurations of
          ;; display-buffer this should increase the likelihood that
          ;; the info buffer will be displayed on the same frame.
          (when agda-window
            (select-window agda-window 'no-record))
          (let* (;; If there is only one window, then the info window
                 ;; should be created above or below the code window,
                 ;; not to the left or right.
                 (split-width-threshold nil)
                 (window
                   (display-buffer
                     buf
                     ;; Under Emacs 23 the effect of the following
                     ;; argument is only that the current window
                     ;; should not be used.
                     '(nil
                       .
                       (;; Do not use the same window.
                        (inhibit-same-window . t)
                        ;; Do not raise or select another frame.
                        (inhibit-switch-frame . t))))))
            (if window
                (fit-window-to-buffer window
                  (truncate
                    (* (frame-height)
                       agda2-information-window-max-height))))))))
    ;; Move point in every window displaying the information buffer.
    ;; Exception: If we are appending, don't move point in selected
    ;; windows.
    (dolist (window (get-buffer-window-list buf 'no-minibuffer t))
      (unless (and append
                   (eq window (selected-window)))
        (with-selected-window window
          (if append
              (goto-char (point-max))
            (goto-char (point-min))))))))

(defun agda2-info-action-and-copy (name text &optional append)
  "Add TEXT to kill ring before invoking `agda2-info-action'.
For NAME, TEXT and APPEND see `agda2-info-action'."
  (kill-new text)
  (agda2-info-action name text append))

(defun agda2-show-constraints ()
  "Show constraints."
  (interactive)
  (agda2-go nil t 'busy t "Cmd_constraints"))

(defun agda2-remove-annotations ()
  "Remove buffer annotations (overlays and text properties)."
  (interactive)
  (dolist (o (overlays-in (point-min) (point-max)))
    (delete-overlay o))
  (let ((inhibit-read-only t))
    (with-silent-modifications
      (set-text-properties (point-min) (point-max) '()))
    (force-mode-line-update)))

(defun agda2-next-goal ()     "Go to the next goal, if any."     (interactive)
  (agda2-mv-goal 'next-single-property-change     'agda2-delim2 1 (point-min)))
(defun agda2-previous-goal () "Go to the previous goal, if any." (interactive)
  (agda2-mv-goal 'previous-single-property-change 'agda2-delim3 0 (point-max)))
(defun agda2-mv-goal (change delim adjust wrapped)
  "Move in the direction of a goal.
CHANGE is a function like `next-single-property-change' or
`previous-single-property-change'.  DELIM is a text property
symbol that indicates what to look for.  ADJUST is the number of
characters that the search will be off by.  WRAPPED is a boundary
up until which the search will look."
  (cl-flet ((go (p) (while (and (setq p (funcall change p 'category))
                                (not (eq (get-text-property p 'category) delim))))
              (if p (goto-char (+ adjust p)))))
    (or (go (point)) (go wrapped) (message "No goals in the buffer"))))

(defun agda2-quit ()
  "Quit and clean up after agda2."
  (interactive)
  (remove-hook 'first-change-hook #'agda2-abort-highlighting 'local)
  (remove-hook 'after-save-hook #'agda2-highlight-tokens 'local)
  (agda2-remove-annotations)
  (agda2-term))

(defun agda2-term (&optional nicely)
  "Interrupt the Agda process and kill its buffer.
If this function is invoked with a prefix argument or NICELY is
non-nil, then Agda is asked nicely to terminate itself after any
previously invoked commands have completed."
  (interactive "P")
  (if nicely
      (progn
        ;; Set up things so that if the Agda process terminates, then
        ;; its buffer is killed.
        (when (and agda2-process
                   (process-status agda2-process))
          (set-process-sentinel agda2-process #'agda2-kill-process-buffer))
        ;; Kill the process buffer if the Agda process has already
        ;; been killed.
        (agda2-kill-process-buffer)
        ;; Try to kill the Agda process.
        (agda2-send-command nil
                            "IOTCM"
                            (agda2-string-quote (buffer-file-name))
                            "None"
                            "Indirect"
                            "Cmd_exit"))
    ;; Try to kill the Agda process and the process buffer.
    (when (and agda2-process
               (process-status agda2-process))
      (interrupt-process agda2-process))
    (when (buffer-live-p agda2-process-buffer)
      (kill-buffer agda2-process-buffer))))

(defun agda2-kill-process-buffer (&optional _process _event)
  "Kill the Agda process buffer, if any.
But only if the Agda process does not exist or has terminated.

This function can be used as a process sentinel."
  (when (and (or (null agda2-process)
                 (member (process-status agda2-process)
                         '(exit signal failed nil)))
             (buffer-live-p agda2-process-buffer))
    (kill-buffer agda2-process-buffer)))

(cl-defmacro agda2--with-gensyms ((&rest names) &body body)
  "Bind NAMES to fresh symbols in BODY."
  (declare (indent 1))
  `(let ,(cl-loop for x in names collecting `(,x (make-symbol (symbol-name',x))))
     ,@body))

;; This macro is meant to be used to generate other macros which define
;; functions which can be used either directly from a goal or at a global
;; level and are modifiable using one of three levels of normalisation.

(defmacro agda2-proto-maybe-normalised (name comment cmd norm0 norm1 norm2 norm3 spec)
  "Construct a function NAME that will run CMD.
COMMENT is used to build the function's comment.
The function NAME takes a prefix argument which tells whether it
should normalise types according to either NORM0, NORM1, NORM2, or NORM3
when running CMD through `agda2-goal-cmd`.
SPEC can be either (fromgoal want) or (global prompt)."
  ;; Names bound in a macro should be ``uninterned'' to avoid name capture
  ;; We use the macro `agda2--with-gensyms' to bind these.
  (agda2--with-gensyms (eval prefix args)
    `(defun ,name (,prefix &rest ,args)
       ,(format "%s.

The form of the result depends on the prefix argument:

* If the prefix argument is `nil' (i.e., if no prefix argument is
  given), then the result is %s.

* If the prefix argument is `(4)' (for instance if C-u is typed
  exactly once right before the command is invoked), then the
  result is %s.

* If the prefix argument is `(16)' (for instance if C-u is typed
  exactly twice right before the command is invoked), then the
  result is %s.

* If any other prefix argument is used (for instance if C-u is
  typed thrice right before the command is invoked), then the
  result is %s." comment (nth 1 norm0) (nth 1 norm1) (nth 1 norm2) (nth 1 norm3))

       ;; All the commands generated by the macro are interactive.
       ;; Those called from a goal, grab the value present there (if any)
       ;; Whereas those called globally always use a prompt
       (interactive ,(pcase spec
                       (`(fromgoal ,_want)
                        "P")
                       (`(global ,prompt)
                        (if prompt
                            (concat "P\nM" prompt ": ")
                          "P"))))
       ;; Depending on the prefix's value we pick one of the three
       ;; normalisation levels
       (let ((,eval (cond ((null ,prefix)
                           ,(car norm0))
                          ((equal ,prefix '(4))
                           ,(car norm1))
                          ((equal ,prefix '(16))
                           ,(car norm2))
                          (t ,(car norm3)))))
       ;; Finally, if the command is called from a goal, we use `agda2-goal-cmd'
       ;; Otherwise we resort to `agda2-go'
         ,(pcase spec
            (`(fromgoal ,want)
             `(agda2-goal-cmd (concat ,cmd " " ,eval) nil ,want))
            (`(global ,prompt)
             `(agda2-go nil t 'busy t
                        (concat ,cmd " "
                                ,eval " "
                                (if ,prompt
                                    (agda2-string-quote (car ,args))
                                    "")))))))))

(defmacro agda2-maybe-normalised (name comment cmd want)
  "Define a command NAME.
COMMENT is a string that will be added to the docstring of NAME.
CMD is the command that will be sent out to Agda.  WANT is an a
query string that may optionally be nil."
  `(agda2-proto-maybe-normalised
    ,name ,comment ,cmd
    ("Simplified"   "simplified")
    ("Instantiated" "neither explicitly normalised nor simplified")
    ("Normalised"   "normalised")
    ("HeadNormal"   "head normalised")
    (fromgoal ,want)))

(defmacro agda2-maybe-normalised-asis (name comment cmd want)
  "Define a command NAME.
COMMENT is a string that will be added to the docstring of NAME.
CMD is the command that will be sent out to Agda.  WANT is an a
query string that may optionally be nil."
  `(agda2-proto-maybe-normalised
    ,name ,comment ,cmd
    ("AsIs"       "returned as is")
    ("Simplified" "simplified")
    ("Normalised" "normalised")
    ("HeadNormal" "head normalised")
    (fromgoal ,want)))

(defmacro agda2-maybe-normalised-toplevel (name comment cmd prompt)
  "Define a command NAME.
COMMENT is a string that will be added to the docstring of NAME.
CMD is the command that will be sent out to Agda.  PROMPT is an a
query string that may optionally be nil."
  `(agda2-proto-maybe-normalised
    ,name ,comment ,cmd
    ("Simplified"   "simplified")
    ("Instantiated" "neither explicitly normalised nor simplified")
    ("Normalised"   "normalised")
    ("HeadNormal"   "head normalised")
    (global ,prompt)))

(defmacro agda2-maybe-normalised-toplevel-asis-noprompt (name comment cmd)
  "Define a command NAME.
COMMENT is a string that will be added to the docstring of NAME.
CMD is the command that will be sent out to Agda."
  `(agda2-proto-maybe-normalised
    ,name ,comment ,cmd
    ("AsIs"       "returned as is")
    ("Simplified" "simplified")
    ("Normalised" "normalised")
    ("HeadNormal" "head normalised")
    (global nil)))

(agda2-maybe-normalised
 agda2-goal-type
 "Show the type of the goal at point"
 "Cmd_goal_type"
 nil)

(agda2-maybe-normalised
 agda2-infer-type
 "Infer the type of the goal at point"
 "Cmd_infer"
 "expression to type")

(agda2-maybe-normalised-toplevel
   agda2-infer-type-toplevel
   "Infers the type of the given expression. The scope used for
the expression is that of the last point inside the current
top-level module"
   "Cmd_infer_toplevel"
   "Expression")

(defun agda2-infer-type-maybe-toplevel ()
  "Infers the type of the given expression.
Either uses the scope of the current goal or, if point is not in a goal, the
top-level scope."
  (interactive)
  (call-interactively (if (agda2-goal-at (point))
                          #'agda2-infer-type
                        #'agda2-infer-type-toplevel)))

(defun agda2-why-in-scope ()
  "Explain why something is in scope in a goal."
  (interactive)
  (agda2-goal-cmd "Cmd_why_in_scope" nil "Name"))

(defun agda2-why-in-scope-toplevel (name)
  "Explain why NAME is in scope at the top level."
  (interactive "MName: ")
  (agda2-go nil t 'busy t
            "Cmd_why_in_scope_toplevel"
            (agda2-string-quote name)))

(defun agda2-why-in-scope-maybe-toplevel ()
  "Explains why a given name is in scope."
  (interactive)
  (call-interactively (if (agda2-goal-at (point))
                          #'agda2-why-in-scope
                          #'agda2-why-in-scope-toplevel)))

(agda2-maybe-normalised
 agda2-elaborate-give
 "Elaborate check the given expression against the hole's type and fill in the
 hole with the elaborated term"
 "Cmd_elaborate_give"
 "expression to elaborate and give")

(agda2-maybe-normalised
 agda2-goal-and-context
 "Shows the type of the goal at point and the currect context"
 "Cmd_goal_type_context"
 nil)

(agda2-maybe-normalised
 agda2-goal-and-context-and-inferred
 "Shows the context, the goal and the given expression's inferred type"
 "Cmd_goal_type_context_infer"
 "expression to type")

(agda2-maybe-normalised
 agda2-goal-and-context-and-checked
 "Shows the context, the goal and check the given expression's against
 the hole's type"
 "Cmd_goal_type_context_check"
 "expression to type")

(agda2-maybe-normalised
 agda2-show-context
 "Show the context of the goal at point"
 "Cmd_context"
 nil)

(agda2-maybe-normalised-asis
 agda2-helper-function-type
  "Compute the type of a hypothetical helper function."
  "Cmd_helper_function"
  "Expression")

(agda2-maybe-normalised
  agda2-module-contents
  "Shows all the top-level names in the given module.
Along with their types."
  "Cmd_show_module_contents"
  "Module name (empty for current module)")

(agda2-maybe-normalised-toplevel
  agda2-module-contents-toplevel
  "Shows all the top-level names in the given module.
Along with their types."
  "Cmd_show_module_contents_toplevel"
  "Module name (empty for top-level module)")

(agda2-maybe-normalised-toplevel
  agda2-search-about-toplevel
  "Search About an identifier"
  "Cmd_search_about_toplevel"
  "Name")

(defun agda2-module-contents-maybe-toplevel ()
  "Show all the top-level names in the given module.
Along with their types.

Uses either the scope of the current goal or, if point is not in
a goal, the top-level scope."
  (interactive)
  (call-interactively (if (agda2-goal-at (point))
                          'agda2-module-contents
                        'agda2-module-contents-toplevel)))

(defun agda2-solve-maybe-all ()
  "Solves goals that are already instantiated internally.
Either only one if point is a goal, or all of them."
  (interactive)
  (call-interactively (if (agda2-goal-at (point))
                          'agda2-solveOne
                          'agda2-solveAll)))

(defun agda2-auto-maybe-all ()
  "Run auto.
Either only one if point is a goal, or all of them."
  (interactive)
  (call-interactively (if (agda2-goal-at (point))
                          'agda2-autoOne
                          'agda2-autoAll)))

(agda2-maybe-normalised-toplevel-asis-noprompt
 agda2-show-goals
 "Show all goals."
 "Cmd_metas")

(agda2-maybe-normalised-toplevel-asis-noprompt
 agda2-solveAll
 "Solves all goals that are already instantiated internally."
 "Cmd_solveAll")

(agda2-maybe-normalised
  agda2-solveOne
  "Solves the goal at point if it is already instantiated internally"
  "Cmd_solveOne"
  nil)

(defun agda2-solveAll-action (iss)
  "Call `agda2-solve-action' on every pair of the the plist ISS.
The key of the plist is a goal, and the value is a string that
ought to be inserted."
  (while iss
    (let* ((g (pop iss)) (txt (pop iss))
           (cmd (cons #'agda2-solve-action (cons g (cons txt nil)))))
      (if (null agda2-last-responses)
          (push (cons 1 cmd) agda2-last-responses)
        (nconc agda2-last-responses (cons (cons 3 cmd) nil))))))

(defun agda2-solve-action (goal text)
  "Try to satisfy GOAL by inserting TEXT."
  (save-excursion
    (agda2-replace-goal goal text)
    (agda2-goto-goal goal)
    (agda2-give)))

(defun agda2-compute-normalised (&optional arg)
  "Compute the normal form of the expression in the goal at point.

With the prefix argument ARG `(4)' \"abstract\" is ignored during the
computation.

With a prefix argument ARG `(16)' the normal form of
\"show <expression>\" is computed, and then the resulting string
is printed.

With any other prefix the head normal form is computed."
  (interactive "P")
  (let ((cmd (concat "Cmd_compute"
                      (cond ((null arg) " DefaultCompute")
                            ((equal arg '(4)) " IgnoreAbstract")
                            ((equal arg '(16)) " UseShowInstance")
                            (" HeadCompute")))))
    (agda2-goal-cmd cmd nil "expression to normalise")))

(defun agda2-compute-normalised-toplevel (expr &optional arg)
  "Compute the normal form of the given expression EXPR.
The scope used for the expression is that of the last point
inside the current top-level module.

With a prefix argument ARG distinct from `(4)' the normal form of
\"show <expression>\" is computed, and then the resulting string
is printed.

With the prefix argument ARG `(4)' \"abstract\" is ignored during the
computation."
  (interactive "MExpression: \nP")
  (let ((cmd (concat "Cmd_compute_toplevel"
                     (cond ((null arg) " DefaultCompute")
                            ((equal arg '(4)) " IgnoreAbstract")
                            ((equal arg '(16)) " UseShowInstance")
                            (" HeadCompute")) " ")))
    (agda2-go nil t 'busy t
              (concat cmd (agda2-string-quote expr)))))

(defun agda2-compute-normalised-maybe-toplevel ()
  "Compute the normal form of the given expression.
The scope used for the expression is that of the last point
inside the current top-level module.

With a prefix argument distinct from `(4)' the normal form of
\"show <expression>\" is computed, and then the resulting string
is printed.

With the prefix argument `(4)' \"abstract\" is ignored during the
computation."
  (interactive)
  (if (agda2-goal-at (point))
      (call-interactively #'agda2-compute-normalised)
    (call-interactively #'agda2-compute-normalised-toplevel)))

(defun agda2-display-program-version ()
  "Display version of Agda."
  (interactive)
  (agda2-go nil nil 'busy t "Cmd_show_version"))

(defun agda2-highlight-reload ()
  "Load precomputed syntax highlighting info for the current buffer.
Only if the buffer is unmodified, and only if there is anything to load."
 (unless (buffer-modified-p)
   (agda2-go nil t 'not-so-busy t
             "Cmd_load_highlighting_info"
             (agda2-string-quote (buffer-file-name)))))

(defun agda2-literate-p ()
  "Is the current buffer a literate Agda buffer?"
  (not (equal (file-name-extension (buffer-file-name)) "agda")))

(defun agda2-goals-action (goals)
  "Annotates the goals in the current buffer with text properties.
GOALS is a list of the buffer's goal numbers, in the order in
which they appear in the buffer.  Note that this function should
be run /after/ syntax highlighting information has been loaded,
because the two highlighting mechanisms interact in unfortunate
ways."
  (agda2-forget-all-goals)
  (let ((literate (agda2-literate-p))
        ;; Don't run modification hooks: we don't want this function to
        ;; trigger agda2-abort-highlighting.
        (inhibit-modification-hooks t)
        stk top)
    (cl-labels ((delims ()
                  (re-search-forward
                   "[?]\\|[{][-!]\\|[-!][}]\\|--\\|^%.*\\\\begin{code}\\|\\\\begin{code}\\|\\\\end{code}\\|```\\|\\#\\+begin_src agda2\\|\\#\\+end_src agda2"
                   nil t))
                ;; is-proper checks whether string s (e.g. "?" or "--") is proper
                ;; i.e., is not part of an identifier.
                ;; comment-starter is true if s starts a comment (e.g. "--")
                (is-proper (s comment-starter)
                  (save-excursion
                    (save-match-data
                      (backward-char (length s))
                      (unless (bolp) (backward-char 1))  ;; bolp = pointer at beginning of line
                      ;; Andreas, 2014-05-17 Issue 1132
                      ;; A questionmark can also follow immediately after a .
                      ;; for instance to be a place holder for a dot pattern.
                      (looking-at (concat "\\([.{}();]\\|^\\|\\s \\)"  ;; \\s = whitespace
                                          (regexp-quote s)
                                          (unless comment-starter
                                            "\\([{}();]\\|$\\|\\s \\)"))))))
                (make (p)          (agda2-make-goal p (point) (pop goals)))
                (inside-comment () (and stk (null     (car stk))))
                (inside-goal ()    (and stk (integerp (car stk))))
                (outside-code ()   (and stk (eq (car stk) 'outside)))
                (inside-code ()    (not (outside-code)))
                ;; inside a multi-line comment ignore everything but the multi-line comment markers
                (safe-delims ()
                  (if (inside-comment)
                      (re-search-forward "{-\\|-}" nil t)
                    (delims))))
      (save-excursion
        ;; In literate mode we should start out in the "outside of code"
        ;; state.
        (if literate (push 'outside stk))
        (goto-char (point-min))
        (while (and goals (safe-delims))
          (pcase (match-string 0)
            ("\\begin{code}"     (when (outside-code)               (pop stk)))
            ("\\end{code}"       (when (not stk)                    (push 'outside stk)))
            ("#+begin_src agda2" (when (outside-code)               (pop stk)))
            ("#+end_src agda2"   (when (not stk)                    (push 'outside stk)))
            ("```"               (if   (outside-code)               (pop stk)
                                   (when (not stk)                    (push 'outside stk))))
            ("--"                (when (and (not stk)
                                            (is-proper "--" t))     (end-of-line)))
            ("{-"                (when (and (inside-code)
                                            (not (inside-goal)))    (push nil           stk)))
            ("-}"                (when (inside-comment)             (pop stk)))
            ("{!"                (when (and (inside-code)
                                            (not (inside-comment))) (push (- (point) 2) stk)))
            ("!}"                (when (inside-goal)
                                   (setq top (pop stk))
                                   (unless stk (make top))))
            ("?"                 (progn
                                   (when (and (not stk) (is-proper "?" nil))
                                     (delete-char -1)
                                     (insert "{!!}")
                                     (make (- (point) 4)))))))))))

(defun agda2-make-goal (p q n)
  "Make a goal with number N at <P>{!...!}<Q>.  Assume the region is clean."
  (with-silent-modifications
    (let ((atp (lambda (x ps) (add-text-properties x (1+ x) ps))))
      (funcall atp p       '(category agda2-delim1))
      (funcall atp (1+ p)  '(category agda2-delim2))
      (funcall atp (- q 2) '(category agda2-delim3))
      (funcall atp (1- q)  '(category agda2-delim4)))
    (let ((o (make-overlay p q nil t nil)))
      (overlay-put o 'modification-hooks '(agda2-protect-goal-markers))
      (overlay-put o 'agda2-gn           n)
      (overlay-put o 'face               'highlight)
      (overlay-put o 'after-string       (propertize (format "%s" n) 'face 'highlight)))))

(defun agda2-protect-goal-markers (ol action beg end &optional _length)
  "Ensure that the goal overlay OL cannot be tampered with.
Except if `inhibit-read-only' is non-nil or /all/ of the goal is
modified.  This function implemented a modification hook.  See
the Info mode `(elisp) Overlay Properties' for more details on
the arguments ACTION, BEG and END."
  (if action
      ;; This is the after-change hook.
      nil
    ;; This is the before-change hook.
    (cond
     ((and (<= beg (overlay-start ol)) (>= end (overlay-end ol)))
      ;; The user is trying to remove the whole goal:
      ;; manually evaporate the overlay and add an undo-log entry so
      ;; it gets re-added if needed.
      (when (listp buffer-undo-list)
        (push (list 'apply 0 (overlay-start ol) (overlay-end ol)
                    'move-overlay ol (overlay-start ol) (overlay-end ol))
              buffer-undo-list))
      (delete-overlay ol))
     ((or (< beg (+ (overlay-start ol) 2))
          (> end (- (overlay-end ol) 2)))
      (barf-if-buffer-read-only)))))

(defun agda2-update (old-g new-txt)
  "Update the goal OLD-G.
If NEW-TXT is a string, then the goal is replaced by the string,
and otherwise the text inside the goal is retained (parenthesised
if NEW-TXT is `'paren').

Removes the goal braces, but does not remove the goal overlay or
text properties."
  (cl-multiple-value-bind (p q) (agda2-range-of-goal old-g)
    (save-excursion
      (cond ((stringp new-txt)
             (agda2-replace-goal old-g new-txt))
            ((eq new-txt 'paren)
             (goto-char (- q 2)) (insert ")")
             (goto-char (+ p 2)) (insert "(")))
      (cl-multiple-value-bind (p q) (agda2-range-of-goal old-g)
        (delete-region (- q 2) q)
        (delete-region p (+ p 2)))
        ;; Update highlighting
        (if (and (not (eq new-txt 'paren)) (not (eq new-txt 'no-paren)))
            (apply 'agda2-go 'save t 'busy nil "Cmd_highlight"
              (format "%d" old-g)
              (agda2-mkRange `(,p ,(- q 2)))
              (agda2-string-quote new-txt) nil)))))

;;;; Miscellaneous

(defun agda2-process-status ()
  "Status of `agda2-process-buffer', or \"no process\"."
  (condition-case nil
      (process-status agda2-process)
    (error "No process")))

(defun agda2-intersperse (sep xs)
<<<<<<< HEAD
  "Insert SEP between every element of XS."
=======
>>>>>>> f0a4b483
  (let (ys)
    (while xs
      (push (pop xs) ys)
      (push sep ys))
    (pop ys)
    (nreverse ys)))

(defun agda2-goal-Range (o)
  "The Haskell Range of goal overlay O."
  (agda2-mkRange `(,(+ (overlay-start o) 2)
                   ,(- (overlay-end   o) 2))))

(defun agda2-mkRange (points)
  "A string representing a range corresponding to POINTS.
POINTS must be a list of integers, and its length must be 0 or 2."
  (if points
      (format "(intervalsToRange (Just (mkAbsolute %s)) %s)"
              (agda2-string-quote (file-truename (buffer-file-name)))
              (format "[Interval %s %s]"
                      (agda2-mkPos (car points))
                      (agda2-mkPos (cadr points))))
    "noRange"))

(defun agda2-mkPos (&optional p)
  "The Haskell PositionWithoutFile corresponding to P or `point'."
  (save-excursion
    (save-restriction
      (widen)
      (if p (goto-char p))
      (format "(Pn () %d %d %d)"
              (point)
              (count-lines (point-min) (point))
              (1+ (current-column))))))

(defun agda2-char-quote (c)
  "Convert character C to the notation used in Haskell strings.
The non-ASCII characters are actually rendered as
\"\\xNNNN\\&\", i.e. followed by a \"null character\", to avoid
problems if they are followed by digits.  ASCII characters (code
points < 128) are converted to singleton strings."
  (if (< c 128)
      (string c)
    (format "\\x%x\\&" (encode-char c 'ucs))))

(defun agda2-string-quote (s)
  "Format S as a Haskell string literal.
Removes any text properties, escapes newlines, double quotes,
etc., adds surrounding double quotes, and converts non-ASCII
characters to the \\xNNNN notation used in Haskell strings."
  (let ((print-escape-newlines t)
        (s2 (copy-sequence s)))
    (set-text-properties 0 (length s2) nil s2)
    (mapconcat 'agda2-char-quote (prin1-to-string s2) "")))

(defun agda2-list-quote (strings)
  "Convert a list of STRINGS into a string representing it in Haskell syntax."
  (concat "[" (mapconcat 'agda2-string-quote strings ", ") "]"))

(defun agda2-goal-at (pos)
  "Return (goal overlay, goal number) at POS, or nil."
  (let ((os (and pos (overlays-at pos))) o g)
    (while (and os (not (setq g (overlay-get (setq o (pop os)) 'agda2-gn)))))
    (if g (list o g))))

(defun agda2-goal-overlay (goal)
  "Return the overlay of goal number GOAL, if any."
  (catch 'found
    (dolist (ov (overlays-in (point-min) (point-max)))
      (when (equal (overlay-get ov 'agda2-gn) goal)
        (throw 'found ov)))))

(defun agda2-range-of-goal (g)
  "The range of goal G."
  (let ((o (agda2-goal-overlay g)))
    (if o (list (overlay-start o) (overlay-end o)))))

(defun agda2-goto-goal (g)
  "Jump to the goal G."
  (let ((p (+ 2 (car (agda2-range-of-goal g)))))
    (if p (goto-char p))))

(defun agda2-replace-goal (g newtxt)
  "Replace the content of goal G with NEWTXT."
  (interactive)
  (save-excursion
    (cl-multiple-value-bind (p q) (agda2-range-of-goal g)
      (setq p (+ p 2) q (- q 2))
      (let ((indent (and (goto-char p) (current-column))))
        (delete-region p q) (insert newtxt)
        (while (re-search-backward "^" p t)
          (insert-char ?  indent) (backward-char (1+ indent)))))))

(defun agda2-forget-all-goals ()
  "Remove all goal annotations.
\(Including some text properties which might be used by other
\(minor) modes.)"
  (with-silent-modifications
    (remove-text-properties (point-min) (point-max)
                            '(category nil agda2-delim2 nil agda2-delim3 nil
                                       display nil rear-nonsticky nil)))
  (let ((p (point-min)))
    (while (< (setq p (next-single-char-property-change p 'agda2-gn))
              (point-max))
      (delete-overlay (car (agda2-goal-at p))))))

(defun agda2-decl-beginning ()
  "Find the beginning point of the declaration containing the point.
To do: dealing with semicolon separated decls."
  (interactive)
  (save-excursion
    (let* ((pEnd (point))
           (pDef (progn (goto-char (point-min))
                        (re-search-forward "\\s *" pEnd t)))
           (cDef (current-column)))
      (while (re-search-forward
              "where\\(\\s +\\)\\S \\|^\\(\\s *\\)\\S " pEnd t)
        (if (match-end 1)
            (setq pDef (goto-char (match-end 1))
                  cDef (current-column))
          (goto-char (match-end 2))
          (if (>= cDef (current-column))
              (setq pDef (point)
                    cDef (current-column))))
        (forward-char))
      (goto-char pDef)
      (if (equal (current-word) "mutual")
          (or (match-end 2) (match-end 1))
        pDef))))

(defun agda2-beginning-of-decl ()
  "TODO."
  (interactive)
  (goto-char (agda2-decl-beginning)))

(defvar agda2-debug-buffer-name "*Agda debug*"
  "The name of the buffer used for Agda debug messages.")

(defun agda2-verbose (msg)
  "Append the string MSG to the `agda2-debug-buffer-name' buffer.
Note that this buffer's contents is not erased automatically when
a file is loaded."
  (with-current-buffer (get-buffer-create agda2-debug-buffer-name)
    (save-excursion
      (goto-char (point-max))
      (insert msg))))

;;;; Comments and paragraphs

(defun agda2-comments-and-paragraphs-setup nil
  "Set up comment and paragraph handling for the Agda mode."

  ;; Empty lines (all white space according to Emacs) delimit
  ;; paragraphs.
  (setq-local paragraph-start "\\s-*$")
  (setq-local paragraph-separate paragraph-start)

  ;; Support for adding/removing comments.
  (setq-local comment-start "-- ")

  ;; Use the syntax table to locate comments (and possibly other
  ;; things). Syntax table setup for comments is done elsewhere.
  (setq-local comment-use-syntax t)

  ;; Update token-based highlighting after the buffer has been saved.
  (add-hook 'after-save-hook 'agda2-highlight-tokens nil 'local)

  ;; Support for proper filling of text in comments (requires that
  ;; Filladapt is activated).
  (when (featurep 'filladapt)
    (add-to-list (make-local-variable
                  'filladapt-token-table)
                 '("--" agda2-comment))
    (add-to-list (make-local-variable 'filladapt-token-match-table)
                 '(agda2-comment agda2-comment) t)
    (add-to-list (make-local-variable 'filladapt-token-conversion-table)
                 '(agda2-comment . exact))))

(defun agda2-comment-dwim-rest-of-buffer ()
  "Comment or uncomment the rest of the buffer.
From the beginning of the current line to the end of the buffer."
  (interactive)
  (save-excursion
    (forward-line 0)
    (push-mark (point) 'no-message 'activate-mark)
    (unwind-protect
        (progn
          (goto-char (point-max))
          (comment-dwim nil))
      (pop-mark))))

(defun agda2-highlight-tokens nil
  "Compute token-based highlighting information.

Unless the user option `agda2-highlight-level' is `none' or the
Agda process is busy (or `not-so-busy') with something.  This
command might save the buffer."
  (unless (or agda2-in-progress
              (eq agda2-highlight-level 'none))
    (agda2-go 'save t 'not-so-busy t
              "Cmd_tokenHighlighting"
              (agda2-string-quote (buffer-file-name))
              "Keep")))

;;;; Go to definition site

(defun agda2-goto-definition-keyboard (&optional other-window)
  "Go to the definition site of the name under point (if any).
If this function is invoked with a prefix argument, or
OTHER-WINDOW is non-nil, then another window is used to display
the given position."
  (interactive "P")
  (annotation-goto-indirect (point) other-window))

(defun agda2-goto-definition-mouse (ev)
  "Go to the definition site of the name clicked on, if any.
Otherwise, yank (see `mouse-yank-primary').
EV is the event object describing the click."
  (interactive "e")
  (unless (annotation-goto-indirect ev)
    ;; FIXME: Shouldn't we use something like
    ;; (call-interactively (key-binding ev))?  --Stef
    (mouse-yank-primary ev)))

(defun agda2-go-back nil
  "Return to the previous position before a jump.
This `agda2-goto-definition-keyboard' or `agda2-goto-definition-mouse' was
invoked."
  (interactive)
  (annotation-go-back))

(defun agda2-maybe-goto (filepos)
  "Might move point to the given error.
FILEPOS should have the form (FILE . POSITION).

If `agda2-highlight-in-progress' is nil, then nothing happens.
Otherwise, if the current buffer is the one that is connected to
the Agda process, then point is moved to POSITION in
FILE (assuming that the FILE is readable).  Otherwise point is
moved to the given position in the buffer visiting the file, if
any, and in every window displaying the buffer, but the window
configuration and the selected window are not changed."
  (when (and agda2-highlight-in-progress
             (consp filepos)
             (stringp (car filepos))
             (integerp (cdr filepos)))
    (if agda2-in-agda2-file-buffer
        (annotation-goto-and-push (current-buffer) (point) filepos)
      (save-excursion
        (let ((buffer (find-buffer-visiting (car filepos))))
          (when buffer
            (let ((windows (get-buffer-window-list buffer
                                                   'no-minibuffer t)))
              (if windows
                  (dolist (window windows)
                    (with-selected-window window
                      (goto-char (cdr filepos))))
                (with-current-buffer buffer
                  (goto-char (cdr filepos)))))))))))

;;;; Implicit arguments

(defun agda2-display-implicit-arguments (&optional arg)
  "Toggle display of implicit arguments.
With prefix argument or a non-nil value for ARG, turn on display
of implicit arguments if the argument is a positive number,
otherwise turn it off."
  (interactive "P")
  (cond
   ((null arg)
    (agda2-go nil t 'not-so-busy t "ToggleImplicitArgs"))
   ((and (numberp arg) (> arg 0))
      (agda2-go nil t 'not-so-busy t "ShowImplicitArgs" "True"))
   (t (agda2-go nil t 'not-so-busy t "ShowImplicitArgs" "False"))))

;;;; Irrelevant arguments

(defun agda2-display-irrelevant-arguments (&optional arg)
  "Toggle display of irrelevant arguments.
With prefix argument or a non-nil argument for ARG, turn on
display of irrelevant arguments if the argument is a positive
number, otherwise turn it off."
  (interactive "P")
  (cond
   ((null arg)
    (agda2-go nil t 'not-so-busy t "ToggleIrrelevantArgs"))
   ((and (numberp arg) (> arg 0))
      (agda2-go nil t 'not-so-busy t "ShowIrrelevantArgs" "True"))
   (t (agda2-go nil t 'not-so-busy t "ShowIrrelevantArgs" "False"))))

;;;; The pop-up menu

(defun agda2-popup-menu-3 (ev)
  "If in a goal, popup the goal menu and call chosen command.
EV is the event object associated with a click."
  (interactive "e")
  (let (choice)
    (save-excursion
      (and (agda2-goal-at (goto-char (posn-point (event-end ev))))
           (setq choice (x-popup-menu ev agda2-goal-menu))
           (call-interactively
            (lookup-key agda2-goal-menu (apply 'vector choice)))))))

;;;; Switching to a different version of Agda

(defun agda2-get-agda-program-versions ()
<<<<<<< HEAD
  "Attempt to detect available Agda versions."
  (let (versions)
    (dolist (dir (if (fboundp 'exec-path) (exec-path) exec-path))
      (when (file-accessible-directory-p dir)
        (dolist (file (directory-files dir t))
          (let ((base (file-name-nondirectory file)))
            (when (and (file-regular-p file) (file-executable-p file)
                       (string-match "\\`agda-mode-\\(.+\\)" base))
              (push (match-string 1 base) versions))))))
    (delete-dups versions)))
=======
  "Get \"version strings\" of executables starting with
\\='agda-mode\\=' in current path."
  (delete-dups
   (mapcar (lambda (path)
             ;; strip 'agda-mode' prefix
             (replace-regexp-in-string "^agda-mode-?" ""
                                       (file-name-nondirectory path)))
           (cl-remove-if-not 'file-executable-p
             ;; concatenate result
             (cl-reduce 'append
                     ;; for each directory in exec-path, get list of
                     ;; files whose name starts with 'agda-mode'
                     (mapcar (lambda (path)
                               (when (file-accessible-directory-p path)
                                 (directory-files path 't "^agda-mode")))
                             exec-path))))))
>>>>>>> f0a4b483

;; Note that other versions of Agda may use different protocols, so
;; this function unloads the Emacs mode.

(defun agda2-set-program-version (version)
  "Try to switch to Agda version VERSION.

This command assumes that the agda and agda-mode executables for
Agda version VERSION are called agda-VERSION and
agda-mode-VERSION, and that they are located on the PATH.  (If
VERSION is empty, then agda and agda-mode are used instead.)

An attempt is made to preserve the default value of
`agda2-mode-hook'."
  (interactive
   (list (completing-read "Version: " (agda2-get-agda-program-versions))))

  (let*
      ((agda-buffers
        (cl-remove-if-not
         (lambda (buf)
           (eq (buffer-local-value 'major-mode buf) 'agda2-mode))
         (buffer-list)))

       (default-hook (default-value 'agda2-mode-hook))

       (version-suffix (if (member version '("" nil))
                           ""
                         (concat "-" version)))

       ;; Run agda-mode<version-suffix> and make sure that it returns
       ;; successfully.
       (coding-system-for-read 'utf-8)
       (agda-mode-prog (concat "agda-mode" version-suffix))
       (agda-mode-path
        (condition-case nil
            (with-temp-buffer
              (unless
                  (zerop (call-process agda-mode-prog
                                       nil (current-buffer) nil
                                       "locate"))
                (error "%s" (concat "Error when running "
                                    agda-mode-prog)))
              (buffer-string))
          (file-error
           (error "%s" (concat "Could not find " agda-mode-prog))))))

    ;; Make sure that agda-mode<version-suffix> returns a valid file.
    (unless (file-readable-p agda-mode-path)
      (error "%s" (concat "Could not read " agda-mode-path)))

    ;; Turn off the Agda mode.
    (agda2-quit)

    ;; Kill some buffers related to Agda.
    (when (buffer-live-p agda2-info-buffer)
      (kill-buffer agda2-info-buffer))
    (when (and agda2-debug-buffer-name
               (get-buffer agda2-debug-buffer-name))
      (kill-buffer agda2-debug-buffer-name))

    ;; Remove the Agda mode directory from the load path.
    (setq load-path (delete agda2-directory load-path))

    ;; Unload the Agda mode and its dependencies.
    (unload-feature 'agda2-mode      'force)
    (unload-feature 'agda2           'force)
    (unload-feature 'eri             'force)
    (unload-feature 'annotation      'force)
    (unload-feature 'agda-input      'force)
    (unload-feature 'agda2-highlight 'force)
    (unload-feature 'agda2-abbrevs   'force)

    ;; Load the new version of Agda.
    (load-file agda-mode-path)
    (require 'agda2-mode)
    (setq agda2-program-name (concat "agda" version-suffix))

    ;; Restore the Agda mode's default hook (if any).
    (when default-hook
      (set-default 'agda2-mode-hook default-hook))

    ;; Restart the Agda mode in all former Agda mode buffers.
    (mapc (lambda (buf)
            (with-current-buffer buf
              (agda2-mode)))
          agda-buffers)))

(provide 'agda2-mode)
;;; agda2-mode.el ends here

; LocalWords:  Agda<|MERGE_RESOLUTION|>--- conflicted
+++ resolved
@@ -818,12 +818,7 @@
 (defun agda2-autoAll ()
   "Solves all goals by simple proof search."
   (interactive)
-<<<<<<< HEAD
   (agda2-go nil nil 'busy t "Cmd_autoAll"))
-=======
-  (agda2-go nil nil 'busy t "Cmd_autoAll")
-)
->>>>>>> f0a4b483
 
 (defun agda2-make-case ()
   "Refine the pattern variables given in the goal.
@@ -1584,10 +1579,7 @@
     (error "No process")))
 
 (defun agda2-intersperse (sep xs)
-<<<<<<< HEAD
   "Insert SEP between every element of XS."
-=======
->>>>>>> f0a4b483
   (let (ys)
     (while xs
       (push (pop xs) ys)
@@ -1893,7 +1885,6 @@
 ;;;; Switching to a different version of Agda
 
 (defun agda2-get-agda-program-versions ()
-<<<<<<< HEAD
   "Attempt to detect available Agda versions."
   (let (versions)
     (dolist (dir (if (fboundp 'exec-path) (exec-path) exec-path))
@@ -1904,24 +1895,6 @@
                        (string-match "\\`agda-mode-\\(.+\\)" base))
               (push (match-string 1 base) versions))))))
     (delete-dups versions)))
-=======
-  "Get \"version strings\" of executables starting with
-\\='agda-mode\\=' in current path."
-  (delete-dups
-   (mapcar (lambda (path)
-             ;; strip 'agda-mode' prefix
-             (replace-regexp-in-string "^agda-mode-?" ""
-                                       (file-name-nondirectory path)))
-           (cl-remove-if-not 'file-executable-p
-             ;; concatenate result
-             (cl-reduce 'append
-                     ;; for each directory in exec-path, get list of
-                     ;; files whose name starts with 'agda-mode'
-                     (mapcar (lambda (path)
-                               (when (file-accessible-directory-p path)
-                                 (directory-files path 't "^agda-mode")))
-                             exec-path))))))
->>>>>>> f0a4b483
 
 ;; Note that other versions of Agda may use different protocols, so
 ;; this function unloads the Emacs mode.
