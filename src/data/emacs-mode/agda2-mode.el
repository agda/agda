;;; agda2-mode.el --- Major mode for Agda       -*- lexical-binding: t; -*-

;; Version: 2.6.3
;; Package-Requires: ((emacs "25.1") (annotation "1.0") (eri "1.0"))
;; Keywords: languages
;; URL: https://github.com/agda/agda/tree/master/src/data/emacs-mode
;; SPDX-License-Identifier: MIT License

;;; Commentary:

;; A major mode for editing Agda (the dependently typed programming
;; language / interactive theorem prover).
;;
;; Major features include:
;;
;; - syntax highlighting.
;; - on the fly Agda interpretation.
;; - goal-driven development
;; - interactive case-splitting
;; - proof search
;; - input support (for utf8 characters)
;;
;; See https://agda.readthedocs.io/ for more information.

;;; Code:

(defvar agda2-version "2.6.5"
  "The version of the Agda mode.
Note that the same version of the Agda executable must be used.")

(require 'cl-lib)
(require 'compile)
(require 'time-date)
(require 'eri)
(require 'annotation)
(require 'fontset)
(require 'agda-input)
(require 'agda2)
(require 'agda2-highlight)
(require 'agda2-abbrevs)

;; Load filladapt, if it is installed.
(require 'filladapt nil :noerror)

;;;; User options

(defgroup agda2 nil
  "Major mode for interactively developing Agda programs."
  :group 'languages)

(defcustom agda2-program-name "agda"
  "The name of the Agda executable."
  :type 'string
  :group 'agda2)

(defcustom agda2-program-args nil
  "Command-line arguments given to the Agda executable (one per string).

Note: Do not give several arguments in the same string.

The flag \"--interaction\" is always included as the first
argument, and does not need to be listed here."
  :type '(repeat string)
  :group 'agda2)

(defvar agda2-backends '("GHC" "GHCNoMain" "JS" "LaTeX" "QuickLaTeX")
  "Compilation backends.")

(defcustom agda2-backend
  ""
  "The backend used to compile Agda programs (leave blank to ask every time)."
  :type 'string
  :group 'agda2)

(defcustom agda2-information-window-max-height
  0.35
  "The maximum height of the information window.
A multiple of the frame height."
  :type 'number
  :group 'agda2)

(defcustom agda2-fontset-name
  (unless (or (eq window-system 'mac)
              ;; Emacs-23 uses a revamped font engine which should
              ;; make agda2-fontset-name unnecessary in most cases.
              ;; And if it turns out to be necessary, we should
              ;; probably use face-remapping-alist rather than
              ;; set-frame-font so the special font only applies to
              ;; Agda buffers, and so it applies in all frames where
              ;; Agda buffers are displayed.
              (boundp 'face-remapping-alist))
    "fontset-agda2")
  "Default font to use in the selected frame when activating the Agda mode.
This is only used if it's non-nil and Emacs is not running in a
terminal.

Note that this setting (if non-nil) affects non-Agda buffers as
well, and that you have to restart Emacs if you want settings to
this variable to take effect."
  :type '(choice (string :tag "Fontset name")
                 (const :tag "Do not change the font" nil))
  :group 'agda2)

(defcustom agda2-fontset-spec-of-fontset-agda2
    "-*-fixed-Medium-r-Normal-*-18-*-*-*-c-*-fontset-agda2,
    ascii:-Misc-Fixed-Medium-R-Normal--18-120-100-100-C-90-ISO8859-1,
    latin-iso8859-2:-*-Fixed-*-r-*-*-18-*-*-*-c-*-iso8859-2,
    latin-iso8859-3:-*-Fixed-*-r-*-*-18-*-*-*-c-*-iso8859-3,
    latin-iso8859-4:-*-Fixed-*-r-*-*-18-*-*-*-c-*-iso8859-4,
    cyrillic-iso8859-5:-*-Fixed-*-r-*-*-18-*-*-*-c-*-iso8859-5,
    greek-iso8859-7:-*-Fixed-*-r-*-*-18-*-*-*-c-*-iso8859-7,
    latin-iso8859-9:-*-Fixed-*-r-*-*-18-*-*-*-c-*-iso8859-9,
    mule-unicode-0100-24ff:-Misc-Fixed-Medium-R-Normal--18-120-100-100-C-90-ISO10646-1,
    mule-unicode-2500-33ff:-Misc-Fixed-Medium-R-Normal--18-120-100-100-C-90-ISO10646-1,
    mule-unicode-e000-ffff:-Misc-Fixed-Medium-R-Normal--18-120-100-100-C-90-ISO10646-1,
    japanese-jisx0208:-Misc-Fixed-Medium-R-Normal-ja-18-*-*-*-C-*-JISX0208.1990-0,
    japanese-jisx0212:-Misc-Fixed-Medium-R-Normal-ja-18-*-*-*-C-*-JISX0212.1990-0,
    thai-tis620:-Misc-Fixed-Medium-R-Normal--24-240-72-72-C-120-TIS620.2529-1,
    lao:-Misc-Fixed-Medium-R-Normal--24-240-72-72-C-120-MuleLao-1,
    tibetan:-TibMdXA-fixed-medium-r-normal--16-160-72-72-m-160-MuleTibetan-0,
    tibetan-1-column:-TibMdXA-fixed-medium-r-normal--16-160-72-72-m-80-MuleTibetan-1,
    korean-ksc5601:-Daewoo-Mincho-Medium-R-Normal--16-120-100-100-C-160-KSC5601.1987-0,
    chinese-gb2312:-ISAS-Fangsong ti-Medium-R-Normal--16-160-72-72-c-160-GB2312.1980-0,
    chinese-cns11643-1:-HKU-Fixed-Medium-R-Normal--16-160-72-72-C-160-CNS11643.1992.1-0,
    chinese-big5-1:-ETen-Fixed-Medium-R-Normal--16-150-75-75-C-160-Big5.ETen-0,
    chinese-big5-2:-ETen-Fixed-Medium-R-Normal--16-150-75-75-C-160-Big5.ETen-0"
  "Specification of the \"fontset-agda2\" fontset.
This fontset is only created if `agda2-fontset-name' is
\"fontset-agda2\" and Emacs is not run in a terminal.

Note that the text \"fontset-agda2\" has to be part of the
string (in a certain way; see the default setting) in order for the
agda2 fontset to be created properly.

Note also that the default setting may not work unless suitable
fonts are installed on your system. Refer to the README file
accompanying the Agda distribution for more details.

Note finally that you have to restart Emacs if you want settings
to this variable to take effect."
  :group 'agda2
  :type 'string)

(if (and (equal agda2-fontset-name "fontset-agda2") window-system)
    (create-fontset-from-fontset-spec agda2-fontset-spec-of-fontset-agda2 t t))

;;;; Global and buffer-local vars, initialization

(defvar agda2-mode-syntax-table
  (let ((tbl (make-syntax-table)))
    ;; Set the syntax of every char to "w" except for those whose default
    ;; syntax in `standard-syntax-table' is `paren' or `whitespace'.
    (map-char-table (lambda (keys val)
                      ;; `keys' here can be a normal char, a generic char
                      ;; (Emacs<23), or a char range (Emacs>=23).
                      (unless (memq (car val)
                                    (eval-when-compile
                                      (mapcar #'car
                                              (list (string-to-syntax "(")
                                                    (string-to-syntax ")")
                                                    (string-to-syntax " ")))))
                        (modify-syntax-entry keys "w" tbl)))
                    (standard-syntax-table))
    ;; Then override the remaining special cases.
    (dolist (cs '((?- . "w 12") (?\n . ">")
                  (?. . ".") (?\; . ".") (?! . ".")))
      (modify-syntax-entry (car cs) (cdr cs) tbl))
    tbl)
  "Syntax table used by the Agda mode:

-   | Comment character, word constituent.
\n  | Comment ender.
.;! | Punctuation.

Remaining characters inherit their syntax classes from the
standard syntax table if that table treats them as matching
parentheses or whitespace.  Otherwise they are treated as word
constituents.")

<<<<<<< HEAD
=======
(defconst agda2-command-table
  `(
    (agda2-load                              "\C-c\C-l"           (global)       "Load")
    (agda2-load                              "\C-c\C-x\C-l")
    (agda2-compile                           "\C-c\C-x\C-c"       (global)       "Compile")
    (agda2-quit                              "\C-c\C-x\C-q"       (global)       "Quit")
    (agda2-restart                           "\C-c\C-x\C-r"       (global)       "Kill and restart Agda")
    (agda2-abort                             "\C-c\C-x\C-a"       (global)       "Abort a command")
    (agda2-remove-annotations                "\C-c\C-x\C-d"       (global)       "Remove goals and highlighting (\"deactivate\")")
    (agda2-display-implicit-arguments        "\C-c\C-x\C-h"       (global)       "Toggle display of hidden arguments")
    (agda2-display-irrelevant-arguments      "\C-c\C-x\C-i"       (global)       "Toggle display of irrelevant arguments")
    (agda2-show-constraints                  ,(kbd "C-c C-=")     (global)       "Show constraints")
    (agda2-solve-maybe-all                   ,(kbd "C-c C-s")     (local global) "Solve constraints")
    (agda2-show-goals                        ,(kbd "C-c C-?")     (global)       "Show goals")
    (agda2-next-goal                         "\C-c\C-f"           (global)       "Next goal") ; Forward.
    (agda2-previous-goal                     "\C-c\C-b"           (global)       "Previous goal") ; Back.
    (agda2-give                              ,(kbd "C-c C-SPC")   (local)        "Give")
    (agda2-elaborate-give                    ,(kbd "C-c C-m")     (local)        "Elaborate and Give")
    (agda2-refine                            "\C-c\C-r"           (local)        "Refine")
    (agda2-mimer-maybe-all                   "\C-c\C-a"           (local global) "Auto")
    (agda2-make-case                         "\C-c\C-c"           (local)        "Case")
    (agda2-goal-type                         "\C-c\C-t"           (local)        "Goal type")
    (agda2-show-context                      "\C-c\C-e"           (local)        "Context (environment)")
    (agda2-helper-function-type              "\C-c\C-h"           (local)        "Helper function type")
    (agda2-infer-type-maybe-toplevel         "\C-c\C-d"           (local global) "Infer (deduce) type")
    (agda2-why-in-scope-maybe-toplevel       "\C-c\C-w"           (local global) "Explain why a particular name is in scope")
    (agda2-goal-and-context                  ,(kbd "C-c C-,")     (local)        "Goal type and context")
    (agda2-goal-and-context-and-inferred     ,(kbd "C-c C-.")     (local)        "Goal type, context and inferred type")
    (agda2-goal-and-context-and-checked      ,(kbd "C-c C-;")     (local)        "Goal type, context and checked type")
    (agda2-search-about-toplevel             ,(kbd "C-c C-z")     (local global) "Search About")
    (agda2-module-contents-maybe-toplevel    ,(kbd "C-c C-o")     (local global) "Module contents")
    (agda2-compute-normalised-maybe-toplevel "\C-c\C-n"           (local global) "Evaluate term to normal form")
    (describe-char                           nil                  (global)       "Information about the character at point")
    (agda2-comment-dwim-rest-of-buffer       ,(kbd "C-c C-x M-;") (global)       "Comment/uncomment the rest of the buffer")
    (agda2-display-program-version           nil                  (global)       "Version")
    (agda2-set-program-version               "\C-c\C-x\C-s"       (global)       "Switch to another version of Agda")
    (eri-indent                  ,(kbd "TAB"))
    (eri-indent-reverse          [S-iso-lefttab])
    (eri-indent-reverse          [S-lefttab])
    (eri-indent-reverse          [S-tab])
    (agda2-goto-definition-mouse [mouse-2])
    (agda2-goto-definition-keyboard "\M-.")
    (agda2-go-back                  ,(if (version< emacs-version "25.1") "\M-*" "\M-,"))
    )
  "Table of commands, used to build keymaps and menus.
Each element has the form (CMD &optional KEYS WHERE DESC) where
CMD is a command; KEYS is its key binding (if any); WHERE is a
list which should contain \\='local if the command should exist in
the goal menu and \\='global if the command should exist in the main
menu; and DESC is the description of the command used in the
menus.")

>>>>>>> c0ceac77
(defvar agda2-mode-map
  (let ((m (make-sparse-keymap)))
    (define-key m (kbd "C-c C-s") #'agda2-solve-maybe-all)
    (define-key m (kbd "C-c C-a") #'agda2-auto-maybe-all)
    (define-key m (kbd "C-c C-d") #'agda2-infer-type-maybe-toplevel)
    (define-key m (kbd "C-c C-w") #'agda2-why-in-scope-maybe-toplevel)
    (define-key m (kbd "C-c C-z") #'agda2-search-about-toplevel)
    (define-key m (kbd "C-c C-o") #'agda2-module-contents-maybe-toplevel)
    (define-key m (kbd "C-c C-n") #'agda2-compute-normalised-maybe-toplevel)
    (define-key m (kbd "TAB")             #'eri-indent)
    (define-key m (kbd "S-<iso-lefttab>") #'eri-indent-reverse)
    (define-key m (kbd "S-<lefttab>")     #'eri-indent-reverse)
    (define-key m (kbd "S-<tab>")         #'eri-indent-reverse)
    (define-key m (kbd "<mouse-2>")       #'xref-find-definitions-at-mouse)
    (define-key m (kbd "C-c C-l")         #'agda2-load)
    (define-key m (kbd "C-c C-x C-c")     #'agda2-compile)
    (define-key m (kbd "C-c C-x C-q")     #'agda2-quit)
    (define-key m (kbd "C-c C-x C-r")     #'agda2-restart)
    (define-key m (kbd "C-c C-x C-a")     #'agda2-abort)
    (define-key m (kbd "C-c C-x C-d")     #'agda2-remove-annotations)
    (define-key m (kbd "C-c C-x C-h")     #'agda2-display-implicit-arguments)
    (define-key m (kbd "C-c C-x C-i")     #'agda2-display-irrelevant-arguments)
    (define-key m (kbd "C-c C-=")         #'agda2-show-constraints)
    (define-key m (kbd "C-c C-?")         #'agda2-show-goals)
    (define-key m (kbd "C-c C-f")         #'agda2-next-goal) ; Forward.
    (define-key m (kbd "C-c C-b")         #'agda2-previous-goal) ; Back.
    (define-key m (kbd "C-c C-x M-;")     #'agda2-comment-dwim-rest-of-buffer)
    (define-key m (kbd "C-c C-x C-s")     #'agda2-set-program-version)
    (define-key m (kbd "<down-mouse-3>") #'agda2-popup-menu-3)
    (define-key m (kbd "C-c C-SPC")       #'agda2-give)
    (define-key m (kbd "C-c SPC")         #'agda2-give)
    (define-key m (kbd "C-c C-m")         #'agda2-elaborate-give)
    (define-key m (kbd "C-c C-r")         #'agda2-refine)
    (define-key m (kbd "C-c C-c")         #'agda2-make-case)
    (define-key m (kbd "C-c C-t")         #'agda2-goal-type)
    (define-key m (kbd "C-c C-e")         #'agda2-show-context)
    (define-key m (kbd "C-c C-h")         #'agda2-helper-function-type)
    (define-key m (kbd "C-c C-,")         #'agda2-goal-and-context)
    (define-key m (kbd "C-c C-.")         #'agda2-goal-and-context-and-inferred)
    (define-key m (kbd "C-c C-;")         #'agda2-goal-and-context-and-checked)
    m)
  "Bindings for `agda2-mode'.")

(defvar agda2-common-menu-items
  '(["Solve constraints" agda2-solve-maybe-all]
    ["Auto" agda2-auto-maybe-all]
    ["Infer (deduce) type" agda2-infer-type-maybe-toplevel]
    ["Explain why a particular name is in scope" agda2-why-in-scope-maybe-toplevel]
    ["Search About" agda2-search-about-toplevel]
    ["Module contents" agda2-module-contents-maybe-toplevel]
    ["Evaluate term to normal form" agda2-compute-normalised-maybe-toplevel])
  "Menu items between `agda2-mode-menu' and `agda2-goal-menu'.")

(easy-menu-define agda2-mode-menu agda2-mode-map
  "Menu for Agda mode."
  `(Agda
    ,@agda2-common-menu-items
    ["Load" agda2-load]
    ["Compile" agda2-compile]
    ["Quit" agda2-quit]
    ["Kill and restart Agda" agda2-restart]
    ["Abort a command" agda2-abort]
    ["Remove goals and highlighting (\"deactivate\")" agda2-remove-annotations]
    ["Toggle display of hidden arguments" agda2-display-implicit-arguments]
    ["Toggle display of irrelevant arguments" agda2-display-irrelevant-arguments]
    ["Show constraints" agda2-show-constraints]
    ["Show goals" agda2-show-goals]
    ["Next goal" agda2-next-goal] ; Forward.
    ["Previous goal" agda2-previous-goal] ; Back.
    ["Information about the character at point" describe-char]
    ["Comment/uncomment the rest of the buffer" agda2-comment-dwim-rest-of-buffer]
    ["Version" agda2-display-program-version]
    ["Switch to another version of Agda" agda2-set-program-version]))

(easy-menu-define agda2-goal-menu agda2-mode-map
  "Menu for Agda mode."
  `(Agda
    ,@agda2-common-menu-items
    ["Give" agda2-give]
    ["Elaborate and Give" agda2-elaborate-give]
    ["Refine" agda2-refine]
    ["Case" agda2-make-case]
    ["Goal type" agda2-goal-type]
    ["Context (environment)" agda2-show-context]
    ["Helper function type" agda2-helper-function-type]
    ["Goal type and context" agda2-goal-and-context]
    ["Goal type, context and inferred type" agda2-goal-and-context-and-inferred]
    ["Goal type, context and checked type" agda2-goal-and-context-and-checked]))

(defvar agda2-info-buffer nil
  "Agda information buffer.")

(defvar agda2-process-buffer nil
  "Agda subprocess buffer.
Set in `agda2-restart'.")

(defvar agda2-process nil
  "Agda subprocess.
Set in `agda2-restart'.")

(defvar agda2-in-progress nil
  "Is the Agda process currently busy?
Valid values: nil (not busy), `busy' (busy),
`not-so-busy' (busy with something that should typically
terminate fairly quickly).")

;; Some buffer locals
(defvar-local agda2-buffer-external-status ""
  "External status of an `agda2-mode' buffer (dictated by the Haskell side).")

(defvar agda2-output-prompt "Agda2> "
  "The Agda2 buffer's prompt.")

(defconst agda2-help-address
  ""
  "Address accepting submissions of bug reports and questions.")

;; Annotation for a goal
;; {! .... !}
;; ----------  overlay:    agda2-gn num, face highlight, after-string num,
;;                         modification-hooks (agda2-protect-goal-markers)
;; -           text-props: category agda2-delim1
;;  -          text-props: category agda2-delim2
;;         -   text-props: category agda2-delim3
;;          -  text-props: category agda2-delim4
;;
;; Char categories for {! ... !}
(defvar agda2-open-brace  "{")
(defvar agda2-close-brace " }")
(setplist 'agda2-delim1 `(display ,agda2-open-brace))
(setplist 'agda2-delim2 `(display ,agda2-open-brace rear-nonsticky t
                                  agda2-delim2 t))
(setplist 'agda2-delim3 `(display ,agda2-close-brace agda2-delim3 t))
(setplist 'agda2-delim4 `(display ,agda2-close-brace rear-nonsticky t))

;; Note that strings used with the display property are compared by
;; reference. If the agda2-*-brace definitions were inlined, then
;; goals would be displayed as "{{ }}n" instead of "{ }n".

;; The following variables are used by the filter process,
;; `agda2-output-filter'. Their values are only modified by the filter
;; process, `agda2-go', `agda2-restart', `agda2-abort-highlighting',
;; and `agda2-abort-done'.

(defvar-local agda2-last-responses nil
  "Response commands which should be run after other commands.
The command which arrived last is stored first in the list.")

(defvar agda2-file-buffer nil
  "The Agda buffer.
Note that this variable is not buffer-local.")

(defvar agda2-in-agda2-file-buffer nil
  "Was `agda2-file-buffer' active when `agda2-output-filter' started?
Note that this variable is not buffer-local.")

;;;; `agda2-mode' Definition

;;;###autoload
(define-derived-mode agda2-mode prog-mode "Agda"
  "Major mode for Agda files.

The following paragraph does not apply to Emacs 23 or newer.

  Note that when this mode is activated the default font of the
  current frame is changed to the fontset `agda2-fontset-name'.
  The reason is that Agda programs often use mathematical symbols
  and other Unicode characters, so we try to provide a suitable
  default font setting, which can display many of the characters
  encountered.  If you prefer to use your own settings, set
  `agda2-fontset-name' to nil.

Special commands:
\\{agda2-mode-map}"

 (if (boundp 'agda2-include-dirs)
     (display-warning 'agda2 "Note that the variable agda2-include-dirs is
no longer used. You may want to update your configuration. You
have at least two choices:
* Use the library management system.
* Set the include path using agda2-program-args.

One way to avoid seeing this warning is to make sure that
agda2-include-dirs is not bound." :warning))

 (setq local-abbrev-table agda2-mode-abbrev-table
       indent-tabs-mode   nil
       mode-line-process
         '((:eval (unless (eq 0 (length agda2-buffer-external-status))
                    (concat ":" agda2-buffer-external-status)))))
 (when (and (display-graphic-p) agda2-fontset-name)
   (condition-case nil
       (set-frame-font agda2-fontset-name)
     (error (error "Unable to change the font; change agda2-fontset-name or tweak agda2-fontset-spec-of-fontset-agda2"))))
 ;; Deactivate highlighting if the buffer is edited before
 ;; typechecking is complete.
 (add-hook 'first-change-hook #'agda2-abort-highlighting nil 'local)
 ;; If Agda is not running syntax highlighting does not work properly.
 (unless (eq 'run (agda2-process-status))
   (ignore-errors (agda2-restart)))
 ;; Make sure that Font Lock mode is not used.
 (font-lock-mode 0)
 (agda2-highlight-setup)
 (condition-case err
     (agda2-highlight-reload)
   (error (message "Highlighting not loaded: %s"
                   (error-message-string err))))
 (agda2-comments-and-paragraphs-setup)
 (force-mode-line-update)
 ;; Don't take script into account when determining word boundaries
 (setq-local word-combining-categories (cons '(nil . nil) word-combining-categories))
 (activate-input-method "Agda")
 ;; Highlighting etc. is removed when we switch from the Agda mode.
 ;; Use case: When a file M.lagda with a local variables list
 ;; including "mode: latex" is loaded chances are that the Agda mode
 ;; is activated before the LaTeX mode, and the LaTeX mode does not
 ;; seem to remove the text properties set by the Agda mode.
 (add-hook 'change-major-mode-hook #'agda2-quit nil 'local))

(defun agda2-restart ()
  "Try to start or restart the Agda process."
  (interactive)

  ;; Kill any running instance of the Agda process.
  (condition-case nil
      (agda2-term)
    (error nil))

  ;; Check that the right version of Agda is used.
  (let* ((coding-system-for-read 'utf-8)
         (output (with-output-to-string
                   (call-process agda2-program-name
                                 nil standard-output nil "--version")))
         (version (and (string-match "^Agda version \\([0-9.]+\\)" output)
                       (match-string 1 output))))
    (unless (equal version agda2-version)
      (error "The Agda mode's version (%s) does not match that of %s (%s)"
             agda2-version
             agda2-program-name (or version "unknown"))))

  (let ((all-program-args (cons "--interaction" agda2-program-args)))

    ;; Check that the arguments are not malformed.
    (let* ((coding-system-for-read 'utf-8)
           (status)
           (output
            (with-output-to-string
              (setq status
                    (apply #'call-process agda2-program-name
                           nil standard-output nil all-program-args)))))
      (unless (zerop status)
        (error "Failed to start the Agda process:\n%s" output)))

    ;; Start the Agda process.
    (let ((agda2-bufname " *agda2*"))

      (let ((process-connection-type nil)) ; Pipes are faster than PTYs.
        (setq agda2-process
              (apply #'start-process "Agda2" agda2-bufname
                     agda2-program-name all-program-args)))

      (set-process-coding-system agda2-process 'utf-8 'utf-8)
      (set-process-query-on-exit-flag agda2-process nil)
      (set-process-filter agda2-process #'agda2-output-filter)
      (setq agda2-in-progress nil
            agda2-file-buffer (current-buffer))

      (with-current-buffer agda2-bufname
        (setq agda2-process-buffer (current-buffer)
              mode-name            "Agda executable"
              agda2-last-responses nil)
        (set-buffer-file-coding-system 'utf-8))

      (agda2-remove-annotations))))

;;;; Communicating with Agda

(defun agda2-raise-error ()
  "Raise an error.
The error message directs the user to the *agda2* buffer."
  (error "Problem encountered, the *agda2* buffer can perhaps explain why"))

(defun agda2-running-p nil
  "Does the *agda2* buffer exist, and is the Agda2 process running?"
  (and (buffer-live-p agda2-process-buffer)
       (eq (agda2-process-status) 'run)))

(defun agda2-send-command (restart &rest args)
  "Send a command to the Agda process.
Sends the list of strings ARGS to the process.  If RESTART is
non-nil and the process is not running, or the *agda2*
buffer does not exist, then an attempt is made to restart the
process."
  (when (and restart (not (agda2-running-p)))
    ;; Try restarting automatically, but only once, in case there is
    ;; some major problem.
    (agda2-restart)
    (unless (agda2-running-p)
      (agda2-raise-error)))
  (let ((command (apply #'concat (agda2-intersperse " " args))))
    (with-current-buffer agda2-process-buffer
      (goto-char (point-max))
      (insert command)
      (insert "\n")
      (process-send-string agda2-process (concat command "\n")))))

(defun agda2-go (save highlight how-busy do-abort &rest args)
  "Execute commands in the Agda2 interpreter.
Sends the list of strings ARGS to the Agda2 interpreter, waits
for output and executes the responses, if any.

If SAVE is \\='save, then the buffer is saved first.

If HIGHLIGHT is non-nil, then the buffer's syntax highlighting
may be updated.  This is also the case if the Agda process is
busy (or `not-so-busy') and `agda2-highlight-in-process' is
non-nil.

The value HOW-BUSY should be `busy' if it should not be possible
to invoke other commands while this command is running (with the
exception of commands for which DO-ABORT is nil).  Otherwise it
should be `not-so-busy' (which should only be used for commands
that typically terminate fairly quickly).

If the Agda process is busy (or `not-so-busy'), and the current
buffer does not match `agda2-file-buffer', then the command is
not executed and an error is raised.  The same applies if DO-ABORT
is non-nil and the Agda process is `busy'."

  ; Check that how-busy is well-formed.
  (cl-assert (memq how-busy '(busy not-so-busy)))

  (when (and agda2-in-progress
             (not (eq agda2-file-buffer (current-buffer))))
    (error "Agda is busy with something in the buffer %s"
           agda2-file-buffer))

  (when (and do-abort
             (eq agda2-in-progress 'busy))
    (error "Agda is busy with something
\(you have the option to abort or restart Agda)"))

  (setq agda2-file-buffer (current-buffer))

  (setq agda2-highlight-in-progress
        (or highlight
            (and agda2-in-progress
                 agda2-highlight-in-progress)))

  (setq agda2-in-progress
        (if (or (eq how-busy 'busy)
                (eq agda2-in-progress 'busy))
            'busy
          'not-so-busy))

  (when (eq save 'save) (save-buffer))

  (apply #'agda2-send-command
         'restart
         "IOTCM"
         (agda2-string-quote (buffer-file-name))
         (if highlight (agda2-highlight-level) "None")
         "Indirect"
         "("
         (append args '(")"))))

(defun agda2-abort ()
  "Try to abort the current computation, if any.
May be more efficient than restarting Agda."
  (interactive)
  (agda2-send-command nil
                      "IOTCM"
                      (agda2-string-quote (buffer-file-name))
                      "None"
                      "Indirect"
                      "Cmd_abort"))

(defun agda2-abort-done ()
  "Reset certain variables.
Intended to be used by the backend if an abort command was
successful."
  (agda2-info-action "*Aborted*" "Aborted." t)
  (setq agda2-highlight-in-progress nil
        agda2-last-responses        nil))

(defun agda2-output-filter (_proc chunk)
  "Evaluate the Agda partial output CHUNK.
This filter function assumes that every line contains either some
kind of error message (which cannot be parsed as a list), or
exactly one command.

Every command is run by this function, unless it has the form
\"(('last . priority) . cmd)\", in which case it is run by
`agda2-run-last-commands' at the end, after the Agda2 prompt
has reappeared, after all non-last commands, and after all
interactive highlighting is complete.  The last commands can have
different integer priorities; those with the lowest priority are
executed first.

Non-last commands should not call the Agda process.

All commands are echoed to the *agda2* buffer, with the exception
of commands of the form \"(agda2-highlight-... ...)\".

The non-last commands are run in the order in which they appear.

When the prompt has been reached highlighting annotations are
reloaded from `agda2-highlighting-file', unless
`agda2-highlighting-in-progress' is nil."
  ;; Beware: the buffer may have been killed in the mean time.  E.g. when
  ;; viewing an attachment containing Agda code in Gnus, Gnus will
  ;; create a temp buffer, set it in agda2-mode, call font-lock-ensure on it
  ;; (which won't know that it needs to wait for some process to reply), then
  ;; extract the fontified text and kill the temp buffer; so when Agda
  ;; finally answers, the temp buffer is long gone.
  (when (buffer-live-p agda2-file-buffer)
    (setq agda2-in-agda2-file-buffer
          (and agda2-file-buffer
               (eq (current-buffer) agda2-file-buffer)))
    (with-current-buffer agda2-process-buffer
      (goto-char (point-max))           ;append to the end
      (save-excursion (insert chunk))
      (while (not (eobp))               ;continue until last line
        (unless (looking-at (concat "^" agda2-output-prompt))
          (condition-case nil
              ;; We attempt to read an s-expression in the current
              ;; buffer at point, which might raise an error if the
              ;; contents are malformed.  We catch that case using
              ;; `condition-case' and skip any further parsing of the
              ;; output.
              (let* ((start (point)) (cmd (read (current-buffer))))
                ;; We have to distinguish between commands that are
                ;; to be evaluated immediately, and those tagged to
                ;; be executed later.  These have the form ((last
                ;; . DIGIT) . COMMAND), where DIGIT indicates the
                ;; priority in which COMMAND will be executed by
                ;; `agda2-run-last-commands'.
                (if (eq 'last (car-safe (car cmd)))
                    (push (cons (cdar cmd) (cdr cmd)) agda2-last-responses)
                  (with-current-buffer agda2-file-buffer
                    (agda2-exec-response cmd)))
                ;; Remove highlighting commands from the process
                ;; buffer, the rest is kept for later inspection.
                (when (and cmd (symbolp (car cmd))
                           (string-match-p
                            "\\`agda2-highlight-"
                            (symbol-name (car cmd))))
                  (skip-chars-forward "\t\n\r\s")
                  (delete-region start (point))))
            (invalid-read-syntax nil)))
        (forward-line))

      (setq agda2-in-progress nil)      ;unset any "busy" flag

      ;; Check if the prompt has been reached. This function assumes
      ;; that the prompt does not include any newline characters.
      (when (looking-back (concat "^" agda2-output-prompt)
                          (line-beginning-position))
        (agda2-run-last-commands)))))

(defun agda2-run-last-commands nil
  "Execute the last commands in the right order.
\(After the prompt has reappeared.) See `agda2-output-filter'."

  ;; with-current-buffer is used repeatedly below, because some last
  ;; commands may switch the focus to another buffer.

  (while (with-current-buffer agda2-file-buffer
           (and (not agda2-in-progress) (consp agda2-last-responses)))
    (with-current-buffer agda2-file-buffer
      ;; The list is sorted repeatedly because this function may be
      ;; called recursively (via `agda2-exec-response').
      (setq agda2-last-responses (sort agda2-last-responses
                                       (lambda (x y) (<= (car x) (car y)))))
      (let ((r (pop agda2-last-responses)))
        (agda2-exec-response (cdr r)))))

  ;; Unset agda2-highlight-in-progress when all the asynchronous
  ;; commands have terminated.
  (unless agda2-in-progress
    (setq agda2-highlight-in-progress nil)))

(defun agda2-abort-highlighting nil
  "Abort any interactive highlighting.
This function should be used in `first-change-hook'."
  (when agda2-highlight-in-progress
    (setq agda2-highlight-in-progress nil)
    (message "\"%s\" has been modified. Interrupting highlighting."
             (buffer-name (current-buffer)))))

(defun agda2-goal-cmd (cmd save &optional want ask &rest args)
  "Read input from goal or minibuffer and sends command to Agda.

An error is raised if point is not in a goal.

The command sent to Agda is

  CMD <goal number> <goal range> <user input> ARGS.

The user input is computed as follows:

* If WANT is nil, then the user input is the empty string.

* If WANT is a string, and either ASK is non-nil or the goal only
  contains whitespace, then the input is taken from the
  minibuffer.  In this case WANT is used as the prompt string.

* Otherwise (including if WANT is \\='goal) the goal contents are
  used.

If the user input is not taken from the goal, then an empty goal
range is given.

If SAVE is \\='save, then the buffer is saved just before the
command is sent to Agda (if it is sent)."
  (cl-multiple-value-bind (o g) (agda2-goal-at (point))
    (unless g (error "For this command, please place the cursor in a goal"))
    (let ((txt (buffer-substring-no-properties (+ (overlay-start o) 2)
                                               (- (overlay-end   o) 2)))
          (input-from-goal nil))
      (cond ((null want) (setq txt ""))
            ((and (stringp want)
                  (or ask (string-match "\\`\\s *\\'" txt)))
             (setq txt (read-string (concat want ": ") nil nil txt t)))
            (t (setq input-from-goal t)))
      (apply #'agda2-go save input-from-goal 'busy t cmd
             (format "%d" g)
             (if input-from-goal (agda2-goal-Range o) (agda2-mkRange nil))
             (agda2-string-quote txt) args))))

;; Note that the following function is a security risk, since it
;; evaluates code without first inspecting it. The code (supposedly)
;; comes from the Agda backend, but there could be bugs in the backend
;; which can be exploited by an attacker which manages to trick
;; someone into type-checking compromised Agda code.

(defun agda2-exec-response (response)
  "Execute RESPONSE with `inhibit-read-only' enabled."
  (let ((inhibit-read-only t))
    (eval response)))

;;;; User commands and response processing

(defun agda2-load ()
  "Load current buffer."
  (interactive)
  (agda2-go 'save t 'busy t "Cmd_load"
            (agda2-string-quote (buffer-file-name))
            (agda2-list-quote agda2-program-args)))

(defun agda2-compile ()
  "Compile the current module.

The variable `agda2-backend' determines which backend is used."
  (interactive)
  (let ((backend (cond ((equal agda2-backend "MAlonzo")       "GHC")
                       ((equal agda2-backend "MAlonzoNoMain") "GHCNoMain")
                       ((equal agda2-backend "")
                        (completing-read "Backend: " agda2-backends
                                         nil nil nil nil nil
                                         'inherit-input-method))
                       (t agda2-backend))))
    (when (equal backend "") (error "No backend chosen"))
    (agda2-go 'save t 'busy t "Cmd_compile"
              backend
              (agda2-string-quote (buffer-file-name))
              (agda2-list-quote agda2-program-args))))

(defmacro agda2-maybe-forced (name comment cmd save want)
  "Construct a function NAME to run CMD.
COMMENT is used to build the function's comment.  The function
NAME takes a prefix argument which tells whether it should
apply force or not when running CMD (through
`agda2-goal-cmd';
SAVE is used as `agda2-goal-cmd's SAVE argument and
WANT is used as `agda2-goal-cmd's WANT argument)."
  (let ((eval (make-symbol "eval")))
  `(defun ,name (&optional prefix)
     ,(concat comment ".

The action depends on the prefix argument:

* If the prefix argument is `nil' (i.e., if no prefix argument is
  given), then no force is applied.

* If any other prefix argument is used (for instance, if C-u is
  typed once or twice right before the command is invoked), then
  force is applied.")
     (interactive "P")
     (let ((,eval (cond ((null prefix) "WithoutForce")
                        ("WithForce"))))
       (agda2-goal-cmd (concat ,cmd " " ,eval)
                       ,save ,want)))))

(agda2-maybe-forced
  agda2-give
  "Give to the goal at point the expression in it"
  "Cmd_give"
  'save
  "expression to give")

;; (defun agda2-give()
;;   "Give to the goal at point the expression in it" (interactive)
;;   (agda2-goal-cmd "Cmd_give" 'save "expression to give"))

(defun agda2-give-action (old-g paren)
  "Update the goal OLD-G with the expression in it.
See `agda2-update' for details on PAREN."
  (let
     ;; Don't run modification hooks: we don't want this to
      ;; trigger agda2-abort-highlighting.
      ((inhibit-modification-hooks t))
  (agda2-update old-g paren)))

(defun agda2-refine (pmlambda)
  "Refine the goal at point.
If the goal contains an expression e, and some \"suffix\" of the
type of e unifies with the goal type, then the goal is replaced
by e applied to a suitable number of new goals.

PMLAMBDA is only used if the goal has a functional type.
When the prefix argument is given a pattern maching lambda will
be inserted, otherwise a standard lambda will be used.

If the goal is empty, the goal type is a data type, and there is
exactly one constructor which unifies with this type, then the
goal is replaced by the constructor applied to a suitable number
of new goals."
  (interactive "P")
  (if pmlambda
      (agda2-goal-cmd "Cmd_refine_or_intro True" 'save 'goal)
    (agda2-goal-cmd "Cmd_refine_or_intro False" 'save 'goal)))

<<<<<<< HEAD
(defun agda2-autoOne ()
  "Simple proof search."
  (interactive)
 (agda2-goal-cmd "Cmd_autoOne" 'save 'goal))

(defun agda2-autoAll ()
  "Solves all goals by simple proof search."
  (interactive)
  (agda2-go nil nil 'busy t "Cmd_autoAll"))

=======
>>>>>>> c0ceac77
(defun agda2-make-case ()
  "Refine the pattern variables given in the goal.
Assumes that <clause> = {!<variables>!} is on one line."
  (interactive)
  (agda2-goal-cmd "Cmd_make_case" 'save "pattern variables to case (empty for split on result)"))

(defun agda2-make-case-action (newcls)
  "Replace the line at point with new clauses NEWCLS and reload."
  (agda2-forget-all-goals);; we reload later anyway.
  (let* ((p0 (point))
         (p1 (goto-char (+ (current-indentation) (line-beginning-position))))
         (indent (current-column))
         cl)
    (delete-region p1 (line-end-position))
    (while (setq cl (pop newcls))
      (insert cl)
      (if newcls (insert "\n" (make-string indent ? ))))
    (goto-char p0))
  (agda2-load))

(defun agda2-make-case-action-extendlam (newcls)
  "Replace definition of extended lambda with new clauses NEWCLS and reload."
  (agda2-forget-all-goals);; we reload later anyway.
  (let* ((p0 (point))
         (pmax (re-search-forward "!}"))
         (bracketCount 0)
         (p1 (goto-char (+ (current-indentation) (line-beginning-position))))
         (indent (current-column))
         cl)
    (goto-char p0)
    (re-search-backward "{!")
    (while (and (not (eq (preceding-char) ?\;)) (>= bracketCount 0) (> (point) p1))
      (backward-char)
      (if (eq (preceding-char) ?}) (cl-incf bracketCount))
      (if (eq (preceding-char) ?{) (cl-decf bracketCount)))
    (let* ((is-lambda-where (= (point) p1))
           (p (point)))
      (delete-region (point) pmax)
      (if (not is-lambda-where) (insert " "))
      (while (setq cl (pop newcls))
        (insert cl)
        (if newcls (if is-lambda-where (insert "\n" (make-string indent ? )) (insert " ; "))))
      (goto-char p)))
  (agda2-load))

(defun agda2-status-action (status)
  "Display the string STATUS in the current buffer's mode line.
\(precondition: the current buffer has to use the Agda mode as the
major mode)."
  (setq agda2-buffer-external-status status)
  (force-mode-line-update))

(defmacro agda2-information-buffer (buffer kind title)
  "Define a function BUFFER that will create a KIND of buffer.
TITLE will be used for the title of the buffer if it doesn't
already exists."
  `(defun ,buffer nil
     ,(concat "Creates the Agda " kind
              " buffer, if it does not already exist.
The buffer is returned.")
  (unless (buffer-live-p ,buffer)
    (setq ,buffer
          (generate-new-buffer ,title))

    (with-current-buffer ,buffer
      (compilation-mode "AgdaInfo")
      ;; Support for jumping to positions mentioned in the text.
      (setq-local compilation-error-regexp-alist
                  '(("\\([\\\\/][^[:space:]]*\\):\\([0-9]+\\),\\([0-9]+\\)-\\(\\([0-9]+\\),\\)?\\([0-9]+\\)"
                     1 (2 . 5) (3 . 6))))
      ;; Do not skip errors that start in the same position as the
      ;; current one.
      (setq-local compilation-skip-to-next-location nil)
      ;; No support for recompilation. The key binding is removed, and
      ;; attempts to run `recompile' will (hopefully) result in an
      ;; error.
      (let ((map (copy-keymap (current-local-map))))
        (define-key map (kbd "g") 'undefined)
        (use-local-map map))
      (setq-local compile-command
                  'agda2-does-not-support-compilation-via-the-compilation-mode)

      (set-syntax-table agda2-mode-syntax-table)
      (setq-local word-combining-categories (cons '(nil . nil) word-combining-categories))
      (set-input-method "Agda")))

  ,buffer))

(agda2-information-buffer agda2-info-buffer "info" "*Agda information*")

(defun agda2-info-action (name text &optional append)
  "Insert TEXT into the Agda info buffer and display it.
NAME is displayed in the buffer's mode line.

If APPEND is non-nil, then TEXT is appended at the end of the
buffer, and point placed after this text.

If APPEND is nil, then any previous text is removed before TEXT
is inserted, and point is placed before this text."
  (interactive)
  (let ((buf (agda2-info-buffer)))
    (with-current-buffer buf
      ;; In some cases the jump-to-position-mentioned-in-text
      ;; functionality (see compilation-error-regexp-alist above)
      ;; didn't work: Emacs jumped to the wrong position. However, it
      ;; seems to work if compilation-forget-errors is used. This
      ;; problem may be related to Emacs bug #9679
      ;; (http://debbugs.gnu.org/cgi/bugreport.cgi?bug=9679). The idea
      ;; to use compilation-forget-errors comes from a comment due to
      ;; Oleksandr Manzyuk
      ;; (https://github.com/haskell/haskell-mode/issues/67).
      (compilation-forget-errors)
      (unless append (erase-buffer))
      (save-excursion
        (goto-char (point-max))
        (insert text))
      (put-text-property 0 (length name) 'face '(:weight bold) name)
      (setq mode-line-buffer-identification name)
      (force-mode-line-update))
    ;; If the current window displays the information buffer, then the
    ;; window configuration is left untouched.
    (unless (eq (window-buffer) buf)
      (let ((agda-window
              (and agda2-file-buffer
                   (car-safe
                     ;; All windows, including minibuffers, on any
                     ;; frame on the current terminal, displaying the
                     ;; present Agda file buffer.
                     (get-buffer-window-list agda2-file-buffer t 0)))))
        (save-selected-window
          ;; Select a window displaying the Agda file buffer (if such
          ;; a window exists). With certain configurations of
          ;; display-buffer this should increase the likelihood that
          ;; the info buffer will be displayed on the same frame.
          (when agda-window
            (select-window agda-window 'no-record))
          (let* (;; If there is only one window, then the info window
                 ;; should be created above or below the code window,
                 ;; not to the left or right.
                 (split-width-threshold nil)
                 (window
                   (display-buffer
                     buf
                     ;; Under Emacs 23 the effect of the following
                     ;; argument is only that the current window
                     ;; should not be used.
                     '(nil
                       .
                       (;; Do not use the same window.
                        (inhibit-same-window . t)
                        ;; Do not raise or select another frame.
                        (inhibit-switch-frame . t))))))
            (if window
                (fit-window-to-buffer window
                  (truncate
                    (* (frame-height)
                       agda2-information-window-max-height))))))))
    ;; Move point in every window displaying the information buffer.
    ;; Exception: If we are appending, don't move point in selected
    ;; windows.
    (dolist (window (get-buffer-window-list buf 'no-minibuffer t))
      (unless (and append
                   (eq window (selected-window)))
        (with-selected-window window
          (if append
              (goto-char (point-max))
            (goto-char (point-min))))))))

(defun agda2-info-action-and-copy (name text &optional append)
  "Add TEXT to kill ring before invoking `agda2-info-action'.
For NAME, TEXT and APPEND see `agda2-info-action'."
  (kill-new text)
  (agda2-info-action name text append))

(defun agda2-show-constraints ()
  "Show constraints."
  (interactive)
  (agda2-go nil t 'busy t "Cmd_constraints"))

(defun agda2-remove-annotations ()
  "Remove buffer annotations (overlays and text properties)."
  (interactive)
  (dolist (o (overlays-in (point-min) (point-max)))
    (delete-overlay o))
  (let ((inhibit-read-only t))
    (with-silent-modifications
      (set-text-properties (point-min) (point-max) '()))
    (force-mode-line-update)))

(defun agda2-next-goal ()     "Go to the next goal, if any."     (interactive)
  (agda2-mv-goal 'next-single-property-change     'agda2-delim2 1 (point-min)))
(defun agda2-previous-goal () "Go to the previous goal, if any." (interactive)
  (agda2-mv-goal 'previous-single-property-change 'agda2-delim3 0 (point-max)))
(defun agda2-mv-goal (change delim adjust wrapped)
  "Move in the direction of a goal.
CHANGE is a function like `next-single-property-change' or
`previous-single-property-change'.  DELIM is a text property
symbol that indicates what to look for.  ADJUST is the number of
characters that the search will be off by.  WRAPPED is a boundary
up until which the search will look."
  (cl-flet ((go (p) (while (and (setq p (funcall change p 'category))
                                (not (eq (get-text-property p 'category) delim))))
              (if p (goto-char (+ adjust p)))))
    (or (go (point)) (go wrapped) (message "No goals in the buffer"))))

(defun agda2-quit ()
  "Quit and clean up after agda2."
  (interactive)
  (remove-hook 'first-change-hook #'agda2-abort-highlighting 'local)
  (remove-hook 'after-save-hook #'agda2-highlight-tokens 'local)
  (agda2-remove-annotations)
  (agda2-term))

(defun agda2-term (&optional nicely)
  "Interrupt the Agda process and kill its buffer.
If this function is invoked with a prefix argument or NICELY is
non-nil, then Agda is asked nicely to terminate itself after any
previously invoked commands have completed."
  (interactive "P")
  (if nicely
      (progn
        ;; Set up things so that if the Agda process terminates, then
        ;; its buffer is killed.
        (when (and agda2-process
                   (process-status agda2-process))
          (set-process-sentinel agda2-process #'agda2-kill-process-buffer))
        ;; Kill the process buffer if the Agda process has already
        ;; been killed.
        (agda2-kill-process-buffer)
        ;; Try to kill the Agda process.
        (agda2-send-command nil
                            "IOTCM"
                            (agda2-string-quote (buffer-file-name))
                            "None"
                            "Indirect"
                            "Cmd_exit"))
    ;; Try to kill the Agda process and the process buffer.
    (when (and agda2-process
               (process-status agda2-process))
      (interrupt-process agda2-process))
    (when (buffer-live-p agda2-process-buffer)
      (kill-buffer agda2-process-buffer))))

(defun agda2-kill-process-buffer (&optional _process _event)
  "Kill the Agda process buffer, if any.
But only if the Agda process does not exist or has terminated.

This function can be used as a process sentinel."
  (when (and (or (null agda2-process)
                 (member (process-status agda2-process)
                         '(exit signal failed nil)))
             (buffer-live-p agda2-process-buffer))
    (kill-buffer agda2-process-buffer)))

(cl-defmacro agda2--with-gensyms ((&rest names) &body body)
  "Bind NAMES to fresh symbols in BODY."
  (declare (indent 1))
  `(let ,(cl-loop for x in names collecting `(,x (make-symbol (symbol-name',x))))
     ,@body))

;; This macro is meant to be used to generate other macros which define
;; functions which can be used either directly from a goal or at a global
;; level and are modifiable using one of three levels of normalisation.

(defmacro agda2-proto-maybe-normalised (name comment cmd norm0 norm1 norm2 norm3 spec)
  "Construct a function NAME that will run CMD.
COMMENT is used to build the function's comment.
The function NAME takes a prefix argument which tells whether it
should normalise types according to either NORM0, NORM1, NORM2, or NORM3
when running CMD through `agda2-goal-cmd`.
SPEC can be either (fromgoal want) or (global prompt)."
  ;; Names bound in a macro should be ``uninterned'' to avoid name capture
  ;; We use the macro `agda2--with-gensyms' to bind these.
  (agda2--with-gensyms (eval prefix args)
    `(defun ,name (,prefix &rest ,args)
       ,(format "%s.

The form of the result depends on the prefix argument:

* If the prefix argument is `nil' (i.e., if no prefix argument is
  given), then the result is %s.

* If the prefix argument is `(4)' (for instance if C-u is typed
  exactly once right before the command is invoked), then the
  result is %s.

* If the prefix argument is `(16)' (for instance if C-u is typed
  exactly twice right before the command is invoked), then the
  result is %s.

* If any other prefix argument is used (for instance if C-u is
  typed thrice right before the command is invoked), then the
  result is %s." comment (nth 1 norm0) (nth 1 norm1) (nth 1 norm2) (nth 1 norm3))

       ;; All the commands generated by the macro are interactive.
       ;; Those called from a goal, grab the value present there (if any)
       ;; Whereas those called globally always use a prompt
       (interactive ,(pcase spec
                       (`(fromgoal ,_want)
                        "P")
                       (`(global ,prompt)
                        (if prompt
                            (concat "P\nM" prompt ": ")
                          "P"))))
       ;; Depending on the prefix's value we pick one of the three
       ;; normalisation levels
       (let ((,eval (cond ((null ,prefix)
                           ,(car norm0))
                          ((equal ,prefix '(4))
                           ,(car norm1))
                          ((equal ,prefix '(16))
                           ,(car norm2))
                          (t ,(car norm3)))))
       ;; Finally, if the command is called from a goal, we use `agda2-goal-cmd'
       ;; Otherwise we resort to `agda2-go'
         ,(pcase spec
            (`(fromgoal ,want)
             `(agda2-goal-cmd (concat ,cmd " " ,eval) nil ,want))
            (`(global ,prompt)
             `(agda2-go nil t 'busy t
                        (concat ,cmd " "
                                ,eval " "
                                (if ,prompt
                                    (agda2-string-quote (car ,args))
                                    "")))))))))

(defmacro agda2-maybe-normalised (name comment cmd want)
  "Define a command NAME.
COMMENT is a string that will be added to the docstring of NAME.
CMD is the command that will be sent out to Agda.  WANT is an a
query string that may optionally be nil."
  `(agda2-proto-maybe-normalised
    ,name ,comment ,cmd
    ("Simplified"   "simplified")
    ("Instantiated" "neither explicitly normalised nor simplified")
    ("Normalised"   "normalised")
    ("HeadNormal"   "head normalised")
    (fromgoal ,want)))

(defmacro agda2-maybe-normalised-asis (name comment cmd want)
  "Define a command NAME.
COMMENT is a string that will be added to the docstring of NAME.
CMD is the command that will be sent out to Agda.  WANT is an a
query string that may optionally be nil."
  `(agda2-proto-maybe-normalised
    ,name ,comment ,cmd
    ("AsIs"       "returned as is")
    ("Simplified" "simplified")
    ("Normalised" "normalised")
    ("HeadNormal" "head normalised")
    (fromgoal ,want)))

(defmacro agda2-maybe-normalised-toplevel (name comment cmd prompt)
  "Define a command NAME.
COMMENT is a string that will be added to the docstring of NAME.
CMD is the command that will be sent out to Agda.  PROMPT is an a
query string that may optionally be nil."
  `(agda2-proto-maybe-normalised
    ,name ,comment ,cmd
    ("Simplified"   "simplified")
    ("Instantiated" "neither explicitly normalised nor simplified")
    ("Normalised"   "normalised")
    ("HeadNormal"   "head normalised")
    (global ,prompt)))

(defmacro agda2-maybe-normalised-toplevel-asis-noprompt (name comment cmd)
  "Define a command NAME.
COMMENT is a string that will be added to the docstring of NAME.
CMD is the command that will be sent out to Agda."
  `(agda2-proto-maybe-normalised
    ,name ,comment ,cmd
    ("AsIs"       "returned as is")
    ("Simplified" "simplified")
    ("Normalised" "normalised")
    ("HeadNormal" "head normalised")
    (global nil)))

(agda2-maybe-normalised
 agda2-goal-type
 "Show the type of the goal at point"
 "Cmd_goal_type"
 nil)

(agda2-maybe-normalised
 agda2-infer-type
 "Infer the type of the goal at point"
 "Cmd_infer"
 "expression to type")

(agda2-maybe-normalised-toplevel
   agda2-infer-type-toplevel
   "Infers the type of the given expression. The scope used for
the expression is that of the last point inside the current
top-level module"
   "Cmd_infer_toplevel"
   "Expression")

(defun agda2-infer-type-maybe-toplevel ()
  "Infers the type of the given expression.
Either uses the scope of the current goal or, if point is not in a goal, the
top-level scope."
  (interactive)
  (call-interactively (if (agda2-goal-at (point))
                          #'agda2-infer-type
                        #'agda2-infer-type-toplevel)))

(defun agda2-why-in-scope ()
  "Explain why something is in scope in a goal."
  (interactive)
  (agda2-goal-cmd "Cmd_why_in_scope" nil "Name"))

(defun agda2-why-in-scope-toplevel (name)
  "Explain why NAME is in scope at the top level."
  (interactive "MName: ")
  (agda2-go nil t 'busy t
            "Cmd_why_in_scope_toplevel"
            (agda2-string-quote name)))

(defun agda2-why-in-scope-maybe-toplevel ()
  "Explains why a given name is in scope."
  (interactive)
  (call-interactively (if (agda2-goal-at (point))
                          #'agda2-why-in-scope
                          #'agda2-why-in-scope-toplevel)))

(agda2-maybe-normalised
 agda2-elaborate-give
 "Elaborate check the given expression against the hole's type and fill in the
 hole with the elaborated term"
 "Cmd_elaborate_give"
 "expression to elaborate and give")

(agda2-maybe-normalised
 agda2-goal-and-context
 "Shows the type of the goal at point and the currect context"
 "Cmd_goal_type_context"
 nil)

(agda2-maybe-normalised
 agda2-goal-and-context-and-inferred
 "Shows the context, the goal and the given expression's inferred type"
 "Cmd_goal_type_context_infer"
 "expression to type")

(agda2-maybe-normalised
 agda2-goal-and-context-and-checked
 "Shows the context, the goal and check the given expression's against
 the hole's type"
 "Cmd_goal_type_context_check"
 "expression to type")

(agda2-maybe-normalised
 agda2-show-context
 "Show the context of the goal at point"
 "Cmd_context"
 nil)

(agda2-maybe-normalised-asis
 agda2-helper-function-type
  "Compute the type of a hypothetical helper function."
  "Cmd_helper_function"
  "Expression")

(agda2-maybe-normalised
  agda2-module-contents
  "Shows all the top-level names in the given module.
Along with their types."
  "Cmd_show_module_contents"
  "Module name (empty for current module)")

(agda2-maybe-normalised-toplevel
  agda2-module-contents-toplevel
  "Shows all the top-level names in the given module.
Along with their types."
  "Cmd_show_module_contents_toplevel"
  "Module name (empty for top-level module)")

(agda2-maybe-normalised-toplevel
  agda2-search-about-toplevel
  "Search About an identifier"
  "Cmd_search_about_toplevel"
  "Name")

(defun agda2-module-contents-maybe-toplevel ()
  "Show all the top-level names in the given module.
Along with their types.

Uses either the scope of the current goal or, if point is not in
a goal, the top-level scope."
  (interactive)
  (call-interactively (if (agda2-goal-at (point))
                          'agda2-module-contents
                        'agda2-module-contents-toplevel)))

(defun agda2-solve-maybe-all ()
  "Solves goals that are already instantiated internally.
Either only one if point is a goal, or all of them."
  (interactive)
  (call-interactively (if (agda2-goal-at (point))
                          'agda2-solveOne
                          'agda2-solveAll)))

(defun agda2-mimer-maybe-all ()
  "Run proof search.
Either only one if point is a goal, or all of them."
  (interactive)
  (call-interactively (if (agda2-goal-at (point))
<<<<<<< HEAD
                          'agda2-autoOne
                          'agda2-autoAll)))
=======
                          'agda2-mimer
                          'agda2-mimerAll))
)

(defun agda2-mimer ()
  "Run proof search on a goal."
  (interactive)
  (agda2-goal-cmd "Cmd_autoOne" 'save 'goal))

(defun agda2-mimerAll ()
  "Solves all goals by simple proof search."
  (interactive)
  (agda2-go nil nil 'busy t "Cmd_autoAll")
)
>>>>>>> c0ceac77

(agda2-maybe-normalised-toplevel-asis-noprompt
 agda2-show-goals
 "Show all goals."
 "Cmd_metas")

(agda2-maybe-normalised-toplevel-asis-noprompt
 agda2-solveAll
 "Solves all goals that are already instantiated internally."
 "Cmd_solveAll")

(agda2-maybe-normalised
  agda2-solveOne
  "Solves the goal at point if it is already instantiated internally"
  "Cmd_solveOne"
  nil)

(defun agda2-solveAll-action (iss)
  "Call `agda2-solve-action' on every pair of the the plist ISS.
The key of the plist is a goal, and the value is a string that
ought to be inserted."
  (while iss
    (let* ((g (pop iss)) (txt (pop iss))
           (cmd (cons #'agda2-solve-action (cons g (cons txt nil)))))
      (if (null agda2-last-responses)
          (push (cons 1 cmd) agda2-last-responses)
        (nconc agda2-last-responses (cons (cons 3 cmd) nil))))))

(defun agda2-solve-action (goal text)
  "Try to satisfy GOAL by inserting TEXT."
  (save-excursion
    (agda2-replace-goal goal text)
    (agda2-goto-goal goal)
    (agda2-give)))

(defun agda2-compute-normalised (&optional arg)
  "Compute the normal form of the expression in the goal at point.

With the prefix argument ARG `(4)' \"abstract\" is ignored during the
computation.

With a prefix argument ARG `(16)' the normal form of
\"show <expression>\" is computed, and then the resulting string
is printed.

With any other prefix the head normal form is computed."
  (interactive "P")
  (let ((cmd (concat "Cmd_compute"
                      (cond ((null arg) " DefaultCompute")
                            ((equal arg '(4)) " IgnoreAbstract")
                            ((equal arg '(16)) " UseShowInstance")
                            (" HeadCompute")))))
    (agda2-goal-cmd cmd nil "expression to normalise")))

(defun agda2-compute-normalised-toplevel (expr &optional arg)
  "Compute the normal form of the given expression EXPR.
The scope used for the expression is that of the last point
inside the current top-level module.

With a prefix argument ARG distinct from `(4)' the normal form of
\"show <expression>\" is computed, and then the resulting string
is printed.

With the prefix argument ARG `(4)' \"abstract\" is ignored during the
computation."
  (interactive "MExpression: \nP")
  (let ((cmd (concat "Cmd_compute_toplevel"
                     (cond ((null arg) " DefaultCompute")
                            ((equal arg '(4)) " IgnoreAbstract")
                            ((equal arg '(16)) " UseShowInstance")
                            (" HeadCompute")) " ")))
    (agda2-go nil t 'busy t
              (concat cmd (agda2-string-quote expr)))))

(defun agda2-compute-normalised-maybe-toplevel ()
  "Compute the normal form of the given expression.
The scope used for the expression is that of the last point
inside the current top-level module.

With a prefix argument distinct from `(4)' the normal form of
\"show <expression>\" is computed, and then the resulting string
is printed.

With the prefix argument `(4)' \"abstract\" is ignored during the
computation."
  (interactive)
  (if (agda2-goal-at (point))
      (call-interactively #'agda2-compute-normalised)
    (call-interactively #'agda2-compute-normalised-toplevel)))

(defun agda2-display-program-version ()
  "Display version of Agda."
  (interactive)
  (agda2-go nil nil 'busy t "Cmd_show_version"))

(defun agda2-highlight-reload ()
  "Load precomputed syntax highlighting info for the current buffer.
Only if the buffer is unmodified, and only if there is anything to load."
 (unless (buffer-modified-p)
   (agda2-go nil t 'not-so-busy t
             "Cmd_load_highlighting_info"
             (agda2-string-quote (buffer-file-name)))))

(defun agda2-literate-p ()
  "Is the current buffer a literate Agda buffer?"
  (not (equal (file-name-extension (buffer-file-name)) "agda")))

(defun agda2-goals-action (goals)
  "Annotates the goals in the current buffer with text properties.
GOALS is a list of the buffer's goal numbers, in the order in
which they appear in the buffer.  Note that this function should
be run /after/ syntax highlighting information has been loaded,
because the two highlighting mechanisms interact in unfortunate
ways."
  (agda2-forget-all-goals)
  (let ((literate (agda2-literate-p))
        ;; Don't run modification hooks: we don't want this function to
        ;; trigger agda2-abort-highlighting.
        (inhibit-modification-hooks t)
        stk top)
    (cl-labels ((delims ()
                  (re-search-forward
                   "[?]\\|[{][-!]\\|[-!][}]\\|--\\|^%.*\\\\begin{code}\\|\\\\begin{code}\\|\\\\end{code}\\|```\\|\\#\\+begin_src agda2\\|\\#\\+end_src agda2"
                   nil t))
                ;; is-proper checks whether string s (e.g. "?" or "--") is proper
                ;; i.e., is not part of an identifier.
                ;; comment-starter is true if s starts a comment (e.g. "--")
                (is-proper (s comment-starter)
                  (save-excursion
                    (save-match-data
                      (backward-char (length s))
                      (unless (bolp) (backward-char 1))  ;; bolp = pointer at beginning of line
                      ;; Andreas, 2014-05-17 Issue 1132
                      ;; A questionmark can also follow immediately after a .
                      ;; for instance to be a place holder for a dot pattern.
                      (looking-at (concat "\\([.{}();]\\|^\\|\\s \\)"  ;; \\s = whitespace
                                          (regexp-quote s)
                                          (unless comment-starter
                                            "\\([{}();]\\|$\\|\\s \\)"))))))
                (make (p)          (agda2-make-goal p (point) (pop goals)))
                (inside-comment () (and stk (null     (car stk))))
                (inside-goal ()    (and stk (integerp (car stk))))
                (outside-code ()   (and stk (eq (car stk) 'outside)))
                (inside-code ()    (not (outside-code)))
                ;; inside a multi-line comment ignore everything but the multi-line comment markers
                (safe-delims ()
                  (if (inside-comment)
                      (re-search-forward "{-\\|-}" nil t)
                    (delims))))
      (save-excursion
        ;; In literate mode we should start out in the "outside of code"
        ;; state.
        (if literate (push 'outside stk))
        (goto-char (point-min))
        (while (and goals (safe-delims))
          (pcase (match-string 0)
            ("\\begin{code}"     (when (outside-code)               (pop stk)))
            ("\\end{code}"       (when (not stk)                    (push 'outside stk)))
            ("#+begin_src agda2" (when (outside-code)               (pop stk)))
            ("#+end_src agda2"   (when (not stk)                    (push 'outside stk)))
            ("```"               (if   (outside-code)               (pop stk)
                                   (when (not stk)                    (push 'outside stk))))
            ("--"                (when (and (not stk)
                                            (is-proper "--" t))     (end-of-line)))
            ("{-"                (when (and (inside-code)
                                            (not (inside-goal)))    (push nil           stk)))
            ("-}"                (when (inside-comment)             (pop stk)))
            ("{!"                (when (and (inside-code)
                                            (not (inside-comment))) (push (- (point) 2) stk)))
            ("!}"                (when (inside-goal)
                                   (setq top (pop stk))
                                   (unless stk (make top))))
            ("?"                 (progn
                                   (when (and (not stk) (is-proper "?" nil))
                                     (delete-char -1)
                                     (insert "{!!}")
                                     (make (- (point) 4)))))))))))

(defun agda2-make-goal (p q n)
  "Make a goal with number N at <P>{!...!}<Q>.  Assume the region is clean."
  (with-silent-modifications
    (let ((atp (lambda (x ps) (add-text-properties x (1+ x) ps))))
      (funcall atp p       '(category agda2-delim1))
      (funcall atp (1+ p)  '(category agda2-delim2))
      (funcall atp (- q 2) '(category agda2-delim3))
      (funcall atp (1- q)  '(category agda2-delim4)))
    (let ((o (make-overlay p q nil t nil)))
      (overlay-put o 'modification-hooks '(agda2-protect-goal-markers))
      (overlay-put o 'agda2-gn           n)
      (overlay-put o 'face               'highlight)
      (overlay-put o 'after-string       (propertize (format "%s" n) 'face 'highlight)))))

(defun agda2-protect-goal-markers (ol action beg end &optional _length)
  "Ensure that the goal overlay OL cannot be tampered with.
Except if `inhibit-read-only' is non-nil or /all/ of the goal is
modified.  This function implemented a modification hook.  See
the Info mode `(elisp) Overlay Properties' for more details on
the arguments ACTION, BEG and END."
  (if action
      ;; This is the after-change hook.
      nil
    ;; This is the before-change hook.
    (cond
     ((and (<= beg (overlay-start ol)) (>= end (overlay-end ol)))
      ;; The user is trying to remove the whole goal:
      ;; manually evaporate the overlay and add an undo-log entry so
      ;; it gets re-added if needed.
      (when (listp buffer-undo-list)
        (push (list 'apply 0 (overlay-start ol) (overlay-end ol)
                    'move-overlay ol (overlay-start ol) (overlay-end ol))
              buffer-undo-list))
      (delete-overlay ol))
     ((or (< beg (+ (overlay-start ol) 2))
          (> end (- (overlay-end ol) 2)))
      (barf-if-buffer-read-only)))))

(defun agda2-update (old-g new-txt)
  "Update the goal OLD-G.
If NEW-TXT is a string, then the goal is replaced by the string,
and otherwise the text inside the goal is retained (parenthesised
if NEW-TXT is `'paren').

Removes the goal braces, but does not remove the goal overlay or
text properties."
  (cl-multiple-value-bind (p q) (agda2-range-of-goal old-g)
    (save-excursion
      (cond ((stringp new-txt)
             (agda2-replace-goal old-g new-txt))
            ((eq new-txt 'paren)
             (goto-char (- q 2)) (insert ")")
             (goto-char (+ p 2)) (insert "(")))
      (cl-multiple-value-bind (p q) (agda2-range-of-goal old-g)
        (delete-region (- q 2) q)
        (delete-region p (+ p 2)))
        ;; Update highlighting
        (if (and (not (eq new-txt 'paren)) (not (eq new-txt 'no-paren)))
            (apply 'agda2-go 'save t 'busy nil "Cmd_highlight"
              (format "%d" old-g)
              (agda2-mkRange `(,p ,(- q 2)))
              (agda2-string-quote new-txt) nil)))))

;;;; Miscellaneous

(defun agda2-process-status ()
  "Status of `agda2-process-buffer', or \"no process\"."
  (condition-case nil
      (process-status agda2-process)
    (error "No process")))

(defun agda2-intersperse (sep xs)
  "Insert SEP between every element of XS."
  (let (ys)
    (while xs
      (push (pop xs) ys)
      (push sep ys))
    (pop ys)
    (nreverse ys)))

(defun agda2-goal-Range (o)
  "The Haskell Range of goal overlay O."
  (agda2-mkRange `(,(+ (overlay-start o) 2)
                   ,(- (overlay-end   o) 2))))

(defun agda2-mkRange (points)
  "A string representing a range corresponding to POINTS.
POINTS must be a list of integers, and its length must be 0 or 2."
  (if points
      (format "(intervalsToRange (Just (mkAbsolute %s)) %s)"
              (agda2-string-quote (file-truename (buffer-file-name)))
              (format "[Interval %s %s]"
                      (agda2-mkPos (car points))
                      (agda2-mkPos (cadr points))))
    "noRange"))

(defun agda2-mkPos (&optional p)
  "The Haskell PositionWithoutFile corresponding to P or `point'."
  (save-excursion
    (save-restriction
      (widen)
      (if p (goto-char p))
      (format "(Pn () %d %d %d)"
              (point)
              (count-lines (point-min) (point))
              (1+ (current-column))))))

(defun agda2-char-quote (c)
  "Convert character C to the notation used in Haskell strings.
The non-ASCII characters are actually rendered as
\"\\xNNNN\\&\", i.e. followed by a \"null character\", to avoid
problems if they are followed by digits.  ASCII characters (code
points < 128) are converted to singleton strings."
  (if (< c 128)
      (string c)
    (format "\\x%x\\&" (encode-char c 'ucs))))

(defun agda2-string-quote (s)
  "Format S as a Haskell string literal.
Removes any text properties, escapes newlines, double quotes,
etc., adds surrounding double quotes, and converts non-ASCII
characters to the \\xNNNN notation used in Haskell strings."
  (let ((print-escape-newlines t)
        (s2 (copy-sequence s)))
    (set-text-properties 0 (length s2) nil s2)
    (mapconcat 'agda2-char-quote (prin1-to-string s2) "")))

(defun agda2-list-quote (strings)
  "Convert a list of STRINGS into a string representing it in Haskell syntax."
  (concat "[" (mapconcat 'agda2-string-quote strings ", ") "]"))

(defun agda2-goal-at (pos)
  "Return (goal overlay, goal number) at POS, or nil."
  (let ((os (and pos (overlays-at pos))) o g)
    (while (and os (not (setq g (overlay-get (setq o (pop os)) 'agda2-gn)))))
    (if g (list o g))))

(defun agda2-goal-overlay (goal)
  "Return the overlay of goal number GOAL, if any."
  (catch 'found
    (dolist (ov (overlays-in (point-min) (point-max)))
      (when (equal (overlay-get ov 'agda2-gn) goal)
        (throw 'found ov)))))

(defun agda2-range-of-goal (g)
  "The range of goal G."
  (let ((o (agda2-goal-overlay g)))
    (if o (list (overlay-start o) (overlay-end o)))))

(defun agda2-goto-goal (g)
  "Jump to the goal G."
  (let ((p (+ 2 (car (agda2-range-of-goal g)))))
    (if p (goto-char p))))

(defun agda2-replace-goal (g newtxt)
  "Replace the content of goal G with NEWTXT."
  (interactive)
  (save-excursion
    (cl-multiple-value-bind (p q) (agda2-range-of-goal g)
      (setq p (+ p 2) q (- q 2))
      (let ((indent (and (goto-char p) (current-column))))
        (delete-region p q) (insert newtxt)
        (while (re-search-backward "^" p t)
          (insert-char ?  indent) (backward-char (1+ indent)))))))

(defun agda2-forget-all-goals ()
  "Remove all goal annotations.
\(Including some text properties which might be used by other
\(minor) modes.)"
  (with-silent-modifications
    (remove-text-properties (point-min) (point-max)
                            '(category nil agda2-delim2 nil agda2-delim3 nil
                                       display nil rear-nonsticky nil)))
  (let ((p (point-min)))
    (while (< (setq p (next-single-char-property-change p 'agda2-gn))
              (point-max))
      (delete-overlay (car (agda2-goal-at p))))))

(defun agda2-decl-beginning ()
  "Find the beginning point of the declaration containing the point.
To do: dealing with semicolon separated decls."
  (interactive)
  (save-excursion
    (let* ((pEnd (point))
           (pDef (progn (goto-char (point-min))
                        (re-search-forward "\\s *" pEnd t)))
           (cDef (current-column)))
      (while (re-search-forward
              "where\\(\\s +\\)\\S \\|^\\(\\s *\\)\\S " pEnd t)
        (if (match-end 1)
            (setq pDef (goto-char (match-end 1))
                  cDef (current-column))
          (goto-char (match-end 2))
          (if (>= cDef (current-column))
              (setq pDef (point)
                    cDef (current-column))))
        (forward-char))
      (goto-char pDef)
      (if (equal (current-word) "mutual")
          (or (match-end 2) (match-end 1))
        pDef))))

(defun agda2-beginning-of-decl ()
  "TODO."
  (interactive)
  (goto-char (agda2-decl-beginning)))

(defvar agda2-debug-buffer-name "*Agda debug*"
  "The name of the buffer used for Agda debug messages.")

(defun agda2-verbose (msg)
  "Append the string MSG to the `agda2-debug-buffer-name' buffer.
Note that this buffer's contents is not erased automatically when
a file is loaded."
  (with-current-buffer (get-buffer-create agda2-debug-buffer-name)
    (save-excursion
      (goto-char (point-max))
      (insert msg))))

;;;; Comments and paragraphs

(defun agda2-comments-and-paragraphs-setup nil
  "Set up comment and paragraph handling for the Agda mode."

  ;; Empty lines (all white space according to Emacs) delimit
  ;; paragraphs.
  (setq-local paragraph-start "\\s-*$")
  (setq-local paragraph-separate paragraph-start)

  ;; Support for adding/removing comments.
  (setq-local comment-start "-- ")

  ;; Use the syntax table to locate comments (and possibly other
  ;; things). Syntax table setup for comments is done elsewhere.
  (setq-local comment-use-syntax t)

  ;; Update token-based highlighting after the buffer has been saved.
  (add-hook 'after-save-hook 'agda2-highlight-tokens nil 'local)

  ;; Support for proper filling of text in comments (requires that
  ;; Filladapt is activated).
  (when (featurep 'filladapt)
    (add-to-list (make-local-variable
                  'filladapt-token-table)
                 '("--" agda2-comment))
    (add-to-list (make-local-variable 'filladapt-token-match-table)
                 '(agda2-comment agda2-comment) t)
    (add-to-list (make-local-variable 'filladapt-token-conversion-table)
                 '(agda2-comment . exact))))

(defun agda2-comment-dwim-rest-of-buffer ()
  "Comment or uncomment the rest of the buffer.
From the beginning of the current line to the end of the buffer."
  (interactive)
  (save-excursion
    (forward-line 0)
    (push-mark (point) 'no-message 'activate-mark)
    (unwind-protect
        (progn
          (goto-char (point-max))
          (comment-dwim nil))
      (pop-mark))))

(defun agda2-highlight-tokens nil
  "Compute token-based highlighting information.

Unless the user option `agda2-highlight-level' is `none' or the
Agda process is busy (or `not-so-busy') with something.  This
command might save the buffer."
  (unless (or agda2-in-progress
              (eq agda2-highlight-level 'none))
    (agda2-go 'save t 'not-so-busy t
              "Cmd_tokenHighlighting"
              (agda2-string-quote (buffer-file-name))
              "Keep")))

;;;; Go to definition site

(defun agda2-goto-definition-keyboard (&optional other-window)
  "Go to the definition site of the name under point (if any).
If this function is invoked with a prefix argument, or
OTHER-WINDOW is non-nil, then another window is used to display
the given position."
  (interactive "P")
  (annotation-goto-indirect (point) other-window))

(defun agda2-goto-definition-mouse (ev)
  "Go to the definition site of the name clicked on, if any.
Otherwise, yank (see `mouse-yank-primary').
EV is the event object describing the click."
  (interactive "e")
  (unless (annotation-goto-indirect ev)
    ;; FIXME: Shouldn't we use something like
    ;; (call-interactively (key-binding ev))?  --Stef
    (mouse-yank-primary ev)))

(defun agda2-go-back nil
  "Return to the previous position before a jump.
This `agda2-goto-definition-keyboard' or `agda2-goto-definition-mouse' was
invoked."
  (interactive)
  (annotation-go-back))

(defun agda2-maybe-goto (filepos)
  "Might move point to the given error.
FILEPOS should have the form (FILE . POSITION).

If `agda2-highlight-in-progress' is nil, then nothing happens.
Otherwise, if the current buffer is the one that is connected to
the Agda process, then point is moved to POSITION in
FILE (assuming that the FILE is readable).  Otherwise point is
moved to the given position in the buffer visiting the file, if
any, and in every window displaying the buffer, but the window
configuration and the selected window are not changed."
  (when (and agda2-highlight-in-progress
             (consp filepos)
             (stringp (car filepos))
             (integerp (cdr filepos)))
    (if agda2-in-agda2-file-buffer
        (annotation-goto-and-push (current-buffer) (point) filepos)
      (save-excursion
        (let ((buffer (find-buffer-visiting (car filepos))))
          (when buffer
            (let ((windows (get-buffer-window-list buffer
                                                   'no-minibuffer t)))
              (if windows
                  (dolist (window windows)
                    (with-selected-window window
                      (goto-char (cdr filepos))))
                (with-current-buffer buffer
                  (goto-char (cdr filepos)))))))))))

;;;; Implicit arguments

(defun agda2-display-implicit-arguments (&optional arg)
  "Toggle display of implicit arguments.
With prefix argument or a non-nil value for ARG, turn on display
of implicit arguments if the argument is a positive number,
otherwise turn it off."
  (interactive "P")
  (cond
   ((null arg)
    (agda2-go nil t 'not-so-busy t "ToggleImplicitArgs"))
   ((and (numberp arg) (> arg 0))
      (agda2-go nil t 'not-so-busy t "ShowImplicitArgs" "True"))
   (t (agda2-go nil t 'not-so-busy t "ShowImplicitArgs" "False"))))

;;;; Irrelevant arguments

(defun agda2-display-irrelevant-arguments (&optional arg)
  "Toggle display of irrelevant arguments.
With prefix argument or a non-nil argument for ARG, turn on
display of irrelevant arguments if the argument is a positive
number, otherwise turn it off."
  (interactive "P")
  (cond
   ((null arg)
    (agda2-go nil t 'not-so-busy t "ToggleIrrelevantArgs"))
   ((and (numberp arg) (> arg 0))
      (agda2-go nil t 'not-so-busy t "ShowIrrelevantArgs" "True"))
   (t (agda2-go nil t 'not-so-busy t "ShowIrrelevantArgs" "False"))))

;;;; The pop-up menu

(defun agda2-popup-menu-3 (ev)
  "If in a goal, popup the goal menu and call chosen command.
EV is the event object associated with a click."
  (interactive "e")
  (let (choice)
    (save-excursion
      (and (agda2-goal-at (goto-char (posn-point (event-end ev))))
           (setq choice (x-popup-menu ev agda2-goal-menu))
           (call-interactively
            (lookup-key agda2-goal-menu (apply 'vector choice)))))))

;;;; Switching to a different version of Agda

(defun agda2-get-agda-program-versions ()
  "Attempt to detect available Agda versions."
  (let (versions)
    (dolist (dir (if (fboundp 'exec-path) (exec-path) exec-path))
      (when (file-accessible-directory-p dir)
        (dolist (file (directory-files dir t))
          (let ((base (file-name-nondirectory file)))
            (when (and (file-regular-p file) (file-executable-p file)
                       (string-match "\\`agda-mode-\\(.+\\)" base))
              (push (match-string 1 base) versions))))))
    (delete-dups versions)))

;; Note that other versions of Agda may use different protocols, so
;; this function unloads the Emacs mode.

(defun agda2-set-program-version (version)
  "Try to switch to Agda version VERSION.

This command assumes that the agda and agda-mode executables for
Agda version VERSION are called agda-VERSION and
agda-mode-VERSION, and that they are located on the PATH.  (If
VERSION is empty, then agda and agda-mode are used instead.)

An attempt is made to preserve the default value of
`agda2-mode-hook'."
  (interactive
   (list (completing-read "Version: " (agda2-get-agda-program-versions))))

  (let*
      ((agda-buffers
        (cl-remove-if-not
         (lambda (buf)
           (eq (buffer-local-value 'major-mode buf) 'agda2-mode))
         (buffer-list)))

       (default-hook (default-value 'agda2-mode-hook))

       (version-suffix (if (member version '("" nil))
                           ""
                         (concat "-" version)))

       ;; Run agda-mode<version-suffix> and make sure that it returns
       ;; successfully.
       (coding-system-for-read 'utf-8)
       (agda-mode-prog (concat "agda-mode" version-suffix))
       (agda-mode-path
        (condition-case nil
            (with-temp-buffer
              (unless
                  (zerop (call-process agda-mode-prog
                                       nil (current-buffer) nil
                                       "locate"))
                (error "%s" (concat "Error when running "
                                    agda-mode-prog)))
              (buffer-string))
          (file-error
           (error "%s" (concat "Could not find " agda-mode-prog))))))

    ;; Make sure that agda-mode<version-suffix> returns a valid file.
    (unless (file-readable-p agda-mode-path)
      (error "%s" (concat "Could not read " agda-mode-path)))

    ;; Turn off the Agda mode.
    (agda2-quit)

    ;; Kill some buffers related to Agda.
    (when (buffer-live-p agda2-info-buffer)
      (kill-buffer agda2-info-buffer))
    (when (and agda2-debug-buffer-name
               (get-buffer agda2-debug-buffer-name))
      (kill-buffer agda2-debug-buffer-name))

    ;; Remove the Agda mode directory from the load path.
    (setq load-path (delete agda2-directory load-path))

    ;; Unload the Agda mode and its dependencies.
    (unload-feature 'agda2-mode      'force)
    (unload-feature 'agda2           'force)
    (unload-feature 'eri             'force)
    (unload-feature 'annotation      'force)
    (unload-feature 'agda-input      'force)
    (unload-feature 'agda2-highlight 'force)
    (unload-feature 'agda2-abbrevs   'force)

    ;; Load the new version of Agda.
    (load-file agda-mode-path)
    (require 'agda2-mode)
    (setq agda2-program-name (concat "agda" version-suffix))

    ;; Restore the Agda mode's default hook (if any).
    (when default-hook
      (set-default 'agda2-mode-hook default-hook))

    ;; Restart the Agda mode in all former Agda mode buffers.
    (mapc (lambda (buf)
            (with-current-buffer buf
              (agda2-mode)))
          agda-buffers)))

(provide 'agda2-mode)
;;; agda2-mode.el ends here

; LocalWords:  Agda<|MERGE_RESOLUTION|>--- conflicted
+++ resolved
@@ -177,65 +177,10 @@
 parentheses or whitespace.  Otherwise they are treated as word
 constituents.")
 
-<<<<<<< HEAD
-=======
-(defconst agda2-command-table
-  `(
-    (agda2-load                              "\C-c\C-l"           (global)       "Load")
-    (agda2-load                              "\C-c\C-x\C-l")
-    (agda2-compile                           "\C-c\C-x\C-c"       (global)       "Compile")
-    (agda2-quit                              "\C-c\C-x\C-q"       (global)       "Quit")
-    (agda2-restart                           "\C-c\C-x\C-r"       (global)       "Kill and restart Agda")
-    (agda2-abort                             "\C-c\C-x\C-a"       (global)       "Abort a command")
-    (agda2-remove-annotations                "\C-c\C-x\C-d"       (global)       "Remove goals and highlighting (\"deactivate\")")
-    (agda2-display-implicit-arguments        "\C-c\C-x\C-h"       (global)       "Toggle display of hidden arguments")
-    (agda2-display-irrelevant-arguments      "\C-c\C-x\C-i"       (global)       "Toggle display of irrelevant arguments")
-    (agda2-show-constraints                  ,(kbd "C-c C-=")     (global)       "Show constraints")
-    (agda2-solve-maybe-all                   ,(kbd "C-c C-s")     (local global) "Solve constraints")
-    (agda2-show-goals                        ,(kbd "C-c C-?")     (global)       "Show goals")
-    (agda2-next-goal                         "\C-c\C-f"           (global)       "Next goal") ; Forward.
-    (agda2-previous-goal                     "\C-c\C-b"           (global)       "Previous goal") ; Back.
-    (agda2-give                              ,(kbd "C-c C-SPC")   (local)        "Give")
-    (agda2-elaborate-give                    ,(kbd "C-c C-m")     (local)        "Elaborate and Give")
-    (agda2-refine                            "\C-c\C-r"           (local)        "Refine")
-    (agda2-mimer-maybe-all                   "\C-c\C-a"           (local global) "Auto")
-    (agda2-make-case                         "\C-c\C-c"           (local)        "Case")
-    (agda2-goal-type                         "\C-c\C-t"           (local)        "Goal type")
-    (agda2-show-context                      "\C-c\C-e"           (local)        "Context (environment)")
-    (agda2-helper-function-type              "\C-c\C-h"           (local)        "Helper function type")
-    (agda2-infer-type-maybe-toplevel         "\C-c\C-d"           (local global) "Infer (deduce) type")
-    (agda2-why-in-scope-maybe-toplevel       "\C-c\C-w"           (local global) "Explain why a particular name is in scope")
-    (agda2-goal-and-context                  ,(kbd "C-c C-,")     (local)        "Goal type and context")
-    (agda2-goal-and-context-and-inferred     ,(kbd "C-c C-.")     (local)        "Goal type, context and inferred type")
-    (agda2-goal-and-context-and-checked      ,(kbd "C-c C-;")     (local)        "Goal type, context and checked type")
-    (agda2-search-about-toplevel             ,(kbd "C-c C-z")     (local global) "Search About")
-    (agda2-module-contents-maybe-toplevel    ,(kbd "C-c C-o")     (local global) "Module contents")
-    (agda2-compute-normalised-maybe-toplevel "\C-c\C-n"           (local global) "Evaluate term to normal form")
-    (describe-char                           nil                  (global)       "Information about the character at point")
-    (agda2-comment-dwim-rest-of-buffer       ,(kbd "C-c C-x M-;") (global)       "Comment/uncomment the rest of the buffer")
-    (agda2-display-program-version           nil                  (global)       "Version")
-    (agda2-set-program-version               "\C-c\C-x\C-s"       (global)       "Switch to another version of Agda")
-    (eri-indent                  ,(kbd "TAB"))
-    (eri-indent-reverse          [S-iso-lefttab])
-    (eri-indent-reverse          [S-lefttab])
-    (eri-indent-reverse          [S-tab])
-    (agda2-goto-definition-mouse [mouse-2])
-    (agda2-goto-definition-keyboard "\M-.")
-    (agda2-go-back                  ,(if (version< emacs-version "25.1") "\M-*" "\M-,"))
-    )
-  "Table of commands, used to build keymaps and menus.
-Each element has the form (CMD &optional KEYS WHERE DESC) where
-CMD is a command; KEYS is its key binding (if any); WHERE is a
-list which should contain \\='local if the command should exist in
-the goal menu and \\='global if the command should exist in the main
-menu; and DESC is the description of the command used in the
-menus.")
-
->>>>>>> c0ceac77
 (defvar agda2-mode-map
   (let ((m (make-sparse-keymap)))
     (define-key m (kbd "C-c C-s") #'agda2-solve-maybe-all)
-    (define-key m (kbd "C-c C-a") #'agda2-auto-maybe-all)
+    (define-key m (kbd "C-c C-a") #'agda2-mimer-maybe-all)
     (define-key m (kbd "C-c C-d") #'agda2-infer-type-maybe-toplevel)
     (define-key m (kbd "C-c C-w") #'agda2-why-in-scope-maybe-toplevel)
     (define-key m (kbd "C-c C-z") #'agda2-search-about-toplevel)
@@ -865,19 +810,6 @@
       (agda2-goal-cmd "Cmd_refine_or_intro True" 'save 'goal)
     (agda2-goal-cmd "Cmd_refine_or_intro False" 'save 'goal)))
 
-<<<<<<< HEAD
-(defun agda2-autoOne ()
-  "Simple proof search."
-  (interactive)
- (agda2-goal-cmd "Cmd_autoOne" 'save 'goal))
-
-(defun agda2-autoAll ()
-  "Solves all goals by simple proof search."
-  (interactive)
-  (agda2-go nil nil 'busy t "Cmd_autoAll"))
-
-=======
->>>>>>> c0ceac77
 (defun agda2-make-case ()
   "Refine the pattern variables given in the goal.
 Assumes that <clause> = {!<variables>!} is on one line."
@@ -1385,13 +1317,8 @@
 Either only one if point is a goal, or all of them."
   (interactive)
   (call-interactively (if (agda2-goal-at (point))
-<<<<<<< HEAD
-                          'agda2-autoOne
-                          'agda2-autoAll)))
-=======
                           'agda2-mimer
-                          'agda2-mimerAll))
-)
+                          'agda2-mimerAll)))
 
 (defun agda2-mimer ()
   "Run proof search on a goal."
@@ -1401,9 +1328,7 @@
 (defun agda2-mimerAll ()
   "Solves all goals by simple proof search."
   (interactive)
-  (agda2-go nil nil 'busy t "Cmd_autoAll")
-)
->>>>>>> c0ceac77
+  (agda2-go nil nil 'busy t "Cmd_autoAll"))
 
 (agda2-maybe-normalised-toplevel-asis-noprompt
  agda2-show-goals
