module Backend (backend) where

import           Agda.Compiler.Backend
import           Agda.Utils.Pretty
import qualified Compiler as Mlf
import           Control.Monad.Trans
import           Data.Maybe
import           Malfunction.AST
import           Malfunction.Print
import           Malfunction.Run
import           System.Console.GetOpt
import           Text.Printf
import           Control.Monad (when)

backend :: Backend
backend = Backend backend'

data MlfOptions = Opts {
  _enabled :: Bool
  , _resultVar :: Maybe Ident
  , _outputFile :: Maybe FilePath
  }

defOptions :: MlfOptions
defOptions = Opts {
  _enabled = False
  , _resultVar = Nothing
  , _outputFile = Nothing
  }

ttFlags :: [OptDescr (Flag MlfOptions)]
ttFlags =
  [ Option [] ["mlf"] (NoArg $ \ o -> return o{ _enabled = True })
    "Generate Malfunction"
  , Option ['r'] [] (ReqArg (\r o -> return o{_resultVar = Just r}) "VAR")
    "(DEBUG) Run the module and print the integer value of a variable"
  , Option ['o'] [] (ReqArg (\r o -> return o{_outputFile = Just r}) "FILE")
    "(DEBUG) Place outputFile resulting module into FILE"
  ]

backend' :: Backend' MlfOptions MlfOptions () Mod Definition
backend' = Backend' {
  backendName = "malfunction"
  , options = defOptions
  , commandLineFlags = ttFlags
  , isEnabled = _enabled
  , preCompile = return
  , postCompile = \env isMain r -> liftIO (putStrLn "post compile")
  , preModule = \enf m ifile -> return $ Recompile ()
  , compileDef = \env menv -> return
  , postModule = \env menv m mod defs -> mlfPostModule env defs
  , backendVersion = Nothing
  }

mlfMod :: [Definition] -> TCM Mod
mlfMod defs = (`MMod`[]) . catMaybes <$> mapM (mlfDef defs) defs

mlfPostModule :: MlfOptions -> [Definition] -> TCM Mod
mlfPostModule mlfopt defs = do
  modl <- mlfMod defs
  let modlTxt = showMod modl
  liftIO . putStrLn $ modlTxt
  case _resultVar mlfopt of
    Just v   -> printVar modl v
    Nothing  -> return ()
  case _outputFile mlfopt of
    Just fp -> liftIO $ writeFile fp modlTxt
    Nothing -> return ()
  return modl

printVar :: MonadIO m => Mod -> Ident -> m ()
printVar modl@(MMod binds _) v = do
  liftIO (putStrLn "\n=======================")
  liftIO $
    if any defVar binds
    then runModPrintInts [v] modl >>= putStrLn
    else putStrLn "Variable not bound, did you specify the *fully quailified* name?"
    where
      defVar (Named u _) = u == v
      defVar _ = False

mlfDef :: [Definition] -> Definition -> TCM (Maybe Binding)
mlfDef alldefs d@Defn{ defName = q } =
  case theDef d of
    Function{} -> do
      mtt <- toTreeless q
      case mtt of
        Nothing -> return Nothing
        Just tt -> do
          liftIO . putStrLn . render
            $  header '=' (show q)
            $$ sect "Treeless (abstract syntax)"    (text . show $ tt)
            $$ sect "Treeless (concrete syntax)"    (pretty tt)
          let
            mlf = Mlf.translateDef' (map getConstructors alldefs) q tt
            pretty' = text . showBinding
          liftIO . putStrLn . render $
            sect "Malfunction (abstract syntax)" (text . show $ mlf)
            $$ sect "Malfunction (concrete syntax)" (pretty' mlf)
          return (Just mlf)
            where
              sect t dc = text t $+$ nest 2 dc $+$ text ""
              header c h = let cs = replicate 15 c
                           in text $ printf "%s %s %s" cs h cs

    Primitive{ primName = s } ->
      liftIO (putStrLn $ "  primitive " ++ s) >> return Nothing
    Axiom         -> return Nothing
    AbstractDefn  -> error "impossible"
    Datatype{}    -> liftIO (putStrLn $ "  data " ++ show q) >> return Nothing
    Record{}      -> liftIO (putStrLn $ "  record " ++ show q) >> return Nothing
    Constructor{} -> liftIO (putStrLn $ "  constructor " ++ show q) >> return Nothing

<<<<<<< HEAD
-- | Returns a list of constructor names grouped by data type
getConstructors :: [Definition] -> [[QName]]
getConstructors = mapMaybe (getCons . theDef)
  where
    getCons :: Defn -> Maybe [QName]
    getCons c@Datatype{} = Just (dataCons c)
    getCons _ = Nothing
=======
-- | Returns all constructors for the given definition.
getConstructors :: Definition -> [QName]
getConstructors = getCons . theDef
  where
    getCons :: Defn -> [QName]
    getCons c@Datatype{} = dataCons c
    -- The way I understand it a record is just like a data-type
    -- except it only has one constructor and that one constructor
    -- takes as many arguments as the number of fields in that
    -- record.
    getCons c@Record{} = pure . recCon $ c
    -- TODO: Stub value here!
    getCons _ = []
>>>>>>> d0d169aa
<|MERGE_RESOLUTION|>--- conflicted
+++ resolved
@@ -111,15 +111,6 @@
     Record{}      -> liftIO (putStrLn $ "  record " ++ show q) >> return Nothing
     Constructor{} -> liftIO (putStrLn $ "  constructor " ++ show q) >> return Nothing
 
-<<<<<<< HEAD
--- | Returns a list of constructor names grouped by data type
-getConstructors :: [Definition] -> [[QName]]
-getConstructors = mapMaybe (getCons . theDef)
-  where
-    getCons :: Defn -> Maybe [QName]
-    getCons c@Datatype{} = Just (dataCons c)
-    getCons _ = Nothing
-=======
 -- | Returns all constructors for the given definition.
 getConstructors :: Definition -> [QName]
 getConstructors = getCons . theDef
@@ -132,5 +123,4 @@
     -- record.
     getCons c@Record{} = pure . recCon $ c
     -- TODO: Stub value here!
-    getCons _ = []
->>>>>>> d0d169aa
+    getCons _ = []