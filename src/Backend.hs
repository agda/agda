--- conflicted
+++ resolved
@@ -135,37 +135,15 @@
         Axiom{}                   -> fmap Left <$> compileAxiom q
         _                         -> return Nothing
 
--- summaryRecGroups :: [[(QName,TTerm)]] -> IO ()
--- summaryRecGroups = putStrLn . intercalate "\n----------------\n" . map summaryRecGroup
---   where summaryRecGroup :: [(QName, TTerm)] -> String
---         summaryRecGroup g = intercalate ", " (map show qs)
---           where (qs, ts) = unzip g
+summaryRecGroups :: [[(QName,TTerm)]] -> IO ()
+summaryRecGroups = putStrLn . intercalate "\n----------------\n" . map summaryRecGroup
+  where summaryRecGroup :: [(QName, TTerm)] -> String
+        summaryRecGroup g = intercalate ", " (map show qs)
+          where (qs, ts) = unzip g
 
 getBindings :: Definition -> TCM (Maybe (QName, TTerm))
 getBindings Defn{defName = q} = fmap (\t -> (q, t)) <$> toTreeless q
 
-<<<<<<< HEAD
-=======
-recGrp :: MlfOptions -> [Definition] -> [Definition] -> TCM (Maybe Binding)
-recGrp opts allDefs defs = toGrp <$> bs
-  where
-    toGrp []  = Nothing
-    toGrp [x] = Just x
-    toGrp xs  = Just  . Recursive . concatMap bindingToPair $ xs
-    bs = catMaybes <$> mapM (mlfDef opts allDefs) defs
-    -- TODO: It's a bit ugly to take apart the bindings we just created.
-    -- Also it's perhaps a bit ugly that *everything* get translated to groups
-    -- of recursive bindings. We could e.g. handle the special case where
-    -- there is only one definition.
-    -- I've also discovered another restriction. All bindings in a `rec`-group
-    -- have to be functions. Moreover, the groups can't contain unnamed bindings.
-    bindingToPair :: Binding -> [(Ident, Term)]
-    bindingToPair b = case b of
-      Unnamed{}    -> error "Can't handle unnamed bindings in rec-groups"
-      Recursive bs -> bs
-      Named i t    -> [(i, t)]
-
->>>>>>> 967d6cb0
 mlfPostCompile :: MlfOptions -> IsMain -> Map ModuleName [Definition] -> TCM ()
 mlfPostCompile opts _ modToDefs = do
   mapM_ (definitionSummary opts) allDefs
@@ -182,22 +160,19 @@
 --       ...
 --    )
 mlfPostModule :: MlfOptions -> [Definition] -> TCM Mod
-<<<<<<< HEAD
-mlfPostModule mlfopt defs = do
-  modl <- mlfMod defs
-  let modlTxt = prettyShow modl
-  when (_debug mlfopt) $ liftIO . putStrLn $ modlTxt
-  case _resultVar mlfopt of
-    Just v  -> printVar modl v
-    Nothing -> return ()
-  case _outputFile mlfopt of
-    Just fp -> liftIO $ writeFile fp modlTxt
-    Nothing -> return ()
-  case _outputMlf mlfopt of
-    Just fp -> liftIO $ runMalfunction fp modlTxt
-    Nothing -> return ()
+mlfPostModule opts defs = do
+  modl@(MMod binds _) <- mlfMod defs
+  let modlTxt = prettyShow $ fromMaybe modl
+       ((withPrintInts modl . pure)  <$>  (_resultVar opts >>=  fromSimpleIdent binds))
+  when (_debug opts) $ liftIO . putStrLn $ modlTxt
+  whenJust (_resultVar opts) (printVars opts modl . pure)
+  whenJust (_outputFile opts) (liftIO . (`writeFile`modlTxt))
+  whenJust (_outputMlf opts) $ \fp -> liftIO $ runMalfunction fp modlTxt
   return modl
 
+-- FIXME: I do realize that similar functionality exists in `Malfunction.Run` I
+-- didn't use this because it also prints some stuff to stdout, so I felt it was
+-- easier to just repeat these 3 lines of code.
 -- | `runMalfunction fp inp` calls the malfunction compiler on the input `inp`
 -- and places the output at `fp`. Assumes that the executable `malfunction` is
 -- in `PATH`.
@@ -207,21 +182,8 @@
   hFlush h
   callProcess "malfunction" ["compile", fp, "-o", nm]
 
-printVar :: MonadIO m => Mod -> Ident -> m ()
-printVar modl@(MMod binds _) v = do
-=======
-mlfPostModule opts defs = do
-  modl@(MMod binds _) <- mlfMod defs
-  let modlTxt = prettyShow $ fromMaybe modl
-       ((withPrintInts modl . pure)  <$>  (_resultVar opts >>=  fromSimpleIdent binds))
-  when (_debug opts) $ liftIO . putStrLn $ modlTxt
-  whenJust (_resultVar opts) (printVars opts modl . pure)
-  whenJust (_outputFile opts) (liftIO . (`writeFile`modlTxt))
-  return modl
-
 printVars :: MonadIO m => MlfOptions -> Mod -> [Ident] -> m ()
 printVars opts modl@(MMod binds _) simpleVars = when (_debug opts) $ do
->>>>>>> 967d6cb0
   liftIO (putStrLn "\n=======================")
   case fullNames of
     Just vars -> liftIO $ runModPrintInts modl vars >>= putStrLn
