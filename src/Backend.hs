module Backend (backend) where

import           Agda.Compiler.Backend
import           Agda.Utils.Pretty
import qualified Compiler as Mlf
import           Control.Monad.Trans
import           Data.Maybe
import           Malfunction.AST
import           Malfunction.Print
import           Malfunction.Run
import           System.Console.GetOpt
import           Text.Printf
import           Control.Monad (when)

backend :: Backend
backend = Backend backend'

data MlfOptions = Opts {
  _enabled :: Bool
  , _resultVar :: Maybe Ident
  , _outputFile :: Maybe FilePath
  }

defOptions :: MlfOptions
defOptions = Opts {
  _enabled = False
  , _resultVar = Nothing
  , _outputFile = Nothing
  }

ttFlags :: [OptDescr (Flag MlfOptions)]
ttFlags =
  [ Option [] ["mlf"] (NoArg $ \ o -> return o{ _enabled = True })
    "Generate Malfunction"
  , Option ['r'] [] (ReqArg (\r o -> return o{_resultVar = Just r}) "VAR")
    "(DEBUG) Run the module and print the integer value of a variable"
  , Option ['o'] [] (ReqArg (\r o -> return o{_outputFile = Just r}) "FILE")
    "(DEBUG) Place outputFile resulting module into FILE"
  ]

backend' :: Backend' MlfOptions MlfOptions () Mod Definition
backend' = Backend' {
  backendName = "malfunction"
  , options = defOptions
  , commandLineFlags = ttFlags
  , isEnabled = _enabled
  , preCompile = return
  , postCompile = \env isMain r -> liftIO (putStrLn "post compile")
  , preModule = \enf m ifile -> return $ Recompile ()
  , compileDef = \env menv -> return
  , postModule = \env menv m mod defs -> mlfPostModule env defs
  , backendVersion = Nothing
  }

<<<<<<< HEAD
mlfMod :: [Definition] -> TCM Mod
mlfMod defs = (`MMod`[]) . catMaybes <$> mapM (mlfDef defs) defs

mlfPostModule :: MlfOptions -> [Definition] -> TCM Mod
mlfPostModule mlfopt defs = do
  modl <- mlfMod defs
  let modlTxt = showMod modl
  liftIO . putStrLn $ modlTxt
  case _resultVar mlfopt of
    Just v   -> printVar modl v
    Nothing  -> return ()
  case _outputFile mlfopt of
    Just fp -> liftIO $ writeFile fp modlTxt
    Nothing -> return ()
  return modl

printVar :: MonadIO m => Mod -> Ident -> m ()
printVar modl@(MMod binds _) v = do
  liftIO (putStrLn "\n=======================")
  when (any defVar binds)
    $ liftIO $ runModPrintInts [v] modl >>= putStrLn
    where
      defVar (Named u _) = u == v
      defVar _ = False
=======
mlfModule :: MlfOptions -> [Definition] -> TCM Mod
mlfModule mlfopt defs = do
  mlfMod <- (`MMod`[]) . catMaybes <$> mapM (mlfDef defs) defs
  liftIO (putStrLn (showMod mlfMod))
  printRes mlfMod
  return mlfMod
  where
    printRes mlfMod@(MMod binds _) = do
      liftIO (putStrLn "\n=======================")
      liftIO (case _resultVar mlfopt of
                 Just var
                   | any defVar binds -> runModPrintInts [var] mlfMod >>= putStrLn
                   where defVar (Named v _) = v == var
                         defVar _ = False
                 _ -> return ())
>>>>>>> c9a58ee5

mlfDef :: [Definition] -> Definition -> TCM (Maybe Binding)
mlfDef alldefs d@Defn{ defName = q } =
  case theDef d of
    Function{} -> do
      mtt <- toTreeless q
      case mtt of
        Nothing -> return Nothing
        Just tt -> do
          liftIO . putStrLn . render
            $  header '=' (show q)
            $$ sect "Treeless (abstract syntax)"    (text . show $ tt)
            $$ sect "Treeless (concrete syntax)"    (pretty tt)
          let
            mlf = Mlf.translateDef' (getConstructors alldefs) q tt
            pretty' = text . showBinding
          liftIO . putStrLn . render $
            sect "Malfunction (abstract syntax)" (text . show $ mlf)
            $$ sect "Malfunction (concrete syntax)" (pretty' mlf)
          return (Just mlf)
            where
              sect t dc = text t $+$ nest 2 dc $+$ text ""
              header c h = let cs = replicate 15 c
                           in text $ printf "%s %s %s" cs h cs

    Primitive{ primName = s } ->
      liftIO (putStrLn $ "  primitive " ++ s) >> return Nothing
    Axiom         -> return Nothing
    AbstractDefn  -> error "impossible"
    Datatype{}    -> liftIO (putStrLn $ "  data " ++ show q) >> return Nothing
    Record{}      -> liftIO (putStrLn $ "  record " ++ show q) >> return Nothing
    Constructor{} -> liftIO (putStrLn $ "  constructor " ++ show q) >> return Nothing

-- | Returns a list of constructor names grouped by data type
getConstructors :: [Definition] -> [[QName]]
getConstructors = map (getCons . theDef)
  where
    getCons :: Defn -> [QName]
    getCons c@Datatype{} = dataCons c
    getCons _ = []<|MERGE_RESOLUTION|>--- conflicted
+++ resolved
@@ -52,7 +52,6 @@
   , backendVersion = Nothing
   }
 
-<<<<<<< HEAD
 mlfMod :: [Definition] -> TCM Mod
 mlfMod defs = (`MMod`[]) . catMaybes <$> mapM (mlfDef defs) defs
 
@@ -77,23 +76,6 @@
     where
       defVar (Named u _) = u == v
       defVar _ = False
-=======
-mlfModule :: MlfOptions -> [Definition] -> TCM Mod
-mlfModule mlfopt defs = do
-  mlfMod <- (`MMod`[]) . catMaybes <$> mapM (mlfDef defs) defs
-  liftIO (putStrLn (showMod mlfMod))
-  printRes mlfMod
-  return mlfMod
-  where
-    printRes mlfMod@(MMod binds _) = do
-      liftIO (putStrLn "\n=======================")
-      liftIO (case _resultVar mlfopt of
-                 Just var
-                   | any defVar binds -> runModPrintInts [var] mlfMod >>= putStrLn
-                   where defVar (Named v _) = v == var
-                         defVar _ = False
-                 _ -> return ())
->>>>>>> c9a58ee5
 
 mlfDef :: [Definition] -> Definition -> TCM (Maybe Binding)
 mlfDef alldefs d@Defn{ defName = q } =
