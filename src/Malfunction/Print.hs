module Malfunction.Print where

import Malfunction.AST
import Text.Printf

<<<<<<< HEAD
showMod :: Mod -> String
showMod (MMod bs ts) = printf "(module %s (export %s))"
  (unwords . map showBinding $ bs)
  (unwords . map showTerm $ ts)
=======
showTermAsProgram :: Term -> String
showTermAsProgram t = "(module (_ " ++ showTerm t ++ ") (export))"
>>>>>>> 42f69fb8

showTerm :: Term -> String
showTerm tt = case tt of
  Mvar i              -> showIdent i
  Mlambda is t        -> printf "(lambda %s %s)" (unwords (map showIdent is)) (showTerm t)
<<<<<<< HEAD
  Mapply t ts         -> printf "(apply %s %s)" (showTerm t) (unwords (map showTerm ts))
  Mlet bs t           -> printf "(let %s %s)" (unwords (map showBinding bs)) (showTerm t)
  Mint ic             -> printf "(%s)" (showIntConst ic)
  Mstring s           -> printf "(%s)" (show s)
  Mglobal li          -> printf "(global %s)" (showLongident li)
  Mswitch t cexps     -> printf "(switch %s %s)" (showTerm t) (unwords (map showCaseExpression cexps))
=======
  Mapply t ts         -> printf "(apply %s %s)" (showTerm t) (unwords . map showTerm $ ts)
  Mlet bs t           -> printf "(let %s %s)" (unwords (map showBinding bs)) (showTerm t)
  Mint ic             -> printf "(%s)" (showIntConst ic)
  Mstring s           -> printf "%s" (show s)
  Mglobal li          -> printf "(global %s)" (showLongident li)
  Mswitch t cexps     -> printf "(%s %s)" (showTerm t) (unwords (map showCaseExpression cexps))
>>>>>>> 42f69fb8
  -- Integers
  Mintop1 op tp t0    -> printf "(%s %s)" (showUnaryIntOp op) (showTypedTerm tp t0)
  Mintop2 op tp t0 t1 -> printf "(%s %s %s)" (showBinaryIntOp op) (showTypedTerm tp t0) (showTypedTerm tp t1)
  Mconvert tp0 tp1 t0 -> printf "(convert.%s.%s %s)" (showIntType tp0) (showIntType tp1) (showTerm t0)
  -- Vectors
  Mvecnew tp t0 t1    -> printf "(makevec %s %s)"  (showTerm t0) (showTerm t1)
  Mvecget tp t0 t1    -> printf "(load %s %s)"     (showTerm t0) (showTerm t1)
  Mvecset tp t0 t1 t2 -> printf "(store %s %s %s)" (showTerm t0) (showTerm t1) (showTerm t2)
  Mveclen tp t0       -> printf "(length %s)"      (showTerm t0)
  -- Blocks
  Mblock i ts         -> printf "(block (tag %s) %s)" (show i) (unwords (map showTerm ts))
  Mfield i t0         -> printf "(field %s %s)" (show i) (showTerm t0)

showBinding :: Binding -> String
showBinding b = case b of
  Unnamed t    -> printf "(_ %s)" (showTerm t)
  Named i t    -> printf "(%s %s)" (showIdent i) (showTerm t)
  Recursive bs -> printf "(rec %s)" (unwords (map showIdentTerm bs))
  where
    showIdentTerm :: (Ident, Term) -> String
    showIdentTerm (i, t) = printf "(%s %s)" (showIdent i) (showTerm t)

showIntConst :: IntConst -> String
showIntConst ic = case ic of
  CInt    i -> show i
  CInt32  i -> show i
  CInt64  i -> show i
  CBigint i -> show i

showLongident :: Longident -> String
showLongident = unwords . map showIdent

showIdent :: String -> String
showIdent = ('$':)

showCaseExpression :: ([Case], Term) -> String
showCaseExpression (cs, t) = printf "(%s %s)" (unwords (map showCase cs)) (showTerm t)

showCase :: Case -> String
showCase c = case c of
  Tag i           -> show i
  Deftag          -> "_"
  Intrange (i, j) -> printf "(%s  %s)" (show i) (show j)

showUnaryIntOp :: UnaryIntOp -> String
showUnaryIntOp op = case op of
  Neg -> "?"
  Not -> "?"

showBinaryIntOp :: BinaryIntOp -> String
showBinaryIntOp op = case op of
  Add -> "+"
  Sub -> "-"
  Mul -> "*"
  Div -> "/"
  Mo  -> "%"
  And -> "&"
  Or  -> "|"
  Xor -> "^"
  Lsl -> "<<"
  Lsr -> ">>"
  Asr  -> "a>>"
  Lt  -> "<"
  Gt  -> ">"
  Lte -> "<="
  Gte -> ">="
  Eq  -> "=="

showTypedTerm :: IntType -> Term -> String
showTypedTerm tp t = case tp of
  TInt -> showTerm t
  _    -> printf "%s.%s" (showTerm t) (showIntType tp)

showIntType :: IntType -> String
showIntType tp = case tp of
  TInt    -> "int"
  TInt32  -> "int32"
  TInt64  -> "int64"
  TBigint -> "bigint"<|MERGE_RESOLUTION|>--- conflicted
+++ resolved
@@ -3,36 +3,27 @@
 import Malfunction.AST
 import Text.Printf
 
-<<<<<<< HEAD
 showMod :: Mod -> String
 showMod (MMod bs ts) = printf "(module %s (export %s))"
   (unwords . map showBinding $ bs)
   (unwords . map showTerm $ ts)
-=======
+
+{-# DEPRECATED showTermAsProgram "Use `showMod` instead" #-}
 showTermAsProgram :: Term -> String
 showTermAsProgram t = "(module (_ " ++ showTerm t ++ ") (export))"
->>>>>>> 42f69fb8
+
 
 showTerm :: Term -> String
 showTerm tt = case tt of
   Mvar i              -> showIdent i
   Mlambda is t        -> printf "(lambda %s %s)" (unwords (map showIdent is)) (showTerm t)
-<<<<<<< HEAD
-  Mapply t ts         -> printf "(apply %s %s)" (showTerm t) (unwords (map showTerm ts))
+  Mapply t ts         -> printf "(apply %s %s)" (showTerm t) (unwords . map showTerm $ ts)
   Mlet bs t           -> printf "(let %s %s)" (unwords (map showBinding bs)) (showTerm t)
-  Mint ic             -> printf "(%s)" (showIntConst ic)
-  Mstring s           -> printf "(%s)" (show s)
+  Mint ic             -> printf "%s" (showIntConst ic)
+  Mstring s           -> printf "%s" (show s)
   Mglobal li          -> printf "(global %s)" (showLongident li)
   Mswitch t cexps     -> printf "(switch %s %s)" (showTerm t) (unwords (map showCaseExpression cexps))
-=======
-  Mapply t ts         -> printf "(apply %s %s)" (showTerm t) (unwords . map showTerm $ ts)
-  Mlet bs t           -> printf "(let %s %s)" (unwords (map showBinding bs)) (showTerm t)
-  Mint ic             -> printf "(%s)" (showIntConst ic)
-  Mstring s           -> printf "%s" (show s)
-  Mglobal li          -> printf "(global %s)" (showLongident li)
-  Mswitch t cexps     -> printf "(%s %s)" (showTerm t) (unwords (map showCaseExpression cexps))
->>>>>>> 42f69fb8
-  -- Integers
+ -- Integers
   Mintop1 op tp t0    -> printf "(%s %s)" (showUnaryIntOp op) (showTypedTerm tp t0)
   Mintop2 op tp t0 t1 -> printf "(%s %s %s)" (showBinaryIntOp op) (showTypedTerm tp t0) (showTypedTerm tp t1)
   Mconvert tp0 tp1 t0 -> printf "(convert.%s.%s %s)" (showIntType tp0) (showIntType tp1) (showTerm t0)
