--- conflicted
+++ resolved
@@ -111,11 +111,7 @@
       with:
         path: "~/.stack"
         # A unique cache is used for each stack.yaml.
-<<<<<<< HEAD
-        key: ${{ runner.os }}-stack-04-${{ matrix.stack-ver }}-${{ hashFiles('stack.yaml') }}-${{ hashFiles('stack.yaml.lock') }}
-=======
         key: ${{ runner.os }}-stack-${{ env.STACK_VER }}-${{ env.GHC_VER }}-${{ hashFiles('stack.yaml') }}
->>>>>>> bc17ade8
 
     # ICU is already installed on ubuntu >= 20.04
     # - name: "Install and configure the icu library"
@@ -183,17 +179,7 @@
         tar --use-compress-program zstd -xvf dist.tzst
         tar --use-compress-program zstd -xvf stack-work.tzst
 
-<<<<<<< HEAD
-    - uses: actions/cache@v3
-      name: Cache dependencies
-      id: cache
-      with:
-        path: "~/.stack"
-        # A unique cache is used for each stack.yaml.
-        key: ${{ runner.os }}-stack-04-${{ needs.build.outputs.stack-ver }}-${{ hashFiles('stack.yaml') }}-${{ hashFiles('stack.yaml.lock') }}
-=======
     - *cache
->>>>>>> bc17ade8
 
     - name: "Suite of tests for bugs"
       run: make BUILD_DIR="${GITHUB_WORKSPACE}/${BUILD_DIR}" bugs
@@ -250,43 +236,11 @@
     runs-on: *runs_on
 
     steps:
-<<<<<<< HEAD
-    - uses: actions/checkout@v3
-      with:
-        submodules: recursive
-
-    - uses: haskell/actions/setup@v2
-      with:
-        ghc-version: ${{ needs.build.outputs.ghc-ver }}
-        stack-version: ${{ needs.build.outputs.stack-ver }}
-        enable-stack: true
-
-    - uses: actions/download-artifact@v3
-      with:
-        name: agda-${{ runner.os }}-${{ github.sha }}
-
-    - name: "Unpack artifacts"
-      run: |
-        tar --use-compress-program zstd -xvf dist.tzst
-        tar --use-compress-program zstd -xvf stack-work.tzst
-
-    - uses: actions/cache@v3
-      name: Cache dependencies
-      id: cache
-      with:
-        path: "~/.stack"
-        # A unique cache is used for each stack.yaml.
-        key: ${{ runner.os }}-stack-04-${{ needs.build.outputs.stack-ver }}-${{ hashFiles('stack.yaml') }}-${{ hashFiles('stack.yaml.lock') }}
-
-    - name: "Install and configure the icu library"
-      run: sudo apt-get install libicu-dev ${APT_GET_OPTS}
-=======
     - *checkout
     - *haskell_setup
     - *download_artifact
     - *unpack_artifact
     - *cache
->>>>>>> bc17ade8
 
     - name: "Standard library test"
       run: |
@@ -313,43 +267,11 @@
     runs-on: *runs_on
 
     steps:
-<<<<<<< HEAD
-    - uses: actions/checkout@v3
-      with:
-        submodules: recursive
-
-    - uses: haskell/actions/setup@v2
-      with:
-        ghc-version: ${{ needs.build.outputs.ghc-ver }}
-        stack-version: ${{ needs.build.outputs.stack-ver }}
-        enable-stack: true
-
-    - uses: actions/download-artifact@v3
-      with:
-        name: agda-${{ runner.os }}-${{ github.sha }}
-
-    - name: "Unpack artifacts"
-      run: |
-        tar --use-compress-program zstd -xvf dist.tzst
-        tar --use-compress-program zstd -xvf stack-work.tzst
-
-    - uses: actions/cache@v3
-      name: Cache dependencies
-      id: cache
-      with:
-        path: "~/.stack"
-        # A unique cache is used for each stack.yaml.
-        key: ${{ runner.os }}-stack-04-${{ needs.build.outputs.stack-ver }}-${{ hashFiles('stack.yaml') }}-${{ hashFiles('stack.yaml.lock') }}
-
-    - name: "Install and configure the icu library"
-      run: sudo apt-get install libicu-dev ${APT_GET_OPTS}
-=======
     - *checkout
     - *haskell_setup
     - *download_artifact
     - *unpack_artifact
     - *cache
->>>>>>> bc17ade8
 
     - name: "Install Tex Live and Emacs"
       run: |
@@ -376,43 +298,11 @@
     runs-on: *runs_on
 
     steps:
-<<<<<<< HEAD
-    - uses: actions/checkout@v3
-      with:
-        submodules: recursive
-
-    - uses: haskell/actions/setup@v2
-      with:
-        ghc-version: ${{ needs.build.outputs.ghc-ver }}
-        stack-version: ${{ needs.build.outputs.stack-ver }}
-        enable-stack: true
-
-    - uses: actions/download-artifact@v3
-      with:
-        name: agda-${{ runner.os }}-${{ github.sha }}
-
-    - name: "Unpack artifacts"
-      run: |
-        tar --use-compress-program zstd -xvf dist.tzst
-        tar --use-compress-program zstd -xvf stack-work.tzst
-
-    - uses: actions/cache@v3
-      name: Cache dependencies
-      id: cache
-      with:
-        path: "~/.stack"
-        # A unique cache is used for each stack.yaml.
-        key: ${{ runner.os }}-stack-04-${{ needs.build.outputs.stack-ver }}-${{ hashFiles('stack.yaml') }}-${{ hashFiles('stack.yaml.lock') }}
-
-    - name: "Install and configure the icu library"
-      run: sudo apt-get install libicu-dev ${APT_GET_OPTS}
-=======
     - *checkout
     - *haskell_setup
     - *download_artifact
     - *unpack_artifact
     - *cache
->>>>>>> bc17ade8
 
     - name: "Cubical library test"
       run: make BUILD_DIR="${GITHUB_WORKSPACE}/${BUILD_DIR}" cubical-test
