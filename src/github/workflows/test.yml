--- conflicted
+++ resolved
@@ -329,12 +329,8 @@
       run: make BUILD_DIR="${GITHUB_WORKSPACE}/${BUILD_DIR}" build-succeed-test
 
     - name: "Suite of tests for the LaTeX and HTML backends"
-<<<<<<< HEAD
-      run: make BUILD_DIR="${GITHUB_WORKSPACE}/${BUILD_DIR}" DONT_RUN_LATEX=Y latex-html-test
-      if: always() # run test even if a previous test failed
-=======
+      if: always() # run test even if a previous test failed
       run: make DONT_RUN_LATEX=Y latex-html-test
->>>>>>> 7db23b6e
 
     - name: "Testing the Emacs mode"
       run: make testing-emacs-mode
