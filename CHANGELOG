------------------------------------------------------------------------
-- Release notes for Agda standard library version X.Y
------------------------------------------------------------------------

The library has been tested using Agda version A.B.C.

Note that no guarantees are made about backwards or forwards
compatibility, the library is still at an experimental stage.

If you want to compile the library using the MAlonzo compiler, then
you should first install some supporting Haskell code, for instance as
follows:

  cd ffi
  cabal install

Currently the library does not support the Epic or JavaScript compiler
backends.

Important changes since 0.9:

* Renamed Data.Unit.Core to Data.Unit.NonEta

* Removed Data.String.Core.
  The module Data.String.Base now contains these definitions.

* Removed Relation.Nullary.Core.
  The module Relation.Nullary now contains these definitions directly.

* Inspect on steroids has been simplified (see
  Relation.Binary.PropositionalEquality and
  Relation.Binary.HeterogeneousEquality).

  The old version has been deprecated (see the above modules) and it
  will be removed in the next release.

* Using Data.X.Base modules.

  The Data.X.Base modules are used for cheaply importing a data type
  and the most common definitions. The use of these modules reduce
  type-checking and compilation times.

  At the moment, the modules added are:

  Data.Unit.Base
  Data.Bool.Base
  Data.Maybe.Base
  Data.Nat.Base
  Data.List.Base
  Data.String.Base
  Data.Char.Base

  These modules are also cheap to import and can be considered basic:

  Level
  Function
  Data.Empty
  Relation.Nullary
  Data.Product
  Data.Sum
  Data.BoundedVec.Inefficient
  Relation.Binary
  Relation.Binary.PropositionalEquality.TrustMe

<<<<<<< HEAD
* Add singleton sets to Relation.Unary

  There use to be an isomorphic definition of singleton sets in
=======
* Added singleton sets to Relation.Unary.

  There used to be an isomorphic definition of singleton sets in
>>>>>>> 69d034e3
  Monad.Predicate, this has been removed and the module has been
  cleaned up accordingly.

  The singleton set is also used to define generic operations
  (Plotkin and Power's terminology) in Data.Container.Indexed.FreeMonad.

* Proved properties of Data.List.gfilter.  The following definitions
  have been added to Data.List.Properties:

    gfilter-just      : ... → gfilter just xs ≡ xs
    gfilter-nothing   : ... → gfilter (λ _ → nothing) xs ≡ []
    gfilter-concatMap : ... → gfilter f ≗ concatMap (fromMaybe ∘ f)

* New in Data.Nat.Properties:

    <⇒≤pred : ∀ {m n} → m < n → m ≤ pred n

* New in Data.Fin:

   strengthen     : ∀ {n} (i : Fin n) → Fin′ (suc i)

* New in Data.Fin.Properties:

   from-to        : ∀ {n} (i : Fin n) → fromℕ (toℕ i) ≡ strengthen i
   toℕ-strengthen : ∀ {n} (i : Fin n) → toℕ (strengthen i) ≡ toℕ i

   fromℕ-def      : ∀ n → fromℕ n ≡ fromℕ≤ ℕ≤-refl
   reverse-suc : ∀{n}{i : Fin n} → toℕ (reverse (suc i)) ≡ toℕ (reverse i)
   inject≤-refl : ∀ {n} (i : Fin n) (n≤n : n ℕ≤ n) → inject≤ i n≤n ≡ i


------------------------------------------------------------------------
-- Release notes for Agda standard library version 0.9
------------------------------------------------------------------------

The library has been tested using Agda version 2.4.2.1.

Note that no guarantees are made about backwards or forwards
compatibility, the library is still at an experimental stage.

If you want to compile the library using the MAlonzo compiler, then
you should first install some supporting Haskell code, for instance as
follows:

  cd ffi
  cabal install

Currently the library does not support the Epic or JavaScript compiler
backends.

Important changes since 0.8.1:

* Data.List.NonEmpty

  Non-empty lists are no longer defined in terms of Data.Product._×_,
  instead, now they are defined as record with fields head and tail.

* Reflection API

  ** Quoting levels was fixed. This fix could break some code (see
     Agda issue 1207).

  ** The Reflection.type function returns a normalised Reflection.Type
     and quoteTerm returns an η-contracted Reflection.Term now. These
     changes could break some code (see Agda issue 1269).

  ** The primitive function for showing names, primShowQName, is now
     exposed as Reflection.showName.

* Removed compatibility modules for Props -> Properties rename

  Use Foo.Properties.Bar instead of Foo.Props.Bar.

------------------------------------------------------------------------
-- Version 0.8.1
------------------------------------------------------------------------

The library has been tested using Agda version 2.4.2.

Note that no guarantees are made about backwards or forwards
compatibility, the library is still at an experimental stage.

If you want to compile the library using the MAlonzo compiler, then
you should first install some supporting Haskell code, for instance as
follows:

  cd ffi
  cabal install

Currently the library does not support the Epic or JavaScript compiler
backends.

Important changes since 0.8:

* Reflection API

  Agda 2.4.2 added support for literals, function definitions, pattern
  matching lambdas and absurd clause/patterns (see Agda release
  notes). The new supported entities were added to the Reflection.agda
  module.

* Modules renamed

  Foo.Props.Bar -> Foo.Properties.Bar

  The current compatibility modules Foo.Props.Bar will be removed in
  the next release.

------------------------------------------------------------------------
Version 0.8
------------------------------------------------------------------------

Version 0.8 of the standard library has now been released, see
http://wiki.portal.chalmers.se/agda/pmwiki.php?n=Libraries.StandardLibrary.

The library has been tested using Agda version 2.4.0.

Note that no guarantees are made about backwards or forwards
compatibility, the library is still at an experimental stage.

If you want to compile the library using the MAlonzo compiler, then
you should first install some supporting Haskell code, for instance as
follows:

  cd ffi
  cabal install

Currently the library does not support the Epic or JavaScript compiler
backends.

------------------------------------------------------------------------
Version 0.7
------------------------------------------------------------------------

Version 0.7 of the standard library has now been released, see
http://wiki.portal.chalmers.se/agda/pmwiki.php?n=Libraries.StandardLibrary.

The library has been tested using Agda version 2.3.2.

Note that no guarantees are made about backwards or forwards
compatibility, the library is still at an experimental stage.

If you want to compile the library using the MAlonzo compiler, then
you should first install some supporting Haskell code, for instance as
follows:

  cd ffi
  cabal install

Currently the library does not support the Epic or JavaScript compiler
backends.

-------------------------------------------------------------------
Version 0.6
------------------------------------------------------------------------

Version 0.6 of the standard library has now been released, see
http://wiki.portal.chalmers.se/agda/pmwiki.php?n=Libraries.StandardLibrary.

The library has been tested using Agda version 2.3.0.

Note that no guarantees are made about backwards or forwards
compatibility, the library is still at an experimental stage.

If you want to compile the library using the MAlonzo compiler, then
you should first install some supporting Haskell code, for instance as
follows:

  cd ffi
  cabal install

Currently the library does not support the Epic or JavaScript compiler
backends.

------------------------------------------------------------------------
Version 0.5
------------------------------------------------------------------------

Version 0.5 of the standard library has now been released, see
http://wiki.portal.chalmers.se/agda/pmwiki.php?n=Libraries.StandardLibrary.

The library has been tested using Agda version 2.2.10.

Note that no guarantees are made about backwards or forwards
compatibility, the library is still at an experimental stage.

------------------------------------------------------------------------
Version 0.4
------------------------------------------------------------------------

Version 0.4 of the standard library has now been released, see
http://wiki.portal.chalmers.se/agda/pmwiki.php?n=Libraries.StandardLibrary.

The library has been tested using Agda version 2.2.8.

Note that no guarantees are made about backwards or forwards
compatibility, the library is still at an experimental stage.

------------------------------------------------------------------------
Version 0.3
------------------------------------------------------------------------

Version 0.3 of the standard library has now been released, see
http://wiki.portal.chalmers.se/agda/pmwiki.php?n=Libraries.StandardLibrary.

The library has been tested using Agda version 2.2.6.

Note that no guarantees are made about backwards or forwards
compatibility, the library is still at an experimental stage.

------------------------------------------------------------------------
Version 0.2
------------------------------------------------------------------------

Version 0.2 of the "standard" library has now been released, see
http://wiki.portal.chalmers.se/agda/pmwiki.php?n=Libraries.StandardLibrary.

The library has been tested using Agda version 2.2.4.

Note that no guarantees are made about backwards or forwards
compatibility, the library is still at an experimental stage.

Note also that the library sources are now located in the
sub-directory lib-<version>/src of the installation tarball.

------------------------------------------------------------------------
Version 0.1
------------------------------------------------------------------------

Version 0.1 of the "standard" library has now been released, see
http://wiki.portal.chalmers.se/agda/pmwiki.php?n=Libraries.StandardLibrary.

The library has been tested using Agda version 2.2.2.

Note that no guarantees are made about backwards or forwards
compatibility, the library is still at an experimental stage.<|MERGE_RESOLUTION|>--- conflicted
+++ resolved
@@ -62,15 +62,9 @@
   Relation.Binary
   Relation.Binary.PropositionalEquality.TrustMe
 
-<<<<<<< HEAD
-* Add singleton sets to Relation.Unary
-
-  There use to be an isomorphic definition of singleton sets in
-=======
 * Added singleton sets to Relation.Unary.
 
   There used to be an isomorphic definition of singleton sets in
->>>>>>> 69d034e3
   Monad.Predicate, this has been removed and the module has been
   cleaned up accordingly.
 
